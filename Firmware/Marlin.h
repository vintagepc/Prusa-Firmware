--- conflicted
+++ resolved
@@ -385,11 +385,8 @@
 extern LongTimer safetyTimer;
 
 #define PRINT_PERCENT_DONE_INIT   0xff
-<<<<<<< HEAD
 #define PRINTER_ACTIVE (IS_SD_PRINTING || is_usb_printing || isPrintPaused || (custom_message_type == CustomMsg::TempCal) || saved_printing || (lcd_commands_type == LcdCommands::Layer1Cal) || card.paused || mmu_print_saved)
-=======
-#define PRINTER_ACTIVE (IS_SD_PRINTING || is_usb_printing || isPrintPaused || (custom_message_type == CustomMsgTypes::TEMCAL) || saved_printing || (lcd_commands_type == LcdCommands::V2_CAL) || card.paused || mmu_print_saved)
->>>>>>> 976b6b15
+
 //! Beware - mcode_in_progress is set as soon as the command gets really processed,
 //! which is not the same as posting the M600 command into the command queue
 //! There can be a considerable lag between posting M600 and its real processing which might result
