/* -*- c++ -*- */
/**
 * @file
 */

/**
 * @mainpage Reprap 3D printer firmware based on Sprinter and grbl.
 *
 * @section intro_sec Introduction
 *
 * This firmware is a mashup between Sprinter and grbl.
 * https://github.com/kliment/Sprinter
 * https://github.com/simen/grbl/tree
 *
 * It has preliminary support for Matthew Roberts advance algorithm
 * http://reprap.org/pipermail/reprap-dev/2011-May/003323.html
 *
 * Prusa Research s.r.o. https://www.prusa3d.cz
 *
 * @section copyright_sec Copyright
 *
 * Copyright (C) 2011 Camiel Gubbels / Erik van der Zalm
 *
 * This program is free software: you can redistribute it and/or modify
 * it under the terms of the GNU General Public License as published by
 * the Free Software Foundation, either version 3 of the License, or
 * (at your option) any later version.
 *
 * This program is distributed in the hope that it will be useful,
 * but WITHOUT ANY WARRANTY; without even the implied warranty of
 * MERCHANTABILITY or FITNESS FOR A PARTICULAR PURPOSE.  See the
 * GNU General Public License for more details.
 *
 * You should have received a copy of the GNU General Public License
 * along with this program.  If not, see <http://www.gnu.org/licenses/>.
 *
 * @section notes_sec Notes
 *
 * * Do not create static objects in global functions.
 *   Otherwise constructor guard against concurrent calls is generated costing
 *   about 8B RAM and 14B flash.
 *
 *
 */

//-//
#include "Configuration.h"
#include "Marlin.h"
#include "config.h"

#include "macros.h"

#ifdef ENABLE_AUTO_BED_LEVELING
#include "vector_3.h"
  #ifdef AUTO_BED_LEVELING_GRID
    #include "qr_solve.h"
  #endif
#endif // ENABLE_AUTO_BED_LEVELING

#ifdef MESH_BED_LEVELING
  #include "mesh_bed_leveling.h"
  #include "mesh_bed_calibration.h"
#endif

#include "printers.h"

#include "menu.h"
#include "ultralcd.h"
#include "backlight.h"

#include "planner.h"
#include "stepper.h"
#include "temperature.h"
#include "motion_control.h"
#include "cardreader.h"
#include "ConfigurationStore.h"
#include "language.h"
#include "pins_arduino.h"
#include "math.h"
#include "util.h"
#include "Timer.h"

#include <avr/wdt.h>
#include <avr/pgmspace.h>

#include "Dcodes.h"
#include "AutoDeplete.h"

#ifndef LA_NOCOMPAT
#include "la10compat.h"
#endif

#include "spi.h"

#ifdef FILAMENT_SENSOR
#include "fsensor.h"
#ifdef IR_SENSOR
#include "pat9125.h" // for pat9125_probe
#endif
#endif //FILAMENT_SENSOR

#ifdef TMC2130
#include "tmc2130.h"
#endif //TMC2130

#ifdef W25X20CL
#include "w25x20cl.h"
#include "optiboot_w25x20cl.h"
#endif //W25X20CL

#ifdef BLINKM
#include "BlinkM.h"
#include "Wire.h"
#endif

#ifdef ULTRALCD
#include "ultralcd.h"
#endif

#if NUM_SERVOS > 0
#include "Servo.h"
#endif

#if defined(DIGIPOTSS_PIN) && DIGIPOTSS_PIN > -1
#include <SPI.h>
#endif

#include "mmu.h"

#define VERSION_STRING  "1.0.2"


#include "ultralcd.h"
#include "sound.h"

#include "cmdqueue.h"

//Macro for print fan speed
#define FAN_PULSE_WIDTH_LIMIT ((fanSpeed > 100) ? 3 : 4) //time in ms

//filament types 
#define FILAMENT_DEFAULT 0
#define FILAMENT_FLEX 1
#define FILAMENT_PVA 2
#define FILAMENT_UNDEFINED 255

//Stepper Movement Variables

//===========================================================================
//=============================imported variables============================
//===========================================================================

//===========================================================================
//=============================public variables=============================
//===========================================================================
#ifdef SDSUPPORT
CardReader card;
#endif

unsigned long PingTime = _millis();
unsigned long NcTime;

uint8_t mbl_z_probe_nr = 3; //numer of Z measurements for each point in mesh bed leveling calibration

//used for PINDA temp calibration and pause print
#define DEFAULT_RETRACTION    1
#define DEFAULT_RETRACTION_MM 4 //MM

float default_retraction = DEFAULT_RETRACTION;


float homing_feedrate[] = HOMING_FEEDRATE;

//Although this flag and many others like this could be represented with a struct/bitfield for each axis (more readable and efficient code), the implementation
//would not be standard across all platforms. That being said, the code will continue to use bitmasks for independent axis.
//Moreover, according to C/C++ standard, the ordering of bits is platform/compiler dependent and the compiler is allowed to align the bits arbitrarily,
//thus bit operations like shifting and masking may stop working and will be very hard to fix.
uint8_t axis_relative_modes = 0;

int feedmultiply=100; //100->1 200->2
int extrudemultiply=100; //100->1 200->2
int extruder_multiply[EXTRUDERS] = {100
  #if EXTRUDERS > 1
    , 100
    #if EXTRUDERS > 2
      , 100
    #endif
  #endif
};

int bowden_length[4] = {385, 385, 385, 385};

bool is_usb_printing = false;
bool homing_flag = false;

unsigned long kicktime = _millis()+100000;

unsigned int  usb_printing_counter;

int8_t lcd_change_fil_state = 0;

unsigned long pause_time = 0;
unsigned long start_pause_print = _millis();
unsigned long t_fan_rising_edge = _millis();
LongTimer safetyTimer;
static LongTimer crashDetTimer;

//unsigned long load_filament_time;

bool mesh_bed_leveling_flag = false;
bool mesh_bed_run_from_menu = false;

bool prusa_sd_card_upload = false;

unsigned int status_number = 0;

unsigned long total_filament_used;
unsigned int heating_status;
unsigned int heating_status_counter;
bool loading_flag = false;



char snmm_filaments_used = 0;


bool fan_state[2];
int fan_edge_counter[2];
int fan_speed[2];


float extruder_multiplier[EXTRUDERS] = {1.0
  #if EXTRUDERS > 1
    , 1.0
    #if EXTRUDERS > 2
      , 1.0
    #endif
  #endif
};

float current_position[NUM_AXIS] = { 0.0, 0.0, 0.0, 0.0 };
//shortcuts for more readable code
#define _x current_position[X_AXIS]
#define _y current_position[Y_AXIS]
#define _z current_position[Z_AXIS]
#define _e current_position[E_AXIS]

float min_pos[3] = { X_MIN_POS, Y_MIN_POS, Z_MIN_POS };
float max_pos[3] = { X_MAX_POS, Y_MAX_POS, Z_MAX_POS };
bool axis_known_position[3] = {false, false, false};

// Extruder offset
#if EXTRUDERS > 1
  #define NUM_EXTRUDER_OFFSETS 2 // only in XY plane
float extruder_offset[NUM_EXTRUDER_OFFSETS][EXTRUDERS] = {
#if defined(EXTRUDER_OFFSET_X) && defined(EXTRUDER_OFFSET_Y)
  EXTRUDER_OFFSET_X, EXTRUDER_OFFSET_Y
#endif
};
#endif

uint8_t active_extruder = 0;
int fanSpeed=0;
uint8_t newFanSpeed = 0;

#ifdef FWRETRACT
  bool retracted[EXTRUDERS]={false
    #if EXTRUDERS > 1
    , false
     #if EXTRUDERS > 2
      , false
     #endif
  #endif
  };
  bool retracted_swap[EXTRUDERS]={false
    #if EXTRUDERS > 1
    , false
     #if EXTRUDERS > 2
      , false
     #endif
  #endif
  };

  float retract_length_swap = RETRACT_LENGTH_SWAP;
  float retract_recover_length_swap = RETRACT_RECOVER_LENGTH_SWAP;
#endif

  #ifdef PS_DEFAULT_OFF
    bool powersupply = false;
  #else
	  bool powersupply = true;
  #endif

bool cancel_heatup = false ;

int8_t busy_state = NOT_BUSY;
static long prev_busy_signal_ms = -1;
uint8_t host_keepalive_interval = HOST_KEEPALIVE_INTERVAL;

const char errormagic[] PROGMEM = "Error:";
const char echomagic[] PROGMEM = "echo:";
const char G28W0[] PROGMEM = "G28 W0";

bool no_response = false;
uint8_t important_status;
uint8_t saved_filament_type;

#define SAVED_TARGET_UNSET (X_MIN_POS-1)
float saved_target[NUM_AXIS] = {SAVED_TARGET_UNSET, 0, 0, 0};

// save/restore printing in case that mmu was not responding 
bool mmu_print_saved = false;

// storing estimated time to end of print counted by slicer
uint8_t print_percent_done_normal = PRINT_PERCENT_DONE_INIT;
uint16_t print_time_remaining_normal = PRINT_TIME_REMAINING_INIT; //estimated remaining print time in minutes
uint8_t print_percent_done_silent = PRINT_PERCENT_DONE_INIT;
uint16_t print_time_remaining_silent = PRINT_TIME_REMAINING_INIT; //estimated remaining print time in minutes
uint16_t print_time_to_change_normal = PRINT_TIME_REMAINING_INIT; //estimated remaining time to next change in minutes
uint16_t print_time_to_change_silent = PRINT_TIME_REMAINING_INIT; //estimated remaining time to next change in minutes

uint32_t IP_address = 0;

//===========================================================================
//=============================Private Variables=============================
//===========================================================================
#define MSG_BED_LEVELING_FAILED_TIMEOUT 30

const char axis_codes[NUM_AXIS] = {'X', 'Y', 'Z', 'E'};
float destination[NUM_AXIS] = {  0.0, 0.0, 0.0, 0.0};

// For tracing an arc
static float offset[3] = {0.0, 0.0, 0.0};

// Current feedrate
float feedrate = 1500.0;

// Feedrate for the next move
static float next_feedrate;

// Original feedrate saved during homing moves
static float saved_feedrate;

const int sensitive_pins[] = SENSITIVE_PINS; // Sensitive pin list for M42

//static float tt = 0;
//static float bt = 0;

//Inactivity shutdown variables
static unsigned long previous_millis_cmd = 0;
unsigned long max_inactive_time = 0;
static unsigned long stepper_inactive_time = DEFAULT_STEPPER_DEACTIVE_TIME*1000l;
static unsigned long safetytimer_inactive_time = DEFAULT_SAFETYTIMER_TIME_MINS*60*1000ul;

unsigned long starttime=0;
unsigned long stoptime=0;
unsigned long _usb_timer = 0;

bool Stopped=false;

#if NUM_SERVOS > 0
  Servo servos[NUM_SERVOS];
#endif

bool target_direction;

//Insert variables if CHDK is defined
#ifdef CHDK
unsigned long chdkHigh = 0;
boolean chdkActive = false;
#endif

//! @name RAM save/restore printing
//! @{
bool saved_printing = false; //!< Print is paused and saved in RAM
static uint32_t saved_sdpos = 0; //!< SD card position, or line number in case of USB printing
uint8_t saved_printing_type = PRINTING_TYPE_SD;
static float saved_pos[4] = { 0, 0, 0, 0 };
static uint16_t saved_feedrate2 = 0; //!< Default feedrate (truncated from float)
static int saved_feedmultiply2 = 0;
static uint8_t saved_active_extruder = 0;
static float saved_extruder_temperature = 0.0; //!< Active extruder temperature
static bool saved_extruder_relative_mode = false;
static int saved_fanSpeed = 0; //!< Print fan speed
//! @}

static int saved_feedmultiply_mm = 100;

class AutoReportFeatures {
    union {
          struct {
            uint8_t temp : 1; //Temperature flag
            uint8_t fans : 1; //Fans flag
            uint8_t pos: 1;   //Position flag
            uint8_t ar4 : 1;  //Unused
            uint8_t ar5 : 1;  //Unused
            uint8_t ar6 : 1;  //Unused
            uint8_t ar7 : 1;  //Unused
          } __attribute__((packed)) bits;
          uint8_t byte;
        } arFunctionsActive;
    uint8_t auto_report_period;
public:
    LongTimer auto_report_timer;
    AutoReportFeatures():auto_report_period(0){ 
#if defined(AUTO_REPORT)
        arFunctionsActive.byte = 0xff; 
#else
        arFunctionsActive.byte = 0;
#endif //AUTO_REPORT
    }
    
    inline bool Temp()const { return arFunctionsActive.bits.temp != 0; }
    inline void SetTemp(uint8_t v){ arFunctionsActive.bits.temp = v; }

    inline bool Fans()const { return arFunctionsActive.bits.fans != 0; }
    inline void SetFans(uint8_t v){ arFunctionsActive.bits.fans = v; }

    inline bool Pos()const { return arFunctionsActive.bits.pos != 0; }
    inline void SetPos(uint8_t v){ arFunctionsActive.bits.pos = v; }
    
    inline void SetMask(uint8_t mask){ arFunctionsActive.byte = mask; }
    
    /// sets the autoreporting timer's period
    /// setting it to zero stops the timer
    void SetPeriod(uint8_t p){
        auto_report_period = p;
        if (auto_report_period != 0){
          auto_report_timer.start();
        } else{
          auto_report_timer.stop();
        }
    }
    
    inline void TimerStart() { auto_report_timer.start(); }
    inline bool TimerRunning()const { return auto_report_timer.running(); }
    inline bool TimerExpired() { return auto_report_timer.expired(auto_report_period * 1000ul); }
};

AutoReportFeatures autoReportFeatures;

//===========================================================================
//=============================Routines======================================
//===========================================================================

static void get_arc_coordinates();
static bool setTargetedHotend(int code, uint8_t &extruder);
static void print_time_remaining_init();
static void wait_for_heater(long codenum, uint8_t extruder);
static void gcode_G28(bool home_x_axis, bool home_y_axis, bool home_z_axis);
static void gcode_M105(uint8_t extruder);
static void temp_compensation_start();
static void temp_compensation_apply();

static bool get_PRUSA_SN(char* SN);

uint16_t gcode_in_progress = 0;
uint16_t mcode_in_progress = 0;

void serial_echopair_P(const char *s_P, float v)
    { serialprintPGM(s_P); SERIAL_ECHO(v); }
void serial_echopair_P(const char *s_P, double v)
    { serialprintPGM(s_P); SERIAL_ECHO(v); }
void serial_echopair_P(const char *s_P, unsigned long v)
    { serialprintPGM(s_P); SERIAL_ECHO(v); }

/*FORCE_INLINE*/ void serialprintPGM(const char *str)
{
#if 0
  char ch=pgm_read_byte(str);
  while(ch)
  {
    MYSERIAL.write(ch);
    ch=pgm_read_byte(++str);
  }
#else
	// hmm, same size as the above version, the compiler did a good job optimizing the above
	while( uint8_t ch = pgm_read_byte(str) ){
	  MYSERIAL.write((char)ch);
	  ++str;
	}
#endif
}

#ifdef SDSUPPORT
  #include "SdFatUtil.h"
  int freeMemory() { return SdFatUtil::FreeRam(); }
#else
  extern "C" {
    extern unsigned int __bss_end;
    extern unsigned int __heap_start;
    extern void *__brkval;

    int freeMemory() {
      int free_memory;

      if ((int)__brkval == 0)
        free_memory = ((int)&free_memory) - ((int)&__bss_end);
      else
        free_memory = ((int)&free_memory) - ((int)__brkval);

      return free_memory;
    }
  }
#endif //!SDSUPPORT

void setup_killpin()
{
  #if defined(KILL_PIN) && KILL_PIN > -1
    SET_INPUT(KILL_PIN);
    WRITE(KILL_PIN,HIGH);
  #endif
}

// Set home pin
void setup_homepin(void)
{
#if defined(HOME_PIN) && HOME_PIN > -1
   SET_INPUT(HOME_PIN);
   WRITE(HOME_PIN,HIGH);
#endif
}

void setup_photpin()
{
  #if defined(PHOTOGRAPH_PIN) && PHOTOGRAPH_PIN > -1
    SET_OUTPUT(PHOTOGRAPH_PIN);
    WRITE(PHOTOGRAPH_PIN, LOW);
  #endif
}

void setup_powerhold()
{
  #if defined(SUICIDE_PIN) && SUICIDE_PIN > -1
    SET_OUTPUT(SUICIDE_PIN);
    WRITE(SUICIDE_PIN, HIGH);
  #endif
  #if defined(PS_ON_PIN) && PS_ON_PIN > -1
    SET_OUTPUT(PS_ON_PIN);
	#if defined(PS_DEFAULT_OFF)
	  WRITE(PS_ON_PIN, PS_ON_ASLEEP);
    #else
	  WRITE(PS_ON_PIN, PS_ON_AWAKE);
	#endif
  #endif
}

void suicide()
{
  #if defined(SUICIDE_PIN) && SUICIDE_PIN > -1
    SET_OUTPUT(SUICIDE_PIN);
    WRITE(SUICIDE_PIN, LOW);
  #endif
}

void servo_init()
{
  #if (NUM_SERVOS >= 1) && defined(SERVO0_PIN) && (SERVO0_PIN > -1)
    servos[0].attach(SERVO0_PIN);
  #endif
  #if (NUM_SERVOS >= 2) && defined(SERVO1_PIN) && (SERVO1_PIN > -1)
    servos[1].attach(SERVO1_PIN);
  #endif
  #if (NUM_SERVOS >= 3) && defined(SERVO2_PIN) && (SERVO2_PIN > -1)
    servos[2].attach(SERVO2_PIN);
  #endif
  #if (NUM_SERVOS >= 4) && defined(SERVO3_PIN) && (SERVO3_PIN > -1)
    servos[3].attach(SERVO3_PIN);
  #endif
  #if (NUM_SERVOS >= 5)
    #error "TODO: enter initalisation code for more servos"
  #endif
}


bool fans_check_enabled = true;

#ifdef TMC2130

void crashdet_stop_and_save_print()
{
	stop_and_save_print_to_ram(10, -default_retraction); //XY - no change, Z 10mm up, E -1mm retract
}

void crashdet_restore_print_and_continue()
{
	restore_print_from_ram_and_continue(default_retraction); //XYZ = orig, E +1mm unretract
//	babystep_apply();
}


void crashdet_stop_and_save_print2()
{
	cli();
	planner_abort_hard(); //abort printing
	cmdqueue_reset(); //empty cmdqueue
	card.sdprinting = false;
	card.closefile();
  // Reset and re-enable the stepper timer just before the global interrupts are enabled.
  st_reset_timer();
	sei();
}

void crashdet_detected(uint8_t mask)
{
	st_synchronize();
	static uint8_t crashDet_counter = 0;
	bool automatic_recovery_after_crash = true;

	if (crashDet_counter++ == 0) {
		crashDetTimer.start();
	}
	else if (crashDetTimer.expired(CRASHDET_TIMER * 1000ul)){
		crashDetTimer.stop();
		crashDet_counter = 0;
	}
	else if(crashDet_counter == CRASHDET_COUNTER_MAX){
		automatic_recovery_after_crash = false;
		crashDetTimer.stop();
		crashDet_counter = 0;
	}
	else {
		crashDetTimer.start();
	}

	lcd_update_enable(true);
	lcd_clear();
	lcd_update(2);

	if (mask & X_AXIS_MASK)
	{
		eeprom_update_byte((uint8_t*)EEPROM_CRASH_COUNT_X, eeprom_read_byte((uint8_t*)EEPROM_CRASH_COUNT_X) + 1);
		eeprom_update_word((uint16_t*)EEPROM_CRASH_COUNT_X_TOT, eeprom_read_word((uint16_t*)EEPROM_CRASH_COUNT_X_TOT) + 1);
	}
	if (mask & Y_AXIS_MASK)
	{
		eeprom_update_byte((uint8_t*)EEPROM_CRASH_COUNT_Y, eeprom_read_byte((uint8_t*)EEPROM_CRASH_COUNT_Y) + 1);
		eeprom_update_word((uint16_t*)EEPROM_CRASH_COUNT_Y_TOT, eeprom_read_word((uint16_t*)EEPROM_CRASH_COUNT_Y_TOT) + 1);
	}
    


	lcd_update_enable(true);
	lcd_update(2);
	lcd_setstatuspgm(_T(MSG_CRASH_DETECTED));
	gcode_G28(true, true, false); //home X and Y
	st_synchronize();

	if (automatic_recovery_after_crash) {
		enquecommand_P(PSTR("CRASH_RECOVER"));
	}else{
		setTargetHotend(0, active_extruder);
		bool yesno = lcd_show_fullscreen_message_yes_no_and_wait_P(_i("Crash detected. Resume print?"), false);
		lcd_update_enable(true);
		if (yesno)
		{
			enquecommand_P(PSTR("CRASH_RECOVER"));
		}
		else
		{
			enquecommand_P(PSTR("CRASH_CANCEL"));
		}
	}
}

void crashdet_recover()
{
	crashdet_restore_print_and_continue();
	if (lcd_crash_detect_enabled()) tmc2130_sg_stop_on_crash = true;
}

void crashdet_cancel()
{
	saved_printing = false;
	tmc2130_sg_stop_on_crash = true;
	if (saved_printing_type == PRINTING_TYPE_SD) {
		lcd_print_stop();
	}else if(saved_printing_type == PRINTING_TYPE_USB){
		SERIAL_ECHOLNRPGM(MSG_OCTOPRINT_CANCEL); //for Octoprint: works the same as clicking "Abort" button in Octoprint GUI
		cmdqueue_reset();
	}
}

#endif //TMC2130

void failstats_reset_print()
{
	eeprom_update_byte((uint8_t *)EEPROM_CRASH_COUNT_X, 0);
	eeprom_update_byte((uint8_t *)EEPROM_CRASH_COUNT_Y, 0);
	eeprom_update_byte((uint8_t *)EEPROM_FERROR_COUNT, 0);
	eeprom_update_byte((uint8_t *)EEPROM_POWER_COUNT, 0);
	eeprom_update_byte((uint8_t *)EEPROM_MMU_FAIL, 0);
	eeprom_update_byte((uint8_t *)EEPROM_MMU_LOAD_FAIL, 0);
#if defined(FILAMENT_SENSOR) && defined(PAT9125)
    fsensor_softfail = 0;
#endif
}

void softReset()
{
    cli();
    wdt_enable(WDTO_15MS);
    while(1);
}


#ifdef MESH_BED_LEVELING
   enum MeshLevelingState { MeshReport, MeshStart, MeshNext, MeshSet };
#endif


static void factory_reset_stats(){
    eeprom_update_dword((uint32_t *)EEPROM_TOTALTIME, 0);
    eeprom_update_dword((uint32_t *)EEPROM_FILAMENTUSED, 0);

    eeprom_update_byte((uint8_t *)EEPROM_CRASH_COUNT_X, 0);
    eeprom_update_byte((uint8_t *)EEPROM_CRASH_COUNT_Y, 0);
    eeprom_update_byte((uint8_t *)EEPROM_FERROR_COUNT, 0);
    eeprom_update_byte((uint8_t *)EEPROM_POWER_COUNT, 0);

    eeprom_update_word((uint16_t *)EEPROM_CRASH_COUNT_X_TOT, 0);
    eeprom_update_word((uint16_t *)EEPROM_CRASH_COUNT_Y_TOT, 0);
    eeprom_update_word((uint16_t *)EEPROM_FERROR_COUNT_TOT, 0);
    eeprom_update_word((uint16_t *)EEPROM_POWER_COUNT_TOT, 0);

    eeprom_update_word((uint16_t *)EEPROM_MMU_FAIL_TOT, 0);
    eeprom_update_word((uint16_t *)EEPROM_MMU_LOAD_FAIL_TOT, 0);
    eeprom_update_byte((uint8_t *)EEPROM_MMU_FAIL, 0);
    eeprom_update_byte((uint8_t *)EEPROM_MMU_LOAD_FAIL, 0);
}

// Factory reset function
// This function is used to erase parts or whole EEPROM memory which is used for storing calibration and and so on.
// Level input parameter sets depth of reset
static void factory_reset(char level)
{
	lcd_clear();
	Sound_MakeCustom(100,0,false);
	switch (level) {

	case 0: // Level 0: Language reset
		lang_reset();
		break;

	case 1: //Level 1: Reset statistics
		factory_reset_stats();
		lcd_menu_statistics();
		break;

	case 2: // Level 2: Prepare for shipping
		factory_reset_stats();
		// [[fallthrough]] // there is no break intentionally

<<<<<<< HEAD
		case 3:
			menu_progressbar_init(EEPROM_TOP, PSTR("ERASING all data"));
			Sound_MakeCustom(100,0,false);
			
			// Erase EEPROM
			for (uint16_t i = 0; i < EEPROM_TOP; i++) {
				eeprom_update_byte((uint8_t*)i, 0xFF);
				menu_progressbar_update(i);
			}
			menu_progressbar_finish();
			softReset();
=======
	case 4: // Level 4: Preparation after being serviced
		// Force language selection at the next boot up.
		lang_reset();
		// Force the "Follow calibration flow" message at the next boot up.
		calibration_status_store(CALIBRATION_STATUS_Z_CALIBRATION);
		eeprom_write_byte((uint8_t*)EEPROM_WIZARD_ACTIVE, 2); //run wizard
		farm_mode = false;
		eeprom_update_byte((uint8_t*)EEPROM_FARM_MODE, farm_mode);

#ifdef FILAMENT_SENSOR
		fsensor_enable();
		fsensor_autoload_set(true);
#endif //FILAMENT_SENSOR
		break;

	case 3:{ // Level 3: erase everything, whole EEPROM will be set to 0xFF
		lcd_puts_P(PSTR("Factory RESET"));
		lcd_puts_at_P(1, 2, PSTR("ERASING all data"));
		uint16_t er_progress = 0;
		lcd_set_cursor(3, 3);
		lcd_space(6);
		lcd_set_cursor(3, 3);
		lcd_print(er_progress);

		// Erase EEPROM
		for (uint16_t i = 0; i < 4096; i++) {
			eeprom_update_byte((uint8_t*)i, 0xFF);

			if (i % 41 == 0) {
				er_progress++;
				lcd_set_cursor(3, 3);
				lcd_space(6);
				lcd_set_cursor(3, 3);
				lcd_print(er_progress);
				lcd_puts_P(PSTR("%"));
			}
>>>>>>> ffae16bf

		}
		softReset();
		}break;


#ifdef SNMM
	case 5:
		bowden_menu();
		break;
#endif
	default:
		break;
	}
}

extern "C" {
FILE _uartout; //= {0}; Global variable is always zero initialized. No need to explicitly state this.
}

int uart_putchar(char c, FILE *)
{
	MYSERIAL.write(c);
	return 0;
}


void lcd_splash()
{
	lcd_clear(); // clears display and homes screen
	lcd_puts_P(PSTR("\n Original Prusa i3\n   Prusa Research"));
}


void factory_reset() 
{
	KEEPALIVE_STATE(PAUSED_FOR_USER);
	if (!READ(BTN_ENC))
	{
		_delay_ms(1000);
		if (!READ(BTN_ENC))
		{
			lcd_clear();

			lcd_puts_P(PSTR("Factory RESET"));

			SET_OUTPUT(BEEPER);
			if(eSoundMode!=e_SOUND_MODE_SILENT)
				WRITE(BEEPER, HIGH);

			while (!READ(BTN_ENC));

			WRITE(BEEPER, LOW);

			_delay_ms(2000);

			char level = reset_menu();
			factory_reset(level);

			switch (level) {
			case 0:
			case 1:
			case 2:
			case 3:
			case 4: _delay_ms(0); break;
			}

		}
	}
	KEEPALIVE_STATE(IN_HANDLER);
}

void show_fw_version_warnings() {
	if (FW_DEV_VERSION == FW_VERSION_GOLD || FW_DEV_VERSION == FW_VERSION_RC) return;
	switch (FW_DEV_VERSION) {
	case(FW_VERSION_ALPHA):   lcd_show_fullscreen_message_and_wait_P(_i("You are using firmware alpha version. This is development version. Using this version is not recommended and may cause printer damage."));   break;////MSG_FW_VERSION_ALPHA c=20 r=8
	case(FW_VERSION_BETA):    lcd_show_fullscreen_message_and_wait_P(_i("You are using firmware beta version. This is development version. Using this version is not recommended and may cause printer damage."));    break;////MSG_FW_VERSION_BETA c=20 r=8
  case(FW_VERSION_DEVEL):
	case(FW_VERSION_DEBUG):
    lcd_update_enable(false);
    lcd_clear();
  #if FW_DEV_VERSION == FW_VERSION_DEVEL
    lcd_puts_at_P(0, 0, PSTR("Development build !!"));
  #else
    lcd_puts_at_P(0, 0, PSTR("Debbugging build !!!"));
  #endif
    lcd_puts_at_P(0, 1, PSTR("May destroy printer!"));
    lcd_puts_at_P(0, 2, PSTR("ver ")); lcd_puts_P(PSTR(FW_VERSION_FULL));
    lcd_puts_at_P(0, 3, PSTR(FW_REPOSITORY));
    lcd_wait_for_click();
    break;
//	default: lcd_show_fullscreen_message_and_wait_P(_i("WARNING: This is an unofficial, unsupported build. Use at your own risk!")); break;////MSG_FW_VERSION_UNKNOWN c=20 r=8
	}
	lcd_update_enable(true);
}

//! @brief try to check if firmware is on right type of printer
static void check_if_fw_is_on_right_printer(){
#ifdef FILAMENT_SENSOR
  if((PRINTER_TYPE == PRINTER_MK3) || (PRINTER_TYPE == PRINTER_MK3S)){
    #ifdef IR_SENSOR
      if (pat9125_probe()){
        lcd_show_fullscreen_message_and_wait_P(_i("MK3S firmware detected on MK3 printer"));}////c=20 r=3
    #endif //IR_SENSOR

    #ifdef PAT9125
      //will return 1 only if IR can detect filament in bondtech extruder so this may fail even when we have IR sensor
      const uint8_t ir_detected = !READ(IR_SENSOR_PIN);
      if (ir_detected){
        lcd_show_fullscreen_message_and_wait_P(_i("MK3 firmware detected on MK3S printer"));}////c=20 r=3
    #endif //PAT9125
  }
#endif //FILAMENT_SENSOR
}

uint8_t check_printer_version()
{
	uint8_t version_changed = 0;
	uint16_t printer_type = eeprom_read_word((uint16_t*)EEPROM_PRINTER_TYPE);
	uint16_t motherboard = eeprom_read_word((uint16_t*)EEPROM_BOARD_TYPE);

	if (printer_type != PRINTER_TYPE) {
		if (printer_type == 0xffff) eeprom_write_word((uint16_t*)EEPROM_PRINTER_TYPE, PRINTER_TYPE);
		else version_changed |= 0b10;
	}
	if (motherboard != MOTHERBOARD) {
		if(motherboard == 0xffff) eeprom_write_word((uint16_t*)EEPROM_BOARD_TYPE, MOTHERBOARD);
		else version_changed |= 0b01;
	}
	return version_changed;
}

#ifdef BOOTAPP
#include "bootapp.h" //bootloader support
#endif //BOOTAPP

#if (LANG_MODE != 0) //secondary language support

#ifdef W25X20CL


// language update from external flash
#define LANGBOOT_BLOCKSIZE 0x1000u
#define LANGBOOT_RAMBUFFER 0x0800

void update_sec_lang_from_external_flash()
{
	if ((boot_app_magic == BOOT_APP_MAGIC) && (boot_app_flags & BOOT_APP_FLG_USER0))
	{
		uint8_t lang = boot_reserved >> 4;
		uint8_t state = boot_reserved & 0xf;
		lang_table_header_t header;
		uint32_t src_addr;
		if (lang_get_header(lang, &header, &src_addr))
		{
			lcd_puts_at_P(1,3,PSTR("Language update."));
			for (uint8_t i = 0; i < state; i++) fputc('.', lcdout);
			_delay(100);
			boot_reserved = (state + 1) | (lang << 4);
			if ((state * LANGBOOT_BLOCKSIZE) < header.size)
			{
				cli();
				uint16_t size = header.size - state * LANGBOOT_BLOCKSIZE;
				if (size > LANGBOOT_BLOCKSIZE) size = LANGBOOT_BLOCKSIZE;
				w25x20cl_rd_data(src_addr + state * LANGBOOT_BLOCKSIZE, (uint8_t*)LANGBOOT_RAMBUFFER, size);
				if (state == 0)
				{
					//TODO - check header integrity
				}
				bootapp_ram2flash(LANGBOOT_RAMBUFFER, _SEC_LANG_TABLE + state * LANGBOOT_BLOCKSIZE, size);
			}
			else
			{
				//TODO - check sec lang data integrity
				eeprom_update_byte((unsigned char *)EEPROM_LANG, LANG_ID_SEC);
			}
		}
	}
	boot_app_flags &= ~BOOT_APP_FLG_USER0;
}


#ifdef DEBUG_W25X20CL

uint8_t lang_xflash_enum_codes(uint16_t* codes)
{
	lang_table_header_t header;
	uint8_t count = 0;
	uint32_t addr = 0x00000;
	while (1)
	{
		printf_P(_n("LANGTABLE%d:"), count);
		w25x20cl_rd_data(addr, (uint8_t*)&header, sizeof(lang_table_header_t));
		if (header.magic != LANG_MAGIC)
		{
			puts_P(_n("NG!"));
			break;
		}
		puts_P(_n("OK"));
		printf_P(_n(" _lt_magic        = 0x%08lx %S\n"), header.magic, (header.magic==LANG_MAGIC)?_n("OK"):_n("NA"));
		printf_P(_n(" _lt_size         = 0x%04x (%d)\n"), header.size, header.size);
		printf_P(_n(" _lt_count        = 0x%04x (%d)\n"), header.count, header.count);
		printf_P(_n(" _lt_chsum        = 0x%04x\n"), header.checksum);
		printf_P(_n(" _lt_code         = 0x%04x (%c%c)\n"), header.code, header.code >> 8, header.code & 0xff);
		printf_P(_n(" _lt_sign         = 0x%08lx\n"), header.signature);

		addr += header.size;
		codes[count] = header.code;
		count ++;
	}
	return count;
}

void list_sec_lang_from_external_flash()
{
	uint16_t codes[8];
	uint8_t count = lang_xflash_enum_codes(codes);
	printf_P(_n("XFlash lang count = %hhd\n"), count);
}

#endif //DEBUG_W25X20CL

#endif //W25X20CL

#endif //(LANG_MODE != 0)


static void w25x20cl_err_msg()
{
	lcd_clear();
	lcd_puts_P(_n("External SPI flash\nW25X20CL is not res-\nponding. Language\nswitch unavailable."));
}

// "Setup" function is called by the Arduino framework on startup.
// Before startup, the Timers-functions (PWM)/Analog RW and HardwareSerial provided by the Arduino-code 
// are initialized by the main() routine provided by the Arduino framework.
void setup()
{
	timer2_init(); // enables functional millis

	mmu_init();

	ultralcd_init();

	spi_init();

	lcd_splash();
    Sound_Init();                                // also guarantee "SET_OUTPUT(BEEPER)"

	selectedSerialPort = eeprom_read_byte((uint8_t *)EEPROM_SECOND_SERIAL_ACTIVE);
	if (selectedSerialPort == 0xFF) selectedSerialPort = 0;
	eeprom_update_byte((uint8_t *)EEPROM_SECOND_SERIAL_ACTIVE, selectedSerialPort);
	MYSERIAL.begin(BAUDRATE);
	fdev_setup_stream(uartout, uart_putchar, NULL, _FDEV_SETUP_WRITE); //setup uart out stream
	stdout = uartout;

#ifdef W25X20CL
    bool w25x20cl_success = w25x20cl_init();
	uint8_t optiboot_status = 1;
	if (w25x20cl_success)
	{
		optiboot_status = optiboot_w25x20cl_enter();
#if (LANG_MODE != 0) //secondary language support
        update_sec_lang_from_external_flash();
#endif //(LANG_MODE != 0)
	}
	else
	{
	    w25x20cl_err_msg();
	}
#else
	const bool w25x20cl_success = true;
#endif //W25X20CL


	setup_killpin();
	setup_powerhold();

	farm_mode = eeprom_read_byte((uint8_t*)EEPROM_FARM_MODE); 
	if (farm_mode == 0xFF) 
		farm_mode = false; //if farm_mode has not been stored to eeprom yet and farm number is set to zero or EEPROM is fresh, deactivate farm mode
	if (farm_mode)
	{
		no_response = true; //we need confirmation by recieving PRUSA thx
		important_status = 8;
		prusa_statistics(8);
#ifdef HAS_SECOND_SERIAL_PORT
		selectedSerialPort = 1;
#endif //HAS_SECOND_SERIAL_PORT
		MYSERIAL.begin(BAUDRATE);
#ifdef TMC2130
		//increased extruder current (PFW363)
		tmc2130_current_h[E_AXIS] = 36;
		tmc2130_current_r[E_AXIS] = 36;
#endif //TMC2130
#ifdef FILAMENT_SENSOR
		//disabled filament autoload (PFW360)
		fsensor_autoload_set(false);
#endif //FILAMENT_SENSOR
          // ~ FanCheck -> on
          if(!(eeprom_read_byte((uint8_t*)EEPROM_FAN_CHECK_ENABLED)))
               eeprom_update_byte((unsigned char *)EEPROM_FAN_CHECK_ENABLED,true);
	}

    //saved EEPROM SN is not valid. Try to retrieve it.
    //SN is valid only if it is NULL terminated. Any other character means either uninitialized or corrupted
    if (eeprom_read_byte((uint8_t*)EEPROM_PRUSA_SN + 19))
    {
        char SN[20];
        if (get_PRUSA_SN(SN))
        {
            eeprom_update_block(SN, (uint8_t*)EEPROM_PRUSA_SN, 20);
            puts_P(PSTR("SN updated"));
        }
        else
            puts_P(PSTR("SN update failed"));
    }


#ifndef W25X20CL
	SERIAL_PROTOCOLLNPGM("start");
#else
	if ((optiboot_status != 0) || (selectedSerialPort != 0))
		SERIAL_PROTOCOLLNPGM("start");
#endif
	SERIAL_ECHO_START;
	puts_P(PSTR(" " FW_VERSION_FULL));

	//SERIAL_ECHOPAIR("Active sheet before:", static_cast<unsigned long int>(eeprom_read_byte(&(EEPROM_Sheets_base->active_sheet))));

#ifdef DEBUG_SEC_LANG
	lang_table_header_t header;
	uint32_t src_addr = 0x00000;
	if (lang_get_header(1, &header, &src_addr))
	{
//this is comparsion of some printing-methods regarding to flash space usage and code size/readability
#define LT_PRINT_TEST 2
//  flash usage
//  total   p.test
//0 252718  t+c  text code
//1 253142  424  170  254
//2 253040  322  164  158
//3 253248  530  135  395
#if (LT_PRINT_TEST==1) //not optimized printf
		printf_P(_n(" _src_addr = 0x%08lx\n"), src_addr);
		printf_P(_n(" _lt_magic = 0x%08lx %S\n"), header.magic, (header.magic==LANG_MAGIC)?_n("OK"):_n("NA"));
		printf_P(_n(" _lt_size  = 0x%04x (%d)\n"), header.size, header.size);
		printf_P(_n(" _lt_count = 0x%04x (%d)\n"), header.count, header.count);
		printf_P(_n(" _lt_chsum = 0x%04x\n"), header.checksum);
		printf_P(_n(" _lt_code  = 0x%04x (%c%c)\n"), header.code, header.code >> 8, header.code & 0xff);
		printf_P(_n(" _lt_sign = 0x%08lx\n"), header.signature);
#elif (LT_PRINT_TEST==2) //optimized printf
		printf_P(
		 _n(
		  " _src_addr = 0x%08lx\n"
		  " _lt_magic = 0x%08lx %S\n"
		  " _lt_size  = 0x%04x (%d)\n"
		  " _lt_count = 0x%04x (%d)\n"
		  " _lt_chsum = 0x%04x\n"
		  " _lt_code  = 0x%04x (%c%c)\n"
		  " _lt_resv1 = 0x%08lx\n"
		 ),
		 src_addr,
		 header.magic, (header.magic==LANG_MAGIC)?_n("OK"):_n("NA"),
		 header.size, header.size,
		 header.count, header.count,
		 header.checksum,
		 header.code, header.code >> 8, header.code & 0xff,
		 header.signature
		);
#elif (LT_PRINT_TEST==3) //arduino print/println (leading zeros not solved)
		MYSERIAL.print(" _src_addr = 0x");
		MYSERIAL.println(src_addr, 16);
		MYSERIAL.print(" _lt_magic = 0x");
		MYSERIAL.print(header.magic, 16);
		MYSERIAL.println((header.magic==LANG_MAGIC)?" OK":" NA");
		MYSERIAL.print(" _lt_size  = 0x");
		MYSERIAL.print(header.size, 16);
		MYSERIAL.print(" (");
		MYSERIAL.print(header.size, 10);
		MYSERIAL.println(")");
		MYSERIAL.print(" _lt_count = 0x");
		MYSERIAL.print(header.count, 16);
		MYSERIAL.print(" (");
		MYSERIAL.print(header.count, 10);
		MYSERIAL.println(")");
		MYSERIAL.print(" _lt_chsum = 0x");
		MYSERIAL.println(header.checksum, 16);
		MYSERIAL.print(" _lt_code  = 0x");
		MYSERIAL.print(header.code, 16);
		MYSERIAL.print(" (");
		MYSERIAL.print((char)(header.code >> 8), 0);
		MYSERIAL.print((char)(header.code & 0xff), 0);
		MYSERIAL.println(")");
		MYSERIAL.print(" _lt_resv1 = 0x");
		MYSERIAL.println(header.signature, 16);
#endif //(LT_PRINT_TEST==)
#undef LT_PRINT_TEST

#if 0
		w25x20cl_rd_data(0x25ba, (uint8_t*)&block_buffer, 1024);
		for (uint16_t i = 0; i < 1024; i++)
		{
			if ((i % 16) == 0) printf_P(_n("%04x:"), 0x25ba+i);
			printf_P(_n(" %02x"), ((uint8_t*)&block_buffer)[i]);
			if ((i % 16) == 15) putchar('\n');
		}
#endif
		uint16_t sum = 0;
		for (uint16_t i = 0; i < header.size; i++)
			sum += (uint16_t)pgm_read_byte((uint8_t*)(_SEC_LANG_TABLE + i)) << ((i & 1)?0:8);
		printf_P(_n("_SEC_LANG_TABLE checksum = %04x\n"), sum);
		sum -= header.checksum; //subtract checksum
		printf_P(_n("_SEC_LANG_TABLE checksum = %04x\n"), sum);
		sum = (sum >> 8) | ((sum & 0xff) << 8); //swap bytes
		if (sum == header.checksum)
			puts_P(_n("Checksum OK"), sum);
		else
			puts_P(_n("Checksum NG"), sum);
	}
	else
		puts_P(_n("lang_get_header failed!"));

#if 0
		for (uint16_t i = 0; i < 1024*10; i++)
		{
			if ((i % 16) == 0) printf_P(_n("%04x:"), _SEC_LANG_TABLE+i);
			printf_P(_n(" %02x"), pgm_read_byte((uint8_t*)(_SEC_LANG_TABLE+i)));
			if ((i % 16) == 15) putchar('\n');
		}
#endif

#if 0
	SERIAL_ECHOLN("Reading eeprom from 0 to 100: start");
	for (int i = 0; i < 4096; ++i) {
		int b = eeprom_read_byte((unsigned char*)i);
		if (b != 255) {
			SERIAL_ECHO(i);
			SERIAL_ECHO(":");
			SERIAL_ECHO(b);
			SERIAL_ECHOLN("");
		}
	}
	SERIAL_ECHOLN("Reading eeprom from 0 to 100: done");
#endif

#endif //DEBUG_SEC_LANG

	// Check startup - does nothing if bootloader sets MCUSR to 0
	byte mcu = MCUSR;
/*	if (mcu & 1) SERIAL_ECHOLNRPGM(MSG_POWERUP);
	if (mcu & 2) SERIAL_ECHOLNRPGM(MSG_EXTERNAL_RESET);
	if (mcu & 4) SERIAL_ECHOLNRPGM(MSG_BROWNOUT_RESET);
	if (mcu & 8) SERIAL_ECHOLNRPGM(MSG_WATCHDOG_RESET);
	if (mcu & 32) SERIAL_ECHOLNRPGM(MSG_SOFTWARE_RESET);*/
	if (mcu & 1) puts_P(MSG_POWERUP);
	if (mcu & 2) puts_P(MSG_EXTERNAL_RESET);
	if (mcu & 4) puts_P(MSG_BROWNOUT_RESET);
	if (mcu & 8) puts_P(MSG_WATCHDOG_RESET);
	if (mcu & 32) puts_P(MSG_SOFTWARE_RESET);
	MCUSR = 0;

	//SERIAL_ECHORPGM(MSG_MARLIN);
	//SERIAL_ECHOLNRPGM(VERSION_STRING);

#ifdef STRING_VERSION_CONFIG_H
#ifdef STRING_CONFIG_H_AUTHOR
	SERIAL_ECHO_START;
	SERIAL_ECHORPGM(_n(" Last Updated: "));////MSG_CONFIGURATION_VER
	SERIAL_ECHOPGM(STRING_VERSION_CONFIG_H);
	SERIAL_ECHORPGM(_n(" | Author: "));////MSG_AUTHOR
	SERIAL_ECHOLNPGM(STRING_CONFIG_H_AUTHOR);
	SERIAL_ECHOPGM("Compiled: ");
	SERIAL_ECHOLNPGM(__DATE__);
#endif
#endif

	SERIAL_ECHO_START;
	SERIAL_ECHORPGM(_n(" Free Memory: "));////MSG_FREE_MEMORY
	SERIAL_ECHO(freeMemory());
	SERIAL_ECHORPGM(_n("  PlannerBufferBytes: "));////MSG_PLANNER_BUFFER_BYTES
	SERIAL_ECHOLN((int)sizeof(block_t)*BLOCK_BUFFER_SIZE);
	//lcd_update_enable(false); // why do we need this?? - andre
	// loads data from EEPROM if available else uses defaults (and resets step acceleration rate)
	
	bool previous_settings_retrieved = false; 
	uint8_t hw_changed = check_printer_version();
	if (!(hw_changed & 0b10)) { //if printer version wasn't changed, check for eeprom version and retrieve settings from eeprom in case that version wasn't changed
		previous_settings_retrieved = Config_RetrieveSettings();
	} 
	else { //printer version was changed so use default settings 
		Config_ResetDefault();
	}
	SdFatUtil::set_stack_guard(); //writes magic number at the end of static variables to protect against overwriting static memory by stack

	tp_init();    // Initialize temperature loop

	if (w25x20cl_success) lcd_splash(); // we need to do this again, because tp_init() kills lcd
	else
	{
	    w25x20cl_err_msg();
	    puts_P(_n("W25X20CL not responding."));
	}
#ifdef EXTRUDER_ALTFAN_DETECT
	SERIAL_ECHORPGM(_n("Extruder fan type: "));
	if (extruder_altfan_detect())
		SERIAL_ECHOLNRPGM(PSTR("ALTFAN"));
	else
		SERIAL_ECHOLNRPGM(PSTR("NOCTUA"));
#endif //EXTRUDER_ALTFAN_DETECT

	plan_init();  // Initialize planner;

	factory_reset();
	if (eeprom_read_dword((uint32_t*)(EEPROM_TOP - 4)) == 0x0ffffffff &&
	        eeprom_read_dword((uint32_t*)(EEPROM_TOP - 8)) == 0x0ffffffff)
	{
        // Maiden startup. The firmware has been loaded and first started on a virgin RAMBo board,
        // where all the EEPROM entries are set to 0x0ff.
        // Once a firmware boots up, it forces at least a language selection, which changes
        // EEPROM_LANG to number lower than 0x0ff.
        // 1) Set a high power mode.
	    eeprom_update_byte((uint8_t*)EEPROM_SILENT, SILENT_MODE_OFF);
#ifdef TMC2130
        tmc2130_mode = TMC2130_MODE_NORMAL;
#endif //TMC2130
        eeprom_write_byte((uint8_t*)EEPROM_WIZARD_ACTIVE, 1); //run wizard
    }

    lcd_encoder_diff=0;

#ifdef TMC2130
	uint8_t silentMode = eeprom_read_byte((uint8_t*)EEPROM_SILENT);
	if (silentMode == 0xff) silentMode = 0;
	tmc2130_mode = TMC2130_MODE_NORMAL;

	if (lcd_crash_detect_enabled() && !farm_mode)
	{
		lcd_crash_detect_enable();
	    puts_P(_N("CrashDetect ENABLED!"));
	}
	else
	{
	    lcd_crash_detect_disable();
	    puts_P(_N("CrashDetect DISABLED"));
	}

#ifdef TMC2130_LINEARITY_CORRECTION
#ifdef TMC2130_LINEARITY_CORRECTION_XYZ
	tmc2130_wave_fac[X_AXIS] = eeprom_read_byte((uint8_t*)EEPROM_TMC2130_WAVE_X_FAC);
	tmc2130_wave_fac[Y_AXIS] = eeprom_read_byte((uint8_t*)EEPROM_TMC2130_WAVE_Y_FAC);
	tmc2130_wave_fac[Z_AXIS] = eeprom_read_byte((uint8_t*)EEPROM_TMC2130_WAVE_Z_FAC);
#endif //TMC2130_LINEARITY_CORRECTION_XYZ
	tmc2130_wave_fac[E_AXIS] = eeprom_read_byte((uint8_t*)EEPROM_TMC2130_WAVE_E_FAC);
	if (tmc2130_wave_fac[X_AXIS] == 0xff) tmc2130_wave_fac[X_AXIS] = 0;
	if (tmc2130_wave_fac[Y_AXIS] == 0xff) tmc2130_wave_fac[Y_AXIS] = 0;
	if (tmc2130_wave_fac[Z_AXIS] == 0xff) tmc2130_wave_fac[Z_AXIS] = 0;
	if (tmc2130_wave_fac[E_AXIS] == 0xff) tmc2130_wave_fac[E_AXIS] = 0;
#endif //TMC2130_LINEARITY_CORRECTION

#ifdef TMC2130_VARIABLE_RESOLUTION
	tmc2130_mres[X_AXIS] = tmc2130_usteps2mres(cs.axis_ustep_resolution[X_AXIS]);
	tmc2130_mres[Y_AXIS] = tmc2130_usteps2mres(cs.axis_ustep_resolution[Y_AXIS]);
	tmc2130_mres[Z_AXIS] = tmc2130_usteps2mres(cs.axis_ustep_resolution[Z_AXIS]);
	tmc2130_mres[E_AXIS] = tmc2130_usteps2mres(cs.axis_ustep_resolution[E_AXIS]);
#else //TMC2130_VARIABLE_RESOLUTION
	tmc2130_mres[X_AXIS] = tmc2130_usteps2mres(TMC2130_USTEPS_XY);
	tmc2130_mres[Y_AXIS] = tmc2130_usteps2mres(TMC2130_USTEPS_XY);
	tmc2130_mres[Z_AXIS] = tmc2130_usteps2mres(TMC2130_USTEPS_Z);
	tmc2130_mres[E_AXIS] = tmc2130_usteps2mres(TMC2130_USTEPS_E);
#endif //TMC2130_VARIABLE_RESOLUTION

#endif //TMC2130

	st_init();    // Initialize stepper, this enables interrupts!
  
#ifdef TMC2130
	tmc2130_mode = silentMode?TMC2130_MODE_SILENT:TMC2130_MODE_NORMAL;
	update_mode_profile();
	tmc2130_init();
#endif //TMC2130
#ifdef PSU_Delta
     init_force_z();                              // ! important for correct Z-axis initialization
#endif // PSU_Delta
    
	setup_photpin();

	servo_init();

	// Reset the machine correction matrix.
	// It does not make sense to load the correction matrix until the machine is homed.
	world2machine_reset();

    // Initialize current_position accounting for software endstops to
    // avoid unexpected initial shifts on the first move
    clamp_to_software_endstops(current_position);
    plan_set_position_curposXYZE();

#ifdef FILAMENT_SENSOR
	fsensor_init();
#endif //FILAMENT_SENSOR


#if defined(CONTROLLERFAN_PIN) && (CONTROLLERFAN_PIN > -1)
	SET_OUTPUT(CONTROLLERFAN_PIN); //Set pin used for driver cooling fan
#endif

	setup_homepin();

#if defined(Z_AXIS_ALWAYS_ON)
    enable_z();
#endif

	farm_mode = eeprom_read_byte((uint8_t*)EEPROM_FARM_MODE);
	if (farm_mode == 0xFF) farm_mode = false; //if farm_mode has not been stored to eeprom yet and farm number is set to zero or EEPROM is fresh, deactivate farm mode
	if (farm_mode)
	{
		prusa_statistics(8);
	}

	// Enable Toshiba FlashAir SD card / WiFi enahanced card.
	card.ToshibaFlashAir_enable(eeprom_read_byte((unsigned char*)EEPROM_TOSHIBA_FLASH_AIR_COMPATIBLITY) == 1);

	// Force SD card update. Otherwise the SD card update is done from loop() on card.checkautostart(false), 
	// but this times out if a blocking dialog is shown in setup().
	card.initsd();
#ifdef DEBUG_SD_SPEED_TEST
	if (card.cardOK)
	{
		uint8_t* buff = (uint8_t*)block_buffer;
		uint32_t block = 0;
		uint32_t sumr = 0;
		uint32_t sumw = 0;
		for (int i = 0; i < 1024; i++)
		{
			uint32_t u = _micros();
			bool res = card.card.readBlock(i, buff);
			u = _micros() - u;
			if (res)
			{
				printf_P(PSTR("readBlock %4d 512 bytes %lu us\n"), i, u);
				sumr += u;
				u = _micros();
				res = card.card.writeBlock(i, buff);
				u = _micros() - u;
				if (res)
				{
					printf_P(PSTR("writeBlock %4d 512 bytes %lu us\n"), i, u);
					sumw += u;
				}
				else
				{
					printf_P(PSTR("writeBlock %4d error\n"), i);
					break;
				}
			}
			else
			{
				printf_P(PSTR("readBlock %4d error\n"), i);
				break;
			}
		}
		uint32_t avg_rspeed = (1024 * 1000000) / (sumr / 512);
		uint32_t avg_wspeed = (1024 * 1000000) / (sumw / 512);
		printf_P(PSTR("avg read speed %lu bytes/s\n"), avg_rspeed);
		printf_P(PSTR("avg write speed %lu bytes/s\n"), avg_wspeed);
	}
	else
		printf_P(PSTR("Card NG!\n"));
#endif //DEBUG_SD_SPEED_TEST

    eeprom_init();
#ifdef SNMM
	if (eeprom_read_dword((uint32_t*)EEPROM_BOWDEN_LENGTH) == 0x0ffffffff) { //bowden length used for SNMM
	  int _z = BOWDEN_LENGTH;
	  for(int i = 0; i<4; i++) EEPROM_save_B(EEPROM_BOWDEN_LENGTH + i * 2, &_z);
	}
#endif

  // In the future, somewhere here would one compare the current firmware version against the firmware version stored in the EEPROM.
  // If they differ, an update procedure may need to be performed. At the end of this block, the current firmware version
  // is being written into the EEPROM, so the update procedure will be triggered only once.


#if (LANG_MODE != 0) //secondary language support

#ifdef DEBUG_W25X20CL
	W25X20CL_SPI_ENTER();
	uint8_t uid[8]; // 64bit unique id
	w25x20cl_rd_uid(uid);
	puts_P(_n("W25X20CL UID="));
	for (uint8_t i = 0; i < 8; i ++)
		printf_P(PSTR("%02hhx"), uid[i]);
	putchar('\n');
	list_sec_lang_from_external_flash();
#endif //DEBUG_W25X20CL

//	lang_reset();
	if (!lang_select(eeprom_read_byte((uint8_t*)EEPROM_LANG)))
		lcd_language();

#ifdef DEBUG_SEC_LANG

	uint16_t sec_lang_code = lang_get_code(1);
	uint16_t ui = _SEC_LANG_TABLE; //table pointer
	printf_P(_n("lang_selected=%d\nlang_table=0x%04x\nSEC_LANG_CODE=0x%04x (%c%c)\n"), lang_selected, ui, sec_lang_code, sec_lang_code >> 8, sec_lang_code & 0xff);

	lang_print_sec_lang(uartout);
#endif //DEBUG_SEC_LANG

#endif //(LANG_MODE != 0)

	if (eeprom_read_byte((uint8_t*)EEPROM_TEMP_CAL_ACTIVE) == 255) {
		eeprom_write_byte((uint8_t*)EEPROM_TEMP_CAL_ACTIVE, 0);
	}

	if (eeprom_read_byte((uint8_t*)EEPROM_CALIBRATION_STATUS_PINDA) == 255) {
		//eeprom_write_byte((uint8_t*)EEPROM_CALIBRATION_STATUS_PINDA, 0);
		eeprom_write_byte((uint8_t*)EEPROM_CALIBRATION_STATUS_PINDA, 1);
		int16_t z_shift = 0;
		for (uint8_t i = 0; i < 5; i++) EEPROM_save_B(EEPROM_PROBE_TEMP_SHIFT + i * 2, &z_shift);
		eeprom_write_byte((uint8_t*)EEPROM_TEMP_CAL_ACTIVE, 0);
	}
	if (eeprom_read_byte((uint8_t*)EEPROM_UVLO) == 255) {
		eeprom_write_byte((uint8_t*)EEPROM_UVLO, 0);
	}
	if (eeprom_read_byte((uint8_t*)EEPROM_SD_SORT) == 255) {
		eeprom_write_byte((uint8_t*)EEPROM_SD_SORT, 0);
	}
	//mbl_mode_init();
	mbl_settings_init();
	SilentModeMenu_MMU = eeprom_read_byte((uint8_t*)EEPROM_MMU_STEALTH);
	if (SilentModeMenu_MMU == 255) {
		SilentModeMenu_MMU = 1;
		eeprom_write_byte((uint8_t*)EEPROM_MMU_STEALTH, SilentModeMenu_MMU);
	}

#if !defined(DEBUG_DISABLE_FANCHECK) && defined(FANCHECK) && defined(TACH_1) && TACH_1 >-1
	setup_fan_interrupt();
#endif //DEBUG_DISABLE_FANCHECK

#ifdef PAT9125
	fsensor_setup_interrupt();
#endif //PAT9125
	for (int i = 0; i<4; i++) EEPROM_read_B(EEPROM_BOWDEN_LENGTH + i * 2, &bowden_length[i]); 
	
#ifndef DEBUG_DISABLE_STARTMSGS
  KEEPALIVE_STATE(PAUSED_FOR_USER);

  if (!farm_mode) {
    check_if_fw_is_on_right_printer();
    show_fw_version_warnings();    
  }

  switch (hw_changed) { 
	  //if motherboard or printer type was changed inform user as it can indicate flashing wrong firmware version
	  //if user confirms with knob, new hw version (printer and/or motherboard) is written to eeprom and message will be not shown next time
	case(0b01): 
		lcd_show_fullscreen_message_and_wait_P(_i("Warning: motherboard type changed.")); ////MSG_CHANGED_MOTHERBOARD c=20 r=4
		eeprom_write_word((uint16_t*)EEPROM_BOARD_TYPE, MOTHERBOARD); 
		break;
	case(0b10): 
		lcd_show_fullscreen_message_and_wait_P(_i("Warning: printer type changed.")); ////MSG_CHANGED_PRINTER c=20 r=4
		eeprom_write_word((uint16_t*)EEPROM_PRINTER_TYPE, PRINTER_TYPE); 
		break;
	case(0b11): 
		lcd_show_fullscreen_message_and_wait_P(_i("Warning: both printer type and motherboard type changed.")); ////MSG_CHANGED_BOTH c=20 r=4
		eeprom_write_word((uint16_t*)EEPROM_PRINTER_TYPE, PRINTER_TYPE);
		eeprom_write_word((uint16_t*)EEPROM_BOARD_TYPE, MOTHERBOARD); 
		break;
	default: break; //no change, show no message
  }

  if (!previous_settings_retrieved) {
	  lcd_show_fullscreen_message_and_wait_P(_i("Old settings found. Default PID, Esteps etc. will be set.")); //if EEPROM version or printer type was changed, inform user that default setting were loaded////MSG_DEFAULT_SETTINGS_LOADED c=20 r=5
	  Config_StoreSettings();
  }
  if (eeprom_read_byte((uint8_t*)EEPROM_WIZARD_ACTIVE) >= 1) {
	  lcd_wizard(WizState::Run);
  }
  if (eeprom_read_byte((uint8_t*)EEPROM_WIZARD_ACTIVE) == 0) { //dont show calibration status messages if wizard is currently active
	  if (calibration_status() == CALIBRATION_STATUS_ASSEMBLED ||
		  calibration_status() == CALIBRATION_STATUS_UNKNOWN || 
		  calibration_status() == CALIBRATION_STATUS_XYZ_CALIBRATION) {
		  // Reset the babystepping values, so the printer will not move the Z axis up when the babystepping is enabled.
            eeprom_update_word(reinterpret_cast<uint16_t *>(&(EEPROM_Sheets_base->s[(eeprom_read_byte(&(EEPROM_Sheets_base->active_sheet)))].z_offset)),0);
		  // Show the message.
		  lcd_show_fullscreen_message_and_wait_P(_T(MSG_FOLLOW_CALIBRATION_FLOW));
	  }
	  else if (calibration_status() == CALIBRATION_STATUS_LIVE_ADJUST) {
		  // Show the message.
		  lcd_show_fullscreen_message_and_wait_P(_T(MSG_BABYSTEP_Z_NOT_SET));
		  lcd_update_enable(true);
	  }
	  else if (calibration_status() == CALIBRATION_STATUS_CALIBRATED && eeprom_read_byte((unsigned char *)EEPROM_TEMP_CAL_ACTIVE) && calibration_status_pinda() == false) {
		  //lcd_show_fullscreen_message_and_wait_P(_i("Temperature calibration has not been run yet"));////MSG_PINDA_NOT_CALIBRATED c=20 r=4
		  lcd_update_enable(true);
	  }
	  else if (calibration_status() == CALIBRATION_STATUS_Z_CALIBRATION) {
		  // Show the message.
		  lcd_show_fullscreen_message_and_wait_P(_T(MSG_FOLLOW_Z_CALIBRATION_FLOW));
	  }
  }

#if !defined (DEBUG_DISABLE_FORCE_SELFTEST) && defined (TMC2130)
  if (force_selftest_if_fw_version() && calibration_status() < CALIBRATION_STATUS_ASSEMBLED) {
	  lcd_show_fullscreen_message_and_wait_P(_i("Selftest will be run to calibrate accurate sensorless rehoming."));////MSG_FORCE_SELFTEST c=20 r=8
	  update_current_firmware_version_to_eeprom();
	  lcd_selftest();
  }
#endif //TMC2130 && !DEBUG_DISABLE_FORCE_SELFTEST

  KEEPALIVE_STATE(IN_PROCESS);
#endif //DEBUG_DISABLE_STARTMSGS
  lcd_update_enable(true);
  lcd_clear();
  lcd_update(2);
  // Store the currently running firmware into an eeprom,
  // so the next time the firmware gets updated, it will know from which version it has been updated.
  update_current_firmware_version_to_eeprom();

#ifdef TMC2130
  	tmc2130_home_origin[X_AXIS] = eeprom_read_byte((uint8_t*)EEPROM_TMC2130_HOME_X_ORIGIN);
	tmc2130_home_bsteps[X_AXIS] = eeprom_read_byte((uint8_t*)EEPROM_TMC2130_HOME_X_BSTEPS);
	tmc2130_home_fsteps[X_AXIS] = eeprom_read_byte((uint8_t*)EEPROM_TMC2130_HOME_X_FSTEPS);
	if (tmc2130_home_origin[X_AXIS] == 0xff) tmc2130_home_origin[X_AXIS] = 0;
	if (tmc2130_home_bsteps[X_AXIS] == 0xff) tmc2130_home_bsteps[X_AXIS] = 48;
	if (tmc2130_home_fsteps[X_AXIS] == 0xff) tmc2130_home_fsteps[X_AXIS] = 48;

	tmc2130_home_origin[Y_AXIS] = eeprom_read_byte((uint8_t*)EEPROM_TMC2130_HOME_Y_ORIGIN);
	tmc2130_home_bsteps[Y_AXIS] = eeprom_read_byte((uint8_t*)EEPROM_TMC2130_HOME_Y_BSTEPS);
	tmc2130_home_fsteps[Y_AXIS] = eeprom_read_byte((uint8_t*)EEPROM_TMC2130_HOME_Y_FSTEPS);
	if (tmc2130_home_origin[Y_AXIS] == 0xff) tmc2130_home_origin[Y_AXIS] = 0;
	if (tmc2130_home_bsteps[Y_AXIS] == 0xff) tmc2130_home_bsteps[Y_AXIS] = 48;
	if (tmc2130_home_fsteps[Y_AXIS] == 0xff) tmc2130_home_fsteps[Y_AXIS] = 48;

	tmc2130_home_enabled = eeprom_read_byte((uint8_t*)EEPROM_TMC2130_HOME_ENABLED);
	if (tmc2130_home_enabled == 0xff) tmc2130_home_enabled = 0;
#endif //TMC2130

#ifdef UVLO_SUPPORT
  if (eeprom_read_byte((uint8_t*)EEPROM_UVLO) != 0) { //previous print was terminated by UVLO
/*
	  if (lcd_show_fullscreen_message_yes_no_and_wait_P(_T(MSG_RECOVER_PRINT), false))	recover_print();
	  else {
		  eeprom_update_byte((uint8_t*)EEPROM_UVLO, 0);
		  lcd_update_enable(true);
		  lcd_update(2);
		  lcd_setstatuspgm(_T(WELCOME_MSG));
	  }
*/
      manage_heater(); // Update temperatures 
#ifdef DEBUG_UVLO_AUTOMATIC_RECOVER 
		printf_P(_N("Power panic detected!\nCurrent bed temp:%d\nSaved bed temp:%d\n"), (int)degBed(), eeprom_read_byte((uint8_t*)EEPROM_UVLO_TARGET_BED));
#endif 
     if ( degBed() > ( (float)eeprom_read_byte((uint8_t*)EEPROM_UVLO_TARGET_BED) - AUTOMATIC_UVLO_BED_TEMP_OFFSET) ){ 
          #ifdef DEBUG_UVLO_AUTOMATIC_RECOVER 
        puts_P(_N("Automatic recovery!")); 
          #endif 
         recover_print(1); 
      } 
      else{ 
          #ifdef DEBUG_UVLO_AUTOMATIC_RECOVER 
        puts_P(_N("Normal recovery!")); 
          #endif 
          if ( lcd_show_fullscreen_message_yes_no_and_wait_P(_T(MSG_RECOVER_PRINT), false) ) recover_print(0); 
          else { 
              eeprom_update_byte((uint8_t*)EEPROM_UVLO, 0); 
              lcd_update_enable(true); 
              lcd_update(2); 
              lcd_setstatuspgm(_T(WELCOME_MSG)); 
          } 
      }
  }

  // Only arm the uvlo interrupt _after_ a recovering print has been initialized and
  // the entire state machine initialized.
  setup_uvlo_interrupt();
#endif //UVLO_SUPPORT

  fCheckModeInit();
  fSetMmuMode(mmu_enabled);
  KEEPALIVE_STATE(NOT_BUSY);
#ifdef WATCHDOG
  wdt_enable(WDTO_4S);
#endif //WATCHDOG
}


void trace();

#define CHUNK_SIZE 64 // bytes
#define SAFETY_MARGIN 1
char chunk[CHUNK_SIZE+SAFETY_MARGIN];
int chunkHead = 0;

void serial_read_stream() {

    setAllTargetHotends(0);
    setTargetBed(0);

    lcd_clear();
    lcd_puts_P(PSTR(" Upload in progress"));

    // first wait for how many bytes we will receive
    uint32_t bytesToReceive;

    // receive the four bytes
    char bytesToReceiveBuffer[4];
    for (int i=0; i<4; i++) {
        int data;
        while ((data = MYSERIAL.read()) == -1) {};
        bytesToReceiveBuffer[i] = data;

    }

    // make it a uint32
    memcpy(&bytesToReceive, &bytesToReceiveBuffer, 4);

    // we're ready, notify the sender
    MYSERIAL.write('+');

    // lock in the routine
    uint32_t receivedBytes = 0;
    while (prusa_sd_card_upload) {
        int i;
        for (i=0; i<CHUNK_SIZE; i++) {
            int data;

            // check if we're not done
            if (receivedBytes == bytesToReceive) {
                break;
            }

            // read the next byte
            while ((data = MYSERIAL.read()) == -1) {};
            receivedBytes++;

            // save it to the chunk
            chunk[i] = data;
        }

        // write the chunk to SD
        card.write_command_no_newline(&chunk[0]);

        // notify the sender we're ready for more data
        MYSERIAL.write('+');

        // for safety
        manage_heater();

        // check if we're done
        if(receivedBytes == bytesToReceive) {
            trace(); // beep
            card.closefile();
            prusa_sd_card_upload = false;
            SERIAL_PROTOCOLLNRPGM(MSG_FILE_SAVED);
        }
    }
}

/**
* Output a "busy" message at regular intervals
* while the machine is not accepting commands.
*/
void host_keepalive() {
#ifndef HOST_KEEPALIVE_FEATURE
  return;
#endif //HOST_KEEPALIVE_FEATURE
  if (farm_mode) return;
  long ms = _millis();

#if defined(AUTO_REPORT)
  {
    if (autoReportFeatures.TimerExpired())
    {
      if(autoReportFeatures.Temp()){
        gcode_M105(active_extruder);
      }
      if(autoReportFeatures.Pos()){
        gcode_M114();
      }
 #if defined(AUTO_REPORT) && (defined(FANCHECK) && (((defined(TACH_0) && (TACH_0 >-1)) || (defined(TACH_1) && (TACH_1 > -1)))))      
      if(autoReportFeatures.Fans()){
        gcode_M123();
      }
#endif //AUTO_REPORT and (FANCHECK and TACH_0 or TACH_1)
     autoReportFeatures.TimerStart();
    }
  }
#endif //AUTO_REPORT


  if (host_keepalive_interval && busy_state != NOT_BUSY) {
    if ((ms - prev_busy_signal_ms) < (long)(1000L * host_keepalive_interval)) return;
     switch (busy_state) {
      case IN_HANDLER:
      case IN_PROCESS:
        SERIAL_ECHO_START;
        SERIAL_ECHOLNPGM("busy: processing");
        break;
      case PAUSED_FOR_USER:
        SERIAL_ECHO_START;
        SERIAL_ECHOLNPGM("busy: paused for user");
        break;
      case PAUSED_FOR_INPUT:
        SERIAL_ECHO_START;
        SERIAL_ECHOLNPGM("busy: paused for input");
        break;
      default:
	break;
    }
  }
  prev_busy_signal_ms = ms;
}


// The loop() function is called in an endless loop by the Arduino framework from the default main() routine.
// Before loop(), the setup() function is called by the main() routine.
void loop()
{
	KEEPALIVE_STATE(NOT_BUSY);

	if ((usb_printing_counter > 0) && ((_millis()-_usb_timer) > 1000))
	{
		is_usb_printing = true;
		usb_printing_counter--;
		_usb_timer = _millis();
	}
	if (usb_printing_counter == 0)
	{
		is_usb_printing = false;
	}
    if (isPrintPaused && saved_printing_type == PRINTING_TYPE_USB) //keep believing that usb is being printed. Prevents accessing dangerous menus while pausing.
	{
		is_usb_printing = true;
	}
    
#ifdef FANCHECK
    if (fan_check_error && isPrintPaused && !IS_SD_PRINTING) {
        KEEPALIVE_STATE(PAUSED_FOR_USER);
        host_keepalive(); //prevent timeouts since usb processing is disabled until print is resumed. This is for a crude way of pausing a print on all hosts.
    }
#endif

    if (prusa_sd_card_upload)
    {
        //we read byte-by byte
        serial_read_stream();
    } 
    else 
    {

        get_command();

  #ifdef SDSUPPORT
  card.checkautostart(false);
  #endif
  if(buflen)
  {
    cmdbuffer_front_already_processed = false;
    #ifdef SDSUPPORT
      if(card.saving)
      {
        // Saving a G-code file onto an SD-card is in progress.
        // Saving starts with M28, saving until M29 is seen.
        if(strstr_P(CMDBUFFER_CURRENT_STRING, PSTR("M29")) == NULL) {
          card.write_command(CMDBUFFER_CURRENT_STRING);
          if(card.logging)
            process_commands();
          else
           SERIAL_PROTOCOLLNRPGM(MSG_OK);
        } else {
          card.closefile();
          SERIAL_PROTOCOLLNRPGM(MSG_FILE_SAVED);
        }
      } else {
        process_commands();
      }
    #else
      process_commands();
    #endif //SDSUPPORT

    if (! cmdbuffer_front_already_processed && buflen)
    {
      // ptr points to the start of the block currently being processed.
      // The first character in the block is the block type.      
      char *ptr = cmdbuffer + bufindr;
      if (*ptr == CMDBUFFER_CURRENT_TYPE_SDCARD) {
        // To support power panic, move the lenght of the command on the SD card to a planner buffer.
        union {
          struct {
              char lo;
              char hi;
          } lohi;
          uint16_t value;
        } sdlen;
        sdlen.value = 0;
        {
          // This block locks the interrupts globally for 3.25 us,
          // which corresponds to a maximum repeat frequency of 307.69 kHz.
          // This blocking is safe in the context of a 10kHz stepper driver interrupt
          // or a 115200 Bd serial line receive interrupt, which will not trigger faster than 12kHz.
          cli();
          // Reset the command to something, which will be ignored by the power panic routine,
          // so this buffer length will not be counted twice.
          *ptr ++ = CMDBUFFER_CURRENT_TYPE_TO_BE_REMOVED;
          // Extract the current buffer length.
          sdlen.lohi.lo = *ptr ++;
          sdlen.lohi.hi = *ptr;
          // and pass it to the planner queue.
          planner_add_sd_length(sdlen.value);
          sei();
        }
	  }
	  else if((*ptr == CMDBUFFER_CURRENT_TYPE_USB_WITH_LINENR) && !IS_SD_PRINTING){ 
		  
		  cli();
          *ptr ++ = CMDBUFFER_CURRENT_TYPE_TO_BE_REMOVED;
          // and one for each command to previous block in the planner queue.
          planner_add_sd_length(1);
          sei();
	  }
      // Now it is safe to release the already processed command block. If interrupted by the power panic now,
      // this block's SD card length will not be counted twice as its command type has been replaced 
      // by CMDBUFFER_CURRENT_TYPE_TO_BE_REMOVED.
      cmdqueue_pop_front();
    }
	host_keepalive();
  }
}
  //check heater every n milliseconds
  manage_heater();
  isPrintPaused ? manage_inactivity(true) : manage_inactivity(false);
  checkHitEndstops();
  lcd_update(0);
#ifdef TMC2130
	tmc2130_check_overtemp();
	if (tmc2130_sg_crash)
	{
		uint8_t crash = tmc2130_sg_crash;
		tmc2130_sg_crash = 0;
//		crashdet_stop_and_save_print();
		switch (crash)
		{
		case 1: enquecommand_P((PSTR("CRASH_DETECTEDX"))); break;
		case 2: enquecommand_P((PSTR("CRASH_DETECTEDY"))); break;
		case 3: enquecommand_P((PSTR("CRASH_DETECTEDXY"))); break;
		}
	}
#endif //TMC2130
	mmu_loop();
}

#define DEFINE_PGM_READ_ANY(type, reader)       \
    static inline type pgm_read_any(const type *p)  \
    { return pgm_read_##reader##_near(p); }

DEFINE_PGM_READ_ANY(float,       float);
DEFINE_PGM_READ_ANY(signed char, byte);

#define XYZ_CONSTS_FROM_CONFIG(type, array, CONFIG) \
static const PROGMEM type array##_P[3] =        \
    { X_##CONFIG, Y_##CONFIG, Z_##CONFIG };     \
static inline type array(int axis)              \
    { return pgm_read_any(&array##_P[axis]); }  \
type array##_ext(int axis)                      \
    { return pgm_read_any(&array##_P[axis]); }

XYZ_CONSTS_FROM_CONFIG(float, base_min_pos,    MIN_POS);
XYZ_CONSTS_FROM_CONFIG(float, base_max_pos,    MAX_POS);
XYZ_CONSTS_FROM_CONFIG(float, base_home_pos,   HOME_POS);
XYZ_CONSTS_FROM_CONFIG(float, max_length,      MAX_LENGTH);
XYZ_CONSTS_FROM_CONFIG(float, home_retract_mm, HOME_RETRACT_MM);
XYZ_CONSTS_FROM_CONFIG(signed char, home_dir,  HOME_DIR);

static void axis_is_at_home(int axis) {
  current_position[axis] = base_home_pos(axis) + cs.add_homing[axis];
  min_pos[axis] =          base_min_pos(axis) + cs.add_homing[axis];
  max_pos[axis] =          base_max_pos(axis) + cs.add_homing[axis];
}

//! @return original feedmultiply
static int setup_for_endstop_move(bool enable_endstops_now = true) {
    saved_feedrate = feedrate;
    int l_feedmultiply = feedmultiply;
    feedmultiply = 100;
    previous_millis_cmd = _millis();
    
    enable_endstops(enable_endstops_now);
    return l_feedmultiply;
}

//! @param original_feedmultiply feedmultiply to restore
static void clean_up_after_endstop_move(int original_feedmultiply) {
#ifdef ENDSTOPS_ONLY_FOR_HOMING
    enable_endstops(false);
#endif
    
    feedrate = saved_feedrate;
    feedmultiply = original_feedmultiply;
    previous_millis_cmd = _millis();
}



#ifdef ENABLE_AUTO_BED_LEVELING
#ifdef AUTO_BED_LEVELING_GRID
static void set_bed_level_equation_lsq(double *plane_equation_coefficients)
{
    vector_3 planeNormal = vector_3(-plane_equation_coefficients[0], -plane_equation_coefficients[1], 1);
    planeNormal.debug("planeNormal");
    plan_bed_level_matrix = matrix_3x3::create_look_at(planeNormal);
    //bedLevel.debug("bedLevel");

    //plan_bed_level_matrix.debug("bed level before");
    //vector_3 uncorrected_position = plan_get_position_mm();
    //uncorrected_position.debug("position before");

    vector_3 corrected_position = plan_get_position();
//    corrected_position.debug("position after");
    current_position[X_AXIS] = corrected_position.x;
    current_position[Y_AXIS] = corrected_position.y;
    current_position[Z_AXIS] = corrected_position.z;

    // put the bed at 0 so we don't go below it.
    current_position[Z_AXIS] = cs.zprobe_zoffset; // in the lsq we reach here after raising the extruder due to the loop structure

    plan_set_position_curposXYZE();
}

#else // not AUTO_BED_LEVELING_GRID

static void set_bed_level_equation_3pts(float z_at_pt_1, float z_at_pt_2, float z_at_pt_3) {

    plan_bed_level_matrix.set_to_identity();

    vector_3 pt1 = vector_3(ABL_PROBE_PT_1_X, ABL_PROBE_PT_1_Y, z_at_pt_1);
    vector_3 pt2 = vector_3(ABL_PROBE_PT_2_X, ABL_PROBE_PT_2_Y, z_at_pt_2);
    vector_3 pt3 = vector_3(ABL_PROBE_PT_3_X, ABL_PROBE_PT_3_Y, z_at_pt_3);

    vector_3 from_2_to_1 = (pt1 - pt2).get_normal();
    vector_3 from_2_to_3 = (pt3 - pt2).get_normal();
    vector_3 planeNormal = vector_3::cross(from_2_to_1, from_2_to_3).get_normal();
    planeNormal = vector_3(planeNormal.x, planeNormal.y, abs(planeNormal.z));

    plan_bed_level_matrix = matrix_3x3::create_look_at(planeNormal);

    vector_3 corrected_position = plan_get_position();
    current_position[X_AXIS] = corrected_position.x;
    current_position[Y_AXIS] = corrected_position.y;
    current_position[Z_AXIS] = corrected_position.z;

    // put the bed at 0 so we don't go below it.
    current_position[Z_AXIS] = cs.zprobe_zoffset;

    plan_set_position_curposXYZE();

}

#endif // AUTO_BED_LEVELING_GRID

static void run_z_probe() {
    plan_bed_level_matrix.set_to_identity();
    feedrate = homing_feedrate[Z_AXIS];

    // move down until you find the bed
    float zPosition = -10;
    plan_buffer_line(current_position[X_AXIS], current_position[Y_AXIS], zPosition, current_position[E_AXIS], feedrate/60, active_extruder);
    st_synchronize();

        // we have to let the planner know where we are right now as it is not where we said to go.
    zPosition = st_get_position_mm(Z_AXIS);
    plan_set_position(current_position[X_AXIS], current_position[Y_AXIS], zPosition, current_position[E_AXIS]);

    // move up the retract distance
    zPosition += home_retract_mm(Z_AXIS);
    plan_buffer_line(current_position[X_AXIS], current_position[Y_AXIS], zPosition, current_position[E_AXIS], feedrate/60, active_extruder);
    st_synchronize();

    // move back down slowly to find bed
    feedrate = homing_feedrate[Z_AXIS]/4;
    zPosition -= home_retract_mm(Z_AXIS) * 2;
    plan_buffer_line(current_position[X_AXIS], current_position[Y_AXIS], zPosition, current_position[E_AXIS], feedrate/60, active_extruder);
    st_synchronize();

    current_position[Z_AXIS] = st_get_position_mm(Z_AXIS);
    // make sure the planner knows where we are as it may be a bit different than we last said to move to
    plan_set_position_curposXYZE();
}

static void do_blocking_move_to(float x, float y, float z) {
    float oldFeedRate = feedrate;

    feedrate = homing_feedrate[Z_AXIS];

    current_position[Z_AXIS] = z;
    plan_buffer_line_curposXYZE(feedrate/60, active_extruder);
    st_synchronize();

    feedrate = XY_TRAVEL_SPEED;

    current_position[X_AXIS] = x;
    current_position[Y_AXIS] = y;
    plan_buffer_line_curposXYZE(feedrate/60, active_extruder);
    st_synchronize();

    feedrate = oldFeedRate;
}

static void do_blocking_move_relative(float offset_x, float offset_y, float offset_z) {
    do_blocking_move_to(current_position[X_AXIS] + offset_x, current_position[Y_AXIS] + offset_y, current_position[Z_AXIS] + offset_z);
}


/// Probe bed height at position (x,y), returns the measured z value
static float probe_pt(float x, float y, float z_before) {
  // move to right place
  do_blocking_move_to(current_position[X_AXIS], current_position[Y_AXIS], z_before);
  do_blocking_move_to(x - X_PROBE_OFFSET_FROM_EXTRUDER, y - Y_PROBE_OFFSET_FROM_EXTRUDER, current_position[Z_AXIS]);

  run_z_probe();
  float measured_z = current_position[Z_AXIS];

  SERIAL_PROTOCOLRPGM(_T(MSG_BED));
  SERIAL_PROTOCOLPGM(" x: ");
  SERIAL_PROTOCOL(x);
  SERIAL_PROTOCOLPGM(" y: ");
  SERIAL_PROTOCOL(y);
  SERIAL_PROTOCOLPGM(" z: ");
  SERIAL_PROTOCOL(measured_z);
  SERIAL_PROTOCOLPGM("\n");
  return measured_z;
}

#endif // #ifdef ENABLE_AUTO_BED_LEVELING

#ifdef LIN_ADVANCE
   /**
    * M900: Set and/or Get advance K factor
    *
    *  K<factor>                  Set advance K factor
    */
inline void gcode_M900() {
    float newK = code_seen('K') ? code_value_float() : -2;
#ifdef LA_NOCOMPAT
    if (newK >= 0 && newK < LA_K_MAX)
        extruder_advance_K = newK;
    else
        SERIAL_ECHOLNPGM("K out of allowed range!");
#else
    if (newK == 0)
    {
        extruder_advance_K = 0;
        la10c_reset();
    }
    else
    {
        newK = la10c_value(newK);
        if (newK < 0)
            SERIAL_ECHOLNPGM("K out of allowed range!");
        else
            extruder_advance_K = newK;
    }
#endif

    SERIAL_ECHO_START;
    SERIAL_ECHOPGM("Advance K=");
    SERIAL_ECHOLN(extruder_advance_K);
}
#endif // LIN_ADVANCE

bool check_commands() {
	bool end_command_found = false;
	
		while (buflen)
		{
		if ((code_seen_P(PSTR("M84"))) || (code_seen_P(PSTR("M 84")))) end_command_found = true;
		if (!cmdbuffer_front_already_processed)
			 cmdqueue_pop_front();
		cmdbuffer_front_already_processed = false;
		}
	return end_command_found;
	
}


// raise_z_above: slowly raise Z to the requested height
//
// contrarily to a simple move, this function will carefully plan a move
// when the current Z position is unknown. In such cases, stallguard is
// enabled and will prevent prolonged pushing against the Z tops
void raise_z_above(float target, bool plan)
{
    if (current_position[Z_AXIS] >= target)
        return;

    // Z needs raising
    current_position[Z_AXIS] = target;

#if defined(Z_MIN_PIN) && (Z_MIN_PIN > -1) && !defined(DEBUG_DISABLE_ZMINLIMIT)
    bool z_min_endstop = (READ(Z_MIN_PIN) != Z_MIN_ENDSTOP_INVERTING);
#else
    bool z_min_endstop = false;
#endif

    if (axis_known_position[Z_AXIS] || z_min_endstop)
    {
        // current position is known or very low, it's safe to raise Z
        if(plan) plan_buffer_line_curposXYZE(max_feedrate[Z_AXIS]);
        return;
    }

    // ensure Z is powered in normal mode to overcome initial load
    enable_z();
    st_synchronize();

    // rely on crashguard to limit damage
    bool z_endstop_enabled = enable_z_endstop(true);
#ifdef TMC2130
    tmc2130_home_enter(Z_AXIS_MASK);
#endif //TMC2130
    plan_buffer_line_curposXYZE(homing_feedrate[Z_AXIS] / 60);
    st_synchronize();
#ifdef TMC2130
    if (endstop_z_hit_on_purpose())
    {
        // not necessarily exact, but will avoid further vertical moves
        current_position[Z_AXIS] = max_pos[Z_AXIS];
        plan_set_position_curposXYZE();
    }
    tmc2130_home_exit();
#endif //TMC2130
    enable_z_endstop(z_endstop_enabled);
}


#ifdef TMC2130
bool calibrate_z_auto()
{
	//lcd_display_message_fullscreen_P(_T(MSG_CALIBRATE_Z_AUTO));
	lcd_clear();
	lcd_puts_at_P(0, 1, _T(MSG_CALIBRATE_Z_AUTO));
	bool endstops_enabled = enable_endstops(true);
	int axis_up_dir = -home_dir(Z_AXIS);
	tmc2130_home_enter(Z_AXIS_MASK);
	current_position[Z_AXIS] = 0;
	plan_set_position_curposXYZE();
	set_destination_to_current();
	destination[Z_AXIS] += (1.1 * max_length(Z_AXIS) * axis_up_dir);
	feedrate = homing_feedrate[Z_AXIS];
	plan_buffer_line_destinationXYZE(feedrate / 60);
	st_synchronize();
	//	current_position[axis] = 0;
	//	plan_set_position_curposXYZE();
	tmc2130_home_exit();
	enable_endstops(false);
	current_position[Z_AXIS] = 0;
	plan_set_position_curposXYZE();
	set_destination_to_current();
	destination[Z_AXIS] += 10 * axis_up_dir; //10mm up
	feedrate = homing_feedrate[Z_AXIS] / 2;
	plan_buffer_line_destinationXYZE(feedrate / 60);
	st_synchronize();
	enable_endstops(endstops_enabled);
	if (PRINTER_TYPE == PRINTER_MK3) {
		current_position[Z_AXIS] = Z_MAX_POS + 2.0;
	}
	else {
		current_position[Z_AXIS] = Z_MAX_POS + 9.0;
	}
	plan_set_position_curposXYZE();
	return true;
}
#endif //TMC2130

#ifdef TMC2130
static void check_Z_crash(void)
{
	if (READ(Z_TMC2130_DIAG) != 0) { //Z crash
		FORCE_HIGH_POWER_END;
		current_position[Z_AXIS] = 0;
		plan_set_position_curposXYZE();
		current_position[Z_AXIS] += MESH_HOME_Z_SEARCH;
		plan_buffer_line_curposXYZE(max_feedrate[Z_AXIS]);
		st_synchronize();
		kill(_T(MSG_BED_LEVELING_FAILED_POINT_LOW));
	}
}
#endif //TMC2130

#ifdef TMC2130
void homeaxis(int axis, uint8_t cnt, uint8_t* pstep)
#else
void homeaxis(int axis, uint8_t cnt)
#endif //TMC2130
{
	bool endstops_enabled  = enable_endstops(true); //RP: endstops should be allways enabled durring homing
#define HOMEAXIS_DO(LETTER) \
((LETTER##_MIN_PIN > -1 && LETTER##_HOME_DIR==-1) || (LETTER##_MAX_PIN > -1 && LETTER##_HOME_DIR==1))
    if ((axis==X_AXIS)?HOMEAXIS_DO(X):(axis==Y_AXIS)?HOMEAXIS_DO(Y):0)
	{
        int axis_home_dir = home_dir(axis);
        feedrate = homing_feedrate[axis];

#ifdef TMC2130
    	tmc2130_home_enter(X_AXIS_MASK << axis);
#endif //TMC2130


        // Move away a bit, so that the print head does not touch the end position,
        // and the following movement to endstop has a chance to achieve the required velocity
        // for the stall guard to work.
        current_position[axis] = 0;
        plan_set_position_curposXYZE();
		set_destination_to_current();
//        destination[axis] = 11.f;
        destination[axis] = -3.f * axis_home_dir;
        plan_buffer_line_destinationXYZE(feedrate/60);
        st_synchronize();
        // Move away from the possible collision with opposite endstop with the collision detection disabled.
        endstops_hit_on_purpose();
        enable_endstops(false);
        current_position[axis] = 0;
        plan_set_position_curposXYZE();
        destination[axis] = 1. * axis_home_dir;
        plan_buffer_line_destinationXYZE(feedrate/60);
        st_synchronize();
        // Now continue to move up to the left end stop with the collision detection enabled.
        enable_endstops(true);
        destination[axis] = 1.1 * axis_home_dir * max_length(axis);
        plan_buffer_line_destinationXYZE(feedrate/60);
        st_synchronize();
		for (uint8_t i = 0; i < cnt; i++)
		{
			// Move away from the collision to a known distance from the left end stop with the collision detection disabled.
			endstops_hit_on_purpose();
			enable_endstops(false);
			current_position[axis] = 0;
			plan_set_position_curposXYZE();
			destination[axis] = -10.f * axis_home_dir;
			plan_buffer_line_destinationXYZE(feedrate/60);
			st_synchronize();
			endstops_hit_on_purpose();
			// Now move left up to the collision, this time with a repeatable velocity.
			enable_endstops(true);
			destination[axis] = 11.f * axis_home_dir;
#ifdef TMC2130
			feedrate = homing_feedrate[axis];
#else //TMC2130
			feedrate = homing_feedrate[axis] / 2;
#endif //TMC2130
			plan_buffer_line_destinationXYZE(feedrate/60);
			st_synchronize();
#ifdef TMC2130
			uint16_t mscnt = tmc2130_rd_MSCNT(axis);
			if (pstep) pstep[i] = mscnt >> 4;
			printf_P(PSTR("%3d step=%2d mscnt=%4d\n"), i, mscnt >> 4, mscnt);
#endif //TMC2130
		}
		endstops_hit_on_purpose();
		enable_endstops(false);

#ifdef TMC2130
		uint8_t orig = tmc2130_home_origin[axis];
		uint8_t back = tmc2130_home_bsteps[axis];
		if (tmc2130_home_enabled && (orig <= 63))
		{
			tmc2130_goto_step(axis, orig, 2, 1000, tmc2130_get_res(axis));
			if (back > 0)
				tmc2130_do_steps(axis, back, -axis_home_dir, 1000);
		}
		else
			tmc2130_do_steps(axis, 8, -axis_home_dir, 1000);
		tmc2130_home_exit();
#endif //TMC2130

        axis_is_at_home(axis);
        axis_known_position[axis] = true;
        // Move from minimum
#ifdef TMC2130
        float dist = - axis_home_dir * 0.01f * tmc2130_home_fsteps[axis];
#else //TMC2130
        float dist = - axis_home_dir * 0.01f * 64;
#endif //TMC2130
        current_position[axis] -= dist;
        plan_set_position_curposXYZE();
        current_position[axis] += dist;
        destination[axis] = current_position[axis];
        plan_buffer_line_destinationXYZE(0.5f*feedrate/60);
        st_synchronize();

   		feedrate = 0.0;
    }
    else if ((axis==Z_AXIS)?HOMEAXIS_DO(Z):0)
	{
#ifdef TMC2130
		FORCE_HIGH_POWER_START;
#endif	
        int axis_home_dir = home_dir(axis);
        current_position[axis] = 0;
        plan_set_position_curposXYZE();
        destination[axis] = 1.5 * max_length(axis) * axis_home_dir;
        feedrate = homing_feedrate[axis];
        plan_buffer_line_destinationXYZE(feedrate/60);
        st_synchronize();
#ifdef TMC2130
        check_Z_crash();
#endif //TMC2130
        current_position[axis] = 0;
        plan_set_position_curposXYZE();
        destination[axis] = -home_retract_mm(axis) * axis_home_dir;
        plan_buffer_line_destinationXYZE(feedrate/60);
        st_synchronize();
        destination[axis] = 2*home_retract_mm(axis) * axis_home_dir;
        feedrate = homing_feedrate[axis]/2 ;
        plan_buffer_line_destinationXYZE(feedrate/60);
        st_synchronize();
#ifdef TMC2130
        check_Z_crash();
#endif //TMC2130
        axis_is_at_home(axis);
        destination[axis] = current_position[axis];
        feedrate = 0.0;
        endstops_hit_on_purpose();
        axis_known_position[axis] = true;
#ifdef TMC2130
		FORCE_HIGH_POWER_END;
#endif	
    }
    enable_endstops(endstops_enabled);
}

/**/
void home_xy()
{
    set_destination_to_current();
    homeaxis(X_AXIS);
    homeaxis(Y_AXIS);
    plan_set_position_curposXYZE();
    endstops_hit_on_purpose();
}

void refresh_cmd_timeout(void)
{
  previous_millis_cmd = _millis();
}

#ifdef FWRETRACT
  void retract(bool retracting, bool swapretract = false) {
    if(retracting && !retracted[active_extruder]) {
      destination[X_AXIS]=current_position[X_AXIS];
      destination[Y_AXIS]=current_position[Y_AXIS];
      destination[Z_AXIS]=current_position[Z_AXIS];
      destination[E_AXIS]=current_position[E_AXIS];
      current_position[E_AXIS]+=(swapretract?retract_length_swap:cs.retract_length)*float(extrudemultiply)*0.01f;
      plan_set_e_position(current_position[E_AXIS]);
      float oldFeedrate = feedrate;
      feedrate=cs.retract_feedrate*60;
      retracted[active_extruder]=true;
      prepare_move();
      current_position[Z_AXIS]-=cs.retract_zlift;
      plan_set_position_curposXYZE();
      prepare_move();
      feedrate = oldFeedrate;
    } else if(!retracting && retracted[active_extruder]) {
      destination[X_AXIS]=current_position[X_AXIS];
      destination[Y_AXIS]=current_position[Y_AXIS];
      destination[Z_AXIS]=current_position[Z_AXIS];
      destination[E_AXIS]=current_position[E_AXIS];
      current_position[Z_AXIS]+=cs.retract_zlift;
      plan_set_position_curposXYZE();
      current_position[E_AXIS]-=(swapretract?(retract_length_swap+retract_recover_length_swap):(cs.retract_length+cs.retract_recover_length))*float(extrudemultiply)*0.01f;
      plan_set_e_position(current_position[E_AXIS]);
      float oldFeedrate = feedrate;
      feedrate=cs.retract_recover_feedrate*60;
      retracted[active_extruder]=false;
      prepare_move();
      feedrate = oldFeedrate;
    }
  } //retract
#endif //FWRETRACT

void trace() {
    Sound_MakeCustom(25,440,true);
}
/*
void ramming() {
//	  float tmp[4] = DEFAULT_MAX_FEEDRATE;
	if (current_temperature[0] < 230) {
		//PLA

		max_feedrate[E_AXIS] = 50;
		//current_position[E_AXIS] -= 8;
		//plan_buffer_line_curposXYZE(2100 / 60, active_extruder);
		//current_position[E_AXIS] += 8;
		//plan_buffer_line_curposXYZE(2100 / 60, active_extruder);
		current_position[E_AXIS] += 5.4;
		plan_buffer_line_curposXYZE(2800 / 60, active_extruder);
		current_position[E_AXIS] += 3.2;
		plan_buffer_line_curposXYZE(3000 / 60, active_extruder);
		current_position[E_AXIS] += 3;
		plan_buffer_line_curposXYZE(3400 / 60, active_extruder);
		st_synchronize();
		max_feedrate[E_AXIS] = 80;
		current_position[E_AXIS] -= 82;
		plan_buffer_line_curposXYZE(9500 / 60, active_extruder);
		max_feedrate[E_AXIS] = 50;//tmp[E_AXIS];
		current_position[E_AXIS] -= 20;
		plan_buffer_line_curposXYZE(1200 / 60, active_extruder);
		current_position[E_AXIS] += 5;
		plan_buffer_line_curposXYZE(400 / 60, active_extruder);
		current_position[E_AXIS] += 5;
		plan_buffer_line_curposXYZE(600 / 60, active_extruder);
		current_position[E_AXIS] -= 10;
		st_synchronize();
		plan_buffer_line_curposXYZE(600 / 60, active_extruder);
		current_position[E_AXIS] += 10;
		plan_buffer_line_curposXYZE(600 / 60, active_extruder);
		current_position[E_AXIS] -= 10;
		plan_buffer_line_curposXYZE(800 / 60, active_extruder);
		current_position[E_AXIS] += 10;
		plan_buffer_line_curposXYZE(800 / 60, active_extruder);
		current_position[E_AXIS] -= 10;
		plan_buffer_line_curposXYZE(800 / 60, active_extruder);
		st_synchronize();
	}
	else {
		//ABS
		max_feedrate[E_AXIS] = 50;
		//current_position[E_AXIS] -= 8;
		//plan_buffer_line_curposXYZE(2100 / 60, active_extruder);
		//current_position[E_AXIS] += 8;
		//plan_buffer_line_curposXYZE(2100 / 60, active_extruder);
		current_position[E_AXIS] += 3.1;
		plan_buffer_line_curposXYZE(2000 / 60, active_extruder);
		current_position[E_AXIS] += 3.1;
		plan_buffer_line_curposXYZE(2500 / 60, active_extruder);
		current_position[E_AXIS] += 4;
		plan_buffer_line_curposXYZE(3000 / 60, active_extruder);
		st_synchronize();
		//current_position[X_AXIS] += 23; //delay
		//plan_buffer_line_curposXYZE(600/60, active_extruder); //delay
		//current_position[X_AXIS] -= 23; //delay
		//plan_buffer_line_curposXYZE(600/60, active_extruder); //delay
		_delay(4700);
		max_feedrate[E_AXIS] = 80;
		current_position[E_AXIS] -= 92;
		plan_buffer_line_curposXYZE(9900 / 60, active_extruder);
		max_feedrate[E_AXIS] = 50;//tmp[E_AXIS];
		current_position[E_AXIS] -= 5;
		plan_buffer_line_curposXYZE(800 / 60, active_extruder);
		current_position[E_AXIS] += 5;
		plan_buffer_line_curposXYZE(400 / 60, active_extruder);
		current_position[E_AXIS] -= 5;
		plan_buffer_line_curposXYZE(600 / 60, active_extruder);
		st_synchronize();
		current_position[E_AXIS] += 5;
		plan_buffer_line_curposXYZE(600 / 60, active_extruder);
		current_position[E_AXIS] -= 5;
		plan_buffer_line_curposXYZE(600 / 60, active_extruder);
		current_position[E_AXIS] += 5;
		plan_buffer_line_curposXYZE(600 / 60, active_extruder);
		current_position[E_AXIS] -= 5;
		plan_buffer_line_curposXYZE(600 / 60, active_extruder);
		st_synchronize();

	}
  }
*/

#ifdef TMC2130
void force_high_power_mode(bool start_high_power_section) {
#ifdef PSU_Delta
	if (start_high_power_section == true) enable_force_z();
#endif //PSU_Delta
	uint8_t silent;
	silent = eeprom_read_byte((uint8_t*)EEPROM_SILENT);
	if (silent == 1) {
		//we are in silent mode, set to normal mode to enable crash detection

    // Wait for the planner queue to drain and for the stepper timer routine to reach an idle state.
		st_synchronize();
		cli();
		tmc2130_mode = (start_high_power_section == true) ? TMC2130_MODE_NORMAL : TMC2130_MODE_SILENT;
		update_mode_profile();
		tmc2130_init();
    // We may have missed a stepper timer interrupt due to the time spent in the tmc2130_init() routine.
    // Be safe than sorry, reset the stepper timer before re-enabling interrupts.
    st_reset_timer();
		sei();
	}
}
#endif //TMC2130

void gcode_M105(uint8_t extruder)
{
#if defined(TEMP_0_PIN) && TEMP_0_PIN > -1
    SERIAL_PROTOCOLPGM("T:");
    SERIAL_PROTOCOL_F(degHotend(extruder),1);
    SERIAL_PROTOCOLPGM(" /");
    SERIAL_PROTOCOL_F(degTargetHotend(extruder),1);
#if defined(TEMP_BED_PIN) && TEMP_BED_PIN > -1
    SERIAL_PROTOCOLPGM(" B:");
    SERIAL_PROTOCOL_F(degBed(),1);
    SERIAL_PROTOCOLPGM(" /");
    SERIAL_PROTOCOL_F(degTargetBed(),1);
#endif //TEMP_BED_PIN
    for (int8_t cur_extruder = 0; cur_extruder < EXTRUDERS; ++cur_extruder) {
        SERIAL_PROTOCOLPGM(" T");
        SERIAL_PROTOCOL(cur_extruder);
        SERIAL_PROTOCOL(':');
        SERIAL_PROTOCOL_F(degHotend(cur_extruder),1);
        SERIAL_PROTOCOLPGM(" /");
        SERIAL_PROTOCOL_F(degTargetHotend(cur_extruder),1);
    }
#else
    SERIAL_ERROR_START;
    SERIAL_ERRORLNRPGM(_i("No thermistors - no temperature"));////MSG_ERR_NO_THERMISTORS
#endif

    SERIAL_PROTOCOLPGM(" @:");
#ifdef EXTRUDER_WATTS
    SERIAL_PROTOCOL((EXTRUDER_WATTS * getHeaterPower(tmp_extruder))/127);
    SERIAL_PROTOCOLPGM("W");
#else
    SERIAL_PROTOCOL(getHeaterPower(extruder));
#endif

    SERIAL_PROTOCOLPGM(" B@:");
#ifdef BED_WATTS
    SERIAL_PROTOCOL((BED_WATTS * getHeaterPower(-1))/127);
    SERIAL_PROTOCOLPGM("W");
#else
    SERIAL_PROTOCOL(getHeaterPower(-1));
#endif

#ifdef PINDA_THERMISTOR
    SERIAL_PROTOCOLPGM(" P:");
    SERIAL_PROTOCOL_F(current_temperature_pinda,1);
#endif //PINDA_THERMISTOR

#ifdef AMBIENT_THERMISTOR
    SERIAL_PROTOCOLPGM(" A:");
    SERIAL_PROTOCOL_F(current_temperature_ambient,1);
#endif //AMBIENT_THERMISTOR


#ifdef SHOW_TEMP_ADC_VALUES
    {
        float raw = 0.0;
#if defined(TEMP_BED_PIN) && TEMP_BED_PIN > -1
        SERIAL_PROTOCOLPGM("    ADC B:");
        SERIAL_PROTOCOL_F(degBed(),1);
        SERIAL_PROTOCOLPGM("C->");
        raw = rawBedTemp();
        SERIAL_PROTOCOL_F(raw/OVERSAMPLENR,5);
        SERIAL_PROTOCOLPGM(" Rb->");
        SERIAL_PROTOCOL_F(100 * (1 + (PtA * (raw/OVERSAMPLENR)) + (PtB * sq((raw/OVERSAMPLENR)))), 5);
        SERIAL_PROTOCOLPGM(" Rxb->");
        SERIAL_PROTOCOL_F(raw, 5);
#endif
        for (int8_t cur_extruder = 0; cur_extruder < EXTRUDERS; ++cur_extruder) {
            SERIAL_PROTOCOLPGM("  T");
            SERIAL_PROTOCOL(cur_extruder);
            SERIAL_PROTOCOLPGM(":");
            SERIAL_PROTOCOL_F(degHotend(cur_extruder),1);
            SERIAL_PROTOCOLPGM("C->");
            raw = rawHotendTemp(cur_extruder);
            SERIAL_PROTOCOL_F(raw/OVERSAMPLENR,5);
            SERIAL_PROTOCOLPGM(" Rt");
            SERIAL_PROTOCOL(cur_extruder);
            SERIAL_PROTOCOLPGM("->");
            SERIAL_PROTOCOL_F(100 * (1 + (PtA * (raw/OVERSAMPLENR)) + (PtB * sq((raw/OVERSAMPLENR)))), 5);
            SERIAL_PROTOCOLPGM(" Rx");
            SERIAL_PROTOCOL(cur_extruder);
            SERIAL_PROTOCOLPGM("->");
            SERIAL_PROTOCOL_F(raw, 5);
        }
    }
#endif
    SERIAL_PROTOCOLLN();
}

#ifdef TMC2130
static void gcode_G28(bool home_x_axis, long home_x_value, bool home_y_axis, long home_y_value, bool home_z_axis, long home_z_value, bool calib, bool without_mbl)
#else
static void gcode_G28(bool home_x_axis, long home_x_value, bool home_y_axis, long home_y_value, bool home_z_axis, long home_z_value, bool without_mbl)
#endif //TMC2130
{
	st_synchronize();

#if 0
	SERIAL_ECHOPGM("G28, initial ");  print_world_coordinates();
	SERIAL_ECHOPGM("G28, initial ");  print_physical_coordinates();
#endif

	// Flag for the display update routine and to disable the print cancelation during homing.
	homing_flag = true;

	// Which axes should be homed?
	bool home_x = home_x_axis;
	bool home_y = home_y_axis;
	bool home_z = home_z_axis;

	// Either all X,Y,Z codes are present, or none of them.
	bool home_all_axes = home_x == home_y && home_x == home_z;
	if (home_all_axes)
		// No X/Y/Z code provided means to home all axes.
		home_x = home_y = home_z = true;

	//if we are homing all axes, first move z higher to protect heatbed/steel sheet
	if (home_all_axes) {
        raise_z_above(MESH_HOME_Z_SEARCH);
		st_synchronize();
	}
#ifdef ENABLE_AUTO_BED_LEVELING
      plan_bed_level_matrix.set_to_identity();  //Reset the plane ("erase" all leveling data)
#endif //ENABLE_AUTO_BED_LEVELING
            
      // Reset world2machine_rotation_and_skew and world2machine_shift, therefore
      // the planner will not perform any adjustments in the XY plane. 
      // Wait for the motors to stop and update the current position with the absolute values.
      world2machine_revert_to_uncorrected();

      // For mesh bed leveling deactivate the matrix temporarily.
      // It is necessary to disable the bed leveling for the X and Y homing moves, so that the move is performed
      // in a single axis only.
      // In case of re-homing the X or Y axes only, the mesh bed leveling is restored after G28.
#ifdef MESH_BED_LEVELING
      uint8_t mbl_was_active = mbl.active;
      mbl.active = 0;
      current_position[Z_AXIS] = st_get_position_mm(Z_AXIS);
#endif

      // Reset baby stepping to zero, if the babystepping has already been loaded before. The babystepsTodo value will be
      // consumed during the first movements following this statement.
      if (home_z)
        babystep_undo();

      saved_feedrate = feedrate;
      int l_feedmultiply = feedmultiply;
      feedmultiply = 100;
      previous_millis_cmd = _millis();

      enable_endstops(true);

      memcpy(destination, current_position, sizeof(destination));
      feedrate = 0.0;

      #if Z_HOME_DIR > 0                      // If homing away from BED do Z first
      if(home_z)
        homeaxis(Z_AXIS);
      #endif

      #ifdef QUICK_HOME
      // In the quick mode, if both x and y are to be homed, a diagonal move will be performed initially.
      if(home_x && home_y)  //first diagonal move
      {
        current_position[X_AXIS] = 0;current_position[Y_AXIS] = 0;

        int x_axis_home_dir = home_dir(X_AXIS);

        plan_set_position_curposXYZE();
        destination[X_AXIS] = 1.5 * max_length(X_AXIS) * x_axis_home_dir;destination[Y_AXIS] = 1.5 * max_length(Y_AXIS) * home_dir(Y_AXIS);
        feedrate = homing_feedrate[X_AXIS];
        if(homing_feedrate[Y_AXIS]<feedrate)
          feedrate = homing_feedrate[Y_AXIS];
        if (max_length(X_AXIS) > max_length(Y_AXIS)) {
          feedrate *= sqrt(pow(max_length(Y_AXIS) / max_length(X_AXIS), 2) + 1);
        } else {
          feedrate *= sqrt(pow(max_length(X_AXIS) / max_length(Y_AXIS), 2) + 1);
        }
        plan_buffer_line_destinationXYZE(feedrate/60);
        st_synchronize();

        axis_is_at_home(X_AXIS);
        axis_is_at_home(Y_AXIS);
        plan_set_position_curposXYZE();
        destination[X_AXIS] = current_position[X_AXIS];
        destination[Y_AXIS] = current_position[Y_AXIS];
        plan_buffer_line_destinationXYZE(feedrate/60);
        feedrate = 0.0;
        st_synchronize();
        endstops_hit_on_purpose();

        current_position[X_AXIS] = destination[X_AXIS];
        current_position[Y_AXIS] = destination[Y_AXIS];
        current_position[Z_AXIS] = destination[Z_AXIS];
      }
      #endif /* QUICK_HOME */

#ifdef TMC2130	 
      if(home_x)
	  {
		if (!calib)
			homeaxis(X_AXIS);
		else
			tmc2130_home_calibrate(X_AXIS);
	  }

      if(home_y)
	  {
		if (!calib)
	        homeaxis(Y_AXIS);
		else
			tmc2130_home_calibrate(Y_AXIS);
	  }
#else //TMC2130
      if(home_x) homeaxis(X_AXIS);
      if(home_y) homeaxis(Y_AXIS);
#endif //TMC2130


      if(home_x_axis && home_x_value != 0)
        current_position[X_AXIS]=home_x_value+cs.add_homing[X_AXIS];

      if(home_y_axis && home_y_value != 0)
        current_position[Y_AXIS]=home_y_value+cs.add_homing[Y_AXIS];

      #if Z_HOME_DIR < 0                      // If homing towards BED do Z last
        #ifndef Z_SAFE_HOMING
          if(home_z) {
            #if defined (Z_RAISE_BEFORE_HOMING) && (Z_RAISE_BEFORE_HOMING > 0)
              raise_z_above(Z_RAISE_BEFORE_HOMING);
              st_synchronize();
            #endif // defined (Z_RAISE_BEFORE_HOMING) && (Z_RAISE_BEFORE_HOMING > 0)
            #if (defined(MESH_BED_LEVELING) && !defined(MK1BP))  // If Mesh bed leveling, move X&Y to safe position for home
              raise_z_above(MESH_HOME_Z_SEARCH);
              st_synchronize();
              if (!axis_known_position[X_AXIS]) homeaxis(X_AXIS);
              if (!axis_known_position[Y_AXIS]) homeaxis(Y_AXIS);
              // 1st mesh bed leveling measurement point, corrected.
              world2machine_initialize();
              world2machine(pgm_read_float(bed_ref_points_4), pgm_read_float(bed_ref_points_4+1), destination[X_AXIS], destination[Y_AXIS]);
              world2machine_reset();
              if (destination[Y_AXIS] < Y_MIN_POS)
                  destination[Y_AXIS] = Y_MIN_POS;
              feedrate = homing_feedrate[X_AXIS] / 20;
              enable_endstops(false);
#ifdef DEBUG_BUILD
              SERIAL_ECHOLNPGM("plan_set_position()");
              MYSERIAL.println(current_position[X_AXIS]);MYSERIAL.println(current_position[Y_AXIS]);
              MYSERIAL.println(current_position[Z_AXIS]);MYSERIAL.println(current_position[E_AXIS]);
#endif
              plan_set_position_curposXYZE();
#ifdef DEBUG_BUILD
              SERIAL_ECHOLNPGM("plan_buffer_line()");
              MYSERIAL.println(destination[X_AXIS]);MYSERIAL.println(destination[Y_AXIS]);
              MYSERIAL.println(destination[Z_AXIS]);MYSERIAL.println(destination[E_AXIS]);
              MYSERIAL.println(feedrate);MYSERIAL.println(active_extruder);
#endif
              plan_buffer_line_destinationXYZE(feedrate);
              st_synchronize();
              current_position[X_AXIS] = destination[X_AXIS];
              current_position[Y_AXIS] = destination[Y_AXIS];
              enable_endstops(true);
              endstops_hit_on_purpose();
              homeaxis(Z_AXIS);
            #else // MESH_BED_LEVELING
              homeaxis(Z_AXIS);
            #endif // MESH_BED_LEVELING
          }
        #else // defined(Z_SAFE_HOMING): Z Safe mode activated.
          if(home_all_axes) {
            destination[X_AXIS] = round(Z_SAFE_HOMING_X_POINT - X_PROBE_OFFSET_FROM_EXTRUDER);
            destination[Y_AXIS] = round(Z_SAFE_HOMING_Y_POINT - Y_PROBE_OFFSET_FROM_EXTRUDER);
            destination[Z_AXIS] = Z_RAISE_BEFORE_HOMING * home_dir(Z_AXIS) * (-1);    // Set destination away from bed
            feedrate = XY_TRAVEL_SPEED/60;
            current_position[Z_AXIS] = 0;

            plan_set_position_curposXYZE();
            plan_buffer_line_destinationXYZE(feedrate);
            st_synchronize();
            current_position[X_AXIS] = destination[X_AXIS];
            current_position[Y_AXIS] = destination[Y_AXIS];

            homeaxis(Z_AXIS);
          }
                                                // Let's see if X and Y are homed and probe is inside bed area.
          if(home_z) {
            if ( (axis_known_position[X_AXIS]) && (axis_known_position[Y_AXIS]) \
              && (current_position[X_AXIS]+X_PROBE_OFFSET_FROM_EXTRUDER >= X_MIN_POS) \
              && (current_position[X_AXIS]+X_PROBE_OFFSET_FROM_EXTRUDER <= X_MAX_POS) \
              && (current_position[Y_AXIS]+Y_PROBE_OFFSET_FROM_EXTRUDER >= Y_MIN_POS) \
              && (current_position[Y_AXIS]+Y_PROBE_OFFSET_FROM_EXTRUDER <= Y_MAX_POS)) {

              current_position[Z_AXIS] = 0;
              plan_set_position_curposXYZE();
              destination[Z_AXIS] = Z_RAISE_BEFORE_HOMING * home_dir(Z_AXIS) * (-1);    // Set destination away from bed
              feedrate = max_feedrate[Z_AXIS];
              plan_buffer_line_destinationXYZE(feedrate);
              st_synchronize();

              homeaxis(Z_AXIS);
            } else if (!((axis_known_position[X_AXIS]) && (axis_known_position[Y_AXIS]))) {
                LCD_MESSAGERPGM(MSG_POSITION_UNKNOWN);
                SERIAL_ECHO_START;
                SERIAL_ECHOLNRPGM(MSG_POSITION_UNKNOWN);
            } else {
                LCD_MESSAGERPGM(MSG_ZPROBE_OUT);
                SERIAL_ECHO_START;
                SERIAL_ECHOLNRPGM(MSG_ZPROBE_OUT);
            }
          }
        #endif // Z_SAFE_HOMING
      #endif // Z_HOME_DIR < 0

      if(home_z_axis && home_z_value != 0)
        current_position[Z_AXIS]=home_z_value+cs.add_homing[Z_AXIS];
      #ifdef ENABLE_AUTO_BED_LEVELING
        if(home_z)
          current_position[Z_AXIS] += cs.zprobe_zoffset;  //Add Z_Probe offset (the distance is negative)
      #endif
      
      // Set the planner and stepper routine positions.
      // At this point the mesh bed leveling and world2machine corrections are disabled and current_position
      // contains the machine coordinates.
      plan_set_position_curposXYZE();

      #ifdef ENDSTOPS_ONLY_FOR_HOMING
        enable_endstops(false);
      #endif

      feedrate = saved_feedrate;
      feedmultiply = l_feedmultiply;
      previous_millis_cmd = _millis();
      endstops_hit_on_purpose();
#ifndef MESH_BED_LEVELING
//-// Oct 2019 :: this part of code is (from) now probably un-compilable
      // If MESH_BED_LEVELING is not active, then it is the original Prusa i3.
      // Offer the user to load the baby step value, which has been adjusted at the previous print session.
      if(card.sdprinting && eeprom_read_word((uint16_t *)EEPROM_BABYSTEP_Z))
          lcd_adjust_z();
#endif

    // Load the machine correction matrix
    world2machine_initialize();
    // and correct the current_position XY axes to match the transformed coordinate system.
    world2machine_update_current();

#if (defined(MESH_BED_LEVELING) && !defined(MK1BP))
	if (home_x_axis || home_y_axis || without_mbl || home_z_axis)
		{
      if (! home_z && mbl_was_active) {
        // Re-enable the mesh bed leveling if only the X and Y axes were re-homed.
        mbl.active = true;
        // and re-adjust the current logical Z axis with the bed leveling offset applicable at the current XY position.
        current_position[Z_AXIS] -= mbl.get_z(st_get_position_mm(X_AXIS), st_get_position_mm(Y_AXIS));
      }
		}
	else
		{
			st_synchronize();
			homing_flag = false;
	  }
#endif

	  if (farm_mode) { prusa_statistics(20); };

	  homing_flag = false;
#if 0
      SERIAL_ECHOPGM("G28, final ");  print_world_coordinates();
      SERIAL_ECHOPGM("G28, final ");  print_physical_coordinates();
      SERIAL_ECHOPGM("G28, final ");  print_mesh_bed_leveling_table();
#endif
}

static void gcode_G28(bool home_x_axis, bool home_y_axis, bool home_z_axis)
{
#ifdef TMC2130
    gcode_G28(home_x_axis, 0, home_y_axis, 0, home_z_axis, 0, false, true);
#else
    gcode_G28(home_x_axis, 0, home_y_axis, 0, home_z_axis, 0, true);
#endif //TMC2130
}

void adjust_bed_reset()
{
	eeprom_update_byte((unsigned char*)EEPROM_BED_CORRECTION_VALID, 1);
	eeprom_update_byte((unsigned char*)EEPROM_BED_CORRECTION_LEFT, 0);
	eeprom_update_byte((unsigned char*)EEPROM_BED_CORRECTION_RIGHT, 0);
	eeprom_update_byte((unsigned char*)EEPROM_BED_CORRECTION_FRONT, 0);
	eeprom_update_byte((unsigned char*)EEPROM_BED_CORRECTION_REAR, 0);
}

//! @brief Calibrate XYZ
//! @param onlyZ if true, calibrate only Z axis
//! @param verbosity_level
//! @retval true Succeeded
//! @retval false Failed
bool gcode_M45(bool onlyZ, int8_t verbosity_level)
{
	bool final_result = false;
	#ifdef TMC2130
	FORCE_HIGH_POWER_START;
	#endif // TMC2130
    
    FORCE_BL_ON_START;
	
    // Only Z calibration?
	if (!onlyZ)
	{
		setTargetBed(0);
		setAllTargetHotends(0);
		adjust_bed_reset(); //reset bed level correction
	}

	// Disable the default update procedure of the display. We will do a modal dialog.
	lcd_update_enable(false);
	// Let the planner use the uncorrected coordinates.
	mbl.reset();
	// Reset world2machine_rotation_and_skew and world2machine_shift, therefore
	// the planner will not perform any adjustments in the XY plane. 
	// Wait for the motors to stop and update the current position with the absolute values.
	world2machine_revert_to_uncorrected();
	// Reset the baby step value applied without moving the axes.
	babystep_reset();
	// Mark all axes as in a need for homing.
	memset(axis_known_position, 0, sizeof(axis_known_position));

	// Home in the XY plane.
	//set_destination_to_current();
	int l_feedmultiply = setup_for_endstop_move();
	lcd_display_message_fullscreen_P(_T(MSG_AUTO_HOME));
  raise_z_above(MESH_HOME_Z_SEARCH);
  st_synchronize();
	home_xy();

	enable_endstops(false);
	current_position[X_AXIS] += 5;
	current_position[Y_AXIS] += 5;
	plan_buffer_line_curposXYZE(homing_feedrate[Z_AXIS] / 40);
	st_synchronize();

	// Let the user move the Z axes up to the end stoppers.
#ifdef TMC2130
	if (calibrate_z_auto())
	{
#else //TMC2130
	if (lcd_calibrate_z_end_stop_manual(onlyZ))
	{
#endif //TMC2130
		
		lcd_show_fullscreen_message_and_wait_P(_T(MSG_CONFIRM_NOZZLE_CLEAN));
		if(onlyZ){
			lcd_display_message_fullscreen_P(_T(MSG_MEASURE_BED_REFERENCE_HEIGHT_LINE1));
			lcd_set_cursor(0, 3);
			lcd_print(1);
			lcd_puts_P(_T(MSG_MEASURE_BED_REFERENCE_HEIGHT_LINE2));
		}else{
			//lcd_show_fullscreen_message_and_wait_P(_T(MSG_PAPER));
			lcd_display_message_fullscreen_P(_T(MSG_FIND_BED_OFFSET_AND_SKEW_LINE1));
			lcd_set_cursor(0, 2);
			lcd_print(1);
			lcd_puts_P(_T(MSG_FIND_BED_OFFSET_AND_SKEW_LINE2));
		}

		refresh_cmd_timeout();
		#ifndef STEEL_SHEET
		if (((degHotend(0) > MAX_HOTEND_TEMP_CALIBRATION) || (degBed() > MAX_BED_TEMP_CALIBRATION)) && (!onlyZ))
		{
			lcd_wait_for_cool_down();
		}
		#endif //STEEL_SHEET
		if(!onlyZ)
		{
			KEEPALIVE_STATE(PAUSED_FOR_USER);
			#ifdef STEEL_SHEET
			bool result = lcd_show_fullscreen_message_yes_no_and_wait_P(_T(MSG_STEEL_SHEET_CHECK), false, false);
			if(result) lcd_show_fullscreen_message_and_wait_P(_T(MSG_REMOVE_STEEL_SHEET));
			#endif //STEEL_SHEET
		    lcd_show_fullscreen_message_and_wait_P(_T(MSG_PAPER));
			KEEPALIVE_STATE(IN_HANDLER);
			lcd_display_message_fullscreen_P(_T(MSG_FIND_BED_OFFSET_AND_SKEW_LINE1));
			lcd_set_cursor(0, 2);
			lcd_print(1);
			lcd_puts_P(_T(MSG_FIND_BED_OFFSET_AND_SKEW_LINE2));
		}
			
		bool endstops_enabled  = enable_endstops(false);
        current_position[Z_AXIS] -= 1; //move 1mm down with disabled endstop
        plan_buffer_line_curposXYZE(homing_feedrate[Z_AXIS] / 40);
        st_synchronize();

		// Move the print head close to the bed.
		current_position[Z_AXIS] = MESH_HOME_Z_SEARCH;

		enable_endstops(true);
#ifdef TMC2130
		tmc2130_home_enter(Z_AXIS_MASK);
#endif //TMC2130

		plan_buffer_line_curposXYZE(homing_feedrate[Z_AXIS] / 40);

		st_synchronize();
#ifdef TMC2130
		tmc2130_home_exit();
#endif //TMC2130
		enable_endstops(endstops_enabled);

		if ((st_get_position_mm(Z_AXIS) <= (MESH_HOME_Z_SEARCH + HOME_Z_SEARCH_THRESHOLD)) &&
		    (st_get_position_mm(Z_AXIS) >= (MESH_HOME_Z_SEARCH - HOME_Z_SEARCH_THRESHOLD)))
		{
			if (onlyZ)
			{
				clean_up_after_endstop_move(l_feedmultiply);
				// Z only calibration.
				// Load the machine correction matrix
				world2machine_initialize();
				// and correct the current_position to match the transformed coordinate system.
				world2machine_update_current();
				//FIXME
				bool result = sample_mesh_and_store_reference();
				if (result)
				{
					if (calibration_status() == CALIBRATION_STATUS_Z_CALIBRATION)
						// Shipped, the nozzle height has been set already. The user can start printing now.
						calibration_status_store(CALIBRATION_STATUS_CALIBRATED);
						final_result = true;
					// babystep_apply();
				}
			}
			else
			{
				// Reset the baby step value and the baby step applied flag.
				calibration_status_store(CALIBRATION_STATUS_XYZ_CALIBRATION);
                    eeprom_update_word(reinterpret_cast<uint16_t *>(&(EEPROM_Sheets_base->s[(eeprom_read_byte(&(EEPROM_Sheets_base->active_sheet)))].z_offset)),0);
				// Complete XYZ calibration.
				uint8_t point_too_far_mask = 0;
				BedSkewOffsetDetectionResultType result = find_bed_offset_and_skew(verbosity_level, point_too_far_mask);
				clean_up_after_endstop_move(l_feedmultiply);
				// Print head up.
				current_position[Z_AXIS] = MESH_HOME_Z_SEARCH;
				plan_buffer_line_curposXYZE(homing_feedrate[Z_AXIS] / 40);
				st_synchronize();
//#ifndef NEW_XYZCAL
				if (result >= 0)
				{
					#ifdef HEATBED_V2
					sample_z();
					#else //HEATBED_V2
					point_too_far_mask = 0;
					// Second half: The fine adjustment.
					// Let the planner use the uncorrected coordinates.
					mbl.reset();
					world2machine_reset();
					// Home in the XY plane.
					int l_feedmultiply = setup_for_endstop_move();
					home_xy();
					result = improve_bed_offset_and_skew(1, verbosity_level, point_too_far_mask);
					clean_up_after_endstop_move(l_feedmultiply);
					// Print head up.
					current_position[Z_AXIS] = MESH_HOME_Z_SEARCH;
					plan_buffer_line_curposXYZE(homing_feedrate[Z_AXIS] / 40);
					st_synchronize();
					// if (result >= 0) babystep_apply();					
					#endif //HEATBED_V2
				}
//#endif //NEW_XYZCAL
				lcd_update_enable(true);
				lcd_update(2);

				lcd_bed_calibration_show_result(result, point_too_far_mask);
				if (result >= 0)
				{
					// Calibration valid, the machine should be able to print. Advise the user to run the V2Calibration.gcode.
					calibration_status_store(CALIBRATION_STATUS_LIVE_ADJUST);
					if (eeprom_read_byte((uint8_t*)EEPROM_WIZARD_ACTIVE) != 1) lcd_show_fullscreen_message_and_wait_P(_T(MSG_BABYSTEP_Z_NOT_SET));
					final_result = true;
				}
			}
#ifdef TMC2130
			tmc2130_home_exit();
#endif
		}
		else
		{
			lcd_show_fullscreen_message_and_wait_P(PSTR("Calibration failed! Check the axes and run again."));
			final_result = false;
		}
	}
	else
	{
		// Timeouted.
	}
	lcd_update_enable(true);
#ifdef TMC2130
	FORCE_HIGH_POWER_END;
#endif // TMC2130
    
    FORCE_BL_ON_END;
    
	return final_result;
}

void gcode_M114()
{
	SERIAL_PROTOCOLPGM("X:");
	SERIAL_PROTOCOL(current_position[X_AXIS]);
	SERIAL_PROTOCOLPGM(" Y:");
	SERIAL_PROTOCOL(current_position[Y_AXIS]);
	SERIAL_PROTOCOLPGM(" Z:");
	SERIAL_PROTOCOL(current_position[Z_AXIS]);
	SERIAL_PROTOCOLPGM(" E:");
	SERIAL_PROTOCOL(current_position[E_AXIS]);

	SERIAL_PROTOCOLRPGM(_n(" Count X: "));////MSG_COUNT_X
	SERIAL_PROTOCOL(float(st_get_position(X_AXIS)) / cs.axis_steps_per_unit[X_AXIS]);
	SERIAL_PROTOCOLPGM(" Y:");
	SERIAL_PROTOCOL(float(st_get_position(Y_AXIS)) / cs.axis_steps_per_unit[Y_AXIS]);
	SERIAL_PROTOCOLPGM(" Z:");
	SERIAL_PROTOCOL(float(st_get_position(Z_AXIS)) / cs.axis_steps_per_unit[Z_AXIS]);
	SERIAL_PROTOCOLPGM(" E:");
	SERIAL_PROTOCOL(float(st_get_position(E_AXIS)) / cs.axis_steps_per_unit[E_AXIS]);

	SERIAL_PROTOCOLLN();
}

#if (defined(FANCHECK) && (((defined(TACH_0) && (TACH_0 >-1)) || (defined(TACH_1) && (TACH_1 > -1)))))
void gcode_M123()
{
  printf_P(_N("E0:%d RPM PRN1:%d RPM E0@:%u PRN1@:%d\n"), 60*fan_speed[active_extruder], 60*fan_speed[1], newFanSpeed, fanSpeed);
}
#endif //FANCHECK and TACH_0 or TACH_1

//! extracted code to compute z_shift for M600 in case of filament change operation 
//! requested from fsensors.
//! The function ensures, that the printhead lifts to at least 25mm above the heat bed
//! unlike the previous implementation, which was adding 25mm even when the head was
//! printing at e.g. 24mm height.
//! A safety margin of FILAMENTCHANGE_ZADD is added in all cases to avoid touching
//! the printout.
//! This function is templated to enable fast change of computation data type.
//! @return new z_shift value
template<typename T>
static T gcode_M600_filament_change_z_shift()
{
#ifdef FILAMENTCHANGE_ZADD
	static_assert(Z_MAX_POS < (255 - FILAMENTCHANGE_ZADD), "Z-range too high, change the T type from uint8_t to uint16_t");
	// avoid floating point arithmetics when not necessary - results in shorter code
	T ztmp = T( current_position[Z_AXIS] );
	T z_shift = 0;
	if(ztmp < T(25)){
		z_shift = T(25) - ztmp; // make sure to be at least 25mm above the heat bed
	} 
	return z_shift + T(FILAMENTCHANGE_ZADD); // always move above printout
#else
	return T(0);
#endif
}	

static void gcode_M600(bool automatic, float x_position, float y_position, float z_shift, float e_shift, float /*e_shift_late*/)
{
    st_synchronize();
    float lastpos[4];

    if (farm_mode)
    {
        prusa_statistics(22);
    }

    //First backup current position and settings
    int feedmultiplyBckp = feedmultiply;
    float HotendTempBckp = degTargetHotend(active_extruder);
    int fanSpeedBckp = fanSpeed;

    lastpos[X_AXIS] = current_position[X_AXIS];
    lastpos[Y_AXIS] = current_position[Y_AXIS];
    lastpos[Z_AXIS] = current_position[Z_AXIS];
    lastpos[E_AXIS] = current_position[E_AXIS];

    //Retract E
    current_position[E_AXIS] += e_shift;
    plan_buffer_line_curposXYZE(FILAMENTCHANGE_RFEED);
    st_synchronize();

    //Lift Z
    current_position[Z_AXIS] += z_shift;
    plan_buffer_line_curposXYZE(FILAMENTCHANGE_ZFEED);
    st_synchronize();

    //Move XY to side
    current_position[X_AXIS] = x_position;
    current_position[Y_AXIS] = y_position;
    plan_buffer_line_curposXYZE(FILAMENTCHANGE_XYFEED);
    st_synchronize();

    //Beep, manage nozzle heater and wait for user to start unload filament
    if(!mmu_enabled) M600_wait_for_user(HotendTempBckp);

    lcd_change_fil_state = 0;

    // Unload filament
    if (mmu_enabled) extr_unload();	//unload just current filament for multimaterial printers (used also in M702)
    else unload_filament(); //unload filament for single material (used also in M702)
    //finish moves
    st_synchronize();

    if (!mmu_enabled)
    {
        KEEPALIVE_STATE(PAUSED_FOR_USER);
        lcd_change_fil_state = lcd_show_fullscreen_message_yes_no_and_wait_P(_i("Was filament unload successful?"),
                false, true); ////MSG_UNLOAD_SUCCESSFUL c=20 r=2
        if (lcd_change_fil_state == 0)
        {
			lcd_clear();
			lcd_puts_at_P(0, 2, _T(MSG_PLEASE_WAIT));
			current_position[X_AXIS] -= 100;
			plan_buffer_line_curposXYZE(FILAMENTCHANGE_XYFEED);
			st_synchronize();
			lcd_show_fullscreen_message_and_wait_P(_i("Please open idler and remove filament manually."));////MSG_CHECK_IDLER c=20 r=4
        }
    }

    if (mmu_enabled)
    {
        if (!automatic) {
            if (saved_printing) mmu_eject_filament(mmu_extruder, false); //if M600 was invoked by filament senzor (FINDA) eject filament so user can easily remove it
            mmu_M600_wait_and_beep();
            if (saved_printing) {

                lcd_clear();
                lcd_puts_at_P(0, 2, _T(MSG_PLEASE_WAIT));

                mmu_command(MmuCmd::R0);
                manage_response(false, false);
            }
        }
        mmu_M600_load_filament(automatic, HotendTempBckp);
    }
    else
        M600_load_filament();

    if (!automatic) M600_check_state(HotendTempBckp);

		lcd_update_enable(true);

    //Not let's go back to print
    fanSpeed = fanSpeedBckp;

    //Feed a little of filament to stabilize pressure
    if (!automatic)
    {
        current_position[E_AXIS] += FILAMENTCHANGE_RECFEED;
        plan_buffer_line_curposXYZE(FILAMENTCHANGE_EXFEED);
    }

    //Move XY back
    plan_buffer_line(lastpos[X_AXIS], lastpos[Y_AXIS], current_position[Z_AXIS], current_position[E_AXIS],
            FILAMENTCHANGE_XYFEED, active_extruder);
    st_synchronize();
    //Move Z back
    plan_buffer_line(lastpos[X_AXIS], lastpos[Y_AXIS], lastpos[Z_AXIS], current_position[E_AXIS],
            FILAMENTCHANGE_ZFEED, active_extruder);
    st_synchronize();

    //Set E position to original
    plan_set_e_position(lastpos[E_AXIS]);

    memcpy(current_position, lastpos, sizeof(lastpos));
    memcpy(destination, current_position, sizeof(current_position));

    //Recover feed rate
    feedmultiply = feedmultiplyBckp;
    char cmd[9];
    sprintf_P(cmd, PSTR("M220 S%i"), feedmultiplyBckp);
    enquecommand(cmd);

#ifdef IR_SENSOR
	//this will set fsensor_watch_autoload to correct value and prevent possible M701 gcode enqueuing when M600 is finished
	fsensor_check_autoload();
#endif //IR_SENSOR

    lcd_setstatuspgm(_T(WELCOME_MSG));
    custom_message_type = CustomMsg::Status;
}

void gcode_M701()
{
	printf_P(PSTR("gcode_M701 begin\n"));

	if (farm_mode)
	{
		prusa_statistics(22);
	}

	if (mmu_enabled) 
	{
		extr_adj(tmp_extruder);//loads current extruder
		mmu_extruder = tmp_extruder;
	}
	else
	{
		enable_z();
		custom_message_type = CustomMsg::FilamentLoading;

#ifdef FSENSOR_QUALITY
		fsensor_oq_meassure_start(40);
#endif //FSENSOR_QUALITY

		lcd_setstatuspgm(_T(MSG_LOADING_FILAMENT));
		current_position[E_AXIS] += 40;
		plan_buffer_line_curposXYZE(400 / 60); //fast sequence
		st_synchronize();

        raise_z_above(MIN_Z_FOR_LOAD, false);
		current_position[E_AXIS] += 30;
		plan_buffer_line_curposXYZE(400 / 60); //fast sequence
		
		load_filament_final_feed(); //slow sequence
		st_synchronize();

    Sound_MakeCustom(50,500,false);

		if (!farm_mode && loading_flag) {
			lcd_load_filament_color_check();
		}
		lcd_update_enable(true);
		lcd_update(2);
		lcd_setstatuspgm(_T(WELCOME_MSG));
		disable_z();
		loading_flag = false;
		custom_message_type = CustomMsg::Status;

#ifdef FSENSOR_QUALITY
        fsensor_oq_meassure_stop();

        if (!fsensor_oq_result())
        {
            bool disable = lcd_show_fullscreen_message_yes_no_and_wait_P(_i("Fil. sensor response is poor, disable it?"), false, true);
            lcd_update_enable(true);
            lcd_update(2);
            if (disable)
                fsensor_disable();
        }
#endif //FSENSOR_QUALITY
	}
}
/**
 * @brief Get serial number from 32U2 processor
 *
 * Typical format of S/N is:CZPX0917X003XC13518
 *
 * Send command ;S to serial port 0 to retrieve serial number stored in 32U2 processor,
 * reply is stored in *SN.
 * Operation takes typically 23 ms. If the retransmit is not finished until 100 ms,
 * it is interrupted, so less, or no characters are retransmitted, the function returns false
 * The command will fail if the 32U2 processor is unpowered via USB since it is isolated from the rest of the electronics.
 * In that case the value that is stored in the EEPROM should be used instead.
 *
 * @return 1 on success
 * @return 0 on general failure
 */
static bool get_PRUSA_SN(char* SN)
{
    uint8_t selectedSerialPort_bak = selectedSerialPort;
    selectedSerialPort = 0;
    SERIAL_ECHOLNRPGM(PSTR(";S"));
    uint8_t numbersRead = 0;
    ShortTimer timeout;
    timeout.start();

    while (numbersRead < 19) {
        if (MSerial.available() > 0) {
            SN[numbersRead] = MSerial.read();
            numbersRead++;
        }
        if (timeout.expired(100u)) break;
    }
    SN[numbersRead] = 0;
    selectedSerialPort = selectedSerialPort_bak;
    return (numbersRead == 19);
}
//! Detection of faulty RAMBo 1.1b boards equipped with bigger capacitors
//! at the TACH_1 pin, which causes bad detection of print fan speed.
//! Warning: This function is not to be used by ordinary users, it is here only for automated testing purposes,
//!   it may even interfere with other functions of the printer! You have been warned!
//! The test idea is to measure the time necessary to charge the capacitor.
//! So the algorithm is as follows:
//! 1. Set TACH_1 pin to INPUT mode and LOW
//! 2. Wait a few ms
//! 3. disable interrupts and measure the time until the TACH_1 pin reaches HIGH
//! Repeat 1.-3. several times
//! Good RAMBo's times are in the range of approx. 260-320 us
//! Bad RAMBo's times are approx. 260-1200 us
//! So basically we are interested in maximum time, the minima are mostly the same.
//! May be that's why the bad RAMBo's still produce some fan RPM reading, but not corresponding to reality
static void gcode_PRUSA_BadRAMBoFanTest(){
    //printf_P(PSTR("Enter fan pin test\n"));
#if !defined(DEBUG_DISABLE_FANCHECK) && defined(FANCHECK) && defined(TACH_1) && TACH_1 >-1
	fan_measuring = false; // prevent EXTINT7 breaking into the measurement
	unsigned long tach1max = 0;
	uint8_t tach1cntr = 0;
	for( /* nothing */; tach1cntr < 100; ++tach1cntr){
		//printf_P(PSTR("TACH_1: %d\n"), tach1cntr);
		SET_OUTPUT(TACH_1);
		WRITE(TACH_1, LOW);
		_delay(20); // the delay may be lower
		unsigned long tachMeasure = _micros();
		cli();
		SET_INPUT(TACH_1);
		// just wait brutally in an endless cycle until we reach HIGH
		// if this becomes a problem it may be improved to non-endless cycle
		while( READ(TACH_1) == 0 ) ;
		sei();
		tachMeasure = _micros() - tachMeasure;
		if( tach1max < tachMeasure )
		tach1max = tachMeasure;
		//printf_P(PSTR("TACH_1: %d: capacitor check time=%lu us\n"), (int)tach1cntr, tachMeasure);
	}	
	//printf_P(PSTR("TACH_1: max=%lu us\n"), tach1max);
	SERIAL_PROTOCOLPGM("RAMBo FAN ");
	if( tach1max > 500 ){
		// bad RAMBo
		SERIAL_PROTOCOLLNPGM("BAD");
	} else {
		SERIAL_PROTOCOLLNPGM("OK");
    }
	// cleanup after the test function
	SET_INPUT(TACH_1);
	WRITE(TACH_1, HIGH);
#endif
}


// G92 - Set current position to coordinates given
static void gcode_G92()
{
    bool codes[NUM_AXIS];
    float values[NUM_AXIS];

    // Check which axes need to be set
    for(uint8_t i = 0; i < NUM_AXIS; ++i)
    {
        codes[i] = code_seen(axis_codes[i]);
        if(codes[i])
            values[i] = code_value();
    }

    if((codes[E_AXIS] && values[E_AXIS] == 0) &&
       (!codes[X_AXIS] && !codes[Y_AXIS] && !codes[Z_AXIS]))
    {
        // As a special optimization, when _just_ clearing the E position
        // we schedule a flag asynchronously along with the next block to
        // reset the starting E position instead of stopping the planner
        current_position[E_AXIS] = 0;
        plan_reset_next_e();
    }
    else
    {
        // In any other case we're forced to synchronize
        st_synchronize();
        for(uint8_t i = 0; i < 3; ++i)
        {
            if(codes[i])
                current_position[i] = values[i] + cs.add_homing[i];
        }
        if(codes[E_AXIS])
            current_position[E_AXIS] = values[E_AXIS];

        // Set all at once
        plan_set_position_curposXYZE();
    }
}

#ifdef EXTENDED_CAPABILITIES_REPORT

static void cap_line(const char* name, bool ena = false) {
    printf_P(PSTR("Cap:%S:%c\n"), name, (char)ena + '0');
}

static void extended_capabilities_report()
{
    // AUTOREPORT_TEMP (M155)
    cap_line(PSTR("AUTOREPORT_TEMP"), ENABLED(AUTO_REPORT));
#if (defined(FANCHECK) && (((defined(TACH_0) && (TACH_0 >-1)) || (defined(TACH_1) && (TACH_1 > -1)))))
    // AUTOREPORT_FANS (M123)
    cap_line(PSTR("AUTOREPORT_FANS"), ENABLED(AUTO_REPORT));
#endif //FANCHECK and TACH_0 or TACH_1
    // AUTOREPORT_POSITION (M114)
    cap_line(PSTR("AUTOREPORT_POSITION"), ENABLED(AUTO_REPORT));
    //@todo Update RepRap cap
}
#endif //EXTENDED_CAPABILITIES_REPORT

#ifdef BACKLASH_X
extern uint8_t st_backlash_x;
#endif //BACKLASH_X
#ifdef BACKLASH_Y
extern uint8_t st_backlash_y;
#endif //BACKLASH_Y

//! \ingroup marlin_main

//! @brief Parse and process commands
//!
//! look here for descriptions of G-codes: https://reprap.org/wiki/G-code
//!
//!
//! Implemented Codes 
//! -------------------
//!
//! * _This list is not updated. Current documentation is maintained inside the process_cmd function._ 
//!
//!@n PRUSA CODES
//!@n P F - Returns FW versions
//!@n P R - Returns revision of printer
//!
//!@n G0  -> G1
//!@n G1  - Coordinated Movement X Y Z E
//!@n G2  - CW ARC
//!@n G3  - CCW ARC
//!@n G4  - Dwell S<seconds> or P<milliseconds>
//!@n G10 - retract filament according to settings of M207
//!@n G11 - retract recover filament according to settings of M208
//!@n G28 - Home all Axes
//!@n G29 - Detailed Z-Probe, probes the bed at 3 or more points.  Will fail if you haven't homed yet.
//!@n G30 - Single Z Probe, probes bed at current XY location.
//!@n G31 - Dock sled (Z_PROBE_SLED only)
//!@n G32 - Undock sled (Z_PROBE_SLED only)
//!@n G80 - Automatic mesh bed leveling
//!@n G81 - Print bed profile
//!@n G90 - Use Absolute Coordinates
//!@n G91 - Use Relative Coordinates
//!@n G92 - Set current position to coordinates given
//!
//!@n M Codes
//!@n M0   - Unconditional stop - Wait for user to press a button on the LCD
//!@n M1   - Same as M0
//!@n M17  - Enable/Power all stepper motors
//!@n M18  - Disable all stepper motors; same as M84
//!@n M20  - List SD card
//!@n M21  - Init SD card
//!@n M22  - Release SD card
//!@n M23  - Select SD file (M23 filename.g)
//!@n M24  - Start/resume SD print
//!@n M25  - Pause SD print
//!@n M26  - Set SD position in bytes (M26 S12345)
//!@n M27  - Report SD print status
//!@n M28  - Start SD write (M28 filename.g)
//!@n M29  - Stop SD write
//!@n M30  - Delete file from SD (M30 filename.g)
//!@n M31  - Output time since last M109 or SD card start to serial
//!@n M32  - Select file and start SD print (Can be used _while_ printing from SD card files):
//!          syntax "M32 /path/filename#", or "M32 S<startpos bytes> !filename#"
//!          Call gcode file : "M32 P !filename#" and return to caller file after finishing (similar to #include).
//!          The '#' is necessary when calling from within sd files, as it stops buffer prereading
//!@n M42  - Change pin status via gcode Use M42 Px Sy to set pin x to value y, when omitting Px the onboard led will be used.
//!@n M73  - Show percent done and print time remaining
//!@n M80  - Turn on Power Supply
//!@n M81  - Turn off Power Supply
//!@n M82  - Set E codes absolute (default)
//!@n M83  - Set E codes relative while in Absolute Coordinates (G90) mode
//!@n M84  - Disable steppers until next move,
//!          or use S<seconds> to specify an inactivity timeout, after which the steppers will be disabled.  S0 to disable the timeout.
//!@n M85  - Set inactivity shutdown timer with parameter S<seconds>. To disable set zero (default)
//!@n M86  - Set safety timer expiration time with parameter S<seconds>; M86 S0 will disable safety timer
//!@n M92  - Set axis_steps_per_unit - same syntax as G92
//!@n M104 - Set extruder target temp
//!@n M105 - Read current temp
//!@n M106 - Fan on
//!@n M107 - Fan off
//!@n M109 - Sxxx Wait for extruder current temp to reach target temp. Waits only when heating
//!          Rxxx Wait for extruder current temp to reach target temp. Waits when heating and cooling
//!        IF AUTOTEMP is enabled, S<mintemp> B<maxtemp> F<factor>. Exit autotemp by any M109 without F
//!@n M112 - Emergency stop
//!@n M113 - Get or set the timeout interval for Host Keepalive "busy" messages
//!@n M114 - Output current position to serial port
//!@n M115 - Capabilities string
//!@n M117 - display message
//!@n M119 - Output Endstop status to serial port
//!@n M123 - Tachometer value
//!@n M126 - Solenoid Air Valve Open (BariCUDA support by jmil)
//!@n M127 - Solenoid Air Valve Closed (BariCUDA vent to atmospheric pressure by jmil)
//!@n M128 - EtoP Open (BariCUDA EtoP = electricity to air pressure transducer by jmil)
//!@n M129 - EtoP Closed (BariCUDA EtoP = electricity to air pressure transducer by jmil)
//!@n M140 - Set bed target temp
//!@n M150 - Set BlinkM Color Output R: Red<0-255> U(!): Green<0-255> B: Blue<0-255> over i2c, G for green does not work.
//!@n M155 - Automatically send temperatures, fan speeds, position
//!@n M190 - Sxxx Wait for bed current temp to reach target temp. Waits only when heating
//!          Rxxx Wait for bed current temp to reach target temp. Waits when heating and cooling
//!@n M200 D<millimeters>- set filament diameter and set E axis units to cubic millimeters (use S0 to set back to millimeters).
//!@n M201 - Set max acceleration in units/s^2 for print moves (M201 X1000 Y1000)
//!@n M202 - Set max acceleration in units/s^2 for travel moves (M202 X1000 Y1000) Unused in Marlin!!
//!@n M203 - Set maximum feedrate that your machine can sustain (M203 X200 Y200 Z300 E10000) in mm/sec
//!@n M204 - Set default acceleration: S normal moves T filament only moves (M204 S3000 T7000) in mm/sec^2  also sets minimum segment time in ms (B20000) to prevent buffer under-runs and M20 minimum feedrate
//!@n M205 -  advanced settings:  minimum travel speed S=while printing T=travel only,  B=minimum segment time X= maximum xy jerk, Z=maximum Z jerk, E=maximum E jerk
//!@n M206 - set additional homing offset
//!@n M207 - set retract length S[positive mm] F[feedrate mm/min] Z[additional zlift/hop], stays in mm regardless of M200 setting
//!@n M208 - set recover=unretract length S[positive mm surplus to the M207 S*] F[feedrate mm/sec]
//!@n M209 - S<1=true/0=false> enable automatic retract detect if the slicer did not support G10/11: every normal extrude-only move will be classified as retract depending on the direction.
//!@n M218 - set hotend offset (in mm): T<extruder_number> X<offset_on_X> Y<offset_on_Y>
//!@n M220 S<factor in percent>- set speed factor override percentage
//!@n M221 S<factor in percent>- set extrude factor override percentage
//!@n M226 P<pin number> S<pin state>- Wait until the specified pin reaches the state required
//!@n M240 - Trigger a camera to take a photograph
//!@n M250 - Set LCD contrast C<contrast value> (value 0..63)
//!@n M280 - set servo position absolute. P: servo index, S: angle or microseconds
//!@n M300 - Play beep sound S<frequency Hz> P<duration ms>
//!@n M301 - Set PID parameters P I and D
//!@n M302 - Allow cold extrudes, or set the minimum extrude S<temperature>.
//!@n M303 - PID relay autotune S<temperature> sets the target temperature. (default target temperature = 150C)
//!@n M304 - Set bed PID parameters P I and D
//!@n M400 - Finish all moves
//!@n M401 - Lower z-probe if present
//!@n M402 - Raise z-probe if present
//!@n M404 - N<dia in mm> Enter the nominal filament width (3mm, 1.75mm ) or will display nominal filament width without parameters
//!@n M405 - Turn on Filament Sensor extrusion control.  Optional D<delay in cm> to set delay in centimeters between sensor and extruder
//!@n M406 - Turn off Filament Sensor extrusion control
//!@n M407 - Displays measured filament diameter
//!@n M500 - stores parameters in EEPROM
//!@n M501 - reads parameters from EEPROM (if you need reset them after you changed them temporarily).
//!@n M502 - reverts to the default "factory settings".  You still need to store them in EEPROM afterwards if you want to.
//!@n M503 - print the current settings (from memory not from EEPROM)
//!@n M509 - force language selection on next restart
//!@n M540 - Use S[0|1] to enable or disable the stop SD card print on endstop hit (requires ABORT_ON_ENDSTOP_HIT_FEATURE_ENABLED)
//!@n M552 - Set IP address
//!@n M600 - Pause for filament change X[pos] Y[pos] Z[relative lift] E[initial retract] L[later retract distance for removal]
//!@n M605 - Set dual x-carriage movement mode: S<mode> [ X<duplication x-offset> R<duplication temp offset> ]
//!@n M860 - Wait for PINDA thermistor to reach target temperature.
//!@n M861 - Set / Read PINDA temperature compensation offsets
//!@n M900 - Set LIN_ADVANCE options, if enabled. See Configuration_adv.h for details.
//!@n M907 - Set digital trimpot motor current using axis codes.
//!@n M908 - Control digital trimpot directly.
//!@n M350 - Set microstepping mode.
//!@n M351 - Toggle MS1 MS2 pins directly.
//!
//!@n M928 - Start SD logging (M928 filename.g) - ended by M29
//!@n M999 - Restart after being stopped by error
//! <br><br>

/** @defgroup marlin_main Marlin main */

/** \ingroup GCodes */

//! _This is a list of currently implemented G Codes in Prusa firmware (dynamically generated from doxygen)._ 
/**
They are shown in order of appearance in the code.
There are reasons why some G Codes aren't in numerical order.
*/


void process_commands()
{
#ifdef FANCHECK
    if(fan_check_error == EFCE_DETECTED) {
        fan_check_error = EFCE_REPORTED;
        if (is_usb_printing)
            lcd_pause_usb_print();
        else
            lcd_pause_print();
    }
#endif

	if (!buflen) return; //empty command
  #ifdef FILAMENT_RUNOUT_SUPPORT
    SET_INPUT(FR_SENS);
  #endif

#ifdef CMDBUFFER_DEBUG
  SERIAL_ECHOPGM("Processing a GCODE command: ");
  SERIAL_ECHO(cmdbuffer+bufindr+CMDHDRSIZE);
  SERIAL_ECHOLNPGM("");
  SERIAL_ECHOPGM("In cmdqueue: ");
  SERIAL_ECHO(buflen);
  SERIAL_ECHOLNPGM("");
#endif /* CMDBUFFER_DEBUG */
  
  unsigned long codenum; //throw away variable
  char *starpos = NULL;
#ifdef ENABLE_AUTO_BED_LEVELING
  float x_tmp, y_tmp, z_tmp, real_z;
#endif

  // PRUSA GCODES
  KEEPALIVE_STATE(IN_HANDLER);

#ifdef SNMM
  float tmp_motor[3] = DEFAULT_PWM_MOTOR_CURRENT;
  float tmp_motor_loud[3] = DEFAULT_PWM_MOTOR_CURRENT_LOUD;
  int8_t SilentMode;
#endif
    /*!

    ---------------------------------------------------------------------------------
    ### M117 - Display Message <a href="https://reprap.org/wiki/G-code#M117:_Display_Message">M117: Display Message</a>
    This causes the given message to be shown in the status line on an attached LCD.
    It is processed early as to allow printing messages that contain G, M, N or T.

    ---------------------------------------------------------------------------------
    ### Special internal commands
    These are used by internal functions to process certain actions in the right order. Some of these are also usable by the user.
    They are processed early as the commands are complex (strings).
    These are only available on the MK3(S) as these require TMC2130 drivers:
        - CRASH DETECTED
        - CRASH RECOVER
        - CRASH_CANCEL
        - TMC_SET_WAVE
        - TMC_SET_STEP
        - TMC_SET_CHOP
    */
    if (code_seen_P(PSTR("M117"))) //moved to highest priority place to be able to to print strings which includes "G", "PRUSA" and "^"
    {
        starpos = (strchr(strchr_pointer + 5, '*'));
        if (starpos != NULL)
            *(starpos) = '\0';
        lcd_setstatus(strchr_pointer + 5);
        custom_message_type = CustomMsg::MsgUpdate;
    }

    /*!
    ### M0, M1 - Stop the printer <a href="https://reprap.org/wiki/G-code#M0:_Stop_or_Unconditional_stop">M0: Stop or Unconditional stop</a>
    #### Usage

      M0 [P<ms<] [S<sec>] [string]
      M1 [P<ms>] [S<sec>] [string] 

    #### Parameters
  
    - `P<ms>`  - Expire time, in milliseconds
    - `S<sec>` - Expire time, in seconds
    - `string` - Must for M1 and optional for M0 message to display on the LCD
    */

    else if (code_seen_P(PSTR("M0")) || code_seen_P(PSTR("M1 "))) {// M0 and M1 - (Un)conditional stop - Wait for user button press on LCD
        char *src = strchr_pointer + 2;
        codenum = 0;
        bool hasP = false, hasS = false;
        if (code_seen('P')) {
            codenum = code_value(); // milliseconds to wait
            hasP = codenum > 0;
        }
        if (code_seen('S')) {
            codenum = code_value() * 1000; // seconds to wait
            hasS = codenum > 0;
        }
        starpos = strchr(src, '*');
        if (starpos != NULL) *(starpos) = '\0';
        while (*src == ' ') ++src;
        custom_message_type = CustomMsg::M0Wait;
        if (!hasP && !hasS && *src != '\0') {
            lcd_setstatus(src);
        } else {
            LCD_MESSAGERPGM(_i("Wait for user..."));////MSG_USERWAIT
        }
        lcd_ignore_click();				//call lcd_ignore_click aslo for else ???
        st_synchronize();
        previous_millis_cmd = _millis();
        if (codenum > 0) {
            codenum += _millis();  // keep track of when we started waiting
            KEEPALIVE_STATE(PAUSED_FOR_USER);
            while(_millis() < codenum && !lcd_clicked()) {
                manage_heater();
                manage_inactivity(true);
                lcd_update(0);
            }
            KEEPALIVE_STATE(IN_HANDLER);
            lcd_ignore_click(false);
        } else {
            marlin_wait_for_click();
        }
        if (IS_SD_PRINTING)
            custom_message_type = CustomMsg::Status;
        else
            LCD_MESSAGERPGM(_T(WELCOME_MSG));
    }

#ifdef TMC2130
	else if (strncmp_P(CMDBUFFER_CURRENT_STRING, PSTR("CRASH_"), 6) == 0)
	{

    // ### CRASH_DETECTED - TMC2130
    // ---------------------------------
	  if(code_seen_P(PSTR("CRASH_DETECTED")))
	  {
		  uint8_t mask = 0;
		  if (code_seen('X')) mask |= X_AXIS_MASK;
		  if (code_seen('Y')) mask |= Y_AXIS_MASK;
		  crashdet_detected(mask);
	  }

    // ### CRASH_RECOVER - TMC2130
    // ----------------------------------
	  else if(code_seen_P(PSTR("CRASH_RECOVER")))
		  crashdet_recover();

    // ### CRASH_CANCEL - TMC2130
    // ----------------------------------
	  else if(code_seen_P(PSTR("CRASH_CANCEL")))
		  crashdet_cancel();
	}
	else if (strncmp_P(CMDBUFFER_CURRENT_STRING, PSTR("TMC_"), 4) == 0)
	{
    
    // ### TMC_SET_WAVE_ 
    // --------------------
		if (strncmp_P(CMDBUFFER_CURRENT_STRING + 4, PSTR("SET_WAVE_"), 9) == 0)
		{
			uint8_t axis = *(CMDBUFFER_CURRENT_STRING + 13);
			axis = (axis == 'E')?3:(axis - 'X');
			if (axis < 4)
			{
				uint8_t fac = (uint8_t)strtol(CMDBUFFER_CURRENT_STRING + 14, NULL, 10);
				tmc2130_set_wave(axis, 247, fac);
			}
		}
    
    // ### TMC_SET_STEP_
    //  ------------------
		else if (strncmp_P(CMDBUFFER_CURRENT_STRING + 4, PSTR("SET_STEP_"), 9) == 0)
		{
			uint8_t axis = *(CMDBUFFER_CURRENT_STRING + 13);
			axis = (axis == 'E')?3:(axis - 'X');
			if (axis < 4)
			{
				uint8_t step = (uint8_t)strtol(CMDBUFFER_CURRENT_STRING + 14, NULL, 10);
				uint16_t res = tmc2130_get_res(axis);
				tmc2130_goto_step(axis, step & (4*res - 1), 2, 1000, res);
			}
		}

    // ### TMC_SET_CHOP_
    //  -------------------
		else if (strncmp_P(CMDBUFFER_CURRENT_STRING + 4, PSTR("SET_CHOP_"), 9) == 0)
		{
			uint8_t axis = *(CMDBUFFER_CURRENT_STRING + 13);
			axis = (axis == 'E')?3:(axis - 'X');
			if (axis < 4)
			{
				uint8_t chop0 = tmc2130_chopper_config[axis].toff;
				uint8_t chop1 = tmc2130_chopper_config[axis].hstr;
				uint8_t chop2 = tmc2130_chopper_config[axis].hend;
				uint8_t chop3 = tmc2130_chopper_config[axis].tbl;
				char* str_end = 0;
				if (CMDBUFFER_CURRENT_STRING[14])
				{
					chop0 = (uint8_t)strtol(CMDBUFFER_CURRENT_STRING + 14, &str_end, 10) & 15;
					if (str_end && *str_end)
					{
						chop1 = (uint8_t)strtol(str_end, &str_end, 10) & 7;
						if (str_end && *str_end)
						{
							chop2 = (uint8_t)strtol(str_end, &str_end, 10) & 15;
							if (str_end && *str_end)
								chop3 = (uint8_t)strtol(str_end, &str_end, 10) & 3;
						}
					}
				}
				tmc2130_chopper_config[axis].toff = chop0;
				tmc2130_chopper_config[axis].hstr = chop1 & 7;
				tmc2130_chopper_config[axis].hend = chop2 & 15;
				tmc2130_chopper_config[axis].tbl = chop3 & 3;
				tmc2130_setup_chopper(axis, tmc2130_mres[axis], tmc2130_current_h[axis], tmc2130_current_r[axis]);
				//printf_P(_N("TMC_SET_CHOP_%c %hhd %hhd %hhd %hhd\n"), "xyze"[axis], chop0, chop1, chop2, chop3);
			}
		}
	}
#ifdef BACKLASH_X
	else if (strncmp_P(CMDBUFFER_CURRENT_STRING, PSTR("BACKLASH_X"), 10) == 0)
	{
		uint8_t bl = (uint8_t)strtol(CMDBUFFER_CURRENT_STRING + 10, NULL, 10);
		st_backlash_x = bl;
		printf_P(_N("st_backlash_x = %hhd\n"), st_backlash_x);
	}
#endif //BACKLASH_X
#ifdef BACKLASH_Y
	else if (strncmp_P(CMDBUFFER_CURRENT_STRING, PSTR("BACKLASH_Y"), 10) == 0)
	{
		uint8_t bl = (uint8_t)strtol(CMDBUFFER_CURRENT_STRING + 10, NULL, 10);
		st_backlash_y = bl;
		printf_P(_N("st_backlash_y = %hhd\n"), st_backlash_y);
	}
#endif //BACKLASH_Y
#endif //TMC2130
  else if(code_seen_P(PSTR("PRUSA"))){ 
    /*!
    ---------------------------------------------------------------------------------
    ### PRUSA - Internal command set <a href="https://reprap.org/wiki/G-code#G98:_Activate_farm_mode">G98: Activate farm mode - Notes</a>
    
    Set of internal PRUSA commands
    #### Usage
         PRUSA [ Ping | PRN | FAN | fn | thx | uvlo | MMURES | RESET | fv | M28 | SN | Fir | Rev | Lang | Lz | Beat | FR ]
    
    #### Parameters
      - `Ping` 
      - `PRN` - Prints revision of the printer
      - `FAN` - Prints fan details
      - `fn` - Prints farm no.
      - `thx` 
      - `uvlo` 
      - `MMURES` - Reset MMU
      - `RESET` - (Careful!)
      - `fv`  - ?
      - `M28` 
      - `SN` 
      - `Fir` - Prints firmware version
      - `Rev`- Prints filament size, elelectronics, nozzle type
      - `Lang` - Reset the language
      - `Lz` 
      - `Beat` - Kick farm link timer
      - `FR` - Full factory reset
      - `nozzle set <diameter>` - set nozzle diameter (farm mode only), e.g. `PRUSA nozzle set 0.4`
      - `nozzle D<diameter>` - check the nozzle diameter (farm mode only), works like M862.1 P, e.g. `PRUSA nozzle D0.4`
      - `nozzle` - prints nozzle diameter (farm mode only), works like M862.1 P, e.g. `PRUSA nozzle`
    */


		if (code_seen_P(PSTR("Ping"))) {  // PRUSA Ping
			if (farm_mode) {
				PingTime = _millis();
			}	  
		}
		else if (code_seen_P(PSTR("PRN"))) { // PRUSA PRN
		  printf_P(_N("%d"), status_number);

        } else if( code_seen_P(PSTR("FANPINTST"))){
            gcode_PRUSA_BadRAMBoFanTest();
        }else if (code_seen_P(PSTR("FAN"))) { // PRUSA FAN
			printf_P(_N("E0:%d RPM\nPRN0:%d RPM\n"), 60*fan_speed[0], 60*fan_speed[1]);
		}
		else if (code_seen_P(PSTR("thx"))) // PRUSA thx
		{
			no_response = false;
		}	
		else if (code_seen_P(PSTR("uvlo"))) // PRUSA uvlo
		{
               eeprom_update_byte((uint8_t*)EEPROM_UVLO,0); 
               enquecommand_P(PSTR("M24")); 
		}	
		else if (code_seen_P(PSTR("MMURES"))) // PRUSA MMURES
		{
			mmu_reset();
		}
		else if (code_seen_P(PSTR("RESET"))) { // PRUSA RESET
#ifdef WATCHDOG
#if defined(W25X20CL) && defined(BOOTAPP)
            boot_app_magic = BOOT_APP_MAGIC;
            boot_app_flags = BOOT_APP_FLG_RUN;
#endif //defined(W25X20CL) && defined(BOOTAPP)
            softReset();
#elif defined(BOOTAPP) //this is a safety precaution. This is because the new bootloader turns off the heaters, but the old one doesn't. The watchdog should be used most of the time.
            asm volatile("jmp 0x3E000");
#endif
		}else if (code_seen_P("fv")) { // PRUSA fv
        // get file version
        #ifdef SDSUPPORT
        card.openFileReadFilteredGcode(strchr_pointer + 3,true);
        while (true) {
            uint16_t readByte = card.getFilteredGcodeChar();
            MYSERIAL.write(readByte);
            if (readByte=='\n') {
                break;
            }
        }
        card.closefile();

        #endif // SDSUPPORT

    } else if (code_seen_P(PSTR("M28"))) { // PRUSA M28
        trace();
        prusa_sd_card_upload = true;
        card.openFileWrite(strchr_pointer+4);

	} else if (code_seen_P(PSTR("SN"))) { // PRUSA SN
        char SN[20];
        eeprom_read_block(SN, (uint8_t*)EEPROM_PRUSA_SN, 20);
        if (SN[19])
            puts_P(PSTR("SN invalid"));
        else
            puts(SN);

	} else if(code_seen_P(PSTR("Fir"))){ // PRUSA Fir

      SERIAL_PROTOCOLLN(FW_VERSION_FULL);

    } else if(code_seen_P(PSTR("Rev"))){ // PRUSA Rev

      SERIAL_PROTOCOLLN(FILAMENT_SIZE "-" ELECTRONICS "-" NOZZLE_TYPE );

    } else if(code_seen_P(PSTR("Lang"))) { // PRUSA Lang
	  lang_reset();

	} else if(code_seen_P(PSTR("Lz"))) { // PRUSA Lz
      eeprom_update_word(reinterpret_cast<uint16_t *>(&(EEPROM_Sheets_base->s[(eeprom_read_byte(&(EEPROM_Sheets_base->active_sheet)))].z_offset)),0);

	} else if(code_seen_P(PSTR("Beat"))) { // PRUSA Beat
        // Kick farm link timer
        kicktime = _millis();

    } else if(code_seen_P(PSTR("FR"))) { // PRUSA FR
        // Factory full reset
        factory_reset(0);
    } else if(code_seen_P(PSTR("MBL"))) { // PRUSA MBL
        // Change the MBL status without changing the logical Z position.
        if(code_seen('V')) {
            bool value = code_value_short();
            st_synchronize();
            if(value != mbl.active) {
                mbl.active = value;
                // Use plan_set_z_position to reset the physical values
                plan_set_z_position(current_position[Z_AXIS]);
            }
        }

//-//
/*
    } else if(code_seen("rrr")) {
MYSERIAL.println("=== checking ===");
MYSERIAL.println(eeprom_read_byte((uint8_t*)EEPROM_CHECK_MODE),DEC);
MYSERIAL.println(eeprom_read_byte((uint8_t*)EEPROM_NOZZLE_DIAMETER),DEC);
MYSERIAL.println(eeprom_read_word((uint16_t*)EEPROM_NOZZLE_DIAMETER_uM),DEC);
MYSERIAL.println(farm_mode,DEC);
MYSERIAL.println(eCheckMode,DEC);
    } else if(code_seen("www")) {
MYSERIAL.println("=== @ FF ===");
eeprom_update_byte((uint8_t*)EEPROM_CHECK_MODE,0xFF);
eeprom_update_byte((uint8_t*)EEPROM_NOZZLE_DIAMETER,0xFF);
eeprom_update_word((uint16_t*)EEPROM_NOZZLE_DIAMETER_uM,0xFFFF);
*/
    } else if (code_seen_P(PSTR("nozzle"))) { // PRUSA nozzle
          uint16_t nDiameter;
          if(code_seen('D'))
               {
               nDiameter=(uint16_t)(code_value()*1000.0+0.5); // [,um]
               nozzle_diameter_check(nDiameter);
               }
          else if(code_seen_P(PSTR("set")) && farm_mode)
               {
               strchr_pointer++;                  // skip 1st char (~ 's')
               strchr_pointer++;                  // skip 2nd char (~ 'e')
               nDiameter=(uint16_t)(code_value()*1000.0+0.5); // [,um]
               eeprom_update_byte((uint8_t*)EEPROM_NOZZLE_DIAMETER,(uint8_t)ClNozzleDiameter::_Diameter_Undef); // for correct synchronization after farm-mode exiting
               eeprom_update_word((uint16_t*)EEPROM_NOZZLE_DIAMETER_uM,nDiameter);
               }
          else SERIAL_PROTOCOLLN((float)eeprom_read_word((uint16_t*)EEPROM_NOZZLE_DIAMETER_uM)/1000.0);

//-// !!! SupportMenu
/*
// musi byt PRED "PRUSA model"
    } else if (code_seen("smodel")) { //! PRUSA smodel
          size_t nOffset;
// ! -> "l"
          strchr_pointer+=5*sizeof(*strchr_pointer); // skip 1st - 5th char (~ 'smode')
          nOffset=strspn(strchr_pointer+1," \t\n\r\v\f");
          if(*(strchr_pointer+1+nOffset))
               printer_smodel_check(strchr_pointer);
          else SERIAL_PROTOCOLLN(PRINTER_NAME);
    } else if (code_seen("model")) { //! PRUSA model
          uint16_t nPrinterModel;
          strchr_pointer+=4*sizeof(*strchr_pointer); // skip 1st - 4th char (~ 'mode')
          nPrinterModel=(uint16_t)code_value_long();
          if(nPrinterModel!=0)
               printer_model_check(nPrinterModel);
          else SERIAL_PROTOCOLLN(PRINTER_TYPE);
    } else if (code_seen("version")) { //! PRUSA version
          strchr_pointer+=7*sizeof(*strchr_pointer); // skip 1st - 7th char (~ 'version')
          while(*strchr_pointer==' ')             // skip leading spaces
               strchr_pointer++;
          if(*strchr_pointer!=0)
               fw_version_check(strchr_pointer);
          else SERIAL_PROTOCOLLN(FW_VERSION);
    } else if (code_seen("gcode")) { //! PRUSA gcode
          uint16_t nGcodeLevel;
          strchr_pointer+=4*sizeof(*strchr_pointer); // skip 1st - 4th char (~ 'gcod')
          nGcodeLevel=(uint16_t)code_value_long();
          if(nGcodeLevel!=0)
               gcode_level_check(nGcodeLevel);
          else SERIAL_PROTOCOLLN(GCODE_LEVEL);
*/
	}	
    //else if (code_seen('Cal')) {
		//  lcd_calibration();
	  // }

  } 
  // This prevents reading files with "^" in their names.
  // Since it is unclear, if there is some usage of this construct,
  // it will be deprecated in 3.9 alpha a possibly completely removed in the future:
  // else if (code_seen('^')) {
  //  // nothing, this is a version line
  // }
  else if(code_seen('G'))
  {
	gcode_in_progress = (int)code_value();
//	printf_P(_N("BEGIN G-CODE=%u\n"), gcode_in_progress);
    switch (gcode_in_progress)
    {

    /*!
    ---------------------------------------------------------------------------------
	 # G Codes
	### G0, G1 - Coordinated movement X Y Z E <a href="https://reprap.org/wiki/G-code#G0_.26_G1:_Move">G0 & G1: Move</a> 
	In Prusa Firmware G0 and G1 are the same.
	#### Usage
	
	      G0 [ X | Y | Z | E | F | S ]
		  G1 [ X | Y | Z | E | F | S ]
	
	#### Parameters
	  - `X` - The position to move to on the X axis
	  - `Y` - The position to move to on the Y axis
	  - `Z` - The position to move to on the Z axis
	  - `E` - The amount to extrude between the starting point and ending point
	  - `F` - The feedrate per minute of the move between the starting point and ending point (if supplied)
	  
    */
    case 0: // G0 -> G1
    case 1: // G1
      if(Stopped == false) {

        #ifdef FILAMENT_RUNOUT_SUPPORT
            
            if(READ(FR_SENS)){

                        int feedmultiplyBckp=feedmultiply;
                        float target[4];
                        float lastpos[4];
                        target[X_AXIS]=current_position[X_AXIS];
                        target[Y_AXIS]=current_position[Y_AXIS];
                        target[Z_AXIS]=current_position[Z_AXIS];
                        target[E_AXIS]=current_position[E_AXIS];
                        lastpos[X_AXIS]=current_position[X_AXIS];
                        lastpos[Y_AXIS]=current_position[Y_AXIS];
                        lastpos[Z_AXIS]=current_position[Z_AXIS];
                        lastpos[E_AXIS]=current_position[E_AXIS];
                        //retract by E
                        
                        target[E_AXIS]+= FILAMENTCHANGE_FIRSTRETRACT ;
                        
                        plan_buffer_line(target[X_AXIS], target[Y_AXIS], target[Z_AXIS], target[E_AXIS], 400, active_extruder);


                        target[Z_AXIS]+= FILAMENTCHANGE_ZADD ;

                        plan_buffer_line(target[X_AXIS], target[Y_AXIS], target[Z_AXIS], target[E_AXIS], 300, active_extruder);

                        target[X_AXIS]= FILAMENTCHANGE_XPOS ;
                        
                        target[Y_AXIS]= FILAMENTCHANGE_YPOS ;
                         
                 
                        plan_buffer_line(target[X_AXIS], target[Y_AXIS], target[Z_AXIS], target[E_AXIS], 70, active_extruder);

                        target[E_AXIS]+= FILAMENTCHANGE_FINALRETRACT ;
                          

                        plan_buffer_line(target[X_AXIS], target[Y_AXIS], target[Z_AXIS], target[E_AXIS], 20, active_extruder);

                        //finish moves
                        st_synchronize();
                        //disable extruder steppers so filament can be removed
                        disable_e0();
                        disable_e1();
                        disable_e2();
                        _delay(100);
                        
                        //LCD_ALERTMESSAGEPGM(_T(MSG_FILAMENTCHANGE));
                        uint8_t cnt=0;
                        int counterBeep = 0;
                        lcd_wait_interact();
                        while(!lcd_clicked()){
                          cnt++;
                          manage_heater();
                          manage_inactivity(true);
                          //lcd_update(0);
                          if(cnt==0)
                          {
                          #if BEEPER > 0
                          
                            if (counterBeep== 500){
                              counterBeep = 0;
                              
                            }
                          
                            
                            SET_OUTPUT(BEEPER);
                            if (counterBeep== 0){
if(eSoundMode!=e_SOUND_MODE_SILENT)
                              WRITE(BEEPER,HIGH);
                            }
                            
                            if (counterBeep== 20){
                              WRITE(BEEPER,LOW);
                            }
                            
                            
                            
                          
                            counterBeep++;
                          #else
                          #endif
                          }
                        }
                        
                        WRITE(BEEPER,LOW);
                        
                        target[E_AXIS]+= FILAMENTCHANGE_FIRSTFEED ;
                        plan_buffer_line(target[X_AXIS], target[Y_AXIS], target[Z_AXIS], target[E_AXIS], 20, active_extruder); 
                        
                        
                        target[E_AXIS]+= FILAMENTCHANGE_FINALFEED ;
                        plan_buffer_line(target[X_AXIS], target[Y_AXIS], target[Z_AXIS], target[E_AXIS], 2, active_extruder); 
                        
                 
                        
                        
                        
                        lcd_change_fil_state = 0;
                        lcd_loading_filament();
                        while ((lcd_change_fil_state == 0)||(lcd_change_fil_state != 1)){
                        
                          lcd_change_fil_state = 0;
                          lcd_alright();
                          switch(lcd_change_fil_state){
                          
                             case 2:
                                     target[E_AXIS]+= FILAMENTCHANGE_FIRSTFEED ;
                                     plan_buffer_line(target[X_AXIS], target[Y_AXIS], target[Z_AXIS], target[E_AXIS], 20, active_extruder); 
                        
                        
                                     target[E_AXIS]+= FILAMENTCHANGE_FINALFEED ;
                                     plan_buffer_line(target[X_AXIS], target[Y_AXIS], target[Z_AXIS], target[E_AXIS], 2, active_extruder); 
                                      
                                     
                                     lcd_loading_filament();
                                     break;
                             case 3:
                                     target[E_AXIS]+= FILAMENTCHANGE_FINALFEED ;
                                     plan_buffer_line(target[X_AXIS], target[Y_AXIS], target[Z_AXIS], target[E_AXIS], 2, active_extruder); 
                                     lcd_loading_color();
                                     break;
                                          
                             default:
                                     lcd_change_success();
                                     break;
                          }
                          
                        }
                        

                        
                      target[E_AXIS]+= 5;
                      plan_buffer_line(target[X_AXIS], target[Y_AXIS], target[Z_AXIS], target[E_AXIS], 2, active_extruder);
                        
                      target[E_AXIS]+= FILAMENTCHANGE_FIRSTRETRACT;
                      plan_buffer_line(target[X_AXIS], target[Y_AXIS], target[Z_AXIS], target[E_AXIS], 400, active_extruder);
                        

                        //current_position[E_AXIS]=target[E_AXIS]; //the long retract of L is compensated by manual filament feeding
                        //plan_set_e_position(current_position[E_AXIS]);
                        plan_buffer_line(target[X_AXIS], target[Y_AXIS], target[Z_AXIS], target[E_AXIS], 70, active_extruder); //should do nothing
                        plan_buffer_line(lastpos[X_AXIS], lastpos[Y_AXIS], target[Z_AXIS], target[E_AXIS], 70, active_extruder); //move xy back
                        plan_buffer_line(lastpos[X_AXIS], lastpos[Y_AXIS], lastpos[Z_AXIS], target[E_AXIS], 200, active_extruder); //move z back
                        
                        
                        target[E_AXIS]= target[E_AXIS] - FILAMENTCHANGE_FIRSTRETRACT;
                        
                      
                             
                        plan_buffer_line(lastpos[X_AXIS], lastpos[Y_AXIS], lastpos[Z_AXIS], target[E_AXIS], 5, active_extruder); //final untretract
                        
                        
                        plan_set_e_position(lastpos[E_AXIS]);
                        
                        feedmultiply=feedmultiplyBckp;
                        
                     
                        
                        char cmd[9];

                        sprintf_P(cmd, PSTR("M220 S%i"), feedmultiplyBckp);
                        enquecommand(cmd);

            }



        #endif

            get_coordinates(); // For X Y Z E F

            // When recovering from a previous print move, restore the originally
            // calculated target position on the first USB/SD command. This accounts
            // properly for relative moves
            if ((saved_target[0] != SAVED_TARGET_UNSET) &&
                ((CMDBUFFER_CURRENT_TYPE == CMDBUFFER_CURRENT_TYPE_SDCARD) ||
                 (CMDBUFFER_CURRENT_TYPE == CMDBUFFER_CURRENT_TYPE_USB_WITH_LINENR)))
            {
                memcpy(destination, saved_target, sizeof(destination));
                saved_target[0] = SAVED_TARGET_UNSET;
            }

		if (total_filament_used > ((current_position[E_AXIS] - destination[E_AXIS]) * 100)) { //protection against total_filament_used overflow
			total_filament_used = total_filament_used + ((destination[E_AXIS] - current_position[E_AXIS]) * 100);
		}
          #ifdef FWRETRACT
            if(cs.autoretract_enabled)
            if( !(code_seen('X') || code_seen('Y') || code_seen('Z')) && code_seen('E')) {
              float echange=destination[E_AXIS]-current_position[E_AXIS];

              if((echange<-MIN_RETRACT && !retracted[active_extruder]) || (echange>MIN_RETRACT && retracted[active_extruder])) { //move appears to be an attempt to retract or recover
                  current_position[E_AXIS] = destination[E_AXIS]; //hide the slicer-generated retract/recover from calculations
                  plan_set_e_position(current_position[E_AXIS]); //AND from the planner
                  retract(!retracted[active_extruder]);
                  return;
              }


            }
          #endif //FWRETRACT
        prepare_move();
        //ClearToSend();
      }
      break;

    /*!
	### G2, G3 - Controlled Arc Move <a href="https://reprap.org/wiki/G-code#G2_.26_G3:_Controlled_Arc_Move">G2 & G3: Controlled Arc Move</a>
	
    These commands don't propperly work with MBL enabled. The compensation only happens at the end of the move, so avoid long arcs.
    
	#### Usage
	
	      G2 [ X | Y | I | E | F ] (Clockwise Arc)
		  G3 [ X | Y | I | E | F ] (Counter-Clockwise Arc)
	
	#### Parameters
	  - `X` - The position to move to on the X axis
	  - `Y` - The position to move to on the Y axis
	  - `I` - The point in X space from the current X position to maintain a constant distance from
	  - `J` - The point in Y space from the current Y position to maintain a constant distance from
	  - `E` - The amount to extrude between the starting point and ending point
	  - `F` - The feedrate per minute of the move between the starting point and ending point (if supplied)
	
    */
    case 2: 
      if(Stopped == false) {
        get_arc_coordinates();
        prepare_arc_move(true);
      }
      break;
 
    // -------------------------------
    case 3: 
      if(Stopped == false) {
        get_arc_coordinates();
        prepare_arc_move(false);
      }
      break;


    /*!
	### G4 - Dwell <a href="https://reprap.org/wiki/G-code#G4:_Dwell">G4: Dwell</a>
	Pause the machine for a period of time.
	
	#### Usage
	
	    G4 [ P | S ]
	
	#### Parameters
	  - `P` - Time to wait, in milliseconds
	  - `S` - Time to wait, in seconds
	
    */
    case 4: 
      codenum = 0;
      if(code_seen('P')) codenum = code_value(); // milliseconds to wait
      if(code_seen('S')) codenum = code_value() * 1000; // seconds to wait
	  if(codenum != 0) LCD_MESSAGERPGM(_n("Sleep..."));////MSG_DWELL
      st_synchronize();
      codenum += _millis();  // keep track of when we started waiting
      previous_millis_cmd = _millis();
      while(_millis() < codenum) {
        manage_heater();
        manage_inactivity();
        lcd_update(0);
      }
      break;
      #ifdef FWRETRACT
      

    /*!
	### G10 - Retract <a href="https://reprap.org/wiki/G-code#G10:_Retract">G10: Retract</a>
	Retracts filament according to settings of `M207`
    */
    case 10: 
       #if EXTRUDERS > 1
        retracted_swap[active_extruder]=(code_seen('S') && code_value_long() == 1); // checks for swap retract argument
        retract(true,retracted_swap[active_extruder]);
       #else
        retract(true);
       #endif
      break;
      

    /*!
	### G11 - Retract recover <a href="https://reprap.org/wiki/G-code#G11:_Unretract">G11: Unretract</a>
	Unretracts/recovers filament according to settings of `M208`
    */
    case 11: 
       #if EXTRUDERS > 1
        retract(false,retracted_swap[active_extruder]);
       #else
        retract(false);
       #endif 
      break;
      #endif //FWRETRACT
    

    /*!
	### G21 - Sets Units to Millimters <a href="https://reprap.org/wiki/G-code#G21:_Set_Units_to_Millimeters">G21: Set Units to Millimeters</a>
	Units are in millimeters. Prusa doesn't support inches.
    */
    case 21: 
      break; //Doing nothing. This is just to prevent serial UNKOWN warnings.
    

    /*!
    ### G28 - Home all Axes one at a time <a href="https://reprap.org/wiki/G-code#G28:_Move_to_Origin_.28Home.29">G28: Move to Origin (Home)</a>
    Using `G28` without any parameters will perfom homing of all axes AND mesh bed leveling, while `G28 W` will just home all axes (no mesh bed leveling).
    #### Usage
	
         G28 [ X | Y | Z | W | C ]
    
	#### Parameters
     - `X` - Flag to go back to the X axis origin
     - `Y` - Flag to go back to the Y axis origin
     - `Z` - Flag to go back to the Z axis origin
     - `W` - Suppress mesh bed leveling if `X`, `Y` or `Z` are not provided
     - `C` - Calibrate X and Y origin (home) - Only on MK3/s
	*/
    case 28: 
    {
      long home_x_value = 0;
      long home_y_value = 0;
      long home_z_value = 0;
      // Which axes should be homed?
      bool home_x = code_seen(axis_codes[X_AXIS]);
      home_x_value = code_value_long();
      bool home_y = code_seen(axis_codes[Y_AXIS]);
      home_y_value = code_value_long();
      bool home_z = code_seen(axis_codes[Z_AXIS]);
      home_z_value = code_value_long();
      bool without_mbl = code_seen('W');
      // calibrate?
#ifdef TMC2130
      bool calib = code_seen('C');
      gcode_G28(home_x, home_x_value, home_y, home_y_value, home_z, home_z_value, calib, without_mbl);
#else
      gcode_G28(home_x, home_x_value, home_y, home_y_value, home_z, home_z_value, without_mbl);
#endif //TMC2130
      if ((home_x || home_y || without_mbl || home_z) == false) {
         // Push the commands to the front of the message queue in the reverse order!
         // There shall be always enough space reserved for these commands.
         goto case_G80;
      }
      break;
    }

#ifdef ENABLE_AUTO_BED_LEVELING
    

    /*!
	### G29 - Detailed Z-Probe <a href="https://reprap.org/wiki/G-code#G29:_Detailed_Z-Probe">G29: Detailed Z-Probe</a>
	In Prusa Firmware this G-code is deactivated by default, must be turned on in the source code.
	
	See `G81`
    */
    case 29: 
        {
            #if Z_MIN_PIN == -1
            #error "You must have a Z_MIN endstop in order to enable Auto Bed Leveling feature! Z_MIN_PIN must point to a valid hardware pin."
            #endif

            // Prevent user from running a G29 without first homing in X and Y
            if (! (axis_known_position[X_AXIS] && axis_known_position[Y_AXIS]) )
            {
                LCD_MESSAGERPGM(MSG_POSITION_UNKNOWN);
                SERIAL_ECHO_START;
                SERIAL_ECHOLNRPGM(MSG_POSITION_UNKNOWN);
                break; // abort G29, since we don't know where we are
            }

            st_synchronize();
            // make sure the bed_level_rotation_matrix is identity or the planner will get it incorectly
            //vector_3 corrected_position = plan_get_position_mm();
            //corrected_position.debug("position before G29");
            plan_bed_level_matrix.set_to_identity();
            vector_3 uncorrected_position = plan_get_position();
            //uncorrected_position.debug("position durring G29");
            current_position[X_AXIS] = uncorrected_position.x;
            current_position[Y_AXIS] = uncorrected_position.y;
            current_position[Z_AXIS] = uncorrected_position.z;
            plan_set_position_curposXYZE();
            int l_feedmultiply = setup_for_endstop_move();

            feedrate = homing_feedrate[Z_AXIS];
#ifdef AUTO_BED_LEVELING_GRID
            // probe at the points of a lattice grid

            int xGridSpacing = (RIGHT_PROBE_BED_POSITION - LEFT_PROBE_BED_POSITION) / (AUTO_BED_LEVELING_GRID_POINTS-1);
            int yGridSpacing = (BACK_PROBE_BED_POSITION - FRONT_PROBE_BED_POSITION) / (AUTO_BED_LEVELING_GRID_POINTS-1);


            // solve the plane equation ax + by + d = z
            // A is the matrix with rows [x y 1] for all the probed points
            // B is the vector of the Z positions
            // the normal vector to the plane is formed by the coefficients of the plane equation in the standard form, which is Vx*x+Vy*y+Vz*z+d = 0
            // so Vx = -a Vy = -b Vz = 1 (we want the vector facing towards positive Z

            // "A" matrix of the linear system of equations
            double eqnAMatrix[AUTO_BED_LEVELING_GRID_POINTS*AUTO_BED_LEVELING_GRID_POINTS*3];
            // "B" vector of Z points
            double eqnBVector[AUTO_BED_LEVELING_GRID_POINTS*AUTO_BED_LEVELING_GRID_POINTS];


            int probePointCounter = 0;
            bool zig = true;

            for (int yProbe=FRONT_PROBE_BED_POSITION; yProbe <= BACK_PROBE_BED_POSITION; yProbe += yGridSpacing)
            {
              int xProbe, xInc;
              if (zig)
              {
                xProbe = LEFT_PROBE_BED_POSITION;
                //xEnd = RIGHT_PROBE_BED_POSITION;
                xInc = xGridSpacing;
                zig = false;
              } else // zag
              {
                xProbe = RIGHT_PROBE_BED_POSITION;
                //xEnd = LEFT_PROBE_BED_POSITION;
                xInc = -xGridSpacing;
                zig = true;
              }

              for (int xCount=0; xCount < AUTO_BED_LEVELING_GRID_POINTS; xCount++)
              {
                float z_before;
                if (probePointCounter == 0)
                {
                  // raise before probing
                  z_before = Z_RAISE_BEFORE_PROBING;
                } else
                {
                  // raise extruder
                  z_before = current_position[Z_AXIS] + Z_RAISE_BETWEEN_PROBINGS;
                }

                float measured_z = probe_pt(xProbe, yProbe, z_before);

                eqnBVector[probePointCounter] = measured_z;

                eqnAMatrix[probePointCounter + 0*AUTO_BED_LEVELING_GRID_POINTS*AUTO_BED_LEVELING_GRID_POINTS] = xProbe;
                eqnAMatrix[probePointCounter + 1*AUTO_BED_LEVELING_GRID_POINTS*AUTO_BED_LEVELING_GRID_POINTS] = yProbe;
                eqnAMatrix[probePointCounter + 2*AUTO_BED_LEVELING_GRID_POINTS*AUTO_BED_LEVELING_GRID_POINTS] = 1;
                probePointCounter++;
                xProbe += xInc;
              }
            }
            clean_up_after_endstop_move(l_feedmultiply);

            // solve lsq problem
            double *plane_equation_coefficients = qr_solve(AUTO_BED_LEVELING_GRID_POINTS*AUTO_BED_LEVELING_GRID_POINTS, 3, eqnAMatrix, eqnBVector);

            SERIAL_PROTOCOLPGM("Eqn coefficients: a: ");
            SERIAL_PROTOCOL(plane_equation_coefficients[0]);
            SERIAL_PROTOCOLPGM(" b: ");
            SERIAL_PROTOCOL(plane_equation_coefficients[1]);
            SERIAL_PROTOCOLPGM(" d: ");
            SERIAL_PROTOCOLLN(plane_equation_coefficients[2]);


            set_bed_level_equation_lsq(plane_equation_coefficients);

            free(plane_equation_coefficients);

#else // AUTO_BED_LEVELING_GRID not defined

            // Probe at 3 arbitrary points
            // probe 1
            float z_at_pt_1 = probe_pt(ABL_PROBE_PT_1_X, ABL_PROBE_PT_1_Y, Z_RAISE_BEFORE_PROBING);

            // probe 2
            float z_at_pt_2 = probe_pt(ABL_PROBE_PT_2_X, ABL_PROBE_PT_2_Y, current_position[Z_AXIS] + Z_RAISE_BETWEEN_PROBINGS);

            // probe 3
            float z_at_pt_3 = probe_pt(ABL_PROBE_PT_3_X, ABL_PROBE_PT_3_Y, current_position[Z_AXIS] + Z_RAISE_BETWEEN_PROBINGS);

            clean_up_after_endstop_move(l_feedmultiply);

            set_bed_level_equation_3pts(z_at_pt_1, z_at_pt_2, z_at_pt_3);


#endif // AUTO_BED_LEVELING_GRID
            st_synchronize();

            // The following code correct the Z height difference from z-probe position and hotend tip position.
            // The Z height on homing is measured by Z-Probe, but the probe is quite far from the hotend.
            // When the bed is uneven, this height must be corrected.
            real_z = float(st_get_position(Z_AXIS))/cs.axis_steps_per_unit[Z_AXIS];  //get the real Z (since the auto bed leveling is already correcting the plane)
            x_tmp = current_position[X_AXIS] + X_PROBE_OFFSET_FROM_EXTRUDER;
            y_tmp = current_position[Y_AXIS] + Y_PROBE_OFFSET_FROM_EXTRUDER;
            z_tmp = current_position[Z_AXIS];

            apply_rotation_xyz(plan_bed_level_matrix, x_tmp, y_tmp, z_tmp);         //Apply the correction sending the probe offset
            current_position[Z_AXIS] = z_tmp - real_z + current_position[Z_AXIS];   //The difference is added to current position and sent to planner.
            plan_set_position_curposXYZE();
        }
        break;
#ifndef Z_PROBE_SLED

    /*!
	### G30 - Single Z Probe <a href="https://reprap.org/wiki/G-code#G30:_Single_Z-Probe">G30: Single Z-Probe</a>
	In Prusa Firmware this G-code is deactivated by default, must be turned on in the source code.
    */
    case 30: 
        {
            st_synchronize();
            // TODO: make sure the bed_level_rotation_matrix is identity or the planner will get set incorectly
            int l_feedmultiply = setup_for_endstop_move();

            feedrate = homing_feedrate[Z_AXIS];

            run_z_probe();
            SERIAL_PROTOCOLPGM(_T(MSG_BED));
            SERIAL_PROTOCOLPGM(" X: ");
            SERIAL_PROTOCOL(current_position[X_AXIS]);
            SERIAL_PROTOCOLPGM(" Y: ");
            SERIAL_PROTOCOL(current_position[Y_AXIS]);
            SERIAL_PROTOCOLPGM(" Z: ");
            SERIAL_PROTOCOL(current_position[Z_AXIS]);
            SERIAL_PROTOCOLPGM("\n");

            clean_up_after_endstop_move(l_feedmultiply);
        }
        break;
#else

    /*!
	### G31 - Dock the sled <a href="https://reprap.org/wiki/G-code#G31:_Dock_Z_Probe_sled">G31: Dock Z Probe sled</a>
	In Prusa Firmware this G-code is deactivated by default, must be turned on in the source code.
    */
    case 31: 
        dock_sled(true);
        break;


    /*!
	### G32 - Undock the sled <a href="https://reprap.org/wiki/G-code#G32:_Undock_Z_Probe_sled">G32: Undock Z Probe sled</a>
	In Prusa Firmware this G-code is deactivated by default, must be turned on in the source code.
    */
    case 32: 
        dock_sled(false);
        break;
#endif // Z_PROBE_SLED
#endif // ENABLE_AUTO_BED_LEVELING
            
#ifdef MESH_BED_LEVELING

    /*!
	### G30 - Single Z Probe <a href="https://reprap.org/wiki/G-code#G30:_Single_Z-Probe">G30: Single Z-Probe</a>
    Sensor must be over the bed.
    The maximum travel distance before an error is triggered is 10mm.
    */
    case 30: 
        {
            st_synchronize();
            // TODO: make sure the bed_level_rotation_matrix is identity or the planner will get set incorectly
            int l_feedmultiply = setup_for_endstop_move();

            feedrate = homing_feedrate[Z_AXIS];

            find_bed_induction_sensor_point_z(-10.f, 3);

			printf_P(_N("%S X: %.5f Y: %.5f Z: %.5f\n"), _T(MSG_BED), _x, _y, _z);

            clean_up_after_endstop_move(l_feedmultiply);
        }
        break;
	
  /*!
  ### G75 - Print temperature interpolation <a href="https://reprap.org/wiki/G-code#G75:_Print_temperature_interpolation">G75: Print temperature interpolation</a>
  Show/print PINDA temperature interpolating.
  */
	case 75:
	{
		for (int i = 40; i <= 110; i++)
			printf_P(_N("%d  %.2f"), i, temp_comp_interpolation(i));
	}
	break;

  /*!
  ### G76 - PINDA probe temperature calibration <a href="https://reprap.org/wiki/G-code#G76:_PINDA_probe_temperature_calibration">G76: PINDA probe temperature calibration</a>
  This G-code is used to calibrate the temperature drift of the PINDA (inductive Sensor).

  The PINDAv2 sensor has a built-in thermistor which has the advantage that the calibration can be done once for all materials.
  
  The Original i3 Prusa MK2/s uses PINDAv1 and this calibration improves the temperature drift, but not as good as the PINDAv2.

  superPINDA sensor has internal temperature compensation and no thermistor output. There is no point of doing temperature calibration in such case.
  If PINDA_THERMISTOR and SUPERPINDA_SUPPORT is defined during compilation, calibration is skipped with serial message "No PINDA thermistor".
  This can be caused also if PINDA thermistor connection is broken or PINDA temperature is lower than PINDA_MINTEMP.

  #### Example
  
  ```
  G76
  
  echo PINDA probe calibration start
  echo start temperature: 35.0°
  echo ...
  echo PINDA temperature -- Z shift (mm): 0.---
  ```
  */
  case 76: 
	{
#ifdef PINDA_THERMISTOR
        if (!has_temperature_compensation())
        {
            SERIAL_ECHOLNPGM("No PINDA thermistor");
            break;
        }

        if (calibration_status() >= CALIBRATION_STATUS_XYZ_CALIBRATION) {
            //we need to know accurate position of first calibration point
            //if xyz calibration was not performed yet, interrupt temperature calibration and inform user that xyz cal. is needed
            lcd_show_fullscreen_message_and_wait_P(_i("Please run XYZ calibration first."));
            break;
        }

        if (!(axis_known_position[X_AXIS] && axis_known_position[Y_AXIS] && axis_known_position[Z_AXIS]))
        {
            // We don't know where we are! HOME!
            // Push the commands to the front of the message queue in the reverse order!
            // There shall be always enough space reserved for these commands.
            repeatcommand_front(); // repeat G76 with all its parameters
            enquecommand_front_P(G28W0);
            break;
        }
        lcd_show_fullscreen_message_and_wait_P(_i("Stable ambient temperature 21-26C is needed a rigid stand is required."));////MSG_TEMP_CAL_WARNING c=20 r=4
        bool result = lcd_show_fullscreen_message_yes_no_and_wait_P(_T(MSG_STEEL_SHEET_CHECK), false, false);

        if (result)
        {
            current_position[Z_AXIS] = MESH_HOME_Z_SEARCH;
            plan_buffer_line_curposXYZE(3000 / 60);
            current_position[Z_AXIS] = 50;
            current_position[Y_AXIS] = 180;
            plan_buffer_line_curposXYZE(3000 / 60);
            st_synchronize();
            lcd_show_fullscreen_message_and_wait_P(_T(MSG_REMOVE_STEEL_SHEET));
            current_position[Y_AXIS] = pgm_read_float(bed_ref_points_4 + 1);
            current_position[X_AXIS] = pgm_read_float(bed_ref_points_4);
            plan_buffer_line_curposXYZE(3000 / 60);
            st_synchronize();
            gcode_G28(false, false, true);

        }
        if ((current_temperature_pinda > 35) && (farm_mode == false)) {
            //waiting for PIDNA probe to cool down in case that we are not in farm mode
            current_position[Z_AXIS] = 100;
            plan_buffer_line_curposXYZE(3000 / 60);
            if (lcd_wait_for_pinda(35) == false) { //waiting for PINDA probe to cool, if this takes more then time expected, temp. cal. fails
                lcd_temp_cal_show_result(false);
                break;
            }
        }
        lcd_update_enable(true);
        KEEPALIVE_STATE(NOT_BUSY); //no need to print busy messages as we print current temperatures periodicaly
        SERIAL_ECHOLNPGM("PINDA probe calibration start");

        float zero_z;
        int z_shift = 0; //unit: steps
        float start_temp = 5 * (int)(current_temperature_pinda / 5);
        if (start_temp < 35) start_temp = 35;
        if (start_temp < current_temperature_pinda) start_temp += 5;
        printf_P(_N("start temperature: %.1f\n"), start_temp);

//			setTargetHotend(200, 0);
        setTargetBed(70 + (start_temp - 30));

        custom_message_type = CustomMsg::TempCal;
        custom_message_state = 1;
        lcd_setstatuspgm(_T(MSG_TEMP_CALIBRATION));
        current_position[Z_AXIS] = MESH_HOME_Z_SEARCH;
        plan_buffer_line_curposXYZE(3000 / 60);
        current_position[X_AXIS] = PINDA_PREHEAT_X;
        current_position[Y_AXIS] = PINDA_PREHEAT_Y;
        plan_buffer_line_curposXYZE(3000 / 60);
        current_position[Z_AXIS] = PINDA_PREHEAT_Z;
        plan_buffer_line_curposXYZE(3000 / 60);
        st_synchronize();

        while (current_temperature_pinda < start_temp)
        {
            delay_keep_alive(1000);
            serialecho_temperatures();
        }

        eeprom_update_byte((uint8_t*)EEPROM_CALIBRATION_STATUS_PINDA, 0); //invalidate temp. calibration in case that in will be aborted during the calibration process

        current_position[Z_AXIS] = MESH_HOME_Z_SEARCH;
        plan_buffer_line_curposXYZE(3000 / 60);
        current_position[X_AXIS] = pgm_read_float(bed_ref_points_4);
        current_position[Y_AXIS] = pgm_read_float(bed_ref_points_4 + 1);
        plan_buffer_line_curposXYZE(3000 / 60);
        st_synchronize();

        bool find_z_result = find_bed_induction_sensor_point_z(-1.f);
        if (find_z_result == false) {
            lcd_temp_cal_show_result(find_z_result);
            break;
        }
        zero_z = current_position[Z_AXIS];

        printf_P(_N("\nZERO: %.3f\n"), current_position[Z_AXIS]);

        int i = -1; for (; i < 5; i++)
        {
            float temp = (40 + i * 5);
            printf_P(_N("\nStep: %d/6 (skipped)\nPINDA temperature: %d Z shift (mm):0\n"), i + 2, (40 + i*5));
            if (i >= 0) EEPROM_save_B(EEPROM_PROBE_TEMP_SHIFT + i * 2, &z_shift);
            if (start_temp <= temp) break;
        }

        for (i++; i < 5; i++)
        {
            float temp = (40 + i * 5);
            printf_P(_N("\nStep: %d/6\n"), i + 2);
            custom_message_state = i + 2;
            setTargetBed(50 + 10 * (temp - 30) / 5);
//				setTargetHotend(255, 0);
            current_position[Z_AXIS] = MESH_HOME_Z_SEARCH;
            plan_buffer_line_curposXYZE(3000 / 60);
            current_position[X_AXIS] = PINDA_PREHEAT_X;
            current_position[Y_AXIS] = PINDA_PREHEAT_Y;
            plan_buffer_line_curposXYZE(3000 / 60);
            current_position[Z_AXIS] = PINDA_PREHEAT_Z;
            plan_buffer_line_curposXYZE(3000 / 60);
            st_synchronize();
            while (current_temperature_pinda < temp)
            {
                delay_keep_alive(1000);
                serialecho_temperatures();
            }
            current_position[Z_AXIS] = MESH_HOME_Z_SEARCH;
            plan_buffer_line_curposXYZE(3000 / 60);
            current_position[X_AXIS] = pgm_read_float(bed_ref_points_4);
            current_position[Y_AXIS] = pgm_read_float(bed_ref_points_4 + 1);
            plan_buffer_line_curposXYZE(3000 / 60);
            st_synchronize();
            find_z_result = find_bed_induction_sensor_point_z(-1.f);
            if (find_z_result == false) {
                lcd_temp_cal_show_result(find_z_result);
                break;
            }
            z_shift = (int)((current_position[Z_AXIS] - zero_z)*cs.axis_steps_per_unit[Z_AXIS]);

            printf_P(_N("\nPINDA temperature: %.1f Z shift (mm): %.3f"), current_temperature_pinda, current_position[Z_AXIS] - zero_z);

            EEPROM_save_B(EEPROM_PROBE_TEMP_SHIFT + i * 2, &z_shift);

        }
        lcd_temp_cal_show_result(true);

#else //PINDA_THERMISTOR

		setTargetBed(PINDA_MIN_T);
		float zero_z;
		int z_shift = 0; //unit: steps
		int t_c; // temperature

		if (!(axis_known_position[X_AXIS] && axis_known_position[Y_AXIS] && axis_known_position[Z_AXIS])) {
			// We don't know where we are! HOME!
			// Push the commands to the front of the message queue in the reverse order!
			// There shall be always enough space reserved for these commands.
			repeatcommand_front(); // repeat G76 with all its parameters
			enquecommand_front_P(G28W0);
			break;
		}
		puts_P(_N("PINDA probe calibration start"));
		custom_message_type = CustomMsg::TempCal;
		custom_message_state = 1;
		lcd_setstatuspgm(_T(MSG_TEMP_CALIBRATION));
		current_position[X_AXIS] = PINDA_PREHEAT_X;
		current_position[Y_AXIS] = PINDA_PREHEAT_Y;
		current_position[Z_AXIS] = PINDA_PREHEAT_Z;
		plan_buffer_line_curposXYZE(3000 / 60);
		st_synchronize();
		
		while (abs(degBed() - PINDA_MIN_T) > 1) {
			delay_keep_alive(1000);
			serialecho_temperatures();
		}
		
		//enquecommand_P(PSTR("M190 S50"));
		for (int i = 0; i < PINDA_HEAT_T; i++) {
			delay_keep_alive(1000);
			serialecho_temperatures();
		}
		eeprom_update_byte((uint8_t*)EEPROM_CALIBRATION_STATUS_PINDA, 0); //invalidate temp. calibration in case that in will be aborted during the calibration process 

		current_position[Z_AXIS] = 5;
		plan_buffer_line_curposXYZE(3000 / 60);

		current_position[X_AXIS] = BED_X0;
		current_position[Y_AXIS] = BED_Y0;
		plan_buffer_line_curposXYZE(3000 / 60);
		st_synchronize();
		
		find_bed_induction_sensor_point_z(-1.f);
		zero_z = current_position[Z_AXIS];

		printf_P(_N("\nZERO: %.3f\n"), current_position[Z_AXIS]);

		for (int i = 0; i<5; i++) {
			printf_P(_N("\nStep: %d/6\n"), i + 2);
			custom_message_state = i + 2;
			t_c = 60 + i * 10;

			setTargetBed(t_c);
			current_position[X_AXIS] = PINDA_PREHEAT_X;
			current_position[Y_AXIS] = PINDA_PREHEAT_Y;
			current_position[Z_AXIS] = PINDA_PREHEAT_Z;
			plan_buffer_line_curposXYZE(3000 / 60);
			st_synchronize();
			while (degBed() < t_c) {
				delay_keep_alive(1000);
				serialecho_temperatures();
			}
			for (int i = 0; i < PINDA_HEAT_T; i++) {
				delay_keep_alive(1000);
				serialecho_temperatures();
			}
			current_position[Z_AXIS] = 5;
			plan_buffer_line_curposXYZE(3000 / 60);
			current_position[X_AXIS] = BED_X0;
			current_position[Y_AXIS] = BED_Y0;
			plan_buffer_line_curposXYZE(3000 / 60);
			st_synchronize();
			find_bed_induction_sensor_point_z(-1.f);
			z_shift = (int)((current_position[Z_AXIS] - zero_z)*cs.axis_steps_per_unit[Z_AXIS]);

			printf_P(_N("\nTemperature: %d  Z shift (mm): %.3f\n"), t_c, current_position[Z_AXIS] - zero_z);

			EEPROM_save_B(EEPROM_PROBE_TEMP_SHIFT + i*2, &z_shift);
			
		
		}
		custom_message_type = CustomMsg::Status;

		eeprom_update_byte((uint8_t*)EEPROM_CALIBRATION_STATUS_PINDA, 1);
		puts_P(_N("Temperature calibration done."));
			disable_x();
			disable_y();
			disable_z();
			disable_e0();
			disable_e1();
			disable_e2();
			setTargetBed(0); //set bed target temperature back to 0
		lcd_show_fullscreen_message_and_wait_P(_T(MSG_TEMP_CALIBRATION_DONE));
		eeprom_update_byte((unsigned char *)EEPROM_TEMP_CAL_ACTIVE, 1);
		lcd_update_enable(true);
		lcd_update(2);		

		
#endif //PINDA_THERMISTOR
	}
	break;


    /*!
    ### G80 - Mesh-based Z probe <a href="https://reprap.org/wiki/G-code#G80:_Mesh-based_Z_probe">G80: Mesh-based Z probe</a>
    Default 3x3 grid can be changed on MK2.5/s and MK3/s to 7x7 grid.
    #### Usage
	  
          G80 [ N | R | V | L | R | F | B ]
      
	#### Parameters
      - `N` - Number of mesh points on x axis. Default is 3. Valid values are 3 and 7.
      - `R` - Probe retries. Default 3 max. 10
      - `V` - Verbosity level 1=low, 10=mid, 20=high. It only can be used if the firmware has been compiled with SUPPORT_VERBOSITY active.
      
      Using the following parameters enables additional "manual" bed leveling correction. Valid values are -100 microns to 100 microns.
    #### Additional Parameters
      - `L` - Left Bed Level correct value in um.
      - `R` - Right Bed Level correct value in um.
      - `F` - Front Bed Level correct value in um.
      - `B` - Back Bed Level correct value in um.
    */
  
	/*
    * Probes a grid and produces a mesh to compensate for variable bed height
	* The S0 report the points as below
	*  +----> X-axis
	*  |
	*  |
	*  v Y-axis
	*/

	case 80:

#ifdef MK1BP
		break;
#endif //MK1BP
	case_G80:
	{
		mesh_bed_leveling_flag = true;
#ifndef PINDA_THERMISTOR
        static bool run = false; // thermistor-less PINDA temperature compensation is running
#endif // ndef PINDA_THERMISTOR

#ifdef SUPPORT_VERBOSITY
		int8_t verbosity_level = 0;
		if (code_seen('V')) {
			// Just 'V' without a number counts as V1.
			char c = strchr_pointer[1];
			verbosity_level = (c == ' ' || c == '\t' || c == 0) ? 1 : code_value_short();
		}
#endif //SUPPORT_VERBOSITY
		// Firstly check if we know where we are
		if (!(axis_known_position[X_AXIS] && axis_known_position[Y_AXIS] && axis_known_position[Z_AXIS])) {
			// We don't know where we are! HOME!
			// Push the commands to the front of the message queue in the reverse order!
			// There shall be always enough space reserved for these commands.
			repeatcommand_front(); // repeat G80 with all its parameters
			enquecommand_front_P(G28W0);
			break;
		} 
		
		uint8_t nMeasPoints = MESH_MEAS_NUM_X_POINTS;
		if (code_seen('N')) {
			nMeasPoints = code_value_uint8();
			if (nMeasPoints != 7) {
				nMeasPoints = 3;
			}
		}
		else {
			nMeasPoints = eeprom_read_byte((uint8_t*)EEPROM_MBL_POINTS_NR);
		}

		uint8_t nProbeRetry = 3;
		if (code_seen('R')) {
			nProbeRetry = code_value_uint8();
			if (nProbeRetry > 10) {
				nProbeRetry = 10;
			}
		}
		else {
			nProbeRetry = eeprom_read_byte((uint8_t*)EEPROM_MBL_PROBE_NR);
		}
		bool magnet_elimination = (eeprom_read_byte((uint8_t*)EEPROM_MBL_MAGNET_ELIMINATION) > 0);
		
#ifndef PINDA_THERMISTOR
		if (run == false && temp_cal_active == true && calibration_status_pinda() == true && target_temperature_bed >= 50)
		{
			temp_compensation_start();
			run = true;
			repeatcommand_front(); // repeat G80 with all its parameters
			enquecommand_front_P(G28W0);
			break;
		}
        run = false;
#endif //PINDA_THERMISTOR
		// Save custom message state, set a new custom message state to display: Calibrating point 9.
		CustomMsg custom_message_type_old = custom_message_type;
		unsigned int custom_message_state_old = custom_message_state;
		custom_message_type = CustomMsg::MeshBedLeveling;
		custom_message_state = (nMeasPoints * nMeasPoints) + 10;
		lcd_update(1);

		mbl.reset(); //reset mesh bed leveling

					 // Reset baby stepping to zero, if the babystepping has already been loaded before. The babystepsTodo value will be
					 // consumed during the first movements following this statement.
		babystep_undo();

		// Cycle through all points and probe them
		// First move up. During this first movement, the babystepping will be reverted.
		current_position[Z_AXIS] = MESH_HOME_Z_SEARCH;
		plan_buffer_line_curposXYZE(homing_feedrate[Z_AXIS] / 60);
		// The move to the first calibration point.
		current_position[X_AXIS] = BED_X0;
		current_position[Y_AXIS] = BED_Y0;

		#ifdef SUPPORT_VERBOSITY
		if (verbosity_level >= 1)
		{
		    bool clamped = world2machine_clamp(current_position[X_AXIS], current_position[Y_AXIS]);
			clamped ? SERIAL_PROTOCOLPGM("First calibration point clamped.\n") : SERIAL_PROTOCOLPGM("No clamping for first calibration point.\n");
		}
		#else //SUPPORT_VERBOSITY
			world2machine_clamp(current_position[X_AXIS], current_position[Y_AXIS]);
		#endif //SUPPORT_VERBOSITY

		plan_buffer_line_curposXYZE(homing_feedrate[X_AXIS] / 30);
		// Wait until the move is finished.
		st_synchronize();

		uint8_t mesh_point = 0; //index number of calibration point

		int XY_AXIS_FEEDRATE = homing_feedrate[X_AXIS] / 20;
		int Z_LIFT_FEEDRATE = homing_feedrate[Z_AXIS] / 40;
		bool has_z = is_bed_z_jitter_data_valid(); //checks if we have data from Z calibration (offsets of the Z heiths of the 8 calibration points from the first point)
		#ifdef SUPPORT_VERBOSITY
		if (verbosity_level >= 1) {
			has_z ? SERIAL_PROTOCOLPGM("Z jitter data from Z cal. valid.\n") : SERIAL_PROTOCOLPGM("Z jitter data from Z cal. not valid.\n");
		}
		#endif // SUPPORT_VERBOSITY
		int l_feedmultiply = setup_for_endstop_move(false); //save feedrate and feedmultiply, sets feedmultiply to 100
		while (mesh_point != nMeasPoints * nMeasPoints) {
			// Get coords of a measuring point.
			uint8_t ix = mesh_point % nMeasPoints; // from 0 to MESH_NUM_X_POINTS - 1
			uint8_t iy = mesh_point / nMeasPoints;
			/*if (!mbl_point_measurement_valid(ix, iy, nMeasPoints, true)) {
				printf_P(PSTR("Skipping point [%d;%d] \n"), ix, iy);
				custom_message_state--;
				mesh_point++;
				continue; //skip
			}*/
			if (iy & 1) ix = (nMeasPoints - 1) - ix; // Zig zag
			if (nMeasPoints == 7) //if we have 7x7 mesh, compare with Z-calibration for points which are in 3x3 mesh
			{
				has_z = ((ix % 3 == 0) && (iy % 3 == 0)) && is_bed_z_jitter_data_valid(); 
			}
			float z0 = 0.f;
			if (has_z && (mesh_point > 0)) {
				uint16_t z_offset_u = 0;
				if (nMeasPoints == 7) {
					z_offset_u = eeprom_read_word((uint16_t*)(EEPROM_BED_CALIBRATION_Z_JITTER + 2 * ((ix/3) + iy - 1)));
				}
				else {
					z_offset_u = eeprom_read_word((uint16_t*)(EEPROM_BED_CALIBRATION_Z_JITTER + 2 * (ix + iy * 3 - 1)));
				}
				z0 = mbl.z_values[0][0] + *reinterpret_cast<int16_t*>(&z_offset_u) * 0.01;
				#ifdef SUPPORT_VERBOSITY
				if (verbosity_level >= 1) {
					printf_P(PSTR("Bed leveling, point: %d, calibration Z stored in eeprom: %d, calibration z: %f \n"), mesh_point, z_offset_u, z0);
				}
				#endif // SUPPORT_VERBOSITY
			}

			// Move Z up to MESH_HOME_Z_SEARCH.
			if((ix == 0) && (iy == 0)) current_position[Z_AXIS] = MESH_HOME_Z_SEARCH;
			else current_position[Z_AXIS] += 2.f / nMeasPoints; //use relative movement from Z coordinate where PINDa triggered on previous point. This makes calibration faster.
			float init_z_bckp = current_position[Z_AXIS];
			plan_buffer_line_curposXYZE(Z_LIFT_FEEDRATE);
			st_synchronize();

			// Move to XY position of the sensor point.
			current_position[X_AXIS] = BED_X(ix, nMeasPoints);
			current_position[Y_AXIS] = BED_Y(iy, nMeasPoints);

			//printf_P(PSTR("[%f;%f]\n"), current_position[X_AXIS], current_position[Y_AXIS]);

			
			#ifdef SUPPORT_VERBOSITY
			if (verbosity_level >= 1) {
				bool clamped = world2machine_clamp(current_position[X_AXIS], current_position[Y_AXIS]);
				SERIAL_PROTOCOL(mesh_point);
				clamped ? SERIAL_PROTOCOLPGM(": xy clamped.\n") : SERIAL_PROTOCOLPGM(": no xy clamping\n");
			}
			#else //SUPPORT_VERBOSITY
				world2machine_clamp(current_position[X_AXIS], current_position[Y_AXIS]);
			#endif // SUPPORT_VERBOSITY

			//printf_P(PSTR("after clamping: [%f;%f]\n"), current_position[X_AXIS], current_position[Y_AXIS]);
			plan_buffer_line_curposXYZE(XY_AXIS_FEEDRATE);
			st_synchronize();

			// Go down until endstop is hit
			const float Z_CALIBRATION_THRESHOLD = 1.f;
			if (!find_bed_induction_sensor_point_z((has_z && mesh_point > 0) ? z0 - Z_CALIBRATION_THRESHOLD : -10.f, nProbeRetry)) { //if we have data from z calibration max allowed difference is 1mm for each point, if we dont have data max difference is 10mm from initial point  
				printf_P(_T(MSG_BED_LEVELING_FAILED_POINT_LOW));
				break;
			}
			if (init_z_bckp - current_position[Z_AXIS] < 0.1f) { //broken cable or initial Z coordinate too low. Go to MESH_HOME_Z_SEARCH and repeat last step (z-probe) again to distinguish between these two cases.
				//printf_P(PSTR("Another attempt! Current Z position: %f\n"), current_position[Z_AXIS]);
				current_position[Z_AXIS] = MESH_HOME_Z_SEARCH;
				plan_buffer_line_curposXYZE(Z_LIFT_FEEDRATE);
				st_synchronize();

				if (!find_bed_induction_sensor_point_z((has_z && mesh_point > 0) ? z0 - Z_CALIBRATION_THRESHOLD : -10.f, nProbeRetry)) { //if we have data from z calibration max allowed difference is 1mm for each point, if we dont have data max difference is 10mm from initial point  
					printf_P(_T(MSG_BED_LEVELING_FAILED_POINT_LOW));
					break;
				}
				if (MESH_HOME_Z_SEARCH - current_position[Z_AXIS] < 0.1f) {
					puts_P(PSTR("Bed leveling failed. Sensor disconnected or cable broken."));
					break;
				}
			}
			if (has_z && fabs(z0 - current_position[Z_AXIS]) > Z_CALIBRATION_THRESHOLD) { //if we have data from z calibration, max. allowed difference is 1mm for each point
				puts_P(PSTR("Bed leveling failed. Sensor triggered too high."));
				break;
			}
			#ifdef SUPPORT_VERBOSITY
			if (verbosity_level >= 10) {
				SERIAL_ECHOPGM("X: ");
				MYSERIAL.print(current_position[X_AXIS], 5);
				SERIAL_ECHOLNPGM("");
				SERIAL_ECHOPGM("Y: ");
				MYSERIAL.print(current_position[Y_AXIS], 5);
				SERIAL_PROTOCOLPGM("\n");
			}
			#endif // SUPPORT_VERBOSITY
			float offset_z = 0;

#ifdef PINDA_THERMISTOR
			offset_z = temp_compensation_pinda_thermistor_offset(current_temperature_pinda);
#endif //PINDA_THERMISTOR
//			#ifdef SUPPORT_VERBOSITY
/*			if (verbosity_level >= 1)
			{
				SERIAL_ECHOPGM("mesh bed leveling: ");
				MYSERIAL.print(current_position[Z_AXIS], 5);
				SERIAL_ECHOPGM(" offset: ");
				MYSERIAL.print(offset_z, 5);
				SERIAL_ECHOLNPGM("");
			}*/
//			#endif // SUPPORT_VERBOSITY
			mbl.set_z(ix, iy, current_position[Z_AXIS] - offset_z); //store measured z values z_values[iy][ix] = z - offset_z;

			custom_message_state--;
			mesh_point++;
			lcd_update(1);
		}
		current_position[Z_AXIS] = MESH_HOME_Z_SEARCH;
		#ifdef SUPPORT_VERBOSITY
		if (verbosity_level >= 20) {
			SERIAL_ECHOLNPGM("Mesh bed leveling while loop finished.");
			SERIAL_ECHOLNPGM("MESH_HOME_Z_SEARCH: ");
			MYSERIAL.print(current_position[Z_AXIS], 5);
		}
		#endif // SUPPORT_VERBOSITY
		plan_buffer_line_curposXYZE(Z_LIFT_FEEDRATE);
		st_synchronize();
		if (mesh_point != nMeasPoints * nMeasPoints) {
               Sound_MakeSound(e_SOUND_TYPE_StandardAlert);
               bool bState;
               do   {                             // repeat until Z-leveling o.k.
                    lcd_display_message_fullscreen_P(_i("Some problem encountered, Z-leveling enforced ..."));
#ifdef TMC2130
                    lcd_wait_for_click_delay(MSG_BED_LEVELING_FAILED_TIMEOUT);
                    calibrate_z_auto();           // Z-leveling (X-assembly stay up!!!)
#else // TMC2130
                    lcd_wait_for_click_delay(0);  // ~ no timeout
                    lcd_calibrate_z_end_stop_manual(true); // Z-leveling (X-assembly stay up!!!)
#endif // TMC2130
                    // ~ Z-homing (can not be used "G28", because X & Y-homing would have been done before (Z-homing))
                    bState=enable_z_endstop(false);
                    current_position[Z_AXIS] -= 1;
                    plan_buffer_line_curposXYZE(homing_feedrate[Z_AXIS] / 40);
                    st_synchronize();
                    enable_z_endstop(true);
#ifdef TMC2130
                    tmc2130_home_enter(Z_AXIS_MASK);
#endif // TMC2130
                    current_position[Z_AXIS] = MESH_HOME_Z_SEARCH;
                    plan_buffer_line_curposXYZE(homing_feedrate[Z_AXIS] / 40);
                    st_synchronize();
#ifdef TMC2130
                    tmc2130_home_exit();
#endif // TMC2130
                    enable_z_endstop(bState);
                    } while (st_get_position_mm(Z_AXIS) > MESH_HOME_Z_SEARCH); // i.e. Z-leveling not o.k.
//               plan_set_z_position(MESH_HOME_Z_SEARCH); // is not necessary ('do-while' loop always ends at the expected Z-position)
               custom_message_type=CustomMsg::Status; // display / status-line recovery
               lcd_update_enable(true);           // display / status-line recovery
               gcode_G28(true, true, true);       // X & Y & Z-homing (must be after individual Z-homing (problem with spool-holder)!)
               repeatcommand_front();             // re-run (i.e. of "G80")
               break;
		}
		clean_up_after_endstop_move(l_feedmultiply);
//		SERIAL_ECHOLNPGM("clean up finished ");

#ifndef PINDA_THERMISTOR
		if(temp_cal_active == true && calibration_status_pinda() == true) temp_compensation_apply(); //apply PINDA temperature compensation
#endif
		babystep_apply(); // Apply Z height correction aka baby stepping before mesh bed leveing gets activated.
//		SERIAL_ECHOLNPGM("babystep applied");
		bool eeprom_bed_correction_valid = eeprom_read_byte((unsigned char*)EEPROM_BED_CORRECTION_VALID) == 1;
		#ifdef SUPPORT_VERBOSITY
		if (verbosity_level >= 1) {
			eeprom_bed_correction_valid ? SERIAL_PROTOCOLPGM("Bed correction data valid\n") : SERIAL_PROTOCOLPGM("Bed correction data not valid\n");
		}
		#endif // SUPPORT_VERBOSITY

		for (uint8_t i = 0; i < 4; ++i) {
			unsigned char codes[4] = { 'L', 'R', 'F', 'B' };
			long correction = 0;
			if (code_seen(codes[i]))
				correction = code_value_long();
			else if (eeprom_bed_correction_valid) {
				unsigned char *addr = (i < 2) ?
					((i == 0) ? (unsigned char*)EEPROM_BED_CORRECTION_LEFT : (unsigned char*)EEPROM_BED_CORRECTION_RIGHT) :
					((i == 2) ? (unsigned char*)EEPROM_BED_CORRECTION_FRONT : (unsigned char*)EEPROM_BED_CORRECTION_REAR);
				correction = eeprom_read_int8(addr);
			}
			if (correction == 0)
				continue;
			
			if (labs(correction) > BED_ADJUSTMENT_UM_MAX) {
				SERIAL_ERROR_START;
				SERIAL_ECHOPGM("Excessive bed leveling correction: ");
				SERIAL_ECHO(correction);
				SERIAL_ECHOLNPGM(" microns");
			}
			else {
				float offset = float(correction) * 0.001f;
				switch (i) {
				case 0:
					for (uint8_t row = 0; row < nMeasPoints; ++row) {						
						for (uint8_t col = 0; col < nMeasPoints - 1; ++col) {
							mbl.z_values[row][col] += offset * (nMeasPoints - 1 - col) / (nMeasPoints - 1);
						}
					}
					break;
				case 1:
					for (uint8_t row = 0; row < nMeasPoints; ++row) {					
						for (uint8_t col = 1; col < nMeasPoints; ++col) {
							mbl.z_values[row][col] += offset * col / (nMeasPoints - 1);
						}
					}
					break;
				case 2:
					for (uint8_t col = 0; col < nMeasPoints; ++col) {						
						for (uint8_t row = 0; row < nMeasPoints; ++row) {
							mbl.z_values[row][col] += offset * (nMeasPoints - 1 - row) / (nMeasPoints - 1);
						}
					}
					break;
				case 3:
					for (uint8_t col = 0; col < nMeasPoints; ++col) {						
						for (uint8_t row = 1; row < nMeasPoints; ++row) {
							mbl.z_values[row][col] += offset * row / (nMeasPoints - 1);
						}
					}
					break;
				}
			}
		}
//		SERIAL_ECHOLNPGM("Bed leveling correction finished");
		if (nMeasPoints == 3) {
			mbl.upsample_3x3(); //interpolation from 3x3 to 7x7 points using largrangian polynomials while using the same array z_values[iy][ix] for storing (just coppying measured data to new destination and interpolating between them)
		}
/*
		        SERIAL_PROTOCOLPGM("Num X,Y: ");
                SERIAL_PROTOCOL(MESH_NUM_X_POINTS);
                SERIAL_PROTOCOLPGM(",");
                SERIAL_PROTOCOL(MESH_NUM_Y_POINTS);
                SERIAL_PROTOCOLPGM("\nZ search height: ");
                SERIAL_PROTOCOL(MESH_HOME_Z_SEARCH);
                SERIAL_PROTOCOLLNPGM("\nMeasured points:");
                for (int y = MESH_NUM_Y_POINTS-1; y >= 0; y--) {
                    for (int x = 0; x < MESH_NUM_X_POINTS; x++) {
                        SERIAL_PROTOCOLPGM("  ");
                        SERIAL_PROTOCOL_F(mbl.z_values[y][x], 5);
                    }
                    SERIAL_PROTOCOLPGM("\n");
                }
*/
		if (nMeasPoints == 7 && magnet_elimination) {
			mbl_interpolation(nMeasPoints);
		}
/*
		        SERIAL_PROTOCOLPGM("Num X,Y: ");
                SERIAL_PROTOCOL(MESH_NUM_X_POINTS);
                SERIAL_PROTOCOLPGM(",");
                SERIAL_PROTOCOL(MESH_NUM_Y_POINTS);
                SERIAL_PROTOCOLPGM("\nZ search height: ");
                SERIAL_PROTOCOL(MESH_HOME_Z_SEARCH);
                SERIAL_PROTOCOLLNPGM("\nMeasured points:");
                for (int y = MESH_NUM_Y_POINTS-1; y >= 0; y--) {
                    for (int x = 0; x < MESH_NUM_X_POINTS; x++) {
                        SERIAL_PROTOCOLPGM("  ");
                        SERIAL_PROTOCOL_F(mbl.z_values[y][x], 5);
                    }
                    SERIAL_PROTOCOLPGM("\n");
                }
*/
//		SERIAL_ECHOLNPGM("Upsample finished");
		mbl.active = 1; //activate mesh bed leveling
//		SERIAL_ECHOLNPGM("Mesh bed leveling activated");
		go_home_with_z_lift();
//		SERIAL_ECHOLNPGM("Go home finished");
		//unretract (after PINDA preheat retraction)
		if ((degHotend(active_extruder) > EXTRUDE_MINTEMP) && eeprom_read_byte((unsigned char *)EEPROM_TEMP_CAL_ACTIVE) && calibration_status_pinda() && (target_temperature_bed >= 50)) {
			current_position[E_AXIS] += default_retraction;
			plan_buffer_line_curposXYZE(400);
		}
		KEEPALIVE_STATE(NOT_BUSY);
		// Restore custom message state
		lcd_setstatuspgm(_T(WELCOME_MSG));
		custom_message_type = custom_message_type_old;
		custom_message_state = custom_message_state_old;
		mesh_bed_leveling_flag = false;
		mesh_bed_run_from_menu = false;
		lcd_update(2);
		
	}
	break;

        /*!
		### G81 - Mesh bed leveling status <a href="https://reprap.org/wiki/G-code#G81:_Mesh_bed_leveling_status">G81: Mesh bed leveling status</a>
		Prints mesh bed leveling status and bed profile if activated.
        */
        case 81:
            if (mbl.active) {
                SERIAL_PROTOCOLPGM("Num X,Y: ");
                SERIAL_PROTOCOL(MESH_NUM_X_POINTS);
                SERIAL_PROTOCOL(',');
                SERIAL_PROTOCOL(MESH_NUM_Y_POINTS);
                SERIAL_PROTOCOLPGM("\nZ search height: ");
                SERIAL_PROTOCOL(MESH_HOME_Z_SEARCH);
                SERIAL_PROTOCOLLNPGM("\nMeasured points:");
                for (int y = MESH_NUM_Y_POINTS-1; y >= 0; y--) {
                    for (int x = 0; x < MESH_NUM_X_POINTS; x++) {
                        SERIAL_PROTOCOLPGM("  ");
                        SERIAL_PROTOCOL_F(mbl.z_values[y][x], 5);
                    }
                    SERIAL_PROTOCOLLN();
                }
            }
            else
                SERIAL_PROTOCOLLNPGM("Mesh bed leveling not active.");
            break;
            
#if 0
        /*!
        ### G82: Single Z probe at current location - Not active <a href="https://reprap.org/wiki/G-code#G82:_Single_Z_probe_at_current_location">G82: Single Z probe at current location</a>
        
        WARNING! USE WITH CAUTION! If you'll try to probe where is no leveling pad, nasty things can happen!
		In Prusa Firmware this G-code is deactivated by default, must be turned on in the source code.
		*/
        case 82:
            SERIAL_PROTOCOLLNPGM("Finding bed ");
            int l_feedmultiply = setup_for_endstop_move();
            find_bed_induction_sensor_point_z();
            clean_up_after_endstop_move(l_feedmultiply);
            SERIAL_PROTOCOLPGM("Bed found at: ");
            SERIAL_PROTOCOL_F(current_position[Z_AXIS], 5);
            SERIAL_PROTOCOLPGM("\n");
            break;

        /*!
        ### G83: Babystep in Z and store to EEPROM - Not active <a href="https://reprap.org/wiki/G-code#G83:_Babystep_in_Z_and_store_to_EEPROM">G83: Babystep in Z and store to EEPROM</a>
		In Prusa Firmware this G-code is deactivated by default, must be turned on in the source code.
		*/
        case 83:
        {
            int babystepz = code_seen('S') ? code_value() : 0;
            int BabyPosition = code_seen('P') ? code_value() : 0;
            
            if (babystepz != 0) {
                //FIXME Vojtech: What shall be the index of the axis Z: 3 or 4?
                // Is the axis indexed starting with zero or one?
                if (BabyPosition > 4) {
                    SERIAL_PROTOCOLLNPGM("Index out of bounds");
                }else{
                    // Save it to the eeprom
                    babystepLoadZ = babystepz;
                    EEPROM_save_B(EEPROM_BABYSTEP_Z0+(BabyPosition*2),&babystepLoadZ);
                    // adjust the Z
                    babystepsTodoZadd(babystepLoadZ);
                }
            
            }
            
        }
        break;
        /*!
        ### G84: UNDO Babystep Z (move Z axis back) - Not active <a href="https://reprap.org/wiki/G-code#G84:_UNDO_Babystep_Z_.28move_Z_axis_back.29">G84: UNDO Babystep Z (move Z axis back)</a>
		In Prusa Firmware this G-code is deactivated by default, must be turned on in the source code.
		*/
        case 84:
            babystepsTodoZsubtract(babystepLoadZ);
            // babystepLoadZ = 0;
            break;
            
        /*!
        ### G85: Pick best babystep - Not active <a href="https://reprap.org/wiki/G-code#G85:_Pick_best_babystep">G85: Pick best babystep</a>
		In Prusa Firmware this G-code is deactivated by default, must be turned on in the source code.
		*/
        case 85:
            lcd_pick_babystep();
            break;
#endif
            
        /*!
        ### G86 - Disable babystep correction after home <a href="https://reprap.org/wiki/G-code#G86:_Disable_babystep_correction_after_home">G86: Disable babystep correction after home</a>
        
        This G-code will be performed at the start of a calibration script.
        (Prusa3D specific)
        */
        case 86:
            calibration_status_store(CALIBRATION_STATUS_LIVE_ADJUST);
            break;
           

        /*!
        ### G87 - Enable babystep correction after home <a href="https://reprap.org/wiki/G-code#G87:_Enable_babystep_correction_after_home">G87: Enable babystep correction after home</a>
        
		This G-code will be performed at the end of a calibration script.
        (Prusa3D specific)
        */
        case 87:
			calibration_status_store(CALIBRATION_STATUS_CALIBRATED);
            break;

        /*!
        ### G88 - Reserved <a href="https://reprap.org/wiki/G-code#G88:_Reserved">G88: Reserved</a>
        
        Currently has no effect. 
        */

        // Prusa3D specific: Don't know what it is for, it is in V2Calibration.gcode

		    case 88:
			      break;


#endif  // ENABLE_MESH_BED_LEVELING
            

    /*!
	### G90 - Switch off relative mode <a href="https://reprap.org/wiki/G-code#G90:_Set_to_Absolute_Positioning">G90: Set to Absolute Positioning</a>
	All coordinates from now on are absolute relative to the origin of the machine. E axis is left intact.
    */
    case 90: {
		axis_relative_modes &= ~(X_AXIS_MASK | Y_AXIS_MASK | Z_AXIS_MASK);
    }
    break;

    /*!
	### G91 - Switch on relative mode <a href="https://reprap.org/wiki/G-code#G91:_Set_to_Relative_Positioning">G91: Set to Relative Positioning</a>
    All coordinates from now on are relative to the last position. E axis is left intact.
	*/
    case 91: {
		axis_relative_modes |= X_AXIS_MASK | Y_AXIS_MASK | Z_AXIS_MASK;
    }
    break;

    /*!
	### G92 - Set position <a href="https://reprap.org/wiki/G-code#G92:_Set_Position">G92: Set Position</a>
    
    It is used for setting the current position of each axis. The parameters are always absolute to the origin.
    If a parameter is omitted, that axis will not be affected.
    If `X`, `Y`, or `Z` axis are specified, the move afterwards might stutter because of Mesh Bed Leveling. `E` axis is not affected if the target position is 0 (`G92 E0`).
	A G92 without coordinates will reset all axes to zero on some firmware. This is not the case for Prusa-Firmware!
    
    #### Usage
	
	      G92 [ X | Y | Z | E ]
	
	#### Parameters
	  - `X` - new X axis position
	  - `Y` - new Y axis position
	  - `Z` - new Z axis position
	  - `E` - new extruder position
	
    */
    case 92: {
        gcode_G92();
    }
    break;

    /*!
    ### G98 - Activate farm mode <a href="https://reprap.org/wiki/G-code#G98:_Activate_farm_mode">G98: Activate farm mode</a>
	Enable Prusa-specific Farm functions and g-code.
    See Internal Prusa commands.
    */
	case 98:
		farm_mode = 1;
		PingTime = _millis();
		eeprom_update_byte((unsigned char *)EEPROM_FARM_MODE, farm_mode);
		SilentModeMenu = SILENT_MODE_OFF;
		eeprom_update_byte((unsigned char *)EEPROM_SILENT, SilentModeMenu);
		fCheckModeInit();                       // alternatively invoke printer reset
		break;

    /*! ### G99 - Deactivate farm mode <a href="https://reprap.org/wiki/G-code#G99:_Deactivate_farm_mode">G99: Deactivate farm mode</a>
 	Disables Prusa-specific Farm functions and g-code.
   */
	case 99:
		farm_mode = 0;
		lcd_printer_connected();
		eeprom_update_byte((unsigned char *)EEPROM_FARM_MODE, farm_mode);
		lcd_update(2);
          fCheckModeInit();                       // alternatively invoke printer reset
		break;
	default:
		printf_P(PSTR("Unknown G code: %s \n"), cmdbuffer + bufindr + CMDHDRSIZE);
    }
//	printf_P(_N("END G-CODE=%u\n"), gcode_in_progress);
	gcode_in_progress = 0;
  } // end if(code_seen('G'))
  /*!
  ### End of G-Codes
  */

  /*!
  ---------------------------------------------------------------------------------
  # M Commands
  
  */

  else if(code_seen('M'))
  {

	  int index;
	  for (index = 1; *(strchr_pointer + index) == ' ' || *(strchr_pointer + index) == '\t'; index++);
	   
	 /*for (++strchr_pointer; *strchr_pointer == ' ' || *strchr_pointer == '\t'; ++strchr_pointer);*/
	  if (*(strchr_pointer+index) < '0' || *(strchr_pointer+index) > '9') {
		  printf_P(PSTR("Invalid M code: %s \n"), cmdbuffer + bufindr + CMDHDRSIZE);

	  } else
	  {
	  mcode_in_progress = (int)code_value();
//	printf_P(_N("BEGIN M-CODE=%u\n"), mcode_in_progress);

    switch(mcode_in_progress)
    {

    /*!
	### M17 - Enable all axes <a href="https://reprap.org/wiki/G-code#M17:_Enable.2FPower_all_stepper_motors">M17: Enable/Power all stepper motors</a>
    */

    case 17:
        LCD_MESSAGERPGM(_i("No move."));////MSG_NO_MOVE
        enable_x();
        enable_y();
        enable_z();
        enable_e0();
        enable_e1();
        enable_e2();
      break;

#ifdef SDSUPPORT

    /*!
	### M20 - SD Card file list <a href="https://reprap.org/wiki/G-code#M20:_List_SD_card">M20: List SD card</a>
    #### Usage
    
        M20 [ L ]
    #### Parameters
    - `L` - Reports ling filenames instead of just short filenames. Requires host software parsing.
    */
    case 20:
      KEEPALIVE_STATE(NOT_BUSY); // do not send busy messages during listing. Inhibits the output of manage_heater()
      SERIAL_PROTOCOLLNRPGM(_N("Begin file list"));////MSG_BEGIN_FILE_LIST
      card.ls(code_seen('L'));
      SERIAL_PROTOCOLLNRPGM(_N("End file list"));////MSG_END_FILE_LIST
      break;

    /*!
	### M21 - Init SD card <a href="https://reprap.org/wiki/G-code#M21:_Initialize_SD_card">M21: Initialize SD card</a>
    */
    case 21:
      card.initsd();
      break;

    /*!
	### M22 - Release SD card <a href="https://reprap.org/wiki/G-code#M22:_Release_SD_card">M22: Release SD card</a>
    */
    case 22: 
      card.release();
      break;

    /*!
	### M23 - Select file <a href="https://reprap.org/wiki/G-code#M23:_Select_SD_file">M23: Select SD file</a>
    #### Usage
    
        M23 [filename]
    
    */
    case 23: 
      starpos = (strchr(strchr_pointer + 4,'*'));
	  if(starpos!=NULL)
        *(starpos)='\0';
      card.openFileReadFilteredGcode(strchr_pointer + 4);
      break;

    /*!
	### M24 - Start SD print <a href="https://reprap.org/wiki/G-code#M24:_Start.2Fresume_SD_print">M24: Start/resume SD print</a>
    */
    case 24:
	  if (isPrintPaused)
          lcd_resume_print();
      else
      {
          if (!card.get_sdpos())
          {
              // A new print has started from scratch, reset stats
              failstats_reset_print();
#ifndef LA_NOCOMPAT
              la10c_reset();
#endif
          }

          card.startFileprint();
          starttime=_millis();
      }
	  break;

    /*!
	### M26 - Set SD index <a href="https://reprap.org/wiki/G-code#M26:_Set_SD_position">M26: Set SD position</a>
    Set position in SD card file to index in bytes.
    This command is expected to be called after M23 and before M24.
    Otherwise effect of this command is undefined.
    #### Usage
	
	      M26 [ S ]
	
	#### Parameters
	  - `S` - Index in bytes
    */
    case 26: 
      if(card.cardOK && code_seen('S')) {
        long index = code_value_long();
        card.setIndex(index);
        // We don't disable interrupt during update of sdpos_atomic
        // as we expect, that SD card print is not active in this moment
        sdpos_atomic = index;
      }
      break;

    /*!
	### M27 - Get SD status <a href="https://reprap.org/wiki/G-code#M27:_Report_SD_print_status">M27: Report SD print status</a>
    #### Usage
	
	      M27 [ P ]
	
	#### Parameters
	  - `P` - Show full SFN path instead of LFN only.
    */
    case 27:
      card.getStatus(code_seen('P'));
      break;

    /*!
	### M28 - Start SD write <a href="https://reprap.org/wiki/G-code#M28:_Begin_write_to_SD_card">M28: Begin write to SD card</a>
    */
    case 28: 
      starpos = (strchr(strchr_pointer + 4,'*'));
      if(starpos != NULL){
        char* npos = strchr(CMDBUFFER_CURRENT_STRING, 'N');
        strchr_pointer = strchr(npos,' ') + 1;
        *(starpos) = '\0';
      }
      card.openFileWrite(strchr_pointer+4);
      break;

    /*! ### M29 - Stop SD write <a href="https://reprap.org/wiki/G-code#M29:_Stop_writing_to_SD_card">M29: Stop writing to SD card</a>
	Stops writing to the SD file signaling the end of the uploaded file. It is processed very early and it's not written to the card.
    */
    case 29:
      //processed in write to file routine above
      //card,saving = false;
      break;

    /*!
	### M30 - Delete file <a href="https://reprap.org/wiki/G-code#M30:_Delete_a_file_on_the_SD_card">M30: Delete a file on the SD card</a>
    #### Usage
    
        M30 [filename]
    
    */
    case 30:
      if (card.cardOK){
        card.closefile();
        starpos = (strchr(strchr_pointer + 4,'*'));
        if(starpos != NULL){
          char* npos = strchr(CMDBUFFER_CURRENT_STRING, 'N');
          strchr_pointer = strchr(npos,' ') + 1;
          *(starpos) = '\0';
        }
        card.removeFile(strchr_pointer + 4);
      }
      break;

    /*!
	### M32 - Select file and start SD print <a href="https://reprap.org/wiki/G-code#M32:_Select_file_and_start_SD_print">M32: Select file and start SD print</a>
	@todo What are the parameters P and S for in M32?
    */
    case 32:
    {
      if(card.sdprinting) {
        st_synchronize();

      }
      starpos = (strchr(strchr_pointer + 4,'*'));

      char* namestartpos = (strchr(strchr_pointer + 4,'!'));   //find ! to indicate filename string start.
      if(namestartpos==NULL)
      {
        namestartpos=strchr_pointer + 4; //default name position, 4 letters after the M
      }
      else
        namestartpos++; //to skip the '!'

      if(starpos!=NULL)
        *(starpos)='\0';

      bool call_procedure=(code_seen('P'));

      if(strchr_pointer>namestartpos)
        call_procedure=false;  //false alert, 'P' found within filename

      if( card.cardOK )
      {
        card.openFileReadFilteredGcode(namestartpos,!call_procedure);
        if(code_seen('S'))
          if(strchr_pointer<namestartpos) //only if "S" is occuring _before_ the filename
            card.setIndex(code_value_long());
        card.startFileprint();
        if(!call_procedure)
        {
            if(!card.get_sdpos())
            {
                // A new print has started from scratch, reset stats
                failstats_reset_print();
#ifndef LA_NOCOMPAT
                la10c_reset();
#endif
            }
            starttime=_millis(); // procedure calls count as normal print time.
        }
      }
    } break;

    /*!
	### M928 - Start SD logging <a href="https://reprap.org/wiki/G-code#M928:_Start_SD_logging">M928: Start SD logging</a>
    #### Usage
    
        M928 [filename]
    
    */
    case 928: 
      starpos = (strchr(strchr_pointer + 5,'*'));
      if(starpos != NULL){
        char* npos = strchr(CMDBUFFER_CURRENT_STRING, 'N');
        strchr_pointer = strchr(npos,' ') + 1;
        *(starpos) = '\0';
      }
      card.openLogFile(strchr_pointer+5);
      break;

#endif //SDSUPPORT

    /*!
	### M31 - Report current print time <a href="https://reprap.org/wiki/G-code#M31:_Output_time_since_last_M109_or_SD_card_start_to_serial">M31: Output time since last M109 or SD card start to serial</a>
    */
    case 31: //M31 take time since the start of the SD print or an M109 command
      {
      stoptime=_millis();
      char time[30];
      unsigned long t=(stoptime-starttime)/1000;
      int sec,min;
      min=t/60;
      sec=t%60;
      sprintf_P(time, PSTR("%i min, %i sec"), min, sec);
      SERIAL_ECHO_START;
      SERIAL_ECHOLN(time);
      lcd_setstatus(time);
      autotempShutdown();
      }
      break;

    /*!
	### M42 - Set pin state <a href="https://reprap.org/wiki/G-code#M42:_Switch_I.2FO_pin">M42: Switch I/O pin</a>
    #### Usage
    
        M42 [ P | S ]
        
    #### Parameters
    - `P` - Pin number.
    - `S` - Pin value. If the pin is analog, values are from 0 to 255. If the pin is digital, values are from 0 to 1.
    
    */
    case 42:
      if (code_seen('S'))
      {
        int pin_status = code_value();
        int pin_number = LED_PIN;
        if (code_seen('P') && pin_status >= 0 && pin_status <= 255)
          pin_number = code_value();
        for(int8_t i = 0; i < (int8_t)(sizeof(sensitive_pins)/sizeof(int)); i++)
        {
          if (sensitive_pins[i] == pin_number)
          {
            pin_number = -1;
            break;
          }
        }
      #if defined(FAN_PIN) && FAN_PIN > -1
        if (pin_number == FAN_PIN)
          fanSpeed = pin_status;
      #endif
        if (pin_number > -1)
        {
          pinMode(pin_number, OUTPUT);
          digitalWrite(pin_number, pin_status);
          analogWrite(pin_number, pin_status);
        }
      }
     break;


    /*!
	### M44 - Reset the bed skew and offset calibration <a href="https://reprap.org/wiki/G-code#M44:_Reset_the_bed_skew_and_offset_calibration">M44: Reset the bed skew and offset calibration</a>
    */
    case 44: // M44: Prusa3D: Reset the bed skew and offset calibration.

		// Reset the baby step value and the baby step applied flag.
		calibration_status_store(CALIBRATION_STATUS_ASSEMBLED);
          eeprom_update_word(reinterpret_cast<uint16_t *>(&(EEPROM_Sheets_base->s[(eeprom_read_byte(&(EEPROM_Sheets_base->active_sheet)))].z_offset)),0);

        // Reset the skew and offset in both RAM and EEPROM.
        reset_bed_offset_and_skew();
        // Reset world2machine_rotation_and_skew and world2machine_shift, therefore
        // the planner will not perform any adjustments in the XY plane. 
        // Wait for the motors to stop and update the current position with the absolute values.
        world2machine_revert_to_uncorrected();
        break;

    /*!
	### M45 - Bed skew and offset with manual Z up <a href="https://reprap.org/wiki/G-code#M45:_Bed_skew_and_offset_with_manual_Z_up">M45: Bed skew and offset with manual Z up</a>
	#### Usage
    
        M45 [ V ]
    #### Parameters
	- `V` - Verbosity level 1, 10 and 20 (low, mid, high). Only when SUPPORT_VERBOSITY is defined. Optional.
    - `Z` - If it is provided, only Z calibration will run. Otherwise full calibration is executed.
    */
    case 45: // M45: Prusa3D: bed skew and offset with manual Z up
    {
		int8_t verbosity_level = 0;
		bool only_Z = code_seen('Z');
		#ifdef SUPPORT_VERBOSITY
		if (code_seen('V'))
		{
			// Just 'V' without a number counts as V1.
			char c = strchr_pointer[1];
			verbosity_level = (c == ' ' || c == '\t' || c == 0) ? 1 : code_value_short();
		}
		#endif //SUPPORT_VERBOSITY
		gcode_M45(only_Z, verbosity_level);
    }
	break;

    /*!
	### M46 - Show the assigned IP address <a href="https://reprap.org/wiki/G-code#M46:_Show_the_assigned_IP_address">M46: Show the assigned IP address.</a>
    */
    case 46:
    {
        // M46: Prusa3D: Show the assigned IP address.
        if (card.ToshibaFlashAir_isEnabled()) {
            uint8_t ip[4];
            if (card.ToshibaFlashAir_GetIP(ip)) {
                // SERIAL_PROTOCOLPGM("Toshiba FlashAir current IP: ");
                SERIAL_PROTOCOL(uint8_t(ip[0]));
                SERIAL_PROTOCOL('.');
                SERIAL_PROTOCOL(uint8_t(ip[1]));
                SERIAL_PROTOCOL('.');
                SERIAL_PROTOCOL(uint8_t(ip[2]));
                SERIAL_PROTOCOL('.');
                SERIAL_PROTOCOL(uint8_t(ip[3]));
                SERIAL_PROTOCOLLN();
            } else {
                SERIAL_PROTOCOLPGM("?Toshiba FlashAir GetIP failed\n");          
            }
        } else {
            SERIAL_PROTOCOLLNPGM("n/a");          
        }
        break;
    }

    /*!
	### M47 - Show end stops dialog on the display <a href="https://reprap.org/wiki/G-code#M47:_Show_end_stops_dialog_on_the_display">M47: Show end stops dialog on the display</a>
    */
    case 47:
        
		KEEPALIVE_STATE(PAUSED_FOR_USER);
        lcd_diag_show_end_stops();
		KEEPALIVE_STATE(IN_HANDLER);
        break;

#if 0
    case 48: // M48: scan the bed induction sensor points, print the sensor trigger coordinates to the serial line for visualization on the PC.
    {
        // Disable the default update procedure of the display. We will do a modal dialog.
        lcd_update_enable(false);
        // Let the planner use the uncorrected coordinates.
        mbl.reset();
        // Reset world2machine_rotation_and_skew and world2machine_shift, therefore
        // the planner will not perform any adjustments in the XY plane. 
        // Wait for the motors to stop and update the current position with the absolute values.
        world2machine_revert_to_uncorrected();
        // Move the print head close to the bed.
        current_position[Z_AXIS] = MESH_HOME_Z_SEARCH;
        plan_buffer_line(current_position[X_AXIS], current_position[Y_AXIS],current_position[Z_AXIS] , current_position[E_AXIS], homing_feedrate[Z_AXIS]/40, active_extruder);
        st_synchronize();
        // Home in the XY plane.
        set_destination_to_current();
        int l_feedmultiply = setup_for_endstop_move();
        home_xy();
        int8_t verbosity_level = 0;
        if (code_seen('V')) {
            // Just 'V' without a number counts as V1.
            char c = strchr_pointer[1];
            verbosity_level = (c == ' ' || c == '\t' || c == 0) ? 1 : code_value_short();
        }
        bool success = scan_bed_induction_points(verbosity_level);
        clean_up_after_endstop_move(l_feedmultiply);
        // Print head up.
        current_position[Z_AXIS] = MESH_HOME_Z_SEARCH;
        plan_buffer_line(current_position[X_AXIS], current_position[Y_AXIS],current_position[Z_AXIS] , current_position[E_AXIS], homing_feedrate[Z_AXIS]/40, active_extruder);
        st_synchronize();
        lcd_update_enable(true);
        break;
    }
#endif


#ifdef ENABLE_AUTO_BED_LEVELING
#ifdef Z_PROBE_REPEATABILITY_TEST 

    /*!
	### M48 - Z-Probe repeatability measurement function <a href="https://reprap.org/wiki/G-code#M48:_Measure_Z-Probe_repeatability">M48: Measure Z-Probe repeatability</a>
    
     This function assumes the bed has been homed.  Specifically, that a G28 command as been issued prior to invoking the M48 Z-Probe repeatability measurement function. Any information generated by a prior G29 Bed leveling command will be lost and needs to be regenerated.
     
     The number of samples will default to 10 if not specified.  You can use upper or lower case letters for any of the options EXCEPT n.  n must be in lower case because Marlin uses a capital N for its communication protocol and will get horribly confused if you send it a capital N.
     @todo Why would you check for both uppercase and lowercase? Seems wasteful.
	 
     #### Usage
     
	     M48 [ n | X | Y | V | L ]
     
     #### Parameters
       - `n` - Number of samples. Valid values 4-50
	   - `X` - X position for samples
	   - `Y` - Y position for samples
	   - `V` - Verbose level. Valid values 1-4
	   - `L` - Legs of movementprior to doing probe. Valid values 1-15
    */
    case 48: // M48 Z-Probe repeatability
        {
            #if Z_MIN_PIN == -1
            #error "You must have a Z_MIN endstop in order to enable calculation of Z-Probe repeatability."
            #endif

	double sum=0.0; 
	double mean=0.0; 
	double sigma=0.0;
	double sample_set[50];
	int verbose_level=1, n=0, j, n_samples = 10, n_legs=0;
	double X_current, Y_current, Z_current;
	double X_probe_location, Y_probe_location, Z_start_location, ext_position;
	
	if (code_seen('V') || code_seen('v')) {
        	verbose_level = code_value();
		if (verbose_level<0 || verbose_level>4 ) {
			SERIAL_PROTOCOLPGM("?Verbose Level not plausable.\n");
			goto Sigma_Exit;
		}
	}

	if (verbose_level > 0)   {
		SERIAL_PROTOCOLPGM("M48 Z-Probe Repeatability test.   Version 2.00\n");
		SERIAL_PROTOCOLPGM("Full support at: http://3dprintboard.com/forum.php\n");
	}

	if (code_seen('n')) {
        	n_samples = code_value();
		if (n_samples<4 || n_samples>50 ) {
			SERIAL_PROTOCOLPGM("?Specified sample size not plausable.\n");
			goto Sigma_Exit;
		}
	}

	X_current = X_probe_location = st_get_position_mm(X_AXIS);
	Y_current = Y_probe_location = st_get_position_mm(Y_AXIS);
	Z_current = st_get_position_mm(Z_AXIS);
	Z_start_location = st_get_position_mm(Z_AXIS) + Z_RAISE_BEFORE_PROBING;
	ext_position	 = st_get_position_mm(E_AXIS);

	if (code_seen('X') || code_seen('x') ) {
        	X_probe_location = code_value() -  X_PROBE_OFFSET_FROM_EXTRUDER;
		if (X_probe_location<X_MIN_POS || X_probe_location>X_MAX_POS ) {
			SERIAL_PROTOCOLPGM("?Specified X position out of range.\n");
			goto Sigma_Exit;
		}
	}

	if (code_seen('Y') || code_seen('y') ) {
        	Y_probe_location = code_value() -  Y_PROBE_OFFSET_FROM_EXTRUDER;
		if (Y_probe_location<Y_MIN_POS || Y_probe_location>Y_MAX_POS ) {
			SERIAL_PROTOCOLPGM("?Specified Y position out of range.\n");
			goto Sigma_Exit;
		}
	}

	if (code_seen('L') || code_seen('l') ) {
        	n_legs = code_value();
		if ( n_legs==1 ) 
			n_legs = 2;
		if ( n_legs<0 || n_legs>15 ) {
			SERIAL_PROTOCOLPGM("?Specified number of legs in movement not plausable.\n");
			goto Sigma_Exit;
		}
	}

//
// Do all the preliminary setup work.   First raise the probe.
//

        st_synchronize();
        plan_bed_level_matrix.set_to_identity();
	plan_buffer_line( X_current, Y_current, Z_start_location,
			ext_position,
    			homing_feedrate[Z_AXIS]/60,
			active_extruder);
        st_synchronize();

//
// Now get everything to the specified probe point So we can safely do a probe to
// get us close to the bed.  If the Z-Axis is far from the bed, we don't want to 
// use that as a starting point for each probe.
//
	if (verbose_level > 2) 
		SERIAL_PROTOCOL("Positioning probe for the test.\n");

	plan_buffer_line( X_probe_location, Y_probe_location, Z_start_location,
			ext_position,
    			homing_feedrate[X_AXIS]/60,
			active_extruder);
        st_synchronize();

	current_position[X_AXIS] = X_current = st_get_position_mm(X_AXIS);
	current_position[Y_AXIS] = Y_current = st_get_position_mm(Y_AXIS);
	current_position[Z_AXIS] = Z_current = st_get_position_mm(Z_AXIS);
	current_position[E_AXIS] = ext_position = st_get_position_mm(E_AXIS);

// 
// OK, do the inital probe to get us close to the bed.
// Then retrace the right amount and use that in subsequent probes
//

	int l_feedmultiply = setup_for_endstop_move();
	run_z_probe();

	current_position[Z_AXIS] = Z_current = st_get_position_mm(Z_AXIS);
	Z_start_location = st_get_position_mm(Z_AXIS) + Z_RAISE_BEFORE_PROBING;

	plan_buffer_line( X_probe_location, Y_probe_location, Z_start_location,
			ext_position,
    			homing_feedrate[X_AXIS]/60,
			active_extruder);
        st_synchronize();
	current_position[Z_AXIS] = Z_current = st_get_position_mm(Z_AXIS);

        for( n=0; n<n_samples; n++) {

		do_blocking_move_to( X_probe_location, Y_probe_location, Z_start_location); // Make sure we are at the probe location

		if ( n_legs)  {
		double radius=0.0, theta=0.0, x_sweep, y_sweep;
		int rotational_direction, l;

			rotational_direction = (unsigned long) _millis() & 0x0001;			// clockwise or counter clockwise
			radius = (unsigned long) _millis() % (long) (X_MAX_LENGTH/4); 			// limit how far out to go 
			theta = (float) ((unsigned long) _millis() % (long) 360) / (360./(2*3.1415926));	// turn into radians

//SERIAL_ECHOPAIR("starting radius: ",radius);
//SERIAL_ECHOPAIR("   theta: ",theta);
//SERIAL_ECHOPAIR("   direction: ",rotational_direction);
//SERIAL_PROTOCOLLNPGM("");

			for( l=0; l<n_legs-1; l++) {
				if (rotational_direction==1)
					theta += (float) ((unsigned long) _millis() % (long) 20) / (360.0/(2*3.1415926)); // turn into radians
				else
					theta -= (float) ((unsigned long) _millis() % (long) 20) / (360.0/(2*3.1415926)); // turn into radians

				radius += (float) ( ((long) ((unsigned long) _millis() % (long) 10)) - 5);
				if ( radius<0.0 )
					radius = -radius;

				X_current = X_probe_location + cos(theta) * radius;
				Y_current = Y_probe_location + sin(theta) * radius;

				if ( X_current<X_MIN_POS)		// Make sure our X & Y are sane
					 X_current = X_MIN_POS;
				if ( X_current>X_MAX_POS)
					 X_current = X_MAX_POS;

				if ( Y_current<Y_MIN_POS)		// Make sure our X & Y are sane
					 Y_current = Y_MIN_POS;
				if ( Y_current>Y_MAX_POS)
					 Y_current = Y_MAX_POS;

				if (verbose_level>3 ) {
					SERIAL_ECHOPAIR("x: ", X_current);
					SERIAL_ECHOPAIR("y: ", Y_current);
					SERIAL_PROTOCOLLNPGM("");
				}

				do_blocking_move_to( X_current, Y_current, Z_current );
			}
			do_blocking_move_to( X_probe_location, Y_probe_location, Z_start_location); // Go back to the probe location
		}

		int l_feedmultiply = setup_for_endstop_move();
                run_z_probe();

		sample_set[n] = current_position[Z_AXIS];

//
// Get the current mean for the data points we have so far
//
		sum=0.0; 
		for( j=0; j<=n; j++) {
			sum = sum + sample_set[j];
		}
		mean = sum / (double (n+1));
//
// Now, use that mean to calculate the standard deviation for the
// data points we have so far
//

		sum=0.0; 
		for( j=0; j<=n; j++) {
			sum = sum + (sample_set[j]-mean) * (sample_set[j]-mean);
		}
		sigma = sqrt( sum / (double (n+1)) );

		if (verbose_level > 1) {
			SERIAL_PROTOCOL(n+1);
			SERIAL_PROTOCOL(" of ");
			SERIAL_PROTOCOL(n_samples);
			SERIAL_PROTOCOLPGM("   z: ");
			SERIAL_PROTOCOL_F(current_position[Z_AXIS], 6);
		}

		if (verbose_level > 2) {
			SERIAL_PROTOCOL(" mean: ");
			SERIAL_PROTOCOL_F(mean,6);

			SERIAL_PROTOCOL("   sigma: ");
			SERIAL_PROTOCOL_F(sigma,6);
		}

		if (verbose_level > 0) 
			SERIAL_PROTOCOLPGM("\n");

		plan_buffer_line( X_probe_location, Y_probe_location, Z_start_location, 
				  current_position[E_AXIS], homing_feedrate[Z_AXIS]/60, active_extruder);
        	st_synchronize();

	}

	_delay(1000);

    clean_up_after_endstop_move(l_feedmultiply);

//  enable_endstops(true);

	if (verbose_level > 0) {
		SERIAL_PROTOCOLPGM("Mean: ");
		SERIAL_PROTOCOL_F(mean, 6);
		SERIAL_PROTOCOLPGM("\n");
	}

SERIAL_PROTOCOLPGM("Standard Deviation: ");
SERIAL_PROTOCOL_F(sigma, 6);
SERIAL_PROTOCOLPGM("\n\n");

Sigma_Exit:
        break;
	}
#endif		// Z_PROBE_REPEATABILITY_TEST 
#endif		// ENABLE_AUTO_BED_LEVELING

    /*!
    ### M73 - Set/get print progress <a href="https://reprap.org/wiki/G-code#M73:_Set.2FGet_build_percentage">M73: Set/Get build percentage</a>
    #### Usage
    
        M73 [ P | R | Q | S | C | D ]

    #### Parameters
        - `P` - Percent in normal mode
        - `R` - Time remaining in normal mode
        - `Q` - Percent in silent mode
        - `S` - Time in silent mode
        - `C` - Time to change/pause/user interaction in normal mode
        - `D` - Time to change/pause/user interaction in silent mode
    */
    //!@todo update RepRap Gcode wiki
    case 73: //M73 show percent done, time remaining and time to change/pause
    {
        if(code_seen('P')) print_percent_done_normal = code_value();
        if(code_seen('R')) print_time_remaining_normal = code_value();
        if(code_seen('Q')) print_percent_done_silent = code_value();
        if(code_seen('S')) print_time_remaining_silent = code_value();
        if(code_seen('C')) print_time_to_change_normal = code_value();
        if(code_seen('D')) print_time_to_change_silent = code_value();

    {
        const char* _msg_mode_done_remain = _N("%S MODE: Percent done: %d; print time remaining in mins: %d; Change in mins: %d\n");
        printf_P(_msg_mode_done_remain, _N("NORMAL"), int(print_percent_done_normal), print_time_remaining_normal, print_time_to_change_normal);
        printf_P(_msg_mode_done_remain, _N("SILENT"), int(print_percent_done_silent), print_time_remaining_silent, print_time_to_change_silent);
    }
        break;
    }
    /*!
	### M104 - Set hotend temperature <a href="https://reprap.org/wiki/G-code#M104:_Set_Extruder_Temperature">M104: Set Extruder Temperature</a>
	#### Usage
    
	    M104 [ S ]
    
	#### Parameters
       - `S` - Target temperature
    */
    case 104: // M104
    {
          uint8_t extruder;
          if(setTargetedHotend(104,extruder)){
            break;
          }
          if (code_seen('S'))
          {
              setTargetHotendSafe(code_value(), extruder);
          }
          break;
    }

    /*!
	### M112 - Emergency stop <a href="https://reprap.org/wiki/G-code#M112:_Full_.28Emergency.29_Stop">M112: Full (Emergency) Stop</a>
    It is processed much earlier as to bypass the cmdqueue.
    */
    case 112: 
      kill(MSG_M112_KILL, 3);
      break;

    /*!
	### M140 - Set bed temperature <a href="https://reprap.org/wiki/G-code#M140:_Set_Bed_Temperature_.28Fast.29">M140: Set Bed Temperature (Fast)</a>
    #### Usage
    
	    M140 [ S ]
    
	#### Parameters
       - `S` - Target temperature
    */
    case 140: 
      if (code_seen('S')) setTargetBed(code_value());
      break;

    /*!
	### M105 - Report temperatures <a href="https://reprap.org/wiki/G-code#M105:_Get_Extruder_Temperature">M105: Get Extruder Temperature</a>
	Prints temperatures:
	
	  - `T:`  - Hotend (actual / target)
	  - `B:`  - Bed (actual / target)
	  - `Tx:` - x Tool (actual / target)
	  - `@:`  - Hotend power
	  - `B@:` - Bed power
	  - `P:`  - PINDAv2 actual (only MK2.5/s and MK3/s)
	  - `A:`  - Ambient actual (only MK3/s)
	
	_Example:_
	
	    ok T:20.2 /0.0 B:19.1 /0.0 T0:20.2 /0.0 @:0 B@:0 P:19.8 A:26.4
	
    */
    case 105:
    {
      uint8_t extruder;
      if(setTargetedHotend(105, extruder)){
        break;
      }
      
      SERIAL_PROTOCOLPGM("ok ");
      gcode_M105(extruder);
      
      cmdqueue_pop_front(); //prevent an ok after the command since this command uses an ok at the beginning.
      
      break;
    }

#if defined(AUTO_REPORT)
    /*!
	### M155 - Automatically send status <a href="https://reprap.org/wiki/G-code#M155:_Automatically_send_temperatures">M155: Automatically send temperatures</a>
	#### Usage
	
		M155 [ S ] [ C ]
	
	#### Parameters
	
	- `S` - Set autoreporting interval in seconds. 0 to disable. Maximum: 255
	- `C` - Activate auto-report function (bit mask). Default is temperature.

          bit 0 = Auto-report temperatures
          bit 1 = Auto-report fans
          bit 2 = Auto-report position
          bit 3 = free
          bit 4 = free
          bit 5 = free
          bit 6 = free
          bit 7 = free
     */
    //!@todo update RepRap Gcode wiki
    //!@todo Should be temperature always? Octoprint doesn't switch to M105 if M155 timer is set
    case 155:
    {
        if (code_seen('S')){
            autoReportFeatures.SetPeriod( code_value_uint8() );
        }
        if (code_seen('C')){
            autoReportFeatures.SetMask(code_value());
        } else{
            autoReportFeatures.SetMask(1); //Backwards compability to host systems like Octoprint to send only temp if paramerter `C`isn't used.
        }
   }
    break;
#endif //AUTO_REPORT

    /*!
	### M109 - Wait for extruder temperature <a href="https://reprap.org/wiki/G-code#M109:_Set_Extruder_Temperature_and_Wait">M109: Set Extruder Temperature and Wait</a>
    #### Usage
    
	    M104 [ B | R | S ]
    
    #### Parameters (not mandatory)
     
	  - `S` - Set extruder temperature
      - `R` - Set extruder temperature
	  - `B` - Set max. extruder temperature, while `S` is min. temperature. Not active in default, only if AUTOTEMP is defined in source code.
    
    Parameters S and R are treated identically.
    Command always waits for both cool down and heat up.
    If no parameters are supplied waits for previously set extruder temperature.
    */
    case 109:
    {
      uint8_t extruder;
      if(setTargetedHotend(109, extruder)){
        break;
      }
      LCD_MESSAGERPGM(_T(MSG_HEATING));
	  heating_status = 1;
	  if (farm_mode) { prusa_statistics(1); };

#ifdef AUTOTEMP
        autotemp_enabled=false;
      #endif
      if (code_seen('S')) {
          setTargetHotendSafe(code_value(), extruder);
            } else if (code_seen('R')) {
                setTargetHotendSafe(code_value(), extruder);
      }
      #ifdef AUTOTEMP
        if (code_seen('S')) autotemp_min=code_value();
        if (code_seen('B')) autotemp_max=code_value();
        if (code_seen('F'))
        {
          autotemp_factor=code_value();
          autotemp_enabled=true;
        }
      #endif

      codenum = _millis();

      /* See if we are heating up or cooling down */
      target_direction = isHeatingHotend(extruder); // true if heating, false if cooling
	  
	  KEEPALIVE_STATE(NOT_BUSY);

      cancel_heatup = false;

	  wait_for_heater(codenum, extruder); //loops until target temperature is reached

        LCD_MESSAGERPGM(_T(MSG_HEATING_COMPLETE));
		KEEPALIVE_STATE(IN_HANDLER);
		heating_status = 2;
		if (farm_mode) { prusa_statistics(2); };
        
        //starttime=_millis();
        previous_millis_cmd = _millis();
      }
      break;

    /*!
	### M190 - Wait for bed temperature <a href="https://reprap.org/wiki/G-code#M190:_Wait_for_bed_temperature_to_reach_target_temp">M190: Wait for bed temperature to reach target temp</a>
    #### Usage
    
        M190 [ R | S ]
    
    #### Parameters (not mandatory)
    
	  - `S` - Set extruder temperature and wait for heating
      - `R` - Set extruder temperature and wait for heating or cooling
    
    If no parameter is supplied, waits for heating or cooling to previously set temperature.
	*/
    case 190: 
    #if defined(TEMP_BED_PIN) && TEMP_BED_PIN > -1
    {
        bool CooldownNoWait = false;
        LCD_MESSAGERPGM(_T(MSG_BED_HEATING));
		heating_status = 3;
		if (farm_mode) { prusa_statistics(1); };
        if (code_seen('S')) 
		{
          setTargetBed(code_value());
          CooldownNoWait = true;
        } 
		else if (code_seen('R')) 
		{
          setTargetBed(code_value());
        }
        codenum = _millis();
        
        cancel_heatup = false;
        target_direction = isHeatingBed(); // true if heating, false if cooling

		KEEPALIVE_STATE(NOT_BUSY);
        while ( (target_direction)&&(!cancel_heatup) ? (isHeatingBed()) : (isCoolingBed()&&(CooldownNoWait==false)) )
        {
          if(( _millis() - codenum) > 1000 ) //Print Temp Reading every 1 second while heating up.
          {
			  if (!farm_mode) {
				  float tt = degHotend(active_extruder);
				  SERIAL_PROTOCOLPGM("T:");
				  SERIAL_PROTOCOL(tt);
				  SERIAL_PROTOCOLPGM(" E:");
				  SERIAL_PROTOCOL((int)active_extruder);
				  SERIAL_PROTOCOLPGM(" B:");
				  SERIAL_PROTOCOL_F(degBed(), 1);
				  SERIAL_PROTOCOLLN();
			  }
				  codenum = _millis();
			  
          }
          manage_heater();
          manage_inactivity();
          lcd_update(0);
        }
        LCD_MESSAGERPGM(_T(MSG_BED_DONE));
		KEEPALIVE_STATE(IN_HANDLER);
		heating_status = 4;

        previous_millis_cmd = _millis();
    }
    #endif
        break;

    #if defined(FAN_PIN) && FAN_PIN > -1

      /*!
	  ### M106 - Set fan speed <a href="https://reprap.org/wiki/G-code#M106:_Fan_On">M106: Fan On</a>
      #### Usage
      
        M106 [ S ]
        
      #### Parameters
      - `S` - Specifies the duty cycle of the print fan. Allowed values are 0-255. If it's omitted, a value of 255 is used.
      */
      case 106: // M106 Sxxx Fan On S<speed> 0 .. 255
        if (code_seen('S')){
           fanSpeed=constrain(code_value(),0,255);
        }
        else {
          fanSpeed=255;
        }
        break;

      /*!
	  ### M107 - Fan off <a href="https://reprap.org/wiki/G-code#M107:_Fan_Off">M107: Fan Off</a>
      */
      case 107:
        fanSpeed = 0;
        break;
    #endif //FAN_PIN

    #if defined(PS_ON_PIN) && PS_ON_PIN > -1

      /*!
	  ### M80 - Turn on the Power Supply <a href="https://reprap.org/wiki/G-code#M80:_ATX_Power_On">M80: ATX Power On</a>
      Only works if the firmware is compiled with PS_ON_PIN defined.
      */
      case 80:
        SET_OUTPUT(PS_ON_PIN); //GND
        WRITE(PS_ON_PIN, PS_ON_AWAKE);

        // If you have a switch on suicide pin, this is useful
        // if you want to start another print with suicide feature after
        // a print without suicide...
        #if defined SUICIDE_PIN && SUICIDE_PIN > -1
            SET_OUTPUT(SUICIDE_PIN);
            WRITE(SUICIDE_PIN, HIGH);
        #endif

          powersupply = true;
          LCD_MESSAGERPGM(_T(WELCOME_MSG));
          lcd_update(0);
        break;

      /*!
	  ### M81 - Turn off Power Supply <a href="https://reprap.org/wiki/G-code#M81:_ATX_Power_Off">M81: ATX Power Off</a>
      Only works if the firmware is compiled with PS_ON_PIN defined.
      */
      case 81: 
        disable_heater();
        st_synchronize();
        disable_e0();
        disable_e1();
        disable_e2();
        finishAndDisableSteppers();
        fanSpeed = 0;
        _delay(1000); // Wait a little before to switch off
      #if defined(SUICIDE_PIN) && SUICIDE_PIN > -1
        st_synchronize();
        suicide();
      #elif defined(PS_ON_PIN) && PS_ON_PIN > -1
        SET_OUTPUT(PS_ON_PIN);
        WRITE(PS_ON_PIN, PS_ON_ASLEEP);
      #endif
        powersupply = false;
        LCD_MESSAGERPGM(CAT4(CUSTOM_MENDEL_NAME,PSTR(" "),MSG_OFF,PSTR(".")));
        lcd_update(0);
	  break;
    #endif

    /*!
	### M82 - Set E axis to absolute mode <a href="https://reprap.org/wiki/G-code#M82:_Set_extruder_to_absolute_mode">M82: Set extruder to absolute mode</a>
	Makes the extruder interpret extrusion as absolute positions.
    */
    case 82:
      axis_relative_modes &= ~E_AXIS_MASK;
      break;

    /*!
	### M83 - Set E axis to relative mode <a href="https://reprap.org/wiki/G-code#M83:_Set_extruder_to_relative_mode">M83: Set extruder to relative mode</a>
	Makes the extruder interpret extrusion values as relative positions.
    */
    case 83:
      axis_relative_modes |= E_AXIS_MASK;
      break;

    /*!
	### M84 - Disable steppers <a href="https://reprap.org/wiki/G-code#M84:_Stop_idle_hold">M84: Stop idle hold</a>
    This command can be used to set the stepper inactivity timeout (`S`) or to disable steppers (`X`,`Y`,`Z`,`E`)
	This command can be used without any additional parameters. In that case all steppers are disabled.
    
    The file completeness check uses this parameter to detect an incomplete file. It has to be present at the end of a file with no parameters.
	
        M84 [ S | X | Y | Z | E ]
	
	  - `S` - Seconds
	  - `X` - X axis
	  - `Y` - Y axis
	  - `Z` - Z axis
	  - `E` - Exruder

	### M18 - Disable steppers <a href="https://reprap.org/wiki/G-code#M18:_Disable_all_stepper_motors">M18: Disable all stepper motors</a>
	Equal to M84 (compatibility)
    */
    case 18: //compatibility
    case 84: // M84
      if(code_seen('S')){
        stepper_inactive_time = code_value() * 1000;
      }
      else
      {
        bool all_axis = !((code_seen(axis_codes[X_AXIS])) || (code_seen(axis_codes[Y_AXIS])) || (code_seen(axis_codes[Z_AXIS]))|| (code_seen(axis_codes[E_AXIS])));
        if(all_axis)
        {
          st_synchronize();
          disable_e0();
          disable_e1();
          disable_e2();
          finishAndDisableSteppers();
        }
        else
        {
          st_synchronize();
		  if (code_seen('X')) disable_x();
		  if (code_seen('Y')) disable_y();
		  if (code_seen('Z')) disable_z();
#if ((E0_ENABLE_PIN != X_ENABLE_PIN) && (E1_ENABLE_PIN != Y_ENABLE_PIN)) // Only enable on boards that have seperate ENABLE_PINS
		  if (code_seen('E')) {
			  disable_e0();
			  disable_e1();
			  disable_e2();
            }
          #endif
        }
      }
	  //in the end of print set estimated time to end of print and extruders used during print to default values for next print
	  print_time_remaining_init();
	  snmm_filaments_used = 0;
      break;

    /*!
	### M85 - Set max inactive time <a href="https://reprap.org/wiki/G-code#M85:_Set_Inactivity_Shutdown_Timer">M85: Set Inactivity Shutdown Timer</a>
    #### Usage
    
        M85 [ S ]
    
    #### Parameters
    - `S` - specifies the time in seconds. If a value of 0 is specified, the timer is disabled.
    */
    case 85: // M85
      if(code_seen('S')) {
        max_inactive_time = code_value() * 1000;
      }
      break;
#ifdef SAFETYTIMER

    /*!
    ### M86 - Set safety timer expiration time <a href="https://reprap.org/wiki/G-code#M86:_Set_Safety_Timer_expiration_time">M86: Set Safety Timer expiration time</a>	
    When safety timer expires, heatbed and nozzle target temperatures are set to zero.
    #### Usage
    
        M86 [ S ]
    
    #### Parameters
    - `S` - specifies the time in seconds. If a value of 0 is specified, the timer is disabled.
    */
	case 86: 
	  if (code_seen('S')) {
	    safetytimer_inactive_time = code_value() * 1000;
		safetyTimer.start();
	  }
	  break;
#endif

    /*!
	### M92 Set Axis steps-per-unit <a href="https://reprap.org/wiki/G-code#M92:_Set_axis_steps_per_unit">M92: Set axis_steps_per_unit</a>
	Allows programming of steps per unit (usually mm) for motor drives. These values are reset to firmware defaults on power on, unless saved to EEPROM if available (M500 in Marlin)
	#### Usage
    
	    M92 [ X | Y | Z | E ]
	
    #### Parameters
	- `X` - Steps per unit for the X drive
	- `Y` - Steps per unit for the Y drive
	- `Z` - Steps per unit for the Z drive
	- `E` - Steps per unit for the extruder drive
    */
    case 92:
      for(int8_t i=0; i < NUM_AXIS; i++)
      {
        if(code_seen(axis_codes[i]))
        {
          if(i == E_AXIS) { // E
            float value = code_value();
            if(value < 20.0) {
              float factor = cs.axis_steps_per_unit[i] / value; // increase e constants if M92 E14 is given for netfab.
              cs.max_jerk[E_AXIS] *= factor;
              max_feedrate[i] *= factor;
              axis_steps_per_sqr_second[i] *= factor;
            }
            cs.axis_steps_per_unit[i] = value;
#if defined(FILAMENT_SENSOR) && defined(PAT9125)
            fsensor_set_axis_steps_per_unit(value);
#endif
          }
          else {
            cs.axis_steps_per_unit[i] = code_value();
          }
        }
      }
      break;

    /*!
	### M110 - Set Line number <a href="https://reprap.org/wiki/G-code#M110:_Set_Current_Line_Number">M110: Set Current Line Number</a>
	Sets the line number in G-code
	#### Usage
    
	    M110 [ N ]
	
    #### Parameters
	- `N` - Line number
    */
    case 110:
      if (code_seen('N'))
	    gcode_LastN = code_value_long();
    break;

    /*!
    ### M113 - Get or set host keep-alive interval <a href="https://reprap.org/wiki/G-code#M113:_Host_Keepalive">M113: Host Keepalive</a>
    During some lengthy processes, such as G29, Marlin may appear to the host to have “gone away.” The “host keepalive” feature will send messages to the host when Marlin is busy or waiting for user response so the host won’t try to reconnect (or disconnect).
    #### Usage
    
        M113 [ S ]
	
    #### Parameters
	- `S` - Seconds. Default is 2 seconds between "busy" messages
    */
	case 113:
		if (code_seen('S')) {
			host_keepalive_interval = (uint8_t)code_value_short();
//			NOMORE(host_keepalive_interval, 60);
		}
		else {
			SERIAL_ECHO_START;
			SERIAL_ECHOPAIR("M113 S", (unsigned long)host_keepalive_interval);
			SERIAL_PROTOCOLLN();
		}
		break;

    /*!
	### M115 - Firmware info <a href="https://reprap.org/wiki/G-code#M115:_Get_Firmware_Version_and_Capabilities">M115: Get Firmware Version and Capabilities</a>
    Print the firmware info and capabilities
    Without any arguments, prints Prusa firmware version number, machine type, extruder count and UUID.
    `M115 U` Checks the firmware version provided. If the firmware version provided by the U code is higher than the currently running firmware, it will pause the print for 30s and ask the user to upgrade the firmware.
	
	_Examples:_
	
	`M115` results:
	
	`FIRMWARE_NAME:Prusa-Firmware 3.8.1 based on Marlin FIRMWARE_URL:https://github.com/prusa3d/Prusa-Firmware PROTOCOL_VERSION:1.0 MACHINE_TYPE:Prusa i3 MK3S EXTRUDER_COUNT:1 UUID:00000000-0000-0000-0000-000000000000`
	
	`M115 V` results:
	
	`3.8.1`
	
	`M115 U3.8.2-RC1` results on LCD display for 30s or user interaction:
	
	`New firmware version available: 3.8.2-RC1 Please upgrade.`
    #### Usage
    
        M115 [ V | U ]
	
    #### Parameters
	- V - Report current installed firmware version
	- U - Firmware version provided by G-code to be compared to current one.  
	*/
	case 115: // M115
      if (code_seen('V')) {
          // Report the Prusa version number.
          SERIAL_PROTOCOLLNRPGM(FW_VERSION_STR_P());
      } else if (code_seen('U')) {
          // Check the firmware version provided. If the firmware version provided by the U code is higher than the currently running firmware,
          // pause the print for 30s and ask the user to upgrade the firmware.
          show_upgrade_dialog_if_version_newer(++ strchr_pointer);
      } else {
          SERIAL_ECHOPGM("FIRMWARE_NAME:Prusa-Firmware ");
          SERIAL_ECHORPGM(FW_VERSION_STR_P());
          SERIAL_ECHOPGM(" based on Marlin FIRMWARE_URL:https://github.com/prusa3d/Prusa-Firmware PROTOCOL_VERSION:");
          SERIAL_ECHOPGM(PROTOCOL_VERSION);
          SERIAL_ECHOPGM(" MACHINE_TYPE:");
          SERIAL_ECHOPGM(CUSTOM_MENDEL_NAME); 
          SERIAL_ECHOPGM(" EXTRUDER_COUNT:"); 
          SERIAL_ECHOPGM(STRINGIFY(EXTRUDERS)); 
          SERIAL_ECHOPGM(" UUID:"); 
          SERIAL_ECHOLNPGM(MACHINE_UUID);
#ifdef EXTENDED_CAPABILITIES_REPORT
          extended_capabilities_report();
#endif //EXTENDED_CAPABILITIES_REPORT
      }
      break;

    /*!
	### M114 - Get current position <a href="https://reprap.org/wiki/G-code#M114:_Get_Current_Position">M114: Get Current Position</a>
    */
    case 114:
		gcode_M114();
      break;

      
      /*
        M117 moved up to get the high priority

    case 117: // M117 display message
      starpos = (strchr(strchr_pointer + 5,'*'));
      if(starpos!=NULL)
        *(starpos)='\0';
      lcd_setstatus(strchr_pointer + 5);
      break;*/

    /*!
	### M120 - Enable endstops <a href="https://reprap.org/wiki/G-code#M120:_Enable_endstop_detection">M120: Enable endstop detection</a>
    */
    case 120:
      enable_endstops(true) ;
      break;

    /*!
	### M121 - Disable endstops <a href="https://reprap.org/wiki/G-code#M121:_Disable_endstop_detection">M121: Disable endstop detection</a>
    */
    case 121:
      enable_endstops(false) ;
      break;

    /*!
	### M119 - Get endstop states <a href="https://reprap.org/wiki/G-code#M119:_Get_Endstop_Status">M119: Get Endstop Status</a>
	Returns the current state of the configured X, Y, Z endstops. Takes into account any 'inverted endstop' settings, so one can confirm that the machine is interpreting the endstops correctly.
    */
    case 119:
    SERIAL_PROTOCOLRPGM(_N("Reporting endstop status"));////MSG_M119_REPORT
    SERIAL_PROTOCOLLN();
      #if defined(X_MIN_PIN) && X_MIN_PIN > -1
        SERIAL_PROTOCOLRPGM(_n("x_min: "));////MSG_X_MIN
        if(READ(X_MIN_PIN)^X_MIN_ENDSTOP_INVERTING){
          SERIAL_PROTOCOLRPGM(MSG_ENDSTOP_HIT);
        }else{
          SERIAL_PROTOCOLRPGM(MSG_ENDSTOP_OPEN);
        }
        SERIAL_PROTOCOLLN();
      #endif
      #if defined(X_MAX_PIN) && X_MAX_PIN > -1
        SERIAL_PROTOCOLRPGM(_n("x_max: "));////MSG_X_MAX
        if(READ(X_MAX_PIN)^X_MAX_ENDSTOP_INVERTING){
          SERIAL_PROTOCOLRPGM(MSG_ENDSTOP_HIT);
        }else{
          SERIAL_PROTOCOLRPGM(MSG_ENDSTOP_OPEN);
        }
        SERIAL_PROTOCOLLN();
      #endif
      #if defined(Y_MIN_PIN) && Y_MIN_PIN > -1
        SERIAL_PROTOCOLRPGM(_n("y_min: "));////MSG_Y_MIN
        if(READ(Y_MIN_PIN)^Y_MIN_ENDSTOP_INVERTING){
          SERIAL_PROTOCOLRPGM(MSG_ENDSTOP_HIT);
        }else{
          SERIAL_PROTOCOLRPGM(MSG_ENDSTOP_OPEN);
        }
        SERIAL_PROTOCOLLN();
      #endif
      #if defined(Y_MAX_PIN) && Y_MAX_PIN > -1
        SERIAL_PROTOCOLRPGM(_n("y_max: "));////MSG_Y_MAX
        if(READ(Y_MAX_PIN)^Y_MAX_ENDSTOP_INVERTING){
          SERIAL_PROTOCOLRPGM(MSG_ENDSTOP_HIT);
        }else{
          SERIAL_PROTOCOLRPGM(MSG_ENDSTOP_OPEN);
        }
        SERIAL_PROTOCOLLN();
      #endif
      #if defined(Z_MIN_PIN) && Z_MIN_PIN > -1
        SERIAL_PROTOCOLRPGM(MSG_Z_MIN);
        if(READ(Z_MIN_PIN)^Z_MIN_ENDSTOP_INVERTING){
          SERIAL_PROTOCOLRPGM(MSG_ENDSTOP_HIT);
        }else{
          SERIAL_PROTOCOLRPGM(MSG_ENDSTOP_OPEN);
        }
        SERIAL_PROTOCOLLN();
      #endif
      #if defined(Z_MAX_PIN) && Z_MAX_PIN > -1
        SERIAL_PROTOCOLRPGM(MSG_Z_MAX);
        if(READ(Z_MAX_PIN)^Z_MAX_ENDSTOP_INVERTING){
          SERIAL_PROTOCOLRPGM(MSG_ENDSTOP_HIT);
        }else{
          SERIAL_PROTOCOLRPGM(MSG_ENDSTOP_OPEN);
        }
        SERIAL_PROTOCOLLN();
      #endif
      break;
      //!@todo update for all axes, use for loop

#if (defined(FANCHECK) && (((defined(TACH_0) && (TACH_0 >-1)) || (defined(TACH_1) && (TACH_1 > -1)))))
    /*!
	### M123 - Tachometer value <a href="https://www.reprap.org/wiki/G-code#M123:_Tachometer_value_.28RepRap.29">M123: Tachometer value</a>
  This command is used to report fan speeds and fan pwm values.
  #### Usage
    
        M123

    - E0:     - Hotend fan speed in RPM
    - PRN1:   - Part cooling fans speed in RPM
    - E0@:    - Hotend fan PWM value
    - PRN1@:  -Part cooling fan PWM value

  _Example:_

    E0:3240 RPM PRN1:4560 RPM E0@:255 PRN1@:255

    */
   //!@todo Update RepRap Gcode wiki
    case 123:
    gcode_M123();
    break;
#endif //FANCHECK and TACH_0 and TACH_1

    #ifdef BLINKM
    /*!
	### M150 - Set RGB(W) Color <a href="https://reprap.org/wiki/G-code#M150:_Set_LED_color">M150: Set LED color</a>
	In Prusa Firmware this G-code is deactivated by default, must be turned on in the source code by defining BLINKM and its dependencies.
    #### Usage
    
        M150 [ R | U | B ]
    
    #### Parameters
    - `R` - Red color value
    - `U` - Green color value. It is NOT `G`!
    - `B` - Blue color value
    */
    case 150:
      {
        byte red;
        byte grn;
        byte blu;

        if(code_seen('R')) red = code_value();
        if(code_seen('U')) grn = code_value();
        if(code_seen('B')) blu = code_value();

        SendColors(red,grn,blu);
      }
      break;
    #endif //BLINKM

    /*!
	### M200 - Set filament diameter <a href="https://reprap.org/wiki/G-code#M200:_Set_filament_diameter">M200: Set filament diameter</a>
	#### Usage
    
	    M200 [ D | T ]
	
    #### Parameters
	  - `D` - Diameter in mm
	  - `T` - Number of extruder (MMUs)
    */
    case 200: // M200 D<millimeters> set filament diameter and set E axis units to cubic millimeters (use S0 to set back to millimeters).
      {

        uint8_t extruder = active_extruder;
        if(code_seen('T')) {
          extruder = code_value();
		  if(extruder >= EXTRUDERS) {
            SERIAL_ECHO_START;
            SERIAL_ECHO(_n("M200 Invalid extruder "));////MSG_M200_INVALID_EXTRUDER
            break;
          }
        }
        if(code_seen('D')) {
		  float diameter = (float)code_value();
		  if (diameter == 0.0) {
			// setting any extruder filament size disables volumetric on the assumption that
			// slicers either generate in extruder values as cubic mm or as as filament feeds
			// for all extruders
		    cs.volumetric_enabled = false;
		  } else {
            cs.filament_size[extruder] = (float)code_value();
			// make sure all extruders have some sane value for the filament size
			cs.filament_size[0] = (cs.filament_size[0] == 0.0 ? DEFAULT_NOMINAL_FILAMENT_DIA : cs.filament_size[0]);
            #if EXTRUDERS > 1
				cs.filament_size[1] = (cs.filament_size[1] == 0.0 ? DEFAULT_NOMINAL_FILAMENT_DIA : cs.filament_size[1]);
				#if EXTRUDERS > 2
					cs.filament_size[2] = (cs.filament_size[2] == 0.0 ? DEFAULT_NOMINAL_FILAMENT_DIA : cs.filament_size[2]);
				#endif
            #endif
			cs.volumetric_enabled = true;
		  }
        } else {
          //reserved for setting filament diameter via UFID or filament measuring device
          break;
        }
		calculate_extruder_multipliers();
      }
      break;

    /*!
	### M201 - Set Print Max Acceleration <a href="https://reprap.org/wiki/G-code#M201:_Set_max_printing_acceleration">M201: Set max printing acceleration</a>
    For each axis individually.
    */
    case 201:
		for (int8_t i = 0; i < NUM_AXIS; i++)
		{
			if (code_seen(axis_codes[i]))
			{
				unsigned long val = code_value();
#ifdef TMC2130
				unsigned long val_silent = val;
				if ((i == X_AXIS) || (i == Y_AXIS))
				{
					if (val > NORMAL_MAX_ACCEL_XY)
						val = NORMAL_MAX_ACCEL_XY;
					if (val_silent > SILENT_MAX_ACCEL_XY)
						val_silent = SILENT_MAX_ACCEL_XY;
				}
				cs.max_acceleration_units_per_sq_second_normal[i] = val;
				cs.max_acceleration_units_per_sq_second_silent[i] = val_silent;
#else //TMC2130
				max_acceleration_units_per_sq_second[i] = val;
#endif //TMC2130
			}
		}
		// steps per sq second need to be updated to agree with the units per sq second (as they are what is used in the planner)
		reset_acceleration_rates();
		break;
    #if 0 // Not used for Sprinter/grbl gen6
    case 202: // M202
      for(int8_t i=0; i < NUM_AXIS; i++) {
        if(code_seen(axis_codes[i])) axis_travel_steps_per_sqr_second[i] = code_value() * cs.axis_steps_per_unit[i];
      }
      break;
    #endif

    /*!
	### M203 - Set Max Feedrate <a href="https://reprap.org/wiki/G-code#M203:_Set_maximum_feedrate">M203: Set maximum feedrate</a>
    For each axis individually.
    */
    case 203: // M203 max feedrate mm/sec
		for (uint8_t i = 0; i < NUM_AXIS; i++)
		{
			if (code_seen(axis_codes[i]))
			{
				float val = code_value();
#ifdef TMC2130
				float val_silent = val;
				if ((i == X_AXIS) || (i == Y_AXIS))
				{
					if (val > NORMAL_MAX_FEEDRATE_XY)
						val = NORMAL_MAX_FEEDRATE_XY;
					if (val_silent > SILENT_MAX_FEEDRATE_XY)
						val_silent = SILENT_MAX_FEEDRATE_XY;
				}
				cs.max_feedrate_normal[i] = val;
				cs.max_feedrate_silent[i] = val_silent;
#else //TMC2130
				max_feedrate[i] = val;
#endif //TMC2130
			}
		}
		break;

    /*!
	### M204 - Acceleration settings <a href="https://reprap.org/wiki/G-code#M204:_Set_default_acceleration">M204: Set default acceleration</a>

    #### Old format:
    ##### Usage
    
        M204 [ S | T ]
        
    ##### Parameters
    - `S` - normal moves
    - `T` - filmanent only moves
    
    #### New format:
    ##### Usage
    
        M204 [ P | R | T ]
    
    ##### Parameters
    - `P` - printing moves
    - `R` - filmanent only moves
    - `T` - travel moves (as of now T is ignored)
	*/
    case 204:
      {
        if(code_seen('S')) {
          // Legacy acceleration format. This format is used by the legacy Marlin, MK2 or MK3 firmware,
          // and it is also generated by Slic3r to control acceleration per extrusion type
          // (there is a separate acceleration settings in Slicer for perimeter, first layer etc).
          cs.acceleration = cs.travel_acceleration = code_value();
          // Interpret the T value as retract acceleration in the old Marlin format.
          if(code_seen('T'))
            cs.retract_acceleration = code_value();
        } else {
          // New acceleration format, compatible with the upstream Marlin.
          if(code_seen('P'))
            cs.acceleration = code_value();
          if(code_seen('R'))
            cs.retract_acceleration = code_value();
          if(code_seen('T'))
            cs.travel_acceleration = code_value();
        }
      }
      break;

    /*!
	### M205 - Set advanced settings <a href="https://reprap.org/wiki/G-code#M205:_Advanced_settings">M205: Advanced settings</a>
    Set some advanced settings related to movement.
    #### Usage
    
        M205 [ S | T | B | X | Y | Z | E ]
        
    #### Parameters
    - `S` - Minimum feedrate for print moves (unit/s)
    - `T` - Minimum feedrate for travel moves (units/s)
    - `B` - Minimum segment time (us)
    - `X` - Maximum X jerk (units/s)
    - `Y` - Maximum Y jerk (units/s)
    - `Z` - Maximum Z jerk (units/s)
    - `E` - Maximum E jerk (units/s)
    */
    case 205: 
    {
      if(code_seen('S')) cs.minimumfeedrate = code_value();
      if(code_seen('T')) cs.mintravelfeedrate = code_value();
      if(code_seen('B')) cs.minsegmenttime = code_value() ;
      if(code_seen('X')) cs.max_jerk[X_AXIS] = cs.max_jerk[Y_AXIS] = code_value();
      if(code_seen('Y')) cs.max_jerk[Y_AXIS] = code_value();
      if(code_seen('Z')) cs.max_jerk[Z_AXIS] = code_value();
      if(code_seen('E'))
      {
          float e = code_value();
#ifndef LA_NOCOMPAT
          e = la10c_jerk(e);
#endif
          cs.max_jerk[E_AXIS] = e;
      }
      if (cs.max_jerk[X_AXIS] > DEFAULT_XJERK) cs.max_jerk[X_AXIS] = DEFAULT_XJERK;
      if (cs.max_jerk[Y_AXIS] > DEFAULT_YJERK) cs.max_jerk[Y_AXIS] = DEFAULT_YJERK;
    }
    break;

    /*!
	### M206 - Set additional homing offsets <a href="https://reprap.org/wiki/G-code#M206:_Offset_axes">M206: Offset axes</a>
    #### Usage
    
        M206 [ X | Y | Z ]
    
    #### Parameters
    - `X` - X axis offset
    - `Y` - Y axis offset
    - `Z` - Z axis offset
	*/
    case 206:
      for(uint8_t i=0; i < 3; i++)
      {
        if(code_seen(axis_codes[i])) cs.add_homing[i] = code_value();
      }
      break;
    #ifdef FWRETRACT

    /*!
	### M207 - Set firmware retraction <a href="https://reprap.org/wiki/G-code#M207:_Set_retract_length">M207: Set retract length</a>
	#### Usage
    
        M207 [ S | F | Z ]
    
    #### Parameters
    - `S` - positive length to retract, in mm
    - `F` - retraction feedrate, in mm/min
    - `Z` - additional zlift/hop
    */
    case 207: //M207 - set retract length S[positive mm] F[feedrate mm/min] Z[additional zlift/hop]
    {
      if(code_seen('S'))
      {
        cs.retract_length = code_value() ;
      }
      if(code_seen('F'))
      {
        cs.retract_feedrate = code_value()/60 ;
      }
      if(code_seen('Z'))
      {
        cs.retract_zlift = code_value() ;
      }
    }break;

    /*!
	### M208 - Set retract recover length <a href="https://reprap.org/wiki/G-code#M208:_Set_unretract_length">M208: Set unretract length</a>
	#### Usage
    
        M208 [ S | F ]
    
    #### Parameters
    - `S` - positive length surplus to the M207 Snnn, in mm
    - `F` - feedrate, in mm/sec
    */
    case 208: // M208 - set retract recover length S[positive mm surplus to the M207 S*] F[feedrate mm/min]
    {
      if(code_seen('S'))
      {
        cs.retract_recover_length = code_value() ;
      }
      if(code_seen('F'))
      {
        cs.retract_recover_feedrate = code_value()/60 ;
      }
    }break;

    /*!
	### M209 - Enable/disable automatict retract <a href="https://reprap.org/wiki/G-code#M209:_Enable_automatic_retract">M209: Enable automatic retract</a>
	This boolean value S 1=true or 0=false enables automatic retract detect if the slicer did not support G10/G11: every normal extrude-only move will be classified as retract depending on the direction.
    #### Usage
    
        M209 [ S ]
        
    #### Parameters
    - `S` - 1=true or 0=false
    */
    case 209: // M209 - S<1=true/0=false> enable automatic retract detect if the slicer did not support G10/11: every normal extrude-only move will be classified as retract depending on the direction.
    {
      if(code_seen('S'))
      {
        int t= code_value() ;
        switch(t)
        {
          case 0: 
          {
            cs.autoretract_enabled=false;
            retracted[0]=false;
            #if EXTRUDERS > 1
              retracted[1]=false;
            #endif
            #if EXTRUDERS > 2
              retracted[2]=false;
            #endif
          }break;
          case 1: 
          {
            cs.autoretract_enabled=true;
            retracted[0]=false;
            #if EXTRUDERS > 1
              retracted[1]=false;
            #endif
            #if EXTRUDERS > 2
              retracted[2]=false;
            #endif
          }break;
          default:
            SERIAL_ECHO_START;
            SERIAL_ECHORPGM(MSG_UNKNOWN_COMMAND);
            SERIAL_ECHO(CMDBUFFER_CURRENT_STRING);
            SERIAL_ECHOLNPGM("\"(1)");
        }
      }

    }break;
    #endif // FWRETRACT
    #if EXTRUDERS > 1

    /*!
	### M218 - Set hotend offset <a href="https://reprap.org/wiki/G-code#M218:_Set_Hotend_Offset">M218: Set Hotend Offset</a>
	In Prusa Firmware this G-code is only active if `EXTRUDERS` is higher then 1 in the source code. On Original i3 Prusa MK2/s MK2.5/s MK3/s it is not active.
    #### Usage
    
        M218 [ X | Y ]
        
    #### Parameters
    - `X` - X offset
    - `Y` - Y offset
    */
    case 218: // M218 - set hotend offset (in mm), T<extruder_number> X<offset_on_X> Y<offset_on_Y>
    {
      uint8_t extruder;
      if(setTargetedHotend(218, extruder)){
        break;
      }
      if(code_seen('X'))
      {
        extruder_offset[X_AXIS][extruder] = code_value();
      }
      if(code_seen('Y'))
      {
        extruder_offset[Y_AXIS][extruder] = code_value();
      }
      SERIAL_ECHO_START;
      SERIAL_ECHORPGM(MSG_HOTEND_OFFSET);
      for(extruder = 0; extruder < EXTRUDERS; extruder++)
      {
         SERIAL_ECHO(" ");
         SERIAL_ECHO(extruder_offset[X_AXIS][extruder]);
         SERIAL_ECHO(",");
         SERIAL_ECHO(extruder_offset[Y_AXIS][extruder]);
      }
      SERIAL_ECHOLN("");
    }break;
    #endif

    /*!
	### M220 Set feedrate percentage <a href="https://reprap.org/wiki/G-code#M220:_Set_speed_factor_override_percentage">M220: Set speed factor override percentage</a>
	#### Usage
    
        M220 [ B | S | R ]
    
    #### Parameters
    - `B` - Backup current speed factor
	- `S` - Speed factor override percentage (0..100 or higher)
	- `R` - Restore previous speed factor
    */
    case 220: // M220 S<factor in percent>- set speed factor override percentage
    {
        bool codesWereSeen = false;
        if (code_seen('B')) //backup current speed factor
        {
            saved_feedmultiply_mm = feedmultiply;
            codesWereSeen = true;
        }
        if (code_seen('S'))
        {
            feedmultiply = code_value();
            codesWereSeen = true;
        }
        if (code_seen('R')) //restore previous feedmultiply
        {
            feedmultiply = saved_feedmultiply_mm;
            codesWereSeen = true;
        }
        if (!codesWereSeen)
        {
            printf_P(PSTR("%i%%\n"), feedmultiply);
        }
    }
    break;

    /*!
	### M221 - Set extrude factor override percentage <a href="https://reprap.org/wiki/G-code#M221:_Set_extrude_factor_override_percentage">M221: Set extrude factor override percentage</a>
	#### Usage
    
        M221 [ S | T ]
    
    #### Parameters
	- `S` - Extrude factor override percentage (0..100 or higher), default 100%
	- `T` - Extruder drive number (Prusa Firmware only), default 0 if not set.
    */
    case 221: // M221 S<factor in percent>- set extrude factor override percentage
    {
        if (code_seen('S'))
        {
            int tmp_code = code_value();
            if (code_seen('T'))
            {
                uint8_t extruder;
                if (setTargetedHotend(221, extruder))
                    break;
                extruder_multiply[extruder] = tmp_code;
            }
            else
            {
                extrudemultiply = tmp_code ;
            }
        }
        else
        {
            printf_P(PSTR("%i%%\n"), extrudemultiply);
        }
        calculate_extruder_multipliers();
    }
    break;

    /*!
    ### M226 - Wait for Pin state <a href="https://reprap.org/wiki/G-code#M226:_Wait_for_pin_state">M226: Wait for pin state</a>
    Wait until the specified pin reaches the state required
    #### Usage
    
        M226 [ P | S ]
    
    #### Parameters
    - `P` - pin number
    - `S` - pin state
    */
	case 226: // M226 P<pin number> S<pin state>- Wait until the specified pin reaches the state required
	{
      if(code_seen('P')){
        int pin_number = code_value(); // pin number
        int pin_state = -1; // required pin state - default is inverted

        if(code_seen('S')) pin_state = code_value(); // required pin state

        if(pin_state >= -1 && pin_state <= 1){

          for(int8_t i = 0; i < (int8_t)(sizeof(sensitive_pins)/sizeof(int)); i++)
          {
            if (sensitive_pins[i] == pin_number)
            {
              pin_number = -1;
              break;
            }
          }

          if (pin_number > -1)
          {
            int target = LOW;

            st_synchronize();

            pinMode(pin_number, INPUT);

            switch(pin_state){
            case 1:
              target = HIGH;
              break;

            case 0:
              target = LOW;
              break;

            case -1:
              target = !digitalRead(pin_number);
              break;
            }

            while(digitalRead(pin_number) != target){
              manage_heater();
              manage_inactivity();
              lcd_update(0);
            }
          }
        }
      }
    }
    break;

    #if NUM_SERVOS > 0

    /*!
	### M280 - Set/Get servo position <a href="https://reprap.org/wiki/G-code#M280:_Set_servo_position">M280: Set servo position</a>
	In Prusa Firmware this G-code is deactivated by default, must be turned on in the source code.
    #### Usage
    
        M280 [ P | S ]
    
    #### Parameters
    - `P` - Servo index (id)
    - `S` - Target position
    */
    case 280: // M280 - set servo position absolute. P: servo index, S: angle or microseconds
      {
        int servo_index = -1;
        int servo_position = 0;
        if (code_seen('P'))
          servo_index = code_value();
        if (code_seen('S')) {
          servo_position = code_value();
          if ((servo_index >= 0) && (servo_index < NUM_SERVOS)) {
#if defined (ENABLE_AUTO_BED_LEVELING) && (PROBE_SERVO_DEACTIVATION_DELAY > 0)
		      servos[servo_index].attach(0);
#endif
            servos[servo_index].write(servo_position);
#if defined (ENABLE_AUTO_BED_LEVELING) && (PROBE_SERVO_DEACTIVATION_DELAY > 0)
              _delay(PROBE_SERVO_DEACTIVATION_DELAY);
              servos[servo_index].detach();
#endif
          }
          else {
            SERIAL_ECHO_START;
            SERIAL_ECHO("Servo ");
            SERIAL_ECHO(servo_index);
            SERIAL_ECHOLN(" out of range");
          }
        }
        else if (servo_index >= 0) {
          SERIAL_PROTOCOL(MSG_OK);
          SERIAL_PROTOCOL(" Servo ");
          SERIAL_PROTOCOL(servo_index);
          SERIAL_PROTOCOL(": ");
          SERIAL_PROTOCOL(servos[servo_index].read());
          SERIAL_PROTOCOLLN();
        }
      }
      break;
    #endif // NUM_SERVOS > 0

    #if (LARGE_FLASH == true && ( BEEPER > 0 || defined(ULTRALCD) || defined(LCD_USE_I2C_BUZZER)))
    
    /*!
	### M300 - Play tone <a href="https://reprap.org/wiki/G-code#M300:_Play_beep_sound">M300: Play beep sound</a>
	In Prusa Firmware the defaults are `100Hz` and `1000ms`, so that `M300` without parameters will beep for a second.
    #### Usage
    
        M300 [ S | P ]
    
    #### Parameters
    - `S` - frequency in Hz. Not all firmware versions support this parameter
    - `P` - duration in milliseconds
    */
    case 300: // M300
    {
      int beepS = code_seen('S') ? code_value() : 110;
      int beepP = code_seen('P') ? code_value() : 1000;
      if (beepS > 0)
      {
        #if BEEPER > 0
          Sound_MakeCustom(beepP,beepS,false);
        #endif
      }
      else
      {
        _delay(beepP);
      }
    }
    break;
    #endif // M300

    #ifdef PIDTEMP

    /*!
	### M301 - Set hotend PID <a href="https://reprap.org/wiki/G-code#M301:_Set_PID_parameters">M301: Set PID parameters</a>
	Sets Proportional (P), Integral (I) and Derivative (D) values for hot end.
    See also <a href="https://reprap.org/wiki/PID_Tuning">PID Tuning.</a>
    #### Usage
    
        M301 [ P | I | D | C ]
    
    #### Parameters
    - `P` - proportional (Kp)
    - `I` - integral (Ki)
    - `D` - derivative (Kd)
    - `C` - heating power=Kc*(e_speed0)  
    */
    case 301:
      {
        if(code_seen('P')) cs.Kp = code_value();
        if(code_seen('I')) cs.Ki = scalePID_i(code_value());
        if(code_seen('D')) cs.Kd = scalePID_d(code_value());

        #ifdef PID_ADD_EXTRUSION_RATE
        if(code_seen('C')) Kc = code_value();
        #endif

        updatePID();
        SERIAL_PROTOCOLRPGM(MSG_OK);
        SERIAL_PROTOCOL(" p:");
        SERIAL_PROTOCOL(cs.Kp);
        SERIAL_PROTOCOL(" i:");
        SERIAL_PROTOCOL(unscalePID_i(cs.Ki));
        SERIAL_PROTOCOL(" d:");
        SERIAL_PROTOCOL(unscalePID_d(cs.Kd));
        #ifdef PID_ADD_EXTRUSION_RATE
        SERIAL_PROTOCOL(" c:");
        //Kc does not have scaling applied above, or in resetting defaults
        SERIAL_PROTOCOL(Kc);
        #endif
        SERIAL_PROTOCOLLN();
      }
      break;
    #endif //PIDTEMP
    #ifdef PIDTEMPBED

    /*!
	### M304 - Set bed PID  <a href="https://reprap.org/wiki/G-code#M304:_Set_PID_parameters_-_Bed">M304: Set PID parameters - Bed</a>
	Sets Proportional (P), Integral (I) and Derivative (D) values for bed.
    See also <a href="https://reprap.org/wiki/PID_Tuning">PID Tuning.</a>
    #### Usage
    
        M304 [ P | I | D ]
    
    #### Parameters
    - `P` - proportional (Kp)
    - `I` - integral (Ki)
    - `D` - derivative (Kd)
    */
    case 304:
      {
        if(code_seen('P')) cs.bedKp = code_value();
        if(code_seen('I')) cs.bedKi = scalePID_i(code_value());
        if(code_seen('D')) cs.bedKd = scalePID_d(code_value());

        updatePID();
       	SERIAL_PROTOCOLRPGM(MSG_OK);
        SERIAL_PROTOCOL(" p:");
        SERIAL_PROTOCOL(cs.bedKp);
        SERIAL_PROTOCOL(" i:");
        SERIAL_PROTOCOL(unscalePID_i(cs.bedKi));
        SERIAL_PROTOCOL(" d:");
        SERIAL_PROTOCOL(unscalePID_d(cs.bedKd));
        SERIAL_PROTOCOLLN();
      }
      break;
    #endif //PIDTEMP

    /*!
	### M240 - Trigger camera <a href="https://reprap.org/wiki/G-code#M240:_Trigger_camera">M240: Trigger camera</a>
	
	In Prusa Firmware this G-code is deactivated by default, must be turned on in the source code.
	
	You need to (re)define and assign `CHDK` or `PHOTOGRAPH_PIN` the correct pin number to be able to use the feature.
    */
    case 240: // M240  Triggers a camera by emulating a Canon RC-1 : http://www.doc-diy.net/photo/rc-1_hacked/
     {
     	#ifdef CHDK
       
         SET_OUTPUT(CHDK);
         WRITE(CHDK, HIGH);
         chdkHigh = _millis();
         chdkActive = true;
       
       #else
     	
      	#if defined(PHOTOGRAPH_PIN) && PHOTOGRAPH_PIN > -1
	const uint8_t NUM_PULSES=16;
	const float PULSE_LENGTH=0.01524;
	for(int i=0; i < NUM_PULSES; i++) {
        WRITE(PHOTOGRAPH_PIN, HIGH);
        _delay_ms(PULSE_LENGTH);
        WRITE(PHOTOGRAPH_PIN, LOW);
        _delay_ms(PULSE_LENGTH);
        }
        _delay(7.33);
        for(int i=0; i < NUM_PULSES; i++) {
        WRITE(PHOTOGRAPH_PIN, HIGH);
        _delay_ms(PULSE_LENGTH);
        WRITE(PHOTOGRAPH_PIN, LOW);
        _delay_ms(PULSE_LENGTH);
        }
      	#endif
      #endif //chdk end if
     }
    break;
    #ifdef PREVENT_DANGEROUS_EXTRUDE

    /*!
	### M302 - Allow cold extrude, or set minimum extrude temperature <a href="https://reprap.org/wiki/G-code#M302:_Allow_cold_extrudes">M302: Allow cold extrudes</a>
    This tells the printer to allow movement of the extruder motor above a certain temperature, or if disabled, to allow extruder movement when the hotend is below a safe printing temperature.
    #### Usage
    
        M302 [ S ]
    
    #### Parameters
    - `S` - Cold extrude minimum temperature
    */
    case 302:
    {
	  float temp = .0;
	  if (code_seen('S')) temp=code_value();
      set_extrude_min_temp(temp);
    }
    break;
	#endif

    /*!
	### M303 - PID autotune <a href="https://reprap.org/wiki/G-code#M303:_Run_PID_tuning">M303: Run PID tuning</a>
    PID Tuning refers to a control algorithm used in some repraps to tune heating behavior for hot ends and heated beds. This command generates Proportional (Kp), Integral (Ki), and Derivative (Kd) values for the hotend or bed. Send the appropriate code and wait for the output to update the firmware values.
    #### Usage
    
        M303 [ E | S | C ]
    
    #### Parameters
      - `E` - Extruder, default `E0`. Use `E-1` to calibrate the bed PID
      - `S` - Target temperature, default `210°C` for hotend, 70 for bed
      - `C` - Cycles, default `5`
	*/
    case 303:
    {
      float temp = 150.0;
      int e=0;
      int c=5;
      if (code_seen('E')) e=code_value();
        if (e<0)
          temp=70;
      if (code_seen('S')) temp=code_value();
      if (code_seen('C')) c=code_value();
      PID_autotune(temp, e, c);
    }
    break;
    
    /*!
	### M400 - Wait for all moves to finish <a href="https://reprap.org/wiki/G-code#M400:_Wait_for_current_moves_to_finish">M400: Wait for current moves to finish</a>
	Finishes all current moves and and thus clears the buffer.
    Equivalent to `G4` with no parameters.
    */
    case 400:
    {
      st_synchronize();
    }
    break;

    /*!
	### M403 - Set filament type (material) for particular extruder and notify the MMU <a href="https://reprap.org/wiki/G-code#M403:_Set_filament_type_.28material.29_for_particular_extruder_and_notify_the_MMU.">M403 - Set filament type (material) for particular extruder and notify the MMU</a>
    Currently three different materials are needed (default, flex and PVA).  
    And storing this information for different load/unload profiles etc. in the future firmware does not have to wait for "ok" from MMU.
    #### Usage
    
        M403 [ E | F ]
    
    #### Parameters
    - `E` - Extruder number. 0-indexed.
    - `F` - Filament type
	*/
    case 403:
	{
		// currently three different materials are needed (default, flex and PVA)
		// add storing this information for different load/unload profiles etc. in the future
		// firmware does not wait for "ok" from mmu
		if (mmu_enabled)
		{
			uint8_t extruder = 255;
			uint8_t filament = FILAMENT_UNDEFINED;
			if(code_seen('E')) extruder = code_value();
			if(code_seen('F')) filament = code_value();
			mmu_set_filament_type(extruder, filament);
		}
	}
	break;

    /*!
	### M500 - Store settings in EEPROM <a href="https://reprap.org/wiki/G-code#M500:_Store_parameters_in_non-volatile_storage">M500: Store parameters in non-volatile storage</a>
	Save current parameters to EEPROM.
    */
    case 500:
    {
        Config_StoreSettings();
    }
    break;

    /*!
	### M501 - Read settings from EEPROM <a href="https://reprap.org/wiki/G-code#M501:_Read_parameters_from_EEPROM">M501: Read parameters from EEPROM</a>
	Set the active parameters to those stored in the EEPROM. This is useful to revert parameters after experimenting with them.
    */
    case 501:
    {
        Config_RetrieveSettings();
    }
    break;

    /*!
	### M502 - Revert all settings to factory default <a href="https://reprap.org/wiki/G-code#M502:_Restore_Default_Settings">M502: Restore Default Settings</a>
	This command resets all tunable parameters to their default values, as set in the firmware's configuration files. This doesn't reset any parameters stored in the EEPROM, so it must be followed by M500 to write the default settings.
    */
    case 502:
    {
        Config_ResetDefault();
    }
    break;

    /*!
	### M503 - Repport all settings currently in memory <a href="https://reprap.org/wiki/G-code#M503:_Report_Current_Settings">M503: Report Current Settings</a>
	This command asks the firmware to reply with the current print settings as set in memory. Settings will differ from EEPROM contents if changed since the last load / save. The reply output includes the G-Code commands to produce each setting. For example, Steps-Per-Unit values are displayed as an M92 command.
    */
    case 503:
    {
        Config_PrintSettings();
    }
    break;

    /*!
	### M509 - Force language selection <a href="https://reprap.org/wiki/G-code#M509:_Force_language_selection">M509: Force language selection</a>
	Resets the language to English.
	Only on Original Prusa i3 MK2.5/s and MK3/s with multiple languages.
	*/
    case 509:
    {
		lang_reset();
        SERIAL_ECHO_START;
        SERIAL_PROTOCOLPGM(("LANG SEL FORCED"));
    }
    break;
    #ifdef ABORT_ON_ENDSTOP_HIT_FEATURE_ENABLED

    /*!
	### M540 - Abort print on endstop hit (enable/disable) <a href="https://reprap.org/wiki/G-code#M540_in_Marlin:_Enable.2FDisable_.22Stop_SD_Print_on_Endstop_Hit.22">M540 in Marlin: Enable/Disable "Stop SD Print on Endstop Hit"</a>
	In Prusa Firmware this G-code is deactivated by default, must be turned on in the source code. You must define `ABORT_ON_ENDSTOP_HIT_FEATURE_ENABLED`.
    #### Usage
    
        M540 [ S ]
    
    #### Parameters
    - `S` - disabled=0, enabled=1
	*/
    case 540:
    {
        if(code_seen('S')) abort_on_endstop_hit = code_value() > 0;
    }
    break;
    #endif

	/*!
	### M851 - Set Z-Probe Offset <a href="https://reprap.org/wiki/G-code#M851:_Set_Z-Probe_Offset">M851: Set Z-Probe Offset"</a>
    Sets the Z-probe Z offset. This offset is used to determine the actual Z position of the nozzle when using a probe to home Z with G28. This value may also be used by G81 (Prusa) / G29 (Marlin) to apply correction to the Z position.
	This value represents the distance from nozzle to the bed surface at the point where the probe is triggered. This value will be negative for typical switch probes, inductive probes, and setups where the nozzle makes a circuit with a raised metal contact. This setting will be greater than zero on machines where the nozzle itself is used as the probe, pressing down on the bed to press a switch. (This is a common setup on delta machines.)
    #### Usage
    
        M851 [ Z ]
    
    #### Parameters
    - `Z` - Z offset probe to nozzle.
	*/
    #ifdef CUSTOM_M_CODE_SET_Z_PROBE_OFFSET
    case CUSTOM_M_CODE_SET_Z_PROBE_OFFSET:
    {
      float value;
      if (code_seen('Z'))
      {
        value = code_value();
        if ((Z_PROBE_OFFSET_RANGE_MIN <= value) && (value <= Z_PROBE_OFFSET_RANGE_MAX))
        {
          cs.zprobe_zoffset = -value; // compare w/ line 278 of ConfigurationStore.cpp
          SERIAL_ECHO_START;
          SERIAL_ECHOLNRPGM(CAT4(MSG_ZPROBE_ZOFFSET, " ", MSG_OK,PSTR("")));
          SERIAL_PROTOCOLLN();
        }
        else
        {
          SERIAL_ECHO_START;
          SERIAL_ECHORPGM(MSG_ZPROBE_ZOFFSET);
          SERIAL_ECHORPGM(MSG_Z_MIN);
          SERIAL_ECHO(Z_PROBE_OFFSET_RANGE_MIN);
          SERIAL_ECHORPGM(MSG_Z_MAX);
          SERIAL_ECHO(Z_PROBE_OFFSET_RANGE_MAX);
          SERIAL_PROTOCOLLN();
        }
      }
      else
      {
          SERIAL_ECHO_START;
          SERIAL_ECHOLNRPGM(CAT2(MSG_ZPROBE_ZOFFSET, PSTR(" : ")));
          SERIAL_ECHO(-cs.zprobe_zoffset);
          SERIAL_PROTOCOLLN();
      }
      break;
    }
    #endif // CUSTOM_M_CODE_SET_Z_PROBE_OFFSET

	/*!
	### M552 - Set IP address <a href="https://reprap.org/wiki/G-code#M552:_Set_IP_address.2C_enable.2Fdisable_network_interface">M552: Set IP address, enable/disable network interface"</a>
    Sets the printer IP address that is shown in the support menu. Designed to be used with the help of host software.
    If P is not specified nothing happens.
    If the structure of the IP address is invalid, 0.0.0.0 is assumed and nothing is shown on the screen in the Support menu.
    #### Usage
    
        M552 [ P<IP_address> ]
    
    #### Parameters
    - `P` - The IP address in xxx.xxx.xxx.xxx format. Eg: P192.168.1.14
	*/
    case 552:
    {
        if (code_seen('P'))
        {
            uint8_t valCnt = 0;
            IP_address = 0;
            do
            {
                *strchr_pointer = '*';
                ((uint8_t*)&IP_address)[valCnt] = code_value_short();
                valCnt++;
            } while ((valCnt < 4) && code_seen('.'));
            
            if (valCnt != 4)
                IP_address = 0;
        }
    } break;

    #ifdef FILAMENTCHANGEENABLE

    /*!
	### M600 - Initiate Filament change procedure <a href="https://reprap.org/wiki/G-code#M600:_Filament_change_pause">M600: Filament change pause</a>
    Initiates Filament change, it is also used during Filament Runout Sensor process.
	If the `M600` is triggered under 25mm it will do a Z-lift of 25mm to prevent a filament blob.
    #### Usage
    
        M600 [ X | Y | Z | E | L | AUTO ]
      
    - `X`    - X position, default 211
    - `Y`    - Y position, default 0
    - `Z`    - relative lift Z, default 2.
    - `E`    - initial retract, default -2
    - `L`    - later retract distance for removal, default -80
    - `AUTO` - Automatically (only with MMU)
    */
    case 600: //Pause for filament change X[pos] Y[pos] Z[relative lift] E[initial retract] L[later retract distance for removal]
	{
		st_synchronize();

		float x_position = current_position[X_AXIS];
		float y_position = current_position[Y_AXIS];
		float z_shift = 0; // is it necessary to be a float?
		float e_shift_init = 0;
		float e_shift_late = 0;
		bool automatic = false;
		
        //Retract extruder
        if(code_seen('E'))
        {
          e_shift_init = code_value();
        }
        else
        {
          #ifdef FILAMENTCHANGE_FIRSTRETRACT
            e_shift_init = FILAMENTCHANGE_FIRSTRETRACT ;
          #endif
        }

		//currently don't work as we are using the same unload sequence as in M702, needs re-work 
		if (code_seen('L'))
		{
			e_shift_late = code_value();
		}
		else
		{
		  #ifdef FILAMENTCHANGE_FINALRETRACT
			e_shift_late = FILAMENTCHANGE_FINALRETRACT;
		  #endif	
		}

        //Lift Z
        if(code_seen('Z'))
        {
          z_shift = code_value();
        }
        else
        {
			z_shift = gcode_M600_filament_change_z_shift<uint8_t>();
        }
		//Move XY to side
        if(code_seen('X'))
        {
          x_position = code_value();
        }
        else
        {
          #ifdef FILAMENTCHANGE_XPOS
			x_position = FILAMENTCHANGE_XPOS;
          #endif
        }
        if(code_seen('Y'))
        {
          y_position = code_value();
        }
        else
        {
          #ifdef FILAMENTCHANGE_YPOS
            y_position = FILAMENTCHANGE_YPOS ;
          #endif
        }

		if (mmu_enabled && code_seen_P(PSTR("AUTO")))
			automatic = true;

		gcode_M600(automatic, x_position, y_position, z_shift, e_shift_init, e_shift_late);
	
	}
    break;
    #endif //FILAMENTCHANGEENABLE

    /*!
    ### M601 - Pause print <a href="https://reprap.org/wiki/G-code#M601:_Pause_print">M601: Pause print</a>
    */
    /*!
    ### M125 - Pause print (TODO: not implemented)
    */
    /*!
    ### M25 - Pause SD print <a href="https://reprap.org/wiki/G-code#M25:_Pause_SD_print">M25: Pause SD print</a>
    */
    case 25:
    case 601:
    {
        if (!isPrintPaused) {
            st_synchronize();
            ClearToSend(); //send OK even before the command finishes executing because we want to make sure it is not skipped because of cmdqueue_pop_front();
            cmdqueue_pop_front(); //trick because we want skip this command (M601) after restore
            lcd_pause_print();
        }
    }
    break;

    /*!
    ### M602 - Resume print <a href="https://reprap.org/wiki/G-code#M602:_Resume_print">M602: Resume print</a>
    */
    case 602:
    {
        if (isPrintPaused) lcd_resume_print();
    }
    break;

    /*!
    ### M603 - Stop print <a href="https://reprap.org/wiki/G-code#M603:_Stop_print">M603: Stop print</a>
    */
    case 603: {
        lcd_print_stop();
    }
    break;

#ifdef PINDA_THERMISTOR
    /*!
	### M860 - Wait for extruder temperature (PINDA) <a href="https://reprap.org/wiki/G-code#M860_Wait_for_Probe_Temperature">M860 Wait for Probe Temperature</a>
    Wait for PINDA thermistor to reach target temperature
    #### Usage
    
        M860 [ S ]
    
    #### Parameters
    - `S` - Target temperature
    */
	case 860: 
	{
		int set_target_pinda = 0;

		if (code_seen('S')) {
			set_target_pinda = code_value();
		}
		else {
			break;
		}

		LCD_MESSAGERPGM(_T(MSG_PLEASE_WAIT));

		SERIAL_PROTOCOLPGM("Wait for PINDA target temperature:");
		SERIAL_PROTOCOL(set_target_pinda);
		SERIAL_PROTOCOLLN();

		codenum = _millis();
		cancel_heatup = false;

		bool is_pinda_cooling = false;
		if ((degTargetBed() == 0) && (degTargetHotend(0) == 0)) {
		    is_pinda_cooling = true;
		}

		while ( ((!is_pinda_cooling) && (!cancel_heatup) && (current_temperature_pinda < set_target_pinda)) || (is_pinda_cooling && (current_temperature_pinda > set_target_pinda)) ) {
			if ((_millis() - codenum) > 1000) //Print Temp Reading every 1 second while waiting.
			{
				SERIAL_PROTOCOLPGM("P:");
				SERIAL_PROTOCOL_F(current_temperature_pinda, 1);
				SERIAL_PROTOCOL('/');
				SERIAL_PROTOCOLLN(set_target_pinda);
				codenum = _millis();
			}
			manage_heater();
			manage_inactivity();
			lcd_update(0);
		}
		LCD_MESSAGERPGM(MSG_OK);

		break;
	}
 
    /*!
    ### M861 - Set/Get PINDA temperature compensation offsets <a href="https://reprap.org/wiki/G-code#M861_Set_Probe_Thermal_Compensation">M861 Set Probe Thermal Compensation</a>
    Set compensation ustep value `S` for compensation table index `I`.
    #### Usage
    
        M861 [ ? | ! | Z | S | I ]
    
    #### Parameters
    - `?` - Print current EEPROM offset values
    - `!` - Set factory default values
    - `Z` - Set all values to 0 (effectively disabling PINDA temperature compensation)
    - `S` - Microsteps
    - `I` - Table index
    */
	case 861:
		if (code_seen('?')) { // ? - Print out current EEPROM offset values
			uint8_t cal_status = calibration_status_pinda();
			int16_t usteps = 0;
			cal_status ? SERIAL_PROTOCOLLN("PINDA cal status: 1") : SERIAL_PROTOCOLLN("PINDA cal status: 0");
			SERIAL_PROTOCOLLN("index, temp, ustep, um");
			for (uint8_t i = 0; i < 6; i++)
			{
				if(i>0) EEPROM_read_B(EEPROM_PROBE_TEMP_SHIFT + (i-1) * 2, &usteps);
				float mm = ((float)usteps) / cs.axis_steps_per_unit[Z_AXIS];
				i == 0 ? SERIAL_PROTOCOLPGM("n/a") : SERIAL_PROTOCOL(i - 1);
				SERIAL_PROTOCOLPGM(", ");
				SERIAL_PROTOCOL(35 + (i * 5));
				SERIAL_PROTOCOLPGM(", ");
				SERIAL_PROTOCOL(usteps);
				SERIAL_PROTOCOLPGM(", ");
				SERIAL_PROTOCOL(mm * 1000);
				SERIAL_PROTOCOLLN();
			}
		}
		else if (code_seen('!')) { // ! - Set factory default values
			eeprom_write_byte((uint8_t*)EEPROM_CALIBRATION_STATUS_PINDA, 1);
			int16_t z_shift = 8;    //40C -  20um -   8usteps
			EEPROM_save_B(EEPROM_PROBE_TEMP_SHIFT, &z_shift);
			z_shift = 24;   //45C -  60um -  24usteps
			EEPROM_save_B(EEPROM_PROBE_TEMP_SHIFT + 2, &z_shift);
			z_shift = 48;   //50C - 120um -  48usteps
			EEPROM_save_B(EEPROM_PROBE_TEMP_SHIFT + 4, &z_shift);
			z_shift = 80;   //55C - 200um -  80usteps
			EEPROM_save_B(EEPROM_PROBE_TEMP_SHIFT + 6, &z_shift);
			z_shift = 120;  //60C - 300um - 120usteps
			EEPROM_save_B(EEPROM_PROBE_TEMP_SHIFT + 8, &z_shift);
			SERIAL_PROTOCOLLN("factory restored");
		}
		else if (code_seen('Z')) { // Z - Set all values to 0 (effectively disabling PINDA temperature compensation)
			eeprom_write_byte((uint8_t*)EEPROM_CALIBRATION_STATUS_PINDA, 1);
			int16_t z_shift = 0;
			for (uint8_t i = 0; i < 5; i++) EEPROM_save_B(EEPROM_PROBE_TEMP_SHIFT + i * 2, &z_shift);
			SERIAL_PROTOCOLLN("zerorized");
		}
		else if (code_seen('S')) { // Sxxx Iyyy - Set compensation ustep value S for compensation table index I
			int16_t usteps = code_value();
			if (code_seen('I')) {
			    uint8_t index = code_value();
				if (index < 5) {
					EEPROM_save_B(EEPROM_PROBE_TEMP_SHIFT + index * 2, &usteps);
					SERIAL_PROTOCOLLN("OK");
					SERIAL_PROTOCOLLN("index, temp, ustep, um");
					for (uint8_t i = 0; i < 6; i++)
					{
						usteps = 0;
						if (i>0) EEPROM_read_B(EEPROM_PROBE_TEMP_SHIFT + (i - 1) * 2, &usteps);
						float mm = ((float)usteps) / cs.axis_steps_per_unit[Z_AXIS];
						i == 0 ? SERIAL_PROTOCOLPGM("n/a") : SERIAL_PROTOCOL(i - 1);
						SERIAL_PROTOCOLPGM(", ");
						SERIAL_PROTOCOL(35 + (i * 5));
						SERIAL_PROTOCOLPGM(", ");
						SERIAL_PROTOCOL(usteps);
						SERIAL_PROTOCOLPGM(", ");
						SERIAL_PROTOCOL(mm * 1000);
						SERIAL_PROTOCOLLN();
					}
				}
			}
		}
		else {
			SERIAL_PROTOCOLPGM("no valid command");
		}
		break;

#endif //PINDA_THERMISTOR
   
    /*!
	### M862 - Print checking <a href="https://reprap.org/wiki/G-code#M862:_Print_checking">M862: Print checking</a>
    Checks the parameters of the printer and gcode and performs compatibility check
	
      - M862.1 { P<nozzle_diameter> | Q } 0.25/0.40/0.60
      - M862.2 { P<model_code> | Q }
      - M862.3 { P"<model_name>" | Q }
      - M862.4 { P<fw_version> | Q }
      - M862.5 { P<gcode_level> | Q }
    
    When run with P<> argument, the check is performed against the input value.
    When run with Q argument, the current value is shown.
	
    M862.3 accepts text identifiers of printer types too.
    The syntax of M862.3 is (note the quotes around the type):
	  
          M862.3 P "MK3S"
	  
    Accepted printer type identifiers and their numeric counterparts:
	
      - MK1         (100)
      - MK2         (200)       
      - MK2MM       (201)     
      - MK2S        (202)      
      - MK2SMM      (203)    
      - MK2.5       (250)     
      - MK2.5MMU2   (20250) 
      - MK2.5S      (252)    
      - MK2.5SMMU2S (20252)
      - MK3         (300)
      - MK3MMU2     (20300)
      - MK3S        (302)
      - MK3SMMU2S   (20302)
	
    */
    case 862: // M862: print checking
          float nDummy;
          uint8_t nCommand;
          nCommand=(uint8_t)(modff(code_value_float(),&nDummy)*10.0+0.5);
          switch((ClPrintChecking)nCommand)
               {
               case ClPrintChecking::_Nozzle:     // ~ .1
                    uint16_t nDiameter;
                    if(code_seen('P'))
                         {
                         nDiameter=(uint16_t)(code_value()*1000.0+0.5); // [,um]
                         nozzle_diameter_check(nDiameter);
                         }
/*
                    else if(code_seen('S')&&farm_mode)
                         {
                         nDiameter=(uint16_t)(code_value()*1000.0+0.5); // [,um]
                         eeprom_update_byte((uint8_t*)EEPROM_NOZZLE_DIAMETER,(uint8_t)ClNozzleDiameter::_Diameter_Undef); // for correct synchronization after farm-mode exiting
                         eeprom_update_word((uint16_t*)EEPROM_NOZZLE_DIAMETER_uM,nDiameter);
                         }
*/
                    else if(code_seen('Q'))
                         SERIAL_PROTOCOLLN((float)eeprom_read_word((uint16_t*)EEPROM_NOZZLE_DIAMETER_uM)/1000.0);
                    break;
               case ClPrintChecking::_Model:      // ~ .2
                    if(code_seen('P'))
                         {
                         uint16_t nPrinterModel;
                         nPrinterModel=(uint16_t)code_value_long();
                         printer_model_check(nPrinterModel);
                         }
                    else if(code_seen('Q'))
                         SERIAL_PROTOCOLLN(nPrinterType);
                    break;
               case ClPrintChecking::_Smodel:     // ~ .3
                    if(code_seen('P'))
                         printer_smodel_check(strchr_pointer);
                    else if(code_seen('Q'))
                         SERIAL_PROTOCOLLNRPGM(sPrinterName);
                    break;
               case ClPrintChecking::_Version:    // ~ .4
                    if(code_seen('P'))
                         fw_version_check(++strchr_pointer);
                    else if(code_seen('Q'))
                         SERIAL_PROTOCOLLNRPGM(FW_VERSION_STR_P());
                    break;
               case ClPrintChecking::_Gcode:      // ~ .5
                    if(code_seen('P'))
                         {
                         uint16_t nGcodeLevel;
                         nGcodeLevel=(uint16_t)code_value_long();
                         gcode_level_check(nGcodeLevel);
                         }
                    else if(code_seen('Q'))
                         SERIAL_PROTOCOLLN(GCODE_LEVEL);
                    break;
               }
    break;

#ifdef LIN_ADVANCE
    /*!
	### M900 - Set Linear advance options <a href="https://reprap.org/wiki/G-code#M900_Set_Linear_Advance_Scaling_Factors">M900 Set Linear Advance Scaling Factors</a>
	Sets the advance extrusion factors for Linear Advance. If any of the R, W, H, or D parameters are set to zero the ratio will be computed dynamically during printing.
	#### Usage
    
        M900 [ K | R | W | H | D]
    
    #### Parameters
    - `K` -  Advance K factor
    - `R` - Set ratio directly (overrides WH/D)
    - `W` - Width
    - `H` - Height
    - `D` - Diameter Set ratio from WH/D
    */
    case 900:
        gcode_M900();
    break;
#endif

    /*!
	### M907 - Set digital trimpot motor current in mA using axis codes <a href="https://reprap.org/wiki/G-code#M907:_Set_digital_trimpot_motor">M907: Set digital trimpot motor</a>
	Set digital trimpot motor current using axis codes (X, Y, Z, E, B, S).
	#### Usage
    
        M907 [ X | Y | Z | E | B | S ]
	
    #### Parameters
    - `X` - X motor driver
    - `Y` - Y motor driver
    - `Z` - Z motor driver
    - `E` - Extruder motor driver
    - `B` - Second Extruder motor driver
    - `S` - All motors
    */
    case 907:
    {
#ifdef TMC2130
        // See tmc2130_cur2val() for translation to 0 .. 63 range
        for (int i = 0; i < NUM_AXIS; i++)
			if(code_seen(axis_codes[i]))
			{
				long cur_mA = code_value_long();
				uint8_t val = tmc2130_cur2val(cur_mA);
				tmc2130_set_current_h(i, val);
				tmc2130_set_current_r(i, val);
				//if (i == E_AXIS) printf_P(PSTR("E-axis current=%ldmA\n"), cur_mA);
			}

#else //TMC2130
      #if defined(DIGIPOTSS_PIN) && DIGIPOTSS_PIN > -1
        for(int i=0;i<NUM_AXIS;i++) if(code_seen(axis_codes[i])) st_current_set(i,code_value());
        if(code_seen('B')) st_current_set(4,code_value());
        if(code_seen('S')) for(int i=0;i<=4;i++) st_current_set(i,code_value());
      #endif
      #ifdef MOTOR_CURRENT_PWM_XY_PIN
        if(code_seen('X')) st_current_set(0, code_value());
      #endif
      #ifdef MOTOR_CURRENT_PWM_Z_PIN
        if(code_seen('Z')) st_current_set(1, code_value());
      #endif
      #ifdef MOTOR_CURRENT_PWM_E_PIN
        if(code_seen('E')) st_current_set(2, code_value());
      #endif
#endif //TMC2130
    }
    break;

    /*!
	### M908 - Control digital trimpot directly <a href="https://reprap.org/wiki/G-code#M908:_Control_digital_trimpot_directly">M908: Control digital trimpot directly</a>
	In Prusa Firmware this G-code is deactivated by default, must be turned on in the source code. Not usable on Prusa printers.
    #### Usage
    
        M908 [ P | S ]
    
    #### Parameters
    - `P` - channel
    - `S` - current
    */
    case 908:
    {
      #if defined(DIGIPOTSS_PIN) && DIGIPOTSS_PIN > -1
        uint8_t channel,current;
        if(code_seen('P')) channel=code_value();
        if(code_seen('S')) current=code_value();
        digitalPotWrite(channel, current);
      #endif
    }
    break;

#ifdef TMC2130_SERVICE_CODES_M910_M918

    /*!
	### M910 - TMC2130 init <a href="https://reprap.org/wiki/G-code#M910:_TMC2130_init">M910: TMC2130 init</a>
	Not active in default, only if `TMC2130_SERVICE_CODES_M910_M918` is defined in source code.
	
    */
	case 910:
    {
		tmc2130_init();
    }
    break;

    /*!
    ### M911 - Set TMC2130 holding currents <a href="https://reprap.org/wiki/G-code#M911:_Set_TMC2130_holding_currents">M911: Set TMC2130 holding currents</a>
	Not active in default, only if `TMC2130_SERVICE_CODES_M910_M918` is defined in source code.
    #### Usage
    
        M911 [ X | Y | Z | E ]
    
    #### Parameters
    - `X` - X stepper driver holding current value
    - `Y` - Y stepper driver holding current value
    - `Z` - Z stepper driver holding current value
    - `E` - Extruder stepper driver holding current value
    */
	case 911: 
    {
		if (code_seen('X')) tmc2130_set_current_h(0, code_value());
		if (code_seen('Y')) tmc2130_set_current_h(1, code_value());
        if (code_seen('Z')) tmc2130_set_current_h(2, code_value());
        if (code_seen('E')) tmc2130_set_current_h(3, code_value());
    }
    break;

    /*!
	### M912 - Set TMC2130 running currents <a href="https://reprap.org/wiki/G-code#M912:_Set_TMC2130_running_currents">M912: Set TMC2130 running currents</a>
	Not active in default, only if `TMC2130_SERVICE_CODES_M910_M918` is defined in source code.
    #### Usage
    
        M912 [ X | Y | Z | E ]
    
    #### Parameters
    - `X` - X stepper driver running current value
    - `Y` - Y stepper driver running current value
    - `Z` - Z stepper driver running current value
    - `E` - Extruder stepper driver running current value
    */
	case 912: 
    {
		if (code_seen('X')) tmc2130_set_current_r(0, code_value());
		if (code_seen('Y')) tmc2130_set_current_r(1, code_value());
        if (code_seen('Z')) tmc2130_set_current_r(2, code_value());
        if (code_seen('E')) tmc2130_set_current_r(3, code_value());
    }
    break;

    /*!
	### M913 - Print TMC2130 currents <a href="https://reprap.org/wiki/G-code#M913:_Print_TMC2130_currents">M913: Print TMC2130 currents</a>
	Not active in default, only if `TMC2130_SERVICE_CODES_M910_M918` is defined in source code.
	Shows TMC2130 currents.
    */
	case 913:
    {
		tmc2130_print_currents();
    }
    break;

    /*!
	### M914 - Set TMC2130 normal mode <a href="https://reprap.org/wiki/G-code#M914:_Set_TMC2130_normal_mode">M914: Set TMC2130 normal mode</a>
	Not active in default, only if `TMC2130_SERVICE_CODES_M910_M918` is defined in source code.
    */
    case 914:
    {
		tmc2130_mode = TMC2130_MODE_NORMAL;
		update_mode_profile();
		tmc2130_init();
    }
    break;

    /*!
	### M915 - Set TMC2130 silent mode <a href="https://reprap.org/wiki/G-code#M915:_Set_TMC2130_silent_mode">M915: Set TMC2130 silent mode</a>
	Not active in default, only if `TMC2130_SERVICE_CODES_M910_M918` is defined in source code.
    */
    case 915:
    {
		tmc2130_mode = TMC2130_MODE_SILENT;
		update_mode_profile();
		tmc2130_init();
    }
    break;

    /*!
	### M916 - Set TMC2130 Stallguard sensitivity threshold <a href="https://reprap.org/wiki/G-code#M916:_Set_TMC2130_Stallguard_sensitivity_threshold">M916: Set TMC2130 Stallguard sensitivity threshold</a>
	Not active in default, only if `TMC2130_SERVICE_CODES_M910_M918` is defined in source code.
    #### Usage
    
        M916 [ X | Y | Z | E ]
    
    #### Parameters
    - `X` - X stepper driver stallguard sensitivity threshold value
    - `Y` - Y stepper driver stallguard sensitivity threshold value
    - `Z` - Z stepper driver stallguard sensitivity threshold value
    - `E` - Extruder stepper driver stallguard sensitivity threshold value
    */
	case 916:
    {
		if (code_seen('X')) tmc2130_sg_thr[X_AXIS] = code_value();
		if (code_seen('Y')) tmc2130_sg_thr[Y_AXIS] = code_value();
		if (code_seen('Z')) tmc2130_sg_thr[Z_AXIS] = code_value();
		if (code_seen('E')) tmc2130_sg_thr[E_AXIS] = code_value();
		for (uint8_t a = X_AXIS; a <= E_AXIS; a++)
			printf_P(_N("tmc2130_sg_thr[%c]=%d\n"), "XYZE"[a], tmc2130_sg_thr[a]);
    }
    break;

    /*!
	### M917 - Set TMC2130 PWM amplitude offset (pwm_ampl) <a href="https://reprap.org/wiki/G-code#M917:_Set_TMC2130_PWM_amplitude_offset_.28pwm_ampl.29">M917: Set TMC2130 PWM amplitude offset (pwm_ampl)</a>
	Not active in default, only if `TMC2130_SERVICE_CODES_M910_M918` is defined in source code.
    #### Usage
    
        M917 [ X | Y | Z | E ]
    
    #### Parameters
    - `X` - X stepper driver PWM amplitude offset value
    - `Y` - Y stepper driver PWM amplitude offset value
    - `Z` - Z stepper driver PWM amplitude offset value
    - `E` - Extruder stepper driver PWM amplitude offset value
    */
	case 917:
    {
		if (code_seen('X')) tmc2130_set_pwm_ampl(0, code_value());
		if (code_seen('Y')) tmc2130_set_pwm_ampl(1, code_value());
        if (code_seen('Z')) tmc2130_set_pwm_ampl(2, code_value());
        if (code_seen('E')) tmc2130_set_pwm_ampl(3, code_value());
    }
    break;

    /*!
	### M918 - Set TMC2130 PWM amplitude gradient (pwm_grad) <a href="https://reprap.org/wiki/G-code#M918:_Set_TMC2130_PWM_amplitude_gradient_.28pwm_grad.29">M918: Set TMC2130 PWM amplitude gradient (pwm_grad)</a>
	Not active in default, only if `TMC2130_SERVICE_CODES_M910_M918` is defined in source code.
    #### Usage
    
        M918 [ X | Y | Z | E ]
    
    #### Parameters
    - `X` - X stepper driver PWM amplitude gradient value
    - `Y` - Y stepper driver PWM amplitude gradient value
    - `Z` - Z stepper driver PWM amplitude gradient value
    - `E` - Extruder stepper driver PWM amplitude gradient value
    */
	case 918:
    {
		if (code_seen('X')) tmc2130_set_pwm_grad(0, code_value());
		if (code_seen('Y')) tmc2130_set_pwm_grad(1, code_value());
        if (code_seen('Z')) tmc2130_set_pwm_grad(2, code_value());
        if (code_seen('E')) tmc2130_set_pwm_grad(3, code_value());
    }
    break;

#endif //TMC2130_SERVICE_CODES_M910_M918

    /*!
	### M350 - Set microstepping mode <a href="https://reprap.org/wiki/G-code#M350:_Set_microstepping_mode">M350: Set microstepping mode</a>
    Printers with TMC2130 drivers have `X`, `Y`, `Z` and `E` as options. The steps-per-unit value is updated accordingly. Not all resolutions are valid!
    Printers without TMC2130 drivers also have `B` and `S` options. In this case, the steps-per-unit value in not changed!
    #### Usage
    
        M350 [ X | Y | Z | E | B | S ]
    
    #### Parameters
    - `X` - X new resolution
    - `Y` - Y new resolution
    - `Z` - Z new resolution
    - `E` - E new resolution
    
    Only valid for MK2.5(S) or printers without TMC2130 drivers
    - `B` - Second extruder new resolution
    - `S` - All axes new resolution
    */
    case 350: 
    {
	#ifdef TMC2130
		for (int i=0; i<NUM_AXIS; i++) 
		{
			if(code_seen(axis_codes[i]))
			{
				uint16_t res_new = code_value();
				bool res_valid = (res_new == 8) || (res_new == 16) || (res_new == 32); // resolutions valid for all axis
				res_valid |= (i != E_AXIS) && ((res_new == 1) || (res_new == 2) || (res_new == 4)); // resolutions valid for X Y Z only
				res_valid |= (i == E_AXIS) && ((res_new == 64) || (res_new == 128)); // resolutions valid for E only
				if (res_valid)
				{
					st_synchronize();
					uint16_t res = tmc2130_get_res(i);
					tmc2130_set_res(i, res_new);
					cs.axis_ustep_resolution[i] = res_new;
					if (res_new > res)
					{
						uint16_t fac = (res_new / res);
						cs.axis_steps_per_unit[i] *= fac;
						position[i] *= fac;
					}
					else
					{
						uint16_t fac = (res / res_new);
						cs.axis_steps_per_unit[i] /= fac;
						position[i] /= fac;
					}
#if defined(FILAMENT_SENSOR) && defined(PAT9125)
                    if (i == E_AXIS)
                        fsensor_set_axis_steps_per_unit(cs.axis_steps_per_unit[i]);
#endif
				}
			}
		}
	#else //TMC2130
      #if defined(X_MS1_PIN) && X_MS1_PIN > -1
        if(code_seen('S')) for(int i=0;i<=4;i++) microstep_mode(i,code_value());
        for(int i=0;i<NUM_AXIS;i++) if(code_seen(axis_codes[i])) microstep_mode(i,(uint8_t)code_value());
        if(code_seen('B')) microstep_mode(4,code_value());
        microstep_readings();
      #endif
	#endif //TMC2130
    }
    break;

    /*!
	### M351 - Toggle Microstep Pins <a href="https://reprap.org/wiki/G-code#M351:_Toggle_MS1_MS2_pins_directly">M351: Toggle MS1 MS2 pins directly</a>
    Toggle MS1 MS2 pins directly.
    #### Usage
    
        M351 [B<0|1>] [E<0|1>] S<1|2> [X<0|1>] [Y<0|1>] [Z<0|1>]
    
    #### Parameters
    - `X` - Update X axis
    - `Y` - Update Y axis
    - `Z` - Update Z axis
    - `E` - Update E axis
    - `S` - which MSx pin to toggle
    - `B` - new pin value
    */
    case 351:
    {
      #if defined(X_MS1_PIN) && X_MS1_PIN > -1
      if(code_seen('S')) switch((int)code_value())
      {
        case 1:
          for(int i=0;i<NUM_AXIS;i++) if(code_seen(axis_codes[i])) microstep_ms(i,code_value(),-1);
          if(code_seen('B')) microstep_ms(4,code_value(),-1);
          break;
        case 2:
          for(int i=0;i<NUM_AXIS;i++) if(code_seen(axis_codes[i])) microstep_ms(i,-1,code_value());
          if(code_seen('B')) microstep_ms(4,-1,code_value());
          break;
      }
      microstep_readings();
      #endif
    }
    break;

  /*!
  ### M701 - Load filament <a href="https://reprap.org/wiki/G-code#M701:_Load_filament">M701: Load filament</a>
  
  */
	case 701:
	{
		if (mmu_enabled && code_seen('E'))
			tmp_extruder = code_value();
		gcode_M701();
	}
	break;

    /*!
    ### M702 - Unload filament <a href="https://reprap.org/wiki/G-code#M702:_Unload_filament">G32: Undock Z Probe sled</a>
    #### Usage
    
        M702 [ U | C ]
    
    #### Parameters
    - `U` - Unload all filaments used in current print
    - `C` - Unload just current filament
    - without any parameters unload all filaments
    */
	case 702:
	{
#ifdef SNMM
		if (code_seen('U'))
			extr_unload_used(); //! if "U" unload all filaments which were used in current print
		else if (code_seen('C'))
			extr_unload(); //! if "C" unload just current filament
		else
			extr_unload_all(); //! otherwise unload all filaments
#else
		if (code_seen('C')) {
			if(mmu_enabled) extr_unload(); //! if "C" unload current filament; if mmu is not present no action is performed
		}
		else {
			if(mmu_enabled) extr_unload(); //! unload current filament
			else unload_filament();
		}

#endif //SNMM
	}
	break;

    /*!
    ### M999 - Restart after being stopped <a href="https://reprap.org/wiki/G-code#M999:_Restart_after_being_stopped_by_error">M999: Restart after being stopped by error</a>
    @todo Usually doesn't work. Should be fixed or removed. Most of the time, if `Stopped` it set, the print fails and is unrecoverable.
    */
    case 999:
      Stopped = false;
      lcd_reset_alert_level();
      gcode_LastN = Stopped_gcode_LastN;
      FlushSerialRequestResend();
    break;
	/*!
	#### End of M-Commands
    */
	default: 
		printf_P(PSTR("Unknown M code: %s \n"), cmdbuffer + bufindr + CMDHDRSIZE);
    }
//	printf_P(_N("END M-CODE=%u\n"), mcode_in_progress);
	mcode_in_progress = 0;
	}
  }
  // end if(code_seen('M')) (end of M codes)
  /*!
  -----------------------------------------------------------------------------------------
  # T Codes
  T<extruder nr.> - select extruder in case of multi extruder printer. select filament in case of MMU_V2.
  #### For MMU_V2:
  T<n> Gcode to extrude at least 38.10 mm at feedrate 19.02 mm/s must follow immediately to load to extruder wheels.
  @n T? Gcode to extrude shouldn't have to follow, load to extruder wheels is done automatically
  @n Tx Same as T?, except nozzle doesn't have to be preheated. Tc must be placed after extruder nozzle is preheated to finish filament load.
  @n Tc Load to nozzle after filament was prepared by Tc and extruder nozzle is already heated.
  */
  else if(code_seen('T'))
  {
      static const char duplicate_Tcode_ignored[] PROGMEM = "Duplicate T-code ignored.";
      
      int index;
      bool load_to_nozzle = false;
      for (index = 1; *(strchr_pointer + index) == ' ' || *(strchr_pointer + index) == '\t'; index++);

	  *(strchr_pointer + index) = tolower(*(strchr_pointer + index));

      if ((*(strchr_pointer + index) < '0' || *(strchr_pointer + index) > '4') && *(strchr_pointer + index) != '?' && *(strchr_pointer + index) != 'x' && *(strchr_pointer + index) != 'c') {
          SERIAL_ECHOLNPGM("Invalid T code.");
      }
	  else if (*(strchr_pointer + index) == 'x'){ //load to bondtech gears; if mmu is not present do nothing
		if (mmu_enabled)
		{
			tmp_extruder = choose_menu_P(_T(MSG_CHOOSE_FILAMENT), _T(MSG_FILAMENT));
			if ((tmp_extruder == mmu_extruder) && mmu_fil_loaded) //dont execute the same T-code twice in a row
			{
				puts_P(duplicate_Tcode_ignored);
			}
			else
			{
				st_synchronize();
				mmu_command(MmuCmd::T0 + tmp_extruder);
				manage_response(true, true, MMU_TCODE_MOVE);
			}
		}
	  }
	  else if (*(strchr_pointer + index) == 'c') { //load to from bondtech gears to nozzle (nozzle should be preheated)
	  	if (mmu_enabled) 
		{
			st_synchronize();
			mmu_continue_loading(is_usb_printing  || (lcd_commands_type == LcdCommands::Layer1Cal));
			mmu_extruder = tmp_extruder; //filament change is finished
			mmu_load_to_nozzle();
		}
	  }
      else {
          if (*(strchr_pointer + index) == '?')
          {
              if(mmu_enabled)
              {
                  tmp_extruder = choose_menu_P(_T(MSG_CHOOSE_FILAMENT), _T(MSG_FILAMENT));
                  load_to_nozzle = true;
              } else
              {
                  tmp_extruder = choose_menu_P(_T(MSG_CHOOSE_EXTRUDER), _T(MSG_EXTRUDER));
              }
          }
          else {
              tmp_extruder = code_value();
              if (mmu_enabled && lcd_autoDepleteEnabled())
              {
                  tmp_extruder = ad_getAlternative(tmp_extruder);
              }
          }
          st_synchronize();
          snmm_filaments_used |= (1 << tmp_extruder); //for stop print

          if (mmu_enabled)
          {
              if ((tmp_extruder == mmu_extruder) && mmu_fil_loaded) //dont execute the same T-code twice in a row
              {
                  puts_P(duplicate_Tcode_ignored);
              }
			  else
			  {
#if defined(MMU_HAS_CUTTER) && defined(MMU_ALWAYS_CUT)
			      if (EEPROM_MMU_CUTTER_ENABLED_always == eeprom_read_byte((uint8_t*)EEPROM_MMU_CUTTER_ENABLED))
                  {
                      mmu_command(MmuCmd::K0 + tmp_extruder);
                      manage_response(true, true, MMU_UNLOAD_MOVE);
                  }
#endif //defined(MMU_HAS_CUTTER) && defined(MMU_ALWAYS_CUT)
				  mmu_command(MmuCmd::T0 + tmp_extruder);
				  manage_response(true, true, MMU_TCODE_MOVE);
		          mmu_continue_loading(is_usb_printing  || (lcd_commands_type == LcdCommands::Layer1Cal));

				  mmu_extruder = tmp_extruder; //filament change is finished

				  if (load_to_nozzle)// for single material usage with mmu
				  {
					  mmu_load_to_nozzle();
				  }
			  }
          }
          else
          {
#ifdef SNMM
              mmu_extruder = tmp_extruder;

              _delay(100);

              disable_e0();
              disable_e1();
              disable_e2();

              pinMode(E_MUX0_PIN, OUTPUT);
              pinMode(E_MUX1_PIN, OUTPUT);

              _delay(100);
              SERIAL_ECHO_START;
              SERIAL_ECHO("T:");
              SERIAL_ECHOLN((int)tmp_extruder);
              switch (tmp_extruder) {
              case 1:
                  WRITE(E_MUX0_PIN, HIGH);
                  WRITE(E_MUX1_PIN, LOW);

                  break;
              case 2:
                  WRITE(E_MUX0_PIN, LOW);
                  WRITE(E_MUX1_PIN, HIGH);

                  break;
              case 3:
                  WRITE(E_MUX0_PIN, HIGH);
                  WRITE(E_MUX1_PIN, HIGH);

                  break;
              default:
                  WRITE(E_MUX0_PIN, LOW);
                  WRITE(E_MUX1_PIN, LOW);

                  break;
              }
              _delay(100);

#else //SNMM
              if (tmp_extruder >= EXTRUDERS) {
                  SERIAL_ECHO_START;
                  SERIAL_ECHO('T');
                  SERIAL_PROTOCOLLN((int)tmp_extruder);
                  SERIAL_ECHOLNRPGM(_n("Invalid extruder"));////MSG_INVALID_EXTRUDER
              }
              else {
#if EXTRUDERS > 1
                  boolean make_move = false;
#endif
                  if (code_seen('F')) {
#if EXTRUDERS > 1
                      make_move = true;
#endif
                      next_feedrate = code_value();
                      if (next_feedrate > 0.0) {
                          feedrate = next_feedrate;
                      }
                  }
#if EXTRUDERS > 1
                  if (tmp_extruder != active_extruder) {
                      // Save current position to return to after applying extruder offset
                      memcpy(destination, current_position, sizeof(destination));
                      // Offset extruder (only by XY)
                      int i;
                      for (i = 0; i < 2; i++) {
                          current_position[i] = current_position[i] -
                                  extruder_offset[i][active_extruder] +
                                  extruder_offset[i][tmp_extruder];
                      }
                      // Set the new active extruder and position
                      active_extruder = tmp_extruder;
                      plan_set_position_curposXYZE();
                      // Move to the old position if 'F' was in the parameters
                      if (make_move && Stopped == false) {
                          prepare_move();
                      }
                  }
#endif
                  SERIAL_ECHO_START;
                  SERIAL_ECHORPGM(_n("Active Extruder: "));////MSG_ACTIVE_EXTRUDER
                  SERIAL_PROTOCOLLN((int)active_extruder);
              }

#endif //SNMM
          }
      }
  } // end if(code_seen('T')) (end of T codes)
  /*!
  #### End of T-Codes
  */

  /**
  *---------------------------------------------------------------------------------
  *# D codes
  */
  else if (code_seen('D')) // D codes (debug)
  {
    switch((int)code_value())
    {

    /*!
    ### D-1 - Endless Loop <a href="https://reprap.org/wiki/G-code#D-1:_Endless_Loop">D-1: Endless Loop</a>
    */
	case -1:
		dcode__1(); break;
#ifdef DEBUG_DCODES

    /*!
    ### D0 - Reset <a href="https://reprap.org/wiki/G-code#D0:_Reset">D0: Reset</a>
    #### Usage
    
        D0 [ B ]
    
    #### Parameters
    - `B` - Bootloader
    */
	case 0:
		dcode_0(); break;

    /*!
    *
    ### D1 - Clear EEPROM and RESET <a href="https://reprap.org/wiki/G-code#D1:_Clear_EEPROM_and_RESET">D1: Clear EEPROM and RESET</a>
      
          D1
      
    *
    */
	case 1:
		dcode_1(); break;

    /*!
    ### D2 - Read/Write RAM <a href="https://reprap.org/wiki/G-code#D2:_Read.2FWrite_RAM">D3: Read/Write RAM</a>
    This command can be used without any additional parameters. It will read the entire RAM.
    #### Usage
    
        D2 [ A | C | X ]
    
    #### Parameters
    - `A` - Address (x0000-x1fff)
    - `C` - Count (1-8192)
    - `X` - Data

	#### Notes
	- The hex address needs to be lowercase without the 0 before the x
	- Count is decimal 
	- The hex data needs to be lowercase
	
    */
	case 2:
		dcode_2(); break;
#endif //DEBUG_DCODES
#if defined DEBUG_DCODE3 || defined DEBUG_DCODES

    /*!
    ### D3 - Read/Write EEPROM <a href="https://reprap.org/wiki/G-code#D3:_Read.2FWrite_EEPROM">D3: Read/Write EEPROM</a>
    This command can be used without any additional parameters. It will read the entire eeprom.
    #### Usage
    
        D3 [ A | C | X ]
    
    #### Parameters
    - `A` - Address (x0000-x0fff)
    - `C` - Count (1-4096)
    - `X` - Data (hex)
	
	#### Notes
	- The hex address needs to be lowercase without the 0 before the x
	- Count is decimal 
	- The hex data needs to be lowercase
	
    */
	case 3:
		dcode_3(); break;
#endif //DEBUG_DCODE3
#ifdef DEBUG_DCODES

    /*!
    
    ### D4 - Read/Write PIN <a href="https://reprap.org/wiki/G-code#D4:_Read.2FWrite_PIN">D4: Read/Write PIN</a>
    To read the digital value of a pin you need only to define the pin number.
    #### Usage
    
        D4 [ P | F | V ]
    
    #### Parameters
    - `P` - Pin (0-255)
    - `F` - Function in/out (0/1)
    - `V` - Value (0/1)
    */
	case 4:
		dcode_4(); break;
#endif //DEBUG_DCODES
#if defined DEBUG_DCODE5 || defined DEBUG_DCODES

    /*!
    ### D5 - Read/Write FLASH <a href="https://reprap.org/wiki/G-code#D5:_Read.2FWrite_FLASH">D5: Read/Write Flash</a>
    This command can be used without any additional parameters. It will read the 1kb FLASH.
    #### Usage
    
        D5 [ A | C | X | E ]
    
    #### Parameters
    - `A` - Address (x00000-x3ffff)
    - `C` - Count (1-8192)
    - `X` - Data (hex)
    - `E` - Erase
 	
	#### Notes
	- The hex address needs to be lowercase without the 0 before the x
	- Count is decimal 
	- The hex data needs to be lowercase
	
   */
	case 5:
		dcode_5(); break;
#endif //DEBUG_DCODE5
#ifdef DEBUG_DCODES

    /*!
    ### D6 - Read/Write external FLASH <a href="https://reprap.org/wiki/G-code#D6:_Read.2FWrite_external_FLASH">D6: Read/Write external Flash</a>
    Reserved
    */
	case 6:
		dcode_6(); break;

    /*!
    ### D7 - Read/Write Bootloader <a href="https://reprap.org/wiki/G-code#D7:_Read.2FWrite_Bootloader">D7: Read/Write Bootloader</a>
    Reserved
    */
	case 7:
		dcode_7(); break;

    /*!
    ### D8 - Read/Write PINDA <a href="https://reprap.org/wiki/G-code#D8:_Read.2FWrite_PINDA">D8: Read/Write PINDA</a>
    #### Usage
    
        D8 [ ? | ! | P | Z ]
    
    #### Parameters
    - `?` - Read PINDA temperature shift values
    - `!` - Reset PINDA temperature shift values to default
    - `P` - Pinda temperature [C]
    - `Z` - Z Offset [mm]
    */
	case 8:
		dcode_8(); break;

    /*!
    ### D9 - Read ADC <a href="https://reprap.org/wiki/G-code#D9:_Read.2FWrite_ADC">D9: Read ADC</a>
    #### Usage
    
        D9 [ I | V ]
    
    #### Parameters
    - `I` - ADC channel index 
        - `0` - Heater 0 temperature
        - `1` - Heater 1 temperature
        - `2` - Bed temperature
        - `3` - PINDA temperature
        - `4` - PWR voltage
        - `5` - Ambient temperature
        - `6` - BED voltage
    - `V` Value to be written as simulated
    */
	case 9:
		dcode_9(); break;

    /*!
    ### D10 - Set XYZ calibration = OK <a href="https://reprap.org/wiki/G-code#D10:_Set_XYZ_calibration_.3D_OK">D10: Set XYZ calibration = OK</a>
    */
	case 10:
		dcode_10(); break;

    /*!
    ### D12 - Time <a href="https://reprap.org/wiki/G-code#D12:_Time">D12: Time</a>
    Writes the current time in the log file.
    */

#endif //DEBUG_DCODES
#ifdef HEATBED_ANALYSIS

    /*!
    ### D80 - Bed check <a href="https://reprap.org/wiki/G-code#D80:_Bed_check">D80: Bed check</a>
    This command will log data to SD card file "mesh.txt".
    #### Usage
    
        D80 [ E | F | G | H | I | J ]
    
    #### Parameters
    - `E` - Dimension X (default 40)
    - `F` - Dimention Y (default 40)
    - `G` - Points X (default 40)
    - `H` - Points Y (default 40)
    - `I` - Offset X (default 74)
    - `J` - Offset Y (default 34)
  */
	case 80:
		dcode_80(); break;

    /*!
    ### D81 - Bed analysis <a href="https://reprap.org/wiki/G-code#D81:_Bed_analysis">D80: Bed analysis</a>
    This command will log data to SD card file "wldsd.txt".
    #### Usage
    
        D81 [ E | F | G | H | I | J ]
    
    #### Parameters
    - `E` - Dimension X (default 40)
    - `F` - Dimention Y (default 40)
    - `G` - Points X (default 40)
    - `H` - Points Y (default 40)
    - `I` - Offset X (default 74)
    - `J` - Offset Y (default 34)
  */
	case 81:
		dcode_81(); break;
	
#endif //HEATBED_ANALYSIS
#ifdef DEBUG_DCODES

    /*!
    ### D106 - Print measured fan speed for different pwm values <a href="https://reprap.org/wiki/G-code#D106:_Print_measured_fan_speed_for_different_pwm_values">D106: Print measured fan speed for different pwm values</a>
    */
	case 106:
		dcode_106(); break;

#ifdef TMC2130
    /*!
    ### D2130 - Trinamic stepper controller <a href="https://reprap.org/wiki/G-code#D2130:_Trinamic_stepper_controller">D2130: Trinamic stepper controller</a>
    @todo Please review by owner of the code. RepRap Wiki Gcode needs to be updated after review of owner as well.
    
    #### Usage
    
        D2130 [ Axis | Command | Subcommand | Value ]
    
    #### Parameters
    - Axis
      - `X` - X stepper driver
      - `Y` - Y stepper driver
      - `Z` - Z stepper driver
      - `E` - Extruder stepper driver
    - Commands
      - `0`   - Current off
      - `1`   - Current on
      - `+`   - Single step
      - `-`   - Single step oposite direction
      - `NNN` - Value sereval steps
      - `?`   - Read register
      - Subcommands for read register
        - `mres`     - Micro step resolution. More information in datasheet '5.5.2 CHOPCONF – Chopper Configuration'
        - `step`     - Step
        - `mscnt`    - Microstep counter. More information in datasheet '5.5 Motor Driver Registers'
        - `mscuract` - Actual microstep current for motor. More information in datasheet '5.5 Motor Driver Registers'
        - `wave`     - Microstep linearity compensation curve
      - `!`   - Set register
      - Subcommands for set register
        - `mres`     - Micro step resolution
        - `step`     - Step
        - `wave`     - Microstep linearity compensation curve
        - Values for set register
          - `0, 180 --> 250` - Off
          - `0.9 --> 1.25`   - Valid values (recommended is 1.1)
      - `@`   - Home calibrate axis
    
    Examples:
      
          D2130E?wave
      
      Print extruder microstep linearity compensation curve
      
          D2130E!wave0
      
      Disable extruder linearity compensation curve, (sine curve is used)
      
          D2130E!wave220
      
      (sin(x))^1.1 extruder microstep compensation curve used
    
    Notes:
      For more information see https://www.trinamic.com/fileadmin/assets/Products/ICs_Documents/TMC2130_datasheet.pdf
    *
	*/
	case 2130:
		dcode_2130(); break;
#endif //TMC2130

#if (defined (FILAMENT_SENSOR) && defined(PAT9125))

    /*!
    ### D9125 - PAT9125 filament sensor <a href="https://reprap.org/wiki/G-code#D9:_Read.2FWrite_ADC">D9125: PAT9125 filament sensor</a>
    #### Usage
    
        D9125 [ ? | ! | R | X | Y | L ]
    
    #### Parameters
    - `?` - Print values
    - `!` - Print values
    - `R` - Resolution. Not active in code
    - `X` - X values
    - `Y` - Y values
    - `L` - Activate filament sensor log
    */
	case 9125:
		dcode_9125(); break;
#endif //FILAMENT_SENSOR

#endif //DEBUG_DCODES
	}
  }

  else
  {
    SERIAL_ECHO_START;
    SERIAL_ECHORPGM(MSG_UNKNOWN_COMMAND);
    SERIAL_ECHO(CMDBUFFER_CURRENT_STRING);
    SERIAL_ECHOLNPGM("\"(2)");
  }
  KEEPALIVE_STATE(NOT_BUSY);
  ClearToSend();
}

/*!
#### End of D-Codes
*/

/** @defgroup GCodes G-Code List 
*/

// ---------------------------------------------------

void FlushSerialRequestResend()
{
  //char cmdbuffer[bufindr][100]="Resend:";
  MYSERIAL.flush();
  printf_P(_N("%S: %ld\n%S\n"), _n("Resend"), gcode_LastN + 1, MSG_OK);
}

// Confirm the execution of a command, if sent from a serial line.
// Execution of a command from a SD card will not be confirmed.
void ClearToSend()
{
	previous_millis_cmd = _millis();
	if (buflen && ((CMDBUFFER_CURRENT_TYPE == CMDBUFFER_CURRENT_TYPE_USB) || (CMDBUFFER_CURRENT_TYPE == CMDBUFFER_CURRENT_TYPE_USB_WITH_LINENR)))
		SERIAL_PROTOCOLLNRPGM(MSG_OK);
}

#if MOTHERBOARD == BOARD_RAMBO_MINI_1_0 || MOTHERBOARD == BOARD_RAMBO_MINI_1_3
void update_currents() {
	float current_high[3] = DEFAULT_PWM_MOTOR_CURRENT_LOUD;
	float current_low[3] = DEFAULT_PWM_MOTOR_CURRENT;
	float tmp_motor[3];
	
	//SERIAL_ECHOLNPGM("Currents updated: ");

	if (destination[Z_AXIS] < Z_SILENT) {
		//SERIAL_ECHOLNPGM("LOW");
		for (uint8_t i = 0; i < 3; i++) {
			st_current_set(i, current_low[i]);		
			/*MYSERIAL.print(int(i));
			SERIAL_ECHOPGM(": ");
			MYSERIAL.println(current_low[i]);*/
		}		
	}
	else if (destination[Z_AXIS] > Z_HIGH_POWER) {
		//SERIAL_ECHOLNPGM("HIGH");
		for (uint8_t i = 0; i < 3; i++) {
			st_current_set(i, current_high[i]);
			/*MYSERIAL.print(int(i));
			SERIAL_ECHOPGM(": ");
			MYSERIAL.println(current_high[i]);*/
		}		
	}
	else {
		for (uint8_t i = 0; i < 3; i++) {
			float q = current_low[i] - Z_SILENT*((current_high[i] - current_low[i]) / (Z_HIGH_POWER - Z_SILENT));
			tmp_motor[i] = ((current_high[i] - current_low[i]) / (Z_HIGH_POWER - Z_SILENT))*destination[Z_AXIS] + q;
			st_current_set(i, tmp_motor[i]);			
			/*MYSERIAL.print(int(i));
			SERIAL_ECHOPGM(": ");
			MYSERIAL.println(tmp_motor[i]);*/
		}
	}
}
#endif //MOTHERBOARD == BOARD_RAMBO_MINI_1_0 || MOTHERBOARD == BOARD_RAMBO_MINI_1_3

void get_coordinates()
{
  bool seen[4]={false,false,false,false};
  for(int8_t i=0; i < NUM_AXIS; i++) {
    if(code_seen(axis_codes[i]))
    {
      bool relative = axis_relative_modes & (1 << i);
      destination[i] = (float)code_value();
      if (i == E_AXIS) {
        float emult = extruder_multiplier[active_extruder];
        if (emult != 1.) {
          if (! relative) {
            destination[i] -= current_position[i];
            relative = true;
          }
          destination[i] *= emult;
        }
      }
      if (relative)
        destination[i] += current_position[i];
      seen[i]=true;
#if MOTHERBOARD == BOARD_RAMBO_MINI_1_0 || MOTHERBOARD == BOARD_RAMBO_MINI_1_3
	  if (i == Z_AXIS && SilentModeMenu == SILENT_MODE_AUTO) update_currents();
#endif //MOTHERBOARD == BOARD_RAMBO_MINI_1_0 || MOTHERBOARD == BOARD_RAMBO_MINI_1_3
    }
    else destination[i] = current_position[i]; //Are these else lines really needed?
  }
  if(code_seen('F')) {
    next_feedrate = code_value();
#ifdef MAX_SILENT_FEEDRATE
	if (tmc2130_mode == TMC2130_MODE_SILENT)
		if (next_feedrate > MAX_SILENT_FEEDRATE) next_feedrate = MAX_SILENT_FEEDRATE;
#endif //MAX_SILENT_FEEDRATE
    if(next_feedrate > 0.0) feedrate = next_feedrate;
	if (!seen[0] && !seen[1] && !seen[2] && seen[3])
	{
//		float e_max_speed = 
//		printf_P(PSTR("E MOVE speed %7.3f\n"), feedrate / 60)
	}
  }
}

void get_arc_coordinates()
{
#ifdef SF_ARC_FIX
   bool relative_mode_backup = relative_mode;
   relative_mode = true;
#endif
   get_coordinates();
#ifdef SF_ARC_FIX
   relative_mode=relative_mode_backup;
#endif

   if(code_seen('I')) {
     offset[0] = code_value();
   }
   else {
     offset[0] = 0.0;
   }
   if(code_seen('J')) {
     offset[1] = code_value();
   }
   else {
     offset[1] = 0.0;
   }
}

void clamp_to_software_endstops(float target[3])
{
#ifdef DEBUG_DISABLE_SWLIMITS
	return;
#endif //DEBUG_DISABLE_SWLIMITS
    world2machine_clamp(target[0], target[1]);

    // Clamp the Z coordinate.
    if (min_software_endstops) {
        float negative_z_offset = 0;
        #ifdef ENABLE_AUTO_BED_LEVELING
            if (Z_PROBE_OFFSET_FROM_EXTRUDER < 0) negative_z_offset = negative_z_offset + Z_PROBE_OFFSET_FROM_EXTRUDER;
            if (cs.add_homing[Z_AXIS] < 0) negative_z_offset = negative_z_offset + cs.add_homing[Z_AXIS];
        #endif
        if (target[Z_AXIS] < min_pos[Z_AXIS]+negative_z_offset) target[Z_AXIS] = min_pos[Z_AXIS]+negative_z_offset;
    }
    if (max_software_endstops) {
        if (target[Z_AXIS] > max_pos[Z_AXIS]) target[Z_AXIS] = max_pos[Z_AXIS];
    }
}

#ifdef MESH_BED_LEVELING
void mesh_plan_buffer_line(const float &x, const float &y, const float &z, const float &e, const float &feed_rate, const uint8_t extruder) {
        float dx = x - current_position[X_AXIS];
        float dy = y - current_position[Y_AXIS];
        int n_segments = 0;

        if (mbl.active) {
            float len = abs(dx) + abs(dy);
            if (len > 0)
                // Split to 3cm segments or shorter.
                n_segments = int(ceil(len / 30.f));
        }

        if (n_segments > 1) {
            // In a multi-segment move explicitly set the final target in the plan
            // as the move will be recalculated in it's entirety
            float gcode_target[NUM_AXIS];
            gcode_target[X_AXIS] = x;
            gcode_target[Y_AXIS] = y;
            gcode_target[Z_AXIS] = z;
            gcode_target[E_AXIS] = e;

            float dz = z - current_position[Z_AXIS];
            float de = e - current_position[E_AXIS];

            for (int i = 1; i < n_segments; ++ i) {
                float t = float(i) / float(n_segments);
                plan_buffer_line(current_position[X_AXIS] + t * dx,
                                 current_position[Y_AXIS] + t * dy,
                                 current_position[Z_AXIS] + t * dz,
                                 current_position[E_AXIS] + t * de,
                                 feed_rate, extruder, gcode_target);
                if (waiting_inside_plan_buffer_line_print_aborted)
                    return;
            }
        }
        // The rest of the path.
        plan_buffer_line(x, y, z, e, feed_rate, extruder);
    }
#endif  // MESH_BED_LEVELING
    
void prepare_move()
{
  clamp_to_software_endstops(destination);
  previous_millis_cmd = _millis();

  // Do not use feedmultiply for E or Z only moves
  if( (current_position[X_AXIS] == destination [X_AXIS]) && (current_position[Y_AXIS] == destination [Y_AXIS])) {
      plan_buffer_line_destinationXYZE(feedrate/60);
  }
  else {
#ifdef MESH_BED_LEVELING
    mesh_plan_buffer_line(destination[X_AXIS], destination[Y_AXIS], destination[Z_AXIS], destination[E_AXIS], feedrate*feedmultiply*(1./(60.f*100.f)), active_extruder);
#else
     plan_buffer_line_destinationXYZE(feedrate*feedmultiply*(1./(60.f*100.f)));
#endif
  }

  set_current_to_destination();
}

void prepare_arc_move(char isclockwise) {
  float r = hypot(offset[X_AXIS], offset[Y_AXIS]); // Compute arc radius for mc_arc

  // Trace the arc
  mc_arc(current_position, destination, offset, X_AXIS, Y_AXIS, Z_AXIS, feedrate*feedmultiply/60/100.0, r, isclockwise, active_extruder);

  // As far as the parser is concerned, the position is now == target. In reality the
  // motion control system might still be processing the action and the real tool position
  // in any intermediate location.
  for(int8_t i=0; i < NUM_AXIS; i++) {
    current_position[i] = destination[i];
  }
  previous_millis_cmd = _millis();
}

#if defined(CONTROLLERFAN_PIN) && CONTROLLERFAN_PIN > -1

#if defined(FAN_PIN)
  #if CONTROLLERFAN_PIN == FAN_PIN
    #error "You cannot set CONTROLLERFAN_PIN equal to FAN_PIN"
  #endif
#endif

unsigned long lastMotor = 0; //Save the time for when a motor was turned on last
unsigned long lastMotorCheck = 0;

void controllerFan()
{
  if ((_millis() - lastMotorCheck) >= 2500) //Not a time critical function, so we only check every 2500ms
  {
    lastMotorCheck = _millis();

    if(!READ(X_ENABLE_PIN) || !READ(Y_ENABLE_PIN) || !READ(Z_ENABLE_PIN) || (soft_pwm_bed > 0)
    #if EXTRUDERS > 2
       || !READ(E2_ENABLE_PIN)
    #endif
    #if EXTRUDER > 1
      #if defined(X2_ENABLE_PIN) && X2_ENABLE_PIN > -1
       || !READ(X2_ENABLE_PIN)
      #endif
       || !READ(E1_ENABLE_PIN)
    #endif
       || !READ(E0_ENABLE_PIN)) //If any of the drivers are enabled...
    {
      lastMotor = _millis(); //... set time to NOW so the fan will turn on
    }

    if ((_millis() - lastMotor) >= (CONTROLLERFAN_SECS*1000UL) || lastMotor == 0) //If the last time any driver was enabled, is longer since than CONTROLLERSEC...
    {
        digitalWrite(CONTROLLERFAN_PIN, 0);
        analogWrite(CONTROLLERFAN_PIN, 0);
    }
    else
    {
        // allows digital or PWM fan output to be used (see M42 handling)
        digitalWrite(CONTROLLERFAN_PIN, CONTROLLERFAN_SPEED);
        analogWrite(CONTROLLERFAN_PIN, CONTROLLERFAN_SPEED);
    }
  }
}
#endif

#ifdef TEMP_STAT_LEDS
static bool blue_led = false;
static bool red_led = false;
static uint32_t stat_update = 0;

void handle_status_leds(void) {
  float max_temp = 0.0;
  if(_millis() > stat_update) {
    stat_update += 500; // Update every 0.5s
    for (int8_t cur_extruder = 0; cur_extruder < EXTRUDERS; ++cur_extruder) {
       max_temp = max(max_temp, degHotend(cur_extruder));
       max_temp = max(max_temp, degTargetHotend(cur_extruder));
    }
    #if defined(TEMP_BED_PIN) && TEMP_BED_PIN > -1
      max_temp = max(max_temp, degTargetBed());
      max_temp = max(max_temp, degBed());
    #endif
    if((max_temp > 55.0) && (red_led == false)) {
      digitalWrite(STAT_LED_RED, 1);
      digitalWrite(STAT_LED_BLUE, 0);
      red_led = true;
      blue_led = false;
    }
    if((max_temp < 54.0) && (blue_led == false)) {
      digitalWrite(STAT_LED_RED, 0);
      digitalWrite(STAT_LED_BLUE, 1);
      red_led = false;
      blue_led = true;
    }
  }
}
#endif

#ifdef SAFETYTIMER
/**
 * @brief Turn off heating after safetytimer_inactive_time milliseconds of inactivity
 *
 * Full screen blocking notification message is shown after heater turning off.
 * Paused print is not considered inactivity, as nozzle is cooled anyway and bed cooling would
 * damage print.
 *
 * If safetytimer_inactive_time is zero, feature is disabled (heating is never turned off because of inactivity)
 */
static void handleSafetyTimer()
{
#if (EXTRUDERS > 1)
#error Implemented only for one extruder.
#endif //(EXTRUDERS > 1)
    if ((PRINTER_ACTIVE) || (!degTargetBed() && !degTargetHotend(0)) || (!safetytimer_inactive_time))
    {
        safetyTimer.stop();
    }
    else if ((degTargetBed() || degTargetHotend(0)) && (!safetyTimer.running()))
    {
        safetyTimer.start();
    }
    else if (safetyTimer.expired(farm_mode?FARM_DEFAULT_SAFETYTIMER_TIME_ms:safetytimer_inactive_time))
    {
        setTargetBed(0);
        setAllTargetHotends(0);
        lcd_show_fullscreen_message_and_wait_P(_i("Heating disabled by safety timer."));////MSG_BED_HEATING_SAFETY_DISABLED
    }
}
#endif //SAFETYTIMER

#ifdef IR_SENSOR_ANALOG
#define FS_CHECK_COUNT 16
/// Switching mechanism of the fsensor type.
/// Called from 2 spots which have a very similar behavior
/// 1: ClFsensorPCB::_Old -> ClFsensorPCB::_Rev04 and print _i("FS v0.4 or newer")
/// 2: ClFsensorPCB::_Rev04 -> oFsensorPCB=ClFsensorPCB::_Old and print _i("FS v0.3 or older")
void manage_inactivity_IR_ANALOG_Check(uint16_t &nFSCheckCount, ClFsensorPCB isVersion, ClFsensorPCB switchTo, const char *statusLineTxt_P) {
    bool bTemp = (!CHECK_ALL_HEATERS);
    bTemp = bTemp && (menu_menu == lcd_status_screen);
    bTemp = bTemp && ((oFsensorPCB == isVersion) || (oFsensorPCB == ClFsensorPCB::_Undef));
    bTemp = bTemp && fsensor_enabled;
    if (bTemp) {
        nFSCheckCount++;
        if (nFSCheckCount > FS_CHECK_COUNT) {
            nFSCheckCount = 0; // not necessary
            oFsensorPCB = switchTo;
            eeprom_update_byte((uint8_t *)EEPROM_FSENSOR_PCB, (uint8_t)oFsensorPCB);
            printf_IRSensorAnalogBoardChange();
            lcd_setstatuspgm(statusLineTxt_P);
        }
    } else {
        nFSCheckCount = 0;
    }
}
#endif

void manage_inactivity(bool ignore_stepper_queue/*=false*/) //default argument set in Marlin.h
{
#ifdef FILAMENT_SENSOR
bool bInhibitFlag = false;
#ifdef IR_SENSOR_ANALOG
static uint16_t nFSCheckCount=0;
#endif // IR_SENSOR_ANALOG

	if (mmu_enabled == false)
	{
//-//		if (mcode_in_progress != 600) //M600 not in progress
		if (!PRINTER_ACTIVE) bInhibitFlag=(menu_menu==lcd_menu_show_sensors_state); //Block Filament sensor actions if PRINTER is not active and Support::SensorInfo menu active
#ifdef IR_SENSOR_ANALOG
		bInhibitFlag=bInhibitFlag||bMenuFSDetect; // Block Filament sensor actions if Settings::HWsetup::FSdetect menu active
#endif // IR_SENSOR_ANALOG
		if ((mcode_in_progress != 600) && (eFilamentAction != FilamentAction::AutoLoad) && (!bInhibitFlag) && (menu_menu != lcd_move_e)) //M600 not in progress, preHeat @ autoLoad menu not active
		{
			if (!moves_planned() && !IS_SD_PRINTING && !is_usb_printing && (lcd_commands_type != LcdCommands::Layer1Cal) && ! eeprom_read_byte((uint8_t*)EEPROM_WIZARD_ACTIVE))
			{
#ifdef IR_SENSOR_ANALOG
				static uint16_t minVolt = Voltage2Raw(6.F), maxVolt = 0;
				// detect min-max, some long term sliding window for filtration may be added
				// avoiding floating point operations, thus computing in raw
				if( current_voltage_raw_IR > maxVolt )maxVolt = current_voltage_raw_IR;
				if( current_voltage_raw_IR < minVolt )minVolt = current_voltage_raw_IR;
				
#if 0 // Start: IR Sensor debug info
				{ // debug print
					static uint16_t lastVolt = ~0U;
					if( current_voltage_raw_IR != lastVolt ){
						printf_P(PSTR("fs volt=%4.2fV (min=%4.2f max=%4.2f)\n"), Raw2Voltage(current_voltage_raw_IR), Raw2Voltage(minVolt), Raw2Voltage(maxVolt) );
						lastVolt = current_voltage_raw_IR;
					}
				}
#endif // End: IR Sensor debug info
				//! The trouble is, I can hold the filament in the hole in such a way, that it creates the exact voltage
				//! to be detected as the new fsensor
				//! We can either fake it by extending the detection window to a looooong time
				//! or do some other countermeasures
				
				//! what we want to detect:
				//! if minvolt gets below ~0.3V, it means there is an old fsensor
				//! if maxvolt gets above 4.6V, it means we either have an old fsensor or broken cables/fsensor
				//! So I'm waiting for a situation, when minVolt gets to range <0, 1.5> and maxVolt gets into range <3.0, 5>
				//! If and only if minVolt is in range <0.3, 1.5> and maxVolt is in range <3.0, 4.6>, I'm considering a situation with the new fsensor
				if( minVolt >= IRsensor_Ldiode_TRESHOLD && minVolt <= IRsensor_Lmax_TRESHOLD 
				 && maxVolt >= IRsensor_Hmin_TRESHOLD && maxVolt <= IRsensor_Hopen_TRESHOLD
				){
					manage_inactivity_IR_ANALOG_Check(nFSCheckCount, ClFsensorPCB::_Old, ClFsensorPCB::_Rev04, _i("FS v0.4 or newer") ); ////c=18
				} 
				//! If and only if minVolt is in range <0.0, 0.3> and maxVolt is in range  <4.6, 5.0V>, I'm considering a situation with the old fsensor
				//! Note, we are not relying on one voltage here - getting just +5V can mean an old fsensor or a broken new sensor - that's why
				//! we need to have both voltages detected correctly to allow switching back to the old fsensor.
				else if( minVolt < IRsensor_Ldiode_TRESHOLD 
				 && maxVolt > IRsensor_Hopen_TRESHOLD && maxVolt <= IRsensor_VMax_TRESHOLD
				){
					manage_inactivity_IR_ANALOG_Check(nFSCheckCount, ClFsensorPCB::_Rev04, oFsensorPCB=ClFsensorPCB::_Old, _i("FS v0.3 or older")); ////c=18
				}
#endif // IR_SENSOR_ANALOG
				if (fsensor_check_autoload())
				{
#ifdef PAT9125
					fsensor_autoload_check_stop();
#endif //PAT9125
//-//					if (degHotend0() > EXTRUDE_MINTEMP)
if(0)
					{
						Sound_MakeCustom(50,1000,false);
						loading_flag = true;
						enquecommand_front_P((PSTR("M701")));
					}
					else
					{
/*
						lcd_update_enable(false);
						show_preheat_nozzle_warning();
						lcd_update_enable(true);
*/
						eFilamentAction=FilamentAction::AutoLoad;
						bFilamentFirstRun=false;
						if(target_temperature[0]>=EXTRUDE_MINTEMP){
							bFilamentPreheatState=true;
//							mFilamentItem(target_temperature[0],target_temperature_bed);
							menu_submenu(mFilamentItemForce);
						} else {
							menu_submenu(lcd_generic_preheat_menu);
							lcd_timeoutToStatus.start();
						}
					}
				}
			}
			else
			{
#ifdef PAT9125
				fsensor_autoload_check_stop();
#endif //PAT9125
                if (fsensor_enabled && !saved_printing)
                    fsensor_update();
			}
		}
	}
#endif //FILAMENT_SENSOR

#ifdef SAFETYTIMER
	handleSafetyTimer();
#endif //SAFETYTIMER

#if defined(KILL_PIN) && KILL_PIN > -1
	static int killCount = 0;   // make the inactivity button a bit less responsive
   const int KILL_DELAY = 10000;
#endif
	
    if(buflen < (BUFSIZE-1)){
        get_command();
    }

  if( (_millis() - previous_millis_cmd) >  max_inactive_time )
    if(max_inactive_time)
      kill(_n("Inactivity Shutdown"), 4);
  if(stepper_inactive_time)  {
    if( (_millis() - previous_millis_cmd) >  stepper_inactive_time )
    {
      if(blocks_queued() == false && ignore_stepper_queue == false) {
        disable_x();
        disable_y();
        disable_z();
        disable_e0();
        disable_e1();
        disable_e2();
      }
    }
  }
  
  #ifdef CHDK //Check if pin should be set to LOW after M240 set it to HIGH
    if (chdkActive && (_millis() - chdkHigh > CHDK_DELAY))
    {
      chdkActive = false;
      WRITE(CHDK, LOW);
    }
  #endif
  
  #if defined(KILL_PIN) && KILL_PIN > -1
    
    // Check if the kill button was pressed and wait just in case it was an accidental
    // key kill key press
    // -------------------------------------------------------------------------------
    if( 0 == READ(KILL_PIN) )
    {
       killCount++;
    }
    else if (killCount > 0)
    {
       killCount--;
    }
    // Exceeded threshold and we can confirm that it was not accidental
    // KILL the machine
    // ----------------------------------------------------------------
    if ( killCount >= KILL_DELAY)
    {
       kill(NULL, 5);
    }
  #endif
    
  #if defined(CONTROLLERFAN_PIN) && CONTROLLERFAN_PIN > -1
    controllerFan(); //Check if fan should be turned on to cool stepper drivers down
  #endif
  #ifdef EXTRUDER_RUNOUT_PREVENT
    if( (_millis() - previous_millis_cmd) >  EXTRUDER_RUNOUT_SECONDS*1000 )
    if(degHotend(active_extruder)>EXTRUDER_RUNOUT_MINTEMP)
    {
     bool oldstatus=READ(E0_ENABLE_PIN);
     enable_e0();
     float oldepos=current_position[E_AXIS];
     float oldedes=destination[E_AXIS];
     plan_buffer_line(destination[X_AXIS], destination[Y_AXIS], destination[Z_AXIS],
                      destination[E_AXIS]+EXTRUDER_RUNOUT_EXTRUDE*EXTRUDER_RUNOUT_ESTEPS/cs.axis_steps_per_unit[E_AXIS],
                      EXTRUDER_RUNOUT_SPEED/60.*EXTRUDER_RUNOUT_ESTEPS/cs.axis_steps_per_unit[E_AXIS], active_extruder);
     current_position[E_AXIS]=oldepos;
     destination[E_AXIS]=oldedes;
     plan_set_e_position(oldepos);
     previous_millis_cmd=_millis();
     st_synchronize();
     WRITE(E0_ENABLE_PIN,oldstatus);
    }
  #endif
  #ifdef TEMP_STAT_LEDS
      handle_status_leds();
  #endif
  check_axes_activity();
  mmu_loop();
}

void kill(const char *full_screen_message, unsigned char id)
{
	printf_P(_N("KILL: %d\n"), id);
	//return;
  cli(); // Stop interrupts
  disable_heater();

  disable_x();
//  SERIAL_ECHOLNPGM("kill - disable Y");
  disable_y();
  poweroff_z();
  disable_e0();
  disable_e1();
  disable_e2();

#if defined(PS_ON_PIN) && PS_ON_PIN > -1
  pinMode(PS_ON_PIN,INPUT);
#endif
  SERIAL_ERROR_START;
  SERIAL_ERRORLNRPGM(_n("Printer halted. kill() called!"));////MSG_ERR_KILLED
  if (full_screen_message != NULL) {
      SERIAL_ERRORLNRPGM(full_screen_message);
      lcd_display_message_fullscreen_P(full_screen_message);
  } else {
      LCD_ALERTMESSAGERPGM(_n("KILLED. "));////MSG_KILLED
  }

  // FMC small patch to update the LCD before ending
  sei();   // enable interrupts
  for ( int i=5; i--; lcd_update(0))
  {
     _delay(200);	
  }
  cli();   // disable interrupts
  suicide();
  while(1)
  {
#ifdef WATCHDOG
    wdt_reset();
#endif //WATCHDOG
	  /* Intentionally left empty */
	
  } // Wait for reset
}

// Stop: Emergency stop used by overtemp functions which allows recovery
//
//   In addition to stopping the print, this prevents subsequent G[0-3] commands to be
//   processed via USB (using "Stopped") until the print is resumed via M999 or
//   manually started from scratch with the LCD.
//
//   Note that the current instruction is completely discarded, so resuming from Stop()
//   will introduce either over/under extrusion on the current segment, and will not
//   survive a power panic. Switching Stop() to use the pause machinery instead (with
//   the addition of disabling the headers) could allow true recovery in the future.
void Stop()
{
  disable_heater();
  if(Stopped == false) {
    Stopped = true;
    lcd_print_stop();
    Stopped_gcode_LastN = gcode_LastN; // Save last g_code for restart
    SERIAL_ERROR_START;
    SERIAL_ERRORLNRPGM(MSG_ERR_STOPPED);
    LCD_MESSAGERPGM(_T(MSG_STOPPED));
  }
}

bool IsStopped() { return Stopped; };

void finishAndDisableSteppers()
{
  st_synchronize();
  disable_x();
  disable_y();
  disable_z();
  disable_e0();
  disable_e1();
  disable_e2();

#ifndef LA_NOCOMPAT
  // Steppers are disabled both when a print is stopped and also via M84 (which is additionally
  // checked-for to indicate a complete file), so abuse this function to reset the LA detection
  // state for the next print.
  la10c_reset();
#endif
}

#ifdef FAST_PWM_FAN
void setPwmFrequency(uint8_t pin, int val)
{
  val &= 0x07;
  switch(digitalPinToTimer(pin))
  {

    #if defined(TCCR0A)
    case TIMER0A:
    case TIMER0B:
//         TCCR0B &= ~(_BV(CS00) | _BV(CS01) | _BV(CS02));
//         TCCR0B |= val;
         break;
    #endif

    #if defined(TCCR1A)
    case TIMER1A:
    case TIMER1B:
//         TCCR1B &= ~(_BV(CS10) | _BV(CS11) | _BV(CS12));
//         TCCR1B |= val;
         break;
    #endif

    #if defined(TCCR2)
    case TIMER2:
    case TIMER2:
         TCCR2 &= ~(_BV(CS10) | _BV(CS11) | _BV(CS12));
         TCCR2 |= val;
         break;
    #endif

    #if defined(TCCR2A)
    case TIMER2A:
    case TIMER2B:
         TCCR2B &= ~(_BV(CS20) | _BV(CS21) | _BV(CS22));
         TCCR2B |= val;
         break;
    #endif

    #if defined(TCCR3A)
    case TIMER3A:
    case TIMER3B:
    case TIMER3C:
         TCCR3B &= ~(_BV(CS30) | _BV(CS31) | _BV(CS32));
         TCCR3B |= val;
         break;
    #endif

    #if defined(TCCR4A)
    case TIMER4A:
    case TIMER4B:
    case TIMER4C:
         TCCR4B &= ~(_BV(CS40) | _BV(CS41) | _BV(CS42));
         TCCR4B |= val;
         break;
   #endif

    #if defined(TCCR5A)
    case TIMER5A:
    case TIMER5B:
    case TIMER5C:
         TCCR5B &= ~(_BV(CS50) | _BV(CS51) | _BV(CS52));
         TCCR5B |= val;
         break;
   #endif

  }
}
#endif //FAST_PWM_FAN

//! @brief Get and validate extruder number
//!
//! If it is not specified, active_extruder is returned in parameter extruder.
//! @param [in] code M code number
//! @param [out] extruder
//! @return error
//! @retval true Invalid extruder specified in T code
//! @retval false Valid extruder specified in T code, or not specifiead

bool setTargetedHotend(int code, uint8_t &extruder)
{
  extruder = active_extruder;
  if(code_seen('T')) {
      extruder = code_value();
    if(extruder >= EXTRUDERS) {
      SERIAL_ECHO_START;
      switch(code){
        case 104:
          SERIAL_ECHORPGM(_n("M104 Invalid extruder "));////MSG_M104_INVALID_EXTRUDER
          break;
        case 105:
          SERIAL_ECHORPGM(_n("M105 Invalid extruder "));////MSG_M105_INVALID_EXTRUDER
          break;
        case 109:
          SERIAL_ECHORPGM(_n("M109 Invalid extruder "));////MSG_M109_INVALID_EXTRUDER
          break;
        case 218:
          SERIAL_ECHORPGM(_n("M218 Invalid extruder "));////MSG_M218_INVALID_EXTRUDER
          break;
        case 221:
          SERIAL_ECHORPGM(_n("M221 Invalid extruder "));////MSG_M221_INVALID_EXTRUDER
          break;
      }
      SERIAL_PROTOCOLLN((int)extruder);
      return true;
    }
  }
  return false;
}

void save_statistics(unsigned long _total_filament_used, unsigned long _total_print_time) //_total_filament_used unit: mm/100; print time in s
{
	if (eeprom_read_byte((uint8_t *)EEPROM_TOTALTIME) == 255 && eeprom_read_byte((uint8_t *)EEPROM_TOTALTIME + 1) == 255 && eeprom_read_byte((uint8_t *)EEPROM_TOTALTIME + 2) == 255 && eeprom_read_byte((uint8_t *)EEPROM_TOTALTIME + 3) == 255)
	{
		eeprom_update_dword((uint32_t *)EEPROM_TOTALTIME, 0);
		eeprom_update_dword((uint32_t *)EEPROM_FILAMENTUSED, 0);
	}

	unsigned long _previous_filament = eeprom_read_dword((uint32_t *)EEPROM_FILAMENTUSED); //_previous_filament unit: cm
	unsigned long _previous_time = eeprom_read_dword((uint32_t *)EEPROM_TOTALTIME); //_previous_time unit: min

	eeprom_update_dword((uint32_t *)EEPROM_TOTALTIME, _previous_time + (_total_print_time/60)); //EEPROM_TOTALTIME unit: min
	eeprom_update_dword((uint32_t *)EEPROM_FILAMENTUSED, _previous_filament + (_total_filament_used / 1000));

	total_filament_used = 0;

}

float calculate_extruder_multiplier(float diameter) {
  float out = 1.f;
  if (cs.volumetric_enabled && diameter > 0.f) {
    float area = M_PI * diameter * diameter * 0.25;
    out = 1.f / area;
  }
  if (extrudemultiply != 100)
    out *= float(extrudemultiply) * 0.01f;
  return out;
}

void calculate_extruder_multipliers() {
	extruder_multiplier[0] = calculate_extruder_multiplier(cs.filament_size[0]);
#if EXTRUDERS > 1
	extruder_multiplier[1] = calculate_extruder_multiplier(cs.filament_size[1]);
#if EXTRUDERS > 2
	extruder_multiplier[2] = calculate_extruder_multiplier(cs.filament_size[2]);
#endif
#endif
}

void delay_keep_alive(unsigned int ms)
{
    for (;;) {
        manage_heater();
        // Manage inactivity, but don't disable steppers on timeout.
        manage_inactivity(true);
        lcd_update(0);
        if (ms == 0)
            break;
        else if (ms >= 50) {
            _delay(50);
            ms -= 50;
        } else {
			_delay(ms);
            ms = 0;
        }
    }
}

static void wait_for_heater(long codenum, uint8_t extruder) {
    if (!degTargetHotend(extruder))
        return;

#ifdef TEMP_RESIDENCY_TIME
	long residencyStart;
	residencyStart = -1;
	/* continue to loop until we have reached the target temp
	_and_ until TEMP_RESIDENCY_TIME hasn't passed since we reached it */
    cancel_heatup = false;
	while ((!cancel_heatup) && ((residencyStart == -1) ||
		(residencyStart >= 0 && (((unsigned int)(_millis() - residencyStart)) < (TEMP_RESIDENCY_TIME * 1000UL))))) {
#else
	while (target_direction ? (isHeatingHotend(tmp_extruder)) : (isCoolingHotend(tmp_extruder) && (CooldownNoWait == false))) {
#endif //TEMP_RESIDENCY_TIME
		if ((_millis() - codenum) > 1000UL)
		{ //Print Temp Reading and remaining time every 1 second while heating up/cooling down
			if (!farm_mode) {
				SERIAL_PROTOCOLPGM("T:");
				SERIAL_PROTOCOL_F(degHotend(extruder), 1);
				SERIAL_PROTOCOLPGM(" E:");
				SERIAL_PROTOCOL((int)extruder);

#ifdef TEMP_RESIDENCY_TIME
				SERIAL_PROTOCOLPGM(" W:");
				if (residencyStart > -1)
				{
					codenum = ((TEMP_RESIDENCY_TIME * 1000UL) - (_millis() - residencyStart)) / 1000UL;
					SERIAL_PROTOCOLLN(codenum);
				}
				else
				{
					SERIAL_PROTOCOLLN('?');
				}
			}
#else
				SERIAL_PROTOCOLLN();
#endif
				codenum = _millis();
		}
			manage_heater();
			manage_inactivity(true); //do not disable steppers
			lcd_update(0);
#ifdef TEMP_RESIDENCY_TIME
			/* start/restart the TEMP_RESIDENCY_TIME timer whenever we reach target temp for the first time
			or when current temp falls outside the hysteresis after target temp was reached */
			if ((residencyStart == -1 && target_direction && (degHotend(extruder) >= (degTargetHotend(extruder) - TEMP_WINDOW))) ||
				(residencyStart == -1 && !target_direction && (degHotend(extruder) <= (degTargetHotend(extruder) + TEMP_WINDOW))) ||
				(residencyStart > -1 && labs(degHotend(extruder) - degTargetHotend(extruder)) > TEMP_HYSTERESIS))
			{
				residencyStart = _millis();
			}
#endif //TEMP_RESIDENCY_TIME
	}
}

void check_babystep()
{
	int babystep_z = eeprom_read_word(reinterpret_cast<uint16_t *>(&(EEPROM_Sheets_base->
            s[(eeprom_read_byte(&(EEPROM_Sheets_base->active_sheet)))].z_offset)));

	if ((babystep_z < Z_BABYSTEP_MIN) || (babystep_z > Z_BABYSTEP_MAX)) {
		babystep_z = 0; //if babystep value is out of min max range, set it to 0
		SERIAL_ECHOLNPGM("Z live adjust out of range. Setting to 0");
		eeprom_write_word(reinterpret_cast<uint16_t *>(&(EEPROM_Sheets_base->
            s[(eeprom_read_byte(&(EEPROM_Sheets_base->active_sheet)))].z_offset)),
                    babystep_z);
		lcd_show_fullscreen_message_and_wait_P(PSTR("Z live adjust out of range. Setting to 0. Click to continue."));
		lcd_update_enable(true);		
	}	
}
#ifdef HEATBED_ANALYSIS
void d_setup()
{	
	pinMode(D_DATACLOCK, INPUT_PULLUP);
	pinMode(D_DATA, INPUT_PULLUP);
	pinMode(D_REQUIRE, OUTPUT);
	digitalWrite(D_REQUIRE, HIGH);
}


float d_ReadData()
{
	int digit[13];
	String mergeOutput;
	float output;

	digitalWrite(D_REQUIRE, HIGH);
	for (int i = 0; i<13; i++)
	{
		for (int j = 0; j < 4; j++)
		{
			while (digitalRead(D_DATACLOCK) == LOW) {}
			while (digitalRead(D_DATACLOCK) == HIGH) {}
			bitWrite(digit[i], j, digitalRead(D_DATA));
		}
	}

	digitalWrite(D_REQUIRE, LOW);
	mergeOutput = "";
	output = 0;
	for (int r = 5; r <= 10; r++) //Merge digits
	{
		mergeOutput += digit[r];
	}
	output = mergeOutput.toFloat();

	if (digit[4] == 8) //Handle sign
	{
		output *= -1;
	}

	for (int i = digit[11]; i > 0; i--) //Handle floating point
	{
		output /= 10;
	}

	return output;

}

void bed_check(float x_dimension, float y_dimension, int x_points_num, int y_points_num, float shift_x, float shift_y) {
	int t1 = 0;
	int t_delay = 0;
	int digit[13];
	int m;
	char str[3];
	//String mergeOutput;
	char mergeOutput[15];
	float output;

	int mesh_point = 0; //index number of calibration point
	float bed_zero_ref_x = (-22.f + X_PROBE_OFFSET_FROM_EXTRUDER); //shift between zero point on bed and target and between probe and nozzle
	float bed_zero_ref_y = (-0.6f + Y_PROBE_OFFSET_FROM_EXTRUDER);

	float mesh_home_z_search = 4;
	float measure_z_height = 0.2f;
	float row[x_points_num];
	int ix = 0;
	int iy = 0;

	const char* filename_wldsd = "mesh.txt";
	char data_wldsd[x_points_num * 7 + 1]; //6 chars(" -A.BCD")for each measurement + null 
	char numb_wldsd[8]; // (" -A.BCD" + null)
#ifdef MICROMETER_LOGGING
	d_setup();
#endif //MICROMETER_LOGGING

	int XY_AXIS_FEEDRATE = homing_feedrate[X_AXIS] / 20;
	int Z_LIFT_FEEDRATE = homing_feedrate[Z_AXIS] / 40;

	unsigned int custom_message_type_old = custom_message_type;
	unsigned int custom_message_state_old = custom_message_state;
	custom_message_type = CustomMsg::MeshBedLeveling;
	custom_message_state = (x_points_num * y_points_num) + 10;
	lcd_update(1);

	//mbl.reset();
	babystep_undo();

	card.openFile(filename_wldsd, false);

	/*destination[Z_AXIS] = mesh_home_z_search;
	//plan_buffer_line_curposXYZE(Z_LIFT_FEEDRATE);

	plan_buffer_line_destinationXYZE(Z_LIFT_FEEDRATE);
	for(int8_t i=0; i < NUM_AXIS; i++) {
		current_position[i] = destination[i];
	}
	st_synchronize();
	*/
		destination[Z_AXIS] = measure_z_height;
		plan_buffer_line_destinationXYZE(Z_LIFT_FEEDRATE);
		for(int8_t i=0; i < NUM_AXIS; i++) {
			current_position[i] = destination[i];
		}
		st_synchronize();
	/*int l_feedmultiply = */setup_for_endstop_move(false);

	SERIAL_PROTOCOLPGM("Num X,Y: ");
	SERIAL_PROTOCOL(x_points_num);
	SERIAL_PROTOCOLPGM(",");
	SERIAL_PROTOCOL(y_points_num);
	SERIAL_PROTOCOLPGM("\nZ search height: ");
	SERIAL_PROTOCOL(mesh_home_z_search);
	SERIAL_PROTOCOLPGM("\nDimension X,Y: ");
	SERIAL_PROTOCOL(x_dimension);
	SERIAL_PROTOCOLPGM(",");
	SERIAL_PROTOCOL(y_dimension);
	SERIAL_PROTOCOLLNPGM("\nMeasured points:");

	while (mesh_point != x_points_num * y_points_num) {
		ix = mesh_point % x_points_num; // from 0 to MESH_NUM_X_POINTS - 1
		iy = mesh_point / x_points_num;
		if (iy & 1) ix = (x_points_num - 1) - ix; // Zig zag
		float z0 = 0.f;
		/*destination[Z_AXIS] = mesh_home_z_search;
		//plan_buffer_line_curposXYZE(Z_LIFT_FEEDRATE);

		plan_buffer_line_destinationXYZE(Z_LIFT_FEEDRATE);
		for(int8_t i=0; i < NUM_AXIS; i++) {
			current_position[i] = destination[i];
		}
		st_synchronize();*/


		//current_position[X_AXIS] = 13.f + ix * (x_dimension / (x_points_num - 1)) - bed_zero_ref_x + shift_x;
		//current_position[Y_AXIS] = 6.4f + iy * (y_dimension / (y_points_num - 1)) - bed_zero_ref_y + shift_y;

		destination[X_AXIS] = ix * (x_dimension / (x_points_num - 1)) + shift_x;
		destination[Y_AXIS] = iy * (y_dimension / (y_points_num - 1)) + shift_y;

		mesh_plan_buffer_line_destinationXYZE(XY_AXIS_FEEDRATE/6);
		set_current_to_destination();
		st_synchronize();

	//	printf_P(PSTR("X = %f; Y= %f \n"), current_position[X_AXIS], current_position[Y_AXIS]);

		delay_keep_alive(1000);
#ifdef MICROMETER_LOGGING

		//memset(numb_wldsd, 0, sizeof(numb_wldsd));
		//dtostrf(d_ReadData(), 8, 5, numb_wldsd);
		//strcat(data_wldsd, numb_wldsd);


		
		//MYSERIAL.println(data_wldsd);
		//delay(1000);
		//delay(3000);
		//t1 = millis();
		
		//while (digitalRead(D_DATACLOCK) == LOW) {}
		//while (digitalRead(D_DATACLOCK) == HIGH) {}
		memset(digit, 0, sizeof(digit));
		//cli();
		digitalWrite(D_REQUIRE, LOW);	
		
		for (int i = 0; i<13; i++)
		{
			//t1 = millis();
			for (int j = 0; j < 4; j++)
			{
				while (digitalRead(D_DATACLOCK) == LOW) {}				
				while (digitalRead(D_DATACLOCK) == HIGH) {}
				//printf_P(PSTR("Done %d\n"), j);
				bitWrite(digit[i], j, digitalRead(D_DATA));
			}
			//t_delay = (millis() - t1);
			//SERIAL_PROTOCOLPGM(" ");
			//SERIAL_PROTOCOL_F(t_delay, 5);
			//SERIAL_PROTOCOLPGM(" ");

		}
		//sei();
		digitalWrite(D_REQUIRE, HIGH);
		mergeOutput[0] = '\0';
		output = 0;
		for (int r = 5; r <= 10; r++) //Merge digits
		{			
			sprintf(str, "%d", digit[r]);
			strcat(mergeOutput, str);
		}
		
		output = atof(mergeOutput);

		if (digit[4] == 8) //Handle sign
		{
			output *= -1;
		}

		for (int i = digit[11]; i > 0; i--) //Handle floating point
		{
			output *= 0.1;
		}
		

		//output = d_ReadData();

		//row[ix] = current_position[Z_AXIS];


		
		//row[ix] = d_ReadData();
		
		row[ix] = output;

		if (iy % 2 == 1 ? ix == 0 : ix == x_points_num - 1) {
			memset(data_wldsd, 0, sizeof(data_wldsd));
			for (int i = 0; i < x_points_num; i++) {
				SERIAL_PROTOCOLPGM(" ");
				SERIAL_PROTOCOL_F(row[i], 5);
				memset(numb_wldsd, 0, sizeof(numb_wldsd));
				dtostrf(row[i], 7, 3, numb_wldsd);
				strcat(data_wldsd, numb_wldsd);
			}
			card.write_command(data_wldsd);
			SERIAL_PROTOCOLPGM("\n");

		}

		custom_message_state--;
		mesh_point++;
		lcd_update(1);

	}
	#endif //MICROMETER_LOGGING
	card.closefile();
	//clean_up_after_endstop_move(l_feedmultiply);

}

void bed_analysis(float x_dimension, float y_dimension, int x_points_num, int y_points_num, float shift_x, float shift_y) {
	int t1 = 0;
	int t_delay = 0;
	int digit[13];
	int m;
	char str[3];
	//String mergeOutput;
	char mergeOutput[15];
	float output;

	int mesh_point = 0; //index number of calibration point
	float bed_zero_ref_x = (-22.f + X_PROBE_OFFSET_FROM_EXTRUDER); //shift between zero point on bed and target and between probe and nozzle
	float bed_zero_ref_y = (-0.6f + Y_PROBE_OFFSET_FROM_EXTRUDER);

	float mesh_home_z_search = 4;
	float row[x_points_num];
	int ix = 0;
	int iy = 0;

	const char* filename_wldsd = "wldsd.txt";
	char data_wldsd[70];
	char numb_wldsd[10];

	d_setup();

	if (!(axis_known_position[X_AXIS] && axis_known_position[Y_AXIS] && axis_known_position[Z_AXIS])) {
		// We don't know where we are! HOME!
		// Push the commands to the front of the message queue in the reverse order!
		// There shall be always enough space reserved for these commands.
		repeatcommand_front(); // repeat G80 with all its parameters
		
		enquecommand_front_P(G28W0);
		enquecommand_front_P((PSTR("G1 Z5")));
		return;
	}
	unsigned int custom_message_type_old = custom_message_type;
	unsigned int custom_message_state_old = custom_message_state;
	custom_message_type = CustomMsg::MeshBedLeveling;
	custom_message_state = (x_points_num * y_points_num) + 10;
	lcd_update(1);

	mbl.reset();
	babystep_undo();

	card.openFile(filename_wldsd, false);

	current_position[Z_AXIS] = mesh_home_z_search;
	plan_buffer_line_curposXYZE(homing_feedrate[Z_AXIS] / 60, active_extruder);

	int XY_AXIS_FEEDRATE = homing_feedrate[X_AXIS] / 20;
	int Z_LIFT_FEEDRATE = homing_feedrate[Z_AXIS] / 40;

	int l_feedmultiply = setup_for_endstop_move(false);

	SERIAL_PROTOCOLPGM("Num X,Y: ");
	SERIAL_PROTOCOL(x_points_num);
	SERIAL_PROTOCOLPGM(",");
	SERIAL_PROTOCOL(y_points_num);
	SERIAL_PROTOCOLPGM("\nZ search height: ");
	SERIAL_PROTOCOL(mesh_home_z_search);
	SERIAL_PROTOCOLPGM("\nDimension X,Y: ");
	SERIAL_PROTOCOL(x_dimension);
	SERIAL_PROTOCOLPGM(",");
	SERIAL_PROTOCOL(y_dimension);
	SERIAL_PROTOCOLLNPGM("\nMeasured points:");

	while (mesh_point != x_points_num * y_points_num) {
		ix = mesh_point % x_points_num; // from 0 to MESH_NUM_X_POINTS - 1
		iy = mesh_point / x_points_num;
		if (iy & 1) ix = (x_points_num - 1) - ix; // Zig zag
		float z0 = 0.f;
		current_position[Z_AXIS] = mesh_home_z_search;
		plan_buffer_line_curposXYZE(Z_LIFT_FEEDRATE, active_extruder);
		st_synchronize();


		current_position[X_AXIS] = 13.f + ix * (x_dimension / (x_points_num - 1)) - bed_zero_ref_x + shift_x;
		current_position[Y_AXIS] = 6.4f + iy * (y_dimension / (y_points_num - 1)) - bed_zero_ref_y + shift_y;

		plan_buffer_line_curposXYZE(XY_AXIS_FEEDRATE, active_extruder);
		st_synchronize();

		if (!find_bed_induction_sensor_point_z(-10.f)) { //if we have data from z calibration max allowed difference is 1mm for each point, if we dont have data max difference is 10mm from initial point  
			break;
			card.closefile();
		}


		//memset(numb_wldsd, 0, sizeof(numb_wldsd));
		//dtostrf(d_ReadData(), 8, 5, numb_wldsd);
		//strcat(data_wldsd, numb_wldsd);


		
		//MYSERIAL.println(data_wldsd);
		//_delay(1000);
		//_delay(3000);
		//t1 = _millis();
		
		//while (digitalRead(D_DATACLOCK) == LOW) {}
		//while (digitalRead(D_DATACLOCK) == HIGH) {}
		memset(digit, 0, sizeof(digit));
		//cli();
		digitalWrite(D_REQUIRE, LOW);	
		
		for (int i = 0; i<13; i++)
		{
			//t1 = _millis();
			for (int j = 0; j < 4; j++)
			{
				while (digitalRead(D_DATACLOCK) == LOW) {}				
				while (digitalRead(D_DATACLOCK) == HIGH) {}
				bitWrite(digit[i], j, digitalRead(D_DATA));
			}
			//t_delay = (_millis() - t1);
			//SERIAL_PROTOCOLPGM(" ");
			//SERIAL_PROTOCOL_F(t_delay, 5);
			//SERIAL_PROTOCOLPGM(" ");
		}
		//sei();
		digitalWrite(D_REQUIRE, HIGH);
		mergeOutput[0] = '\0';
		output = 0;
		for (int r = 5; r <= 10; r++) //Merge digits
		{			
			sprintf(str, "%d", digit[r]);
			strcat(mergeOutput, str);
		}
		
		output = atof(mergeOutput);

		if (digit[4] == 8) //Handle sign
		{
			output *= -1;
		}

		for (int i = digit[11]; i > 0; i--) //Handle floating point
		{
			output *= 0.1;
		}
		

		//output = d_ReadData();

		//row[ix] = current_position[Z_AXIS];

		memset(data_wldsd, 0, sizeof(data_wldsd));

		for (int i = 0; i <3; i++) {
			memset(numb_wldsd, 0, sizeof(numb_wldsd));
			dtostrf(current_position[i], 8, 5, numb_wldsd);
			strcat(data_wldsd, numb_wldsd);
			strcat(data_wldsd, ";");

		}
		memset(numb_wldsd, 0, sizeof(numb_wldsd));
		dtostrf(output, 8, 5, numb_wldsd);
		strcat(data_wldsd, numb_wldsd);
		//strcat(data_wldsd, ";");
		card.write_command(data_wldsd);

		
		//row[ix] = d_ReadData();
		
		row[ix] = output; // current_position[Z_AXIS];

		if (iy % 2 == 1 ? ix == 0 : ix == x_points_num - 1) {
			for (int i = 0; i < x_points_num; i++) {
				SERIAL_PROTOCOLPGM(" ");
				SERIAL_PROTOCOL_F(row[i], 5);


			}
			SERIAL_PROTOCOLPGM("\n");
		}
		custom_message_state--;
		mesh_point++;
		lcd_update(1);

	}
	card.closefile();
	clean_up_after_endstop_move(l_feedmultiply);
}
#endif //HEATBED_ANALYSIS

#ifndef PINDA_THERMISTOR
static void temp_compensation_start() {
	
	custom_message_type = CustomMsg::TempCompPreheat;
	custom_message_state = PINDA_HEAT_T + 1;
	lcd_update(2);
	if (degHotend(active_extruder) > EXTRUDE_MINTEMP) {
		current_position[E_AXIS] -= default_retraction;
	}
	plan_buffer_line_curposXYZE(400, active_extruder);
	
	current_position[X_AXIS] = PINDA_PREHEAT_X;
	current_position[Y_AXIS] = PINDA_PREHEAT_Y;
	current_position[Z_AXIS] = PINDA_PREHEAT_Z;
	plan_buffer_line_curposXYZE(3000 / 60, active_extruder);
	st_synchronize();
	while (fabs(degBed() - target_temperature_bed) > 1) delay_keep_alive(1000);

	for (int i = 0; i < PINDA_HEAT_T; i++) {
		delay_keep_alive(1000);
		custom_message_state = PINDA_HEAT_T - i;
		if (custom_message_state == 99 || custom_message_state == 9) lcd_update(2); //force whole display redraw if number of digits changed
		else lcd_update(1);
	}	
	custom_message_type = CustomMsg::Status;
	custom_message_state = 0;
}

static void temp_compensation_apply() {
	int i_add;
	int z_shift = 0;
	float z_shift_mm;

	if (calibration_status() == CALIBRATION_STATUS_CALIBRATED) {
		if (target_temperature_bed % 10 == 0 && target_temperature_bed >= 60 && target_temperature_bed <= 100) {
			i_add = (target_temperature_bed - 60) / 10;
			EEPROM_read_B(EEPROM_PROBE_TEMP_SHIFT + i_add * 2, &z_shift);
			z_shift_mm = z_shift / cs.axis_steps_per_unit[Z_AXIS];
		}else {
			//interpolation
			z_shift_mm = temp_comp_interpolation(target_temperature_bed) / cs.axis_steps_per_unit[Z_AXIS];
		}
		printf_P(_N("\nZ shift applied:%.3f\n"), z_shift_mm);
		plan_buffer_line(current_position[X_AXIS], current_position[Y_AXIS], current_position[Z_AXIS] - z_shift_mm, current_position[E_AXIS], homing_feedrate[Z_AXIS] / 40, active_extruder);
		st_synchronize();
		plan_set_z_position(current_position[Z_AXIS]);
	}
	else {		
		//we have no temp compensation data
	}
}
#endif //ndef PINDA_THERMISTOR

float temp_comp_interpolation(float inp_temperature) {

	//cubic spline interpolation

	int n, i, j;
	float h[10], a, b, c, d, sum, s[10] = { 0 }, x[10], F[10], f[10], m[10][10] = { 0 }, temp;
	int shift[10];
	int temp_C[10];

	n = 6; //number of measured points

	shift[0] = 0;
	for (i = 0; i < n; i++) {
		if (i>0) EEPROM_read_B(EEPROM_PROBE_TEMP_SHIFT + (i-1) * 2, &shift[i]); //read shift in steps from EEPROM
		temp_C[i] = 50 + i * 10; //temperature in C
#ifdef PINDA_THERMISTOR
		constexpr int start_compensating_temp = 35;
		temp_C[i] = start_compensating_temp + i * 5; //temperature in degrees C
#ifdef SUPERPINDA_SUPPORT
    static_assert(start_compensating_temp >= PINDA_MINTEMP, "Temperature compensation start point is lower than PINDA_MINTEMP.");
#endif //SUPERPINDA_SUPPORT
#else
		temp_C[i] = 50 + i * 10; //temperature in C
#endif
		x[i] = (float)temp_C[i];
		f[i] = (float)shift[i];
	}
	if (inp_temperature < x[0]) return 0;


	for (i = n - 1; i>0; i--) {
		F[i] = (f[i] - f[i - 1]) / (x[i] - x[i - 1]);
		h[i - 1] = x[i] - x[i - 1];
	}
	//*********** formation of h, s , f matrix **************
	for (i = 1; i<n - 1; i++) {
		m[i][i] = 2 * (h[i - 1] + h[i]);
		if (i != 1) {
			m[i][i - 1] = h[i - 1];
			m[i - 1][i] = h[i - 1];
		}
		m[i][n - 1] = 6 * (F[i + 1] - F[i]);
	}
	//*********** forward elimination **************
	for (i = 1; i<n - 2; i++) {
		temp = (m[i + 1][i] / m[i][i]);
		for (j = 1; j <= n - 1; j++)
			m[i + 1][j] -= temp*m[i][j];
	}
	//*********** backward substitution *********
	for (i = n - 2; i>0; i--) {
		sum = 0;
		for (j = i; j <= n - 2; j++)
			sum += m[i][j] * s[j];
		s[i] = (m[i][n - 1] - sum) / m[i][i];
	}

		for (i = 0; i<n - 1; i++)
			if ((x[i] <= inp_temperature && inp_temperature <= x[i + 1]) || (i == n-2 && inp_temperature > x[i + 1])) {
				a = (s[i + 1] - s[i]) / (6 * h[i]);
				b = s[i] / 2;
				c = (f[i + 1] - f[i]) / h[i] - (2 * h[i] * s[i] + s[i + 1] * h[i]) / 6;
				d = f[i];
				sum = a*pow((inp_temperature - x[i]), 3) + b*pow((inp_temperature - x[i]), 2) + c*(inp_temperature - x[i]) + d;
			}

		return sum;

}

#ifdef PINDA_THERMISTOR
float temp_compensation_pinda_thermistor_offset(float temperature_pinda)
{
	if (!eeprom_read_byte((unsigned char *)EEPROM_TEMP_CAL_ACTIVE)) return 0;
	if (!calibration_status_pinda()) return 0;
	return temp_comp_interpolation(temperature_pinda) / cs.axis_steps_per_unit[Z_AXIS];
}
#endif //PINDA_THERMISTOR

void long_pause() //long pause print
{
	st_synchronize();
	start_pause_print = _millis();

    // Stop heaters
    setAllTargetHotends(0);

	//lift z
	current_position[Z_AXIS] += Z_PAUSE_LIFT;
	if (current_position[Z_AXIS] > Z_MAX_POS) current_position[Z_AXIS] = Z_MAX_POS;
	plan_buffer_line_curposXYZE(15);

	//Move XY to side
	current_position[X_AXIS] = X_PAUSE_POS;
	current_position[Y_AXIS] = Y_PAUSE_POS;
	plan_buffer_line_curposXYZE(50);

	// Turn off the print fan
	fanSpeed = 0;
}

void serialecho_temperatures() {
	float tt = degHotend(active_extruder);
	SERIAL_PROTOCOLPGM("T:");
	SERIAL_PROTOCOL(tt);
	SERIAL_PROTOCOLPGM(" E:");
	SERIAL_PROTOCOL((int)active_extruder);
	SERIAL_PROTOCOLPGM(" B:");
	SERIAL_PROTOCOL_F(degBed(), 1);
	SERIAL_PROTOCOLLN();
}

#ifdef UVLO_SUPPORT
void uvlo_drain_reset()
{
    // burn all that residual power
    wdt_enable(WDTO_1S);
    WRITE(BEEPER,HIGH);
    lcd_clear();
    lcd_puts_at_P(0, 1, MSG_POWERPANIC_DETECTED);
    while(1);
}


void uvlo_()
{
	unsigned long time_start = _millis();
	bool sd_print = card.sdprinting;
    // Conserve power as soon as possible.
#ifdef LCD_BL_PIN
    backlightMode = BACKLIGHT_MODE_DIM;
    backlightLevel_LOW = 0;
    backlight_update();
#endif //LCD_BL_PIN
    disable_x();
    disable_y();
    
#ifdef TMC2130
	tmc2130_set_current_h(Z_AXIS, 20);
	tmc2130_set_current_r(Z_AXIS, 20);
	tmc2130_set_current_h(E_AXIS, 20);
	tmc2130_set_current_r(E_AXIS, 20);
#endif //TMC2130

    // Stop all heaters
    uint8_t saved_target_temperature_bed = target_temperature_bed;
    uint16_t saved_target_temperature_ext = target_temperature[active_extruder];
    setAllTargetHotends(0);
    setTargetBed(0);

    // Calculate the file position, from which to resume this print.
    long sd_position = sdpos_atomic; //atomic sd position of last command added in queue
    {
      uint16_t sdlen_planner = planner_calc_sd_length(); //length of sd commands in planner
      sd_position -= sdlen_planner;
      uint16_t sdlen_cmdqueue = cmdqueue_calc_sd_length(); //length of sd commands in cmdqueue
      sd_position -= sdlen_cmdqueue;
      if (sd_position < 0) sd_position = 0;
    }

    // save the global state at planning time
    uint16_t feedrate_bckp;
    if (current_block)
    {
        memcpy(saved_target, current_block->gcode_target, sizeof(saved_target));
        feedrate_bckp = current_block->gcode_feedrate;
    }
    else
    {
        saved_target[0] = SAVED_TARGET_UNSET;
        feedrate_bckp = feedrate;
    }

    // From this point on and up to the print recovery, Z should not move during X/Y travels and
    // should be controlled precisely. Reset the MBL status before planner_abort_hard in order to
    // get the physical Z for further manipulation.
    bool mbl_was_active = mbl.active;
    mbl.active = false;

    // After this call, the planner queue is emptied and the current_position is set to a current logical coordinate.
    // The logical coordinate will likely differ from the machine coordinate if the skew calibration and mesh bed leveling
    // are in action.
    planner_abort_hard();

    // Store the print logical Z position, which we need to recover (a slight error here would be
    // recovered on the next Gcode instruction, while a physical location error would not)
    float logical_z = current_position[Z_AXIS];
    if(mbl_was_active) logical_z -= mbl.get_z(st_get_position_mm(X_AXIS), st_get_position_mm(Y_AXIS));
    eeprom_update_float((float*)EEPROM_UVLO_CURRENT_POSITION_Z, logical_z);

    // Store the print E position before we lose track
	eeprom_update_float((float*)(EEPROM_UVLO_CURRENT_POSITION_E), current_position[E_AXIS]);
	eeprom_update_byte((uint8_t*)EEPROM_UVLO_E_ABS, (axis_relative_modes & E_AXIS_MASK)?0:1);

    // Clean the input command queue, inhibit serial processing using saved_printing
    cmdqueue_reset();
    card.sdprinting = false;
    saved_printing = true;

    // Enable stepper driver interrupt to move Z axis. This should be fine as the planner and
    // command queues are empty, SD card printing is disabled, usb is inhibited.
    sei();

    // Retract
    current_position[E_AXIS] -= default_retraction;
    plan_buffer_line_curposXYZE(95);
    st_synchronize();
    disable_e0();

    // Read out the current Z motor microstep counter to move the axis up towards
    // a full step before powering off. NOTE: we need to ensure to schedule more
    // than "dropsegments" steps in order to move (this is always the case here
    // due to UVLO_Z_AXIS_SHIFT being used)
    uint16_t z_res = tmc2130_get_res(Z_AXIS);
    uint16_t z_microsteps = tmc2130_rd_MSCNT(Z_AXIS);
    current_position[Z_AXIS] += float(1024 - z_microsteps)
                                / (z_res * cs.axis_steps_per_unit[Z_AXIS])
                                + UVLO_Z_AXIS_SHIFT;
    plan_buffer_line_curposXYZE(homing_feedrate[Z_AXIS]/60);
    st_synchronize();
    poweroff_z();

    // Write the file position.
    eeprom_update_dword((uint32_t*)(EEPROM_FILE_POSITION), sd_position);

    // Store the mesh bed leveling offsets. This is 2*7*7=98 bytes, which takes 98*3.4us=333us in worst case.
    for (int8_t mesh_point = 0; mesh_point < MESH_NUM_X_POINTS * MESH_NUM_Y_POINTS; ++ mesh_point) {
      uint8_t ix = mesh_point % MESH_NUM_X_POINTS; // from 0 to MESH_NUM_X_POINTS - 1
      uint8_t iy = mesh_point / MESH_NUM_X_POINTS;
      // Scale the z value to 1u resolution.
      int16_t v = mbl_was_active ? int16_t(floor(mbl.z_values[iy][ix] * 1000.f + 0.5f)) : 0;
      eeprom_update_word((uint16_t*)(EEPROM_UVLO_MESH_BED_LEVELING_FULL +2*mesh_point), *reinterpret_cast<uint16_t*>(&v));
    }

    // Write the _final_ Z position and motor microstep counter (unused).
    eeprom_update_float((float*)EEPROM_UVLO_TINY_CURRENT_POSITION_Z, current_position[Z_AXIS]);
    z_microsteps = tmc2130_rd_MSCNT(Z_AXIS);
    eeprom_update_word((uint16_t*)(EEPROM_UVLO_Z_MICROSTEPS), z_microsteps);

    // Store the current position.
    eeprom_update_float((float*)(EEPROM_UVLO_CURRENT_POSITION + 0), current_position[X_AXIS]);
    eeprom_update_float((float*)(EEPROM_UVLO_CURRENT_POSITION + 4), current_position[Y_AXIS]);

    // Store the current feed rate, temperatures, fan speed and extruder multipliers (flow rates)
	eeprom_update_word((uint16_t*)EEPROM_UVLO_FEEDRATE, feedrate_bckp);
    eeprom_update_word((uint16_t*)EEPROM_UVLO_FEEDMULTIPLY, feedmultiply);
    eeprom_update_word((uint16_t*)EEPROM_UVLO_TARGET_HOTEND, saved_target_temperature_ext);
    eeprom_update_byte((uint8_t*)EEPROM_UVLO_TARGET_BED, saved_target_temperature_bed);
    eeprom_update_byte((uint8_t*)EEPROM_UVLO_FAN_SPEED, fanSpeed);
	eeprom_update_float((float*)(EEPROM_EXTRUDER_MULTIPLIER_0), extruder_multiplier[0]);
#if EXTRUDERS > 1
	eeprom_update_float((float*)(EEPROM_EXTRUDER_MULTIPLIER_1), extruder_multiplier[1]);
#if EXTRUDERS > 2
	eeprom_update_float((float*)(EEPROM_EXTRUDER_MULTIPLIER_2), extruder_multiplier[2]);
#endif
#endif
	eeprom_update_word((uint16_t*)(EEPROM_EXTRUDEMULTIPLY), (uint16_t)extrudemultiply);

	eeprom_update_float((float*)(EEPROM_UVLO_ACCELL), cs.acceleration);
	eeprom_update_float((float*)(EEPROM_UVLO_RETRACT_ACCELL), cs.retract_acceleration);
	eeprom_update_float((float*)(EEPROM_UVLO_TRAVEL_ACCELL), cs.travel_acceleration);

    // Store the saved target
    eeprom_update_float((float*)(EEPROM_UVLO_SAVED_TARGET+0*4), saved_target[X_AXIS]);
    eeprom_update_float((float*)(EEPROM_UVLO_SAVED_TARGET+1*4), saved_target[Y_AXIS]);
    eeprom_update_float((float*)(EEPROM_UVLO_SAVED_TARGET+2*4), saved_target[Z_AXIS]);
    eeprom_update_float((float*)(EEPROM_UVLO_SAVED_TARGET+3*4), saved_target[E_AXIS]);

#ifdef LIN_ADVANCE
	eeprom_update_float((float*)(EEPROM_UVLO_LA_K), extruder_advance_K);
#endif

    // Finaly store the "power outage" flag.
	if(sd_print) eeprom_update_byte((uint8_t*)EEPROM_UVLO, 1);

    // Increment power failure counter
	eeprom_update_byte((uint8_t*)EEPROM_POWER_COUNT, eeprom_read_byte((uint8_t*)EEPROM_POWER_COUNT) + 1);
	eeprom_update_word((uint16_t*)EEPROM_POWER_COUNT_TOT, eeprom_read_word((uint16_t*)EEPROM_POWER_COUNT_TOT) + 1);

    printf_P(_N("UVLO - end %d\n"), _millis() - time_start);
    WRITE(BEEPER,HIGH);

    // All is set: with all the juice left, try to move extruder away to detach the nozzle completely from the print
    poweron_z();
    current_position[X_AXIS] = (current_position[X_AXIS] < 0.5f * (X_MIN_POS + X_MAX_POS)) ? X_MIN_POS : X_MAX_POS;
    plan_buffer_line_curposXYZE(500);
    st_synchronize();

    wdt_enable(WDTO_1S);
    while(1);
}


void uvlo_tiny()
{
    unsigned long time_start = _millis();

    // Conserve power as soon as possible.
    disable_x();
    disable_y();
    disable_e0();

#ifdef TMC2130
    tmc2130_set_current_h(Z_AXIS, 20);
    tmc2130_set_current_r(Z_AXIS, 20);
#endif //TMC2130

    // Stop all heaters
    setAllTargetHotends(0);
    setTargetBed(0);

    // When power is interrupted on the _first_ recovery an attempt can be made to raise the
    // extruder, causing the Z position to change. Similarly, when recovering, the Z position is
    // lowered. In such cases we cannot just save Z, we need to re-align the steppers to a fullstep.
    // Disable MBL (if not already) to work with physical coordinates.
    mbl.active = false;
    planner_abort_hard();

    // Allow for small roundoffs to be ignored
    if(abs(current_position[Z_AXIS] - eeprom_read_float((float*)(EEPROM_UVLO_TINY_CURRENT_POSITION_Z))) >= 1.f/cs.axis_steps_per_unit[Z_AXIS])
    {
        // Clean the input command queue, inhibit serial processing using saved_printing
        cmdqueue_reset();
        card.sdprinting = false;
        saved_printing = true;

        // Enable stepper driver interrupt to move Z axis. This should be fine as the planner and
        // command queues are empty, SD card printing is disabled, usb is inhibited.
        sei();

        // The axis was moved: adjust Z as done on a regular UVLO.
        uint16_t z_res = tmc2130_get_res(Z_AXIS);
        uint16_t z_microsteps = tmc2130_rd_MSCNT(Z_AXIS);
        current_position[Z_AXIS] += float(1024 - z_microsteps)
                                    / (z_res * cs.axis_steps_per_unit[Z_AXIS])
                                    + UVLO_TINY_Z_AXIS_SHIFT;
        plan_buffer_line_curposXYZE(homing_feedrate[Z_AXIS]/60);
        st_synchronize();
        poweroff_z();

        // Update Z position
        eeprom_update_float((float*)(EEPROM_UVLO_TINY_CURRENT_POSITION_Z), current_position[Z_AXIS]);

        // Update the _final_ Z motor microstep counter (unused).
        z_microsteps = tmc2130_rd_MSCNT(Z_AXIS);
        eeprom_update_word((uint16_t*)(EEPROM_UVLO_Z_MICROSTEPS), z_microsteps);
    }

    // Update the the "power outage" flag.
    eeprom_update_byte((uint8_t*)EEPROM_UVLO,2);

    // Increment power failure counter
    eeprom_update_byte((uint8_t*)EEPROM_POWER_COUNT, eeprom_read_byte((uint8_t*)EEPROM_POWER_COUNT) + 1);
    eeprom_update_word((uint16_t*)EEPROM_POWER_COUNT_TOT, eeprom_read_word((uint16_t*)EEPROM_POWER_COUNT_TOT) + 1);

    printf_P(_N("UVLO_TINY - end %d\n"), _millis() - time_start);
    uvlo_drain_reset();
}
#endif //UVLO_SUPPORT

#if (defined(FANCHECK) && defined(TACH_1) && (TACH_1 >-1))

void setup_fan_interrupt() {
//INT7
	DDRE &= ~(1 << 7); //input pin
	PORTE &= ~(1 << 7); //no internal pull-up

	//start with sensing rising edge
	EICRB &= ~(1 << 6);
	EICRB |= (1 << 7);

	//enable INT7 interrupt
	EIMSK |= (1 << 7);
}

// The fan interrupt is triggered at maximum 325Hz (may be a bit more due to component tollerances),
// and it takes 4.24 us to process (the interrupt invocation overhead not taken into account).
ISR(INT7_vect) {
	//measuring speed now works for fanSpeed > 18 (approximately), which is sufficient because MIN_PRINT_FAN_SPEED is higher
#ifdef FAN_SOFT_PWM
	if (!fan_measuring || (fanSpeedSoftPwm < MIN_PRINT_FAN_SPEED)) return;
#else //FAN_SOFT_PWM
	if (fanSpeed < MIN_PRINT_FAN_SPEED) return;
#endif //FAN_SOFT_PWM

	if ((1 << 6) & EICRB) { //interrupt was triggered by rising edge
		t_fan_rising_edge = millis_nc();
	}
	else { //interrupt was triggered by falling edge
		if ((millis_nc() - t_fan_rising_edge) >= FAN_PULSE_WIDTH_LIMIT) {//this pulse was from sensor and not from pwm
			fan_edge_counter[1] += 2; //we are currently counting all edges so lets count two edges for one pulse
		}
	}	
	EICRB ^= (1 << 6); //change edge
}

#endif

#ifdef UVLO_SUPPORT
void setup_uvlo_interrupt() {
	DDRE &= ~(1 << 4); //input pin
	PORTE &= ~(1 << 4); //no internal pull-up

    // sensing falling edge
	EICRB |= (1 << 0);
	EICRB &= ~(1 << 1);

	// enable INT4 interrupt
	EIMSK |= (1 << 4);

    // check if power was lost before we armed the interrupt
    if(!(PINE & (1 << 4)) && eeprom_read_byte((uint8_t*)EEPROM_UVLO))
    {
        SERIAL_ECHOLNPGM("INT4");
        uvlo_drain_reset();
    }
}

ISR(INT4_vect) {
	EIMSK &= ~(1 << 4); //disable INT4 interrupt to make sure that this code will be executed just once 
	SERIAL_ECHOLNPGM("INT4");
    //fire normal uvlo only in case where EEPROM_UVLO is 0 or if IS_SD_PRINTING is 1. 
     if(PRINTER_ACTIVE && (!(eeprom_read_byte((uint8_t*)EEPROM_UVLO)))) uvlo_();
     if(eeprom_read_byte((uint8_t*)EEPROM_UVLO)) uvlo_tiny();
}

void recover_print(uint8_t automatic) {
	char cmd[30];
	lcd_update_enable(true);
	lcd_update(2);
  lcd_setstatuspgm(_i("Recovering print    "));////MSG_RECOVERING_PRINT c=20

  // Recover position, temperatures and extrude_multipliers
  bool mbl_was_active = recover_machine_state_after_power_panic();

  // Lift the print head 25mm, first to avoid collisions with oozed material with the print,
  // and second also so one may remove the excess priming material.
  if(eeprom_read_byte((uint8_t*)EEPROM_UVLO) == 1)
  {
      sprintf_P(cmd, PSTR("G1 Z%.3f F800"), current_position[Z_AXIS] + 25);
      enquecommand(cmd);
  }

  // Home X and Y axes. Homing just X and Y shall not touch the babystep and the world2machine
  // transformation status. G28 will not touch Z when MBL is off.
	enquecommand_P(PSTR("G28 X Y"));
  // Set the target bed and nozzle temperatures and wait.
	sprintf_P(cmd, PSTR("M104 S%d"), target_temperature[active_extruder]);
	enquecommand(cmd);
	sprintf_P(cmd, PSTR("M190 S%d"), target_temperature_bed);
	enquecommand(cmd);
	sprintf_P(cmd, PSTR("M109 S%d"), target_temperature[active_extruder]);
	enquecommand(cmd);

	enquecommand_P(PSTR("M83")); //E axis relative mode

    // If not automatically recoreverd (long power loss)
    if(automatic == 0){
        //Extrude some filament to stabilize the pressure
        enquecommand_P(PSTR("G1 E5 F120"));
        // Retract to be consistent with a short pause
        sprintf_P(cmd, PSTR("G1 E%-0.3f F2700"), default_retraction);
        enquecommand(cmd);
    }

	printf_P(_N("After waiting for temp:\nCurrent pos X_AXIS:%.3f\nCurrent pos Y_AXIS:%.3f\n"), current_position[X_AXIS], current_position[Y_AXIS]);

  // Restart the print.
  restore_print_from_eeprom(mbl_was_active);
  printf_P(_N("Current pos Z_AXIS:%.3f\nCurrent pos E_AXIS:%.3f\n"), current_position[Z_AXIS], current_position[E_AXIS]);
}

bool recover_machine_state_after_power_panic()
{
  // 1) Preset some dummy values for the XY axes
  current_position[X_AXIS] = 0;
  current_position[Y_AXIS] = 0;

  // 2) Restore the mesh bed leveling offsets, but not the MBL status.
  // This is 2*7*7=98 bytes, which takes 98*3.4us=333us in worst case.
  bool mbl_was_active = false;
  for (int8_t mesh_point = 0; mesh_point < MESH_NUM_X_POINTS * MESH_NUM_Y_POINTS; ++ mesh_point) {
    uint8_t ix = mesh_point % MESH_NUM_X_POINTS; // from 0 to MESH_NUM_X_POINTS - 1
    uint8_t iy = mesh_point / MESH_NUM_X_POINTS;
    // Scale the z value to 10u resolution.
    int16_t v;
    eeprom_read_block(&v, (void*)(EEPROM_UVLO_MESH_BED_LEVELING_FULL+2*mesh_point), 2);
    if (v != 0)
      mbl_was_active = true;
    mbl.z_values[iy][ix] = float(v) * 0.001f;
  }

  // Recover the physical coordinate of the Z axis at the time of the power panic.
  // The current position after power panic is moved to the next closest 0th full step.
  current_position[Z_AXIS] = eeprom_read_float((float*)(EEPROM_UVLO_TINY_CURRENT_POSITION_Z));

  // Recover last E axis position
  current_position[E_AXIS] = eeprom_read_float((float*)(EEPROM_UVLO_CURRENT_POSITION_E));

  memcpy(destination, current_position, sizeof(destination));

  SERIAL_ECHOPGM("recover_machine_state_after_power_panic, initial ");
  print_world_coordinates();

  // 3) Initialize the logical to physical coordinate system transformation.
  world2machine_initialize();
//  SERIAL_ECHOPGM("recover_machine_state_after_power_panic, initial ");
//  print_mesh_bed_leveling_table();

  // 4) Load the baby stepping value, which is expected to be active at the time of power panic.
  // The baby stepping value is used to reset the physical Z axis when rehoming the Z axis.
  babystep_load();

  // 5) Set the physical positions from the logical positions using the world2machine transformation
  // This is only done to inizialize Z/E axes with physical locations, since X/Y are unknown.
  plan_set_position_curposXYZE();

  // 6) Power up the Z motors, mark their positions as known.
  axis_known_position[Z_AXIS] = true;
  enable_z();

  // 7) Recover the target temperatures.
  target_temperature[active_extruder] = eeprom_read_word((uint16_t*)EEPROM_UVLO_TARGET_HOTEND);
  target_temperature_bed = eeprom_read_byte((uint8_t*)EEPROM_UVLO_TARGET_BED);

  // 8) Recover extruder multipilers
  extruder_multiplier[0] = eeprom_read_float((float*)(EEPROM_EXTRUDER_MULTIPLIER_0));
#if EXTRUDERS > 1
  extruder_multiplier[1] = eeprom_read_float((float*)(EEPROM_EXTRUDER_MULTIPLIER_1));
#if EXTRUDERS > 2
  extruder_multiplier[2] = eeprom_read_float((float*)(EEPROM_EXTRUDER_MULTIPLIER_2));
#endif
#endif
  extrudemultiply = (int)eeprom_read_word((uint16_t*)(EEPROM_EXTRUDEMULTIPLY));

  // 9) Recover the saved target
  saved_target[X_AXIS] = eeprom_read_float((float*)(EEPROM_UVLO_SAVED_TARGET+0*4));
  saved_target[Y_AXIS] = eeprom_read_float((float*)(EEPROM_UVLO_SAVED_TARGET+1*4));
  saved_target[Z_AXIS] = eeprom_read_float((float*)(EEPROM_UVLO_SAVED_TARGET+2*4));
  saved_target[E_AXIS] = eeprom_read_float((float*)(EEPROM_UVLO_SAVED_TARGET+3*4));

#ifdef LIN_ADVANCE
  extruder_advance_K = eeprom_read_float((float*)EEPROM_UVLO_LA_K);
#endif

  return mbl_was_active;
}

void restore_print_from_eeprom(bool mbl_was_active) {
	int feedrate_rec;
	int feedmultiply_rec;
	uint8_t fan_speed_rec;
	char cmd[30];
	char filename[13];
	uint8_t depth = 0;
	char dir_name[9];

	fan_speed_rec = eeprom_read_byte((uint8_t*)EEPROM_UVLO_FAN_SPEED);
    feedrate_rec = eeprom_read_word((uint16_t*)EEPROM_UVLO_FEEDRATE);
    feedmultiply_rec = eeprom_read_word((uint16_t*)EEPROM_UVLO_FEEDMULTIPLY);
	SERIAL_ECHOPGM("Feedrate:");
	MYSERIAL.print(feedrate_rec);
	SERIAL_ECHOPGM(", feedmultiply:");
	MYSERIAL.println(feedmultiply_rec);

	depth = eeprom_read_byte((uint8_t*)EEPROM_DIR_DEPTH);
	
	MYSERIAL.println(int(depth));
	for (int i = 0; i < depth; i++) {
		for (int j = 0; j < 8; j++) {
			dir_name[j] = eeprom_read_byte((uint8_t*)EEPROM_DIRS + j + 8 * i);
		}
		dir_name[8] = '\0';
		MYSERIAL.println(dir_name);
		// strcpy(card.dir_names[i], dir_name);
		card.chdir(dir_name, false);
	}

	for (int i = 0; i < 8; i++) {
		filename[i] = eeprom_read_byte((uint8_t*)EEPROM_FILENAME + i);
	}
	filename[8] = '\0';

	MYSERIAL.print(filename);
	strcat_P(filename, PSTR(".gco"));
	sprintf_P(cmd, PSTR("M23 %s"), filename);
	enquecommand(cmd);
	uint32_t position = eeprom_read_dword((uint32_t*)(EEPROM_FILE_POSITION));
	SERIAL_ECHOPGM("Position read from eeprom:");
	MYSERIAL.println(position);

    // Move to the XY print position in logical coordinates, where the print has been killed, but
    // without shifting Z along the way. This requires performing the move without mbl.
	sprintf_P(cmd, PSTR("G1 X%f Y%f F3000"),
              eeprom_read_float((float*)(EEPROM_UVLO_CURRENT_POSITION + 0)),
              eeprom_read_float((float*)(EEPROM_UVLO_CURRENT_POSITION + 4)));
	enquecommand(cmd);

    // Enable MBL and switch to logical positioning
    if (mbl_was_active)
        enquecommand_P(PSTR("PRUSA MBL V1"));

    // Move the Z axis down to the print, in logical coordinates.
    sprintf_P(cmd, PSTR("G1 Z%f"), eeprom_read_float((float*)(EEPROM_UVLO_CURRENT_POSITION_Z)));
	enquecommand(cmd);

    // Restore acceleration settings
    float acceleration = eeprom_read_float((float*)(EEPROM_UVLO_ACCELL));
    float retract_acceleration = eeprom_read_float((float*)(EEPROM_UVLO_RETRACT_ACCELL));
    float travel_acceleration = eeprom_read_float((float*)(EEPROM_UVLO_TRAVEL_ACCELL));
    sprintf_P(cmd, PSTR("M204 P%f R%f T%f"), acceleration, retract_acceleration, travel_acceleration);
    enquecommand(cmd);

  // Unretract.
    sprintf_P(cmd, PSTR("G1 E%0.3f F2700"), default_retraction);
    enquecommand(cmd);
  // Recover final E axis position and mode
    float pos_e = eeprom_read_float((float*)(EEPROM_UVLO_CURRENT_POSITION_E));
    sprintf_P(cmd, PSTR("G92 E"));
    dtostrf(pos_e, 6, 3, cmd + strlen(cmd));
    enquecommand(cmd);
    if (eeprom_read_byte((uint8_t*)EEPROM_UVLO_E_ABS))
        enquecommand_P(PSTR("M82")); //E axis abslute mode
  // Set the feedrates saved at the power panic.
	sprintf_P(cmd, PSTR("G1 F%d"), feedrate_rec);
	enquecommand(cmd);
	sprintf_P(cmd, PSTR("M220 S%d"), feedmultiply_rec);
	enquecommand(cmd);
  // Set the fan speed saved at the power panic.
	strcpy_P(cmd, PSTR("M106 S"));
	strcat(cmd, itostr3(int(fan_speed_rec)));
	enquecommand(cmd);

  // Set a position in the file.
  sprintf_P(cmd, PSTR("M26 S%lu"), position);
  enquecommand(cmd);
  enquecommand_P(PSTR("G4 S0")); 
  enquecommand_P(PSTR("PRUSA uvlo"));
}
#endif //UVLO_SUPPORT


//! @brief Immediately stop print moves
//!
//! Immediately stop print moves, save current extruder temperature and position to RAM.
//! If printing from sd card, position in file is saved.
//! If printing from USB, line number is saved.
//!
//! @param z_move
//! @param e_move
void stop_and_save_print_to_ram(float z_move, float e_move)
{
	if (saved_printing) return;
#if 0
	unsigned char nplanner_blocks;
#endif
	unsigned char nlines;
	uint16_t sdlen_planner;
	uint16_t sdlen_cmdqueue;
	

	cli();
	if (card.sdprinting) {
#if 0
		nplanner_blocks = number_of_blocks();
#endif
		saved_sdpos = sdpos_atomic; //atomic sd position of last command added in queue
		sdlen_planner = planner_calc_sd_length(); //length of sd commands in planner
		saved_sdpos -= sdlen_planner;
		sdlen_cmdqueue = cmdqueue_calc_sd_length(); //length of sd commands in cmdqueue
		saved_sdpos -= sdlen_cmdqueue;
		saved_printing_type = PRINTING_TYPE_SD;

	}
	else if (is_usb_printing) { //reuse saved_sdpos for storing line number
		 saved_sdpos = gcode_LastN; //start with line number of command added recently to cmd queue
		 //reuse planner_calc_sd_length function for getting number of lines of commands in planner:
		 nlines = planner_calc_sd_length(); //number of lines of commands in planner 
		 saved_sdpos -= nlines;
		 saved_sdpos -= buflen; //number of blocks in cmd buffer
		 saved_printing_type = PRINTING_TYPE_USB;
	}
	else {
		 saved_printing_type = PRINTING_TYPE_NONE;
		 //not sd printing nor usb printing
	}

#if 0
  SERIAL_ECHOPGM("SDPOS_ATOMIC="); MYSERIAL.println(sdpos_atomic, DEC);
  SERIAL_ECHOPGM("SDPOS="); MYSERIAL.println(card.get_sdpos(), DEC);
  SERIAL_ECHOPGM("SDLEN_PLAN="); MYSERIAL.println(sdlen_planner, DEC);
  SERIAL_ECHOPGM("SDLEN_CMDQ="); MYSERIAL.println(sdlen_cmdqueue, DEC);
  SERIAL_ECHOPGM("PLANNERBLOCKS="); MYSERIAL.println(int(nplanner_blocks), DEC);
  SERIAL_ECHOPGM("SDSAVED="); MYSERIAL.println(saved_sdpos, DEC);
  //SERIAL_ECHOPGM("SDFILELEN="); MYSERIAL.println(card.fileSize(), DEC);


  {
    card.setIndex(saved_sdpos);
    SERIAL_ECHOLNPGM("Content of planner buffer: ");
    for (unsigned int idx = 0; idx < sdlen_planner; ++ idx)
      MYSERIAL.print(char(card.get()));
    SERIAL_ECHOLNPGM("Content of command buffer: ");
    for (unsigned int idx = 0; idx < sdlen_cmdqueue; ++ idx)
      MYSERIAL.print(char(card.get()));
    SERIAL_ECHOLNPGM("End of command buffer");
  }
  {
    // Print the content of the planner buffer, line by line:
    card.setIndex(saved_sdpos);
    int8_t iline = 0;
    for (unsigned char idx = block_buffer_tail; idx != block_buffer_head; idx = (idx + 1) & (BLOCK_BUFFER_SIZE - 1), ++ iline) {
      SERIAL_ECHOPGM("Planner line (from file): ");
      MYSERIAL.print(int(iline), DEC);
      SERIAL_ECHOPGM(", length: ");
      MYSERIAL.print(block_buffer[idx].sdlen, DEC);
      SERIAL_ECHOPGM(", steps: (");
      MYSERIAL.print(block_buffer[idx].steps_x, DEC);
      SERIAL_ECHOPGM(",");
      MYSERIAL.print(block_buffer[idx].steps_y, DEC);
      SERIAL_ECHOPGM(",");
      MYSERIAL.print(block_buffer[idx].steps_z, DEC);
      SERIAL_ECHOPGM(",");
      MYSERIAL.print(block_buffer[idx].steps_e, DEC);
      SERIAL_ECHOPGM("), events: ");
      MYSERIAL.println(block_buffer[idx].step_event_count, DEC);
      for (int len = block_buffer[idx].sdlen; len > 0; -- len)
        MYSERIAL.print(char(card.get()));
    }
  }
  {
    // Print the content of the command buffer, line by line:
    int8_t iline = 0;
    union {
        struct {
            char lo;
            char hi;
        } lohi;
        uint16_t value;
    } sdlen_single;
    int _bufindr = bufindr;
	for (int _buflen  = buflen; _buflen > 0; ++ iline) {
        if (cmdbuffer[_bufindr] == CMDBUFFER_CURRENT_TYPE_SDCARD) {
            sdlen_single.lohi.lo = cmdbuffer[_bufindr + 1];
            sdlen_single.lohi.hi = cmdbuffer[_bufindr + 2];
        }		 
        SERIAL_ECHOPGM("Buffer line (from buffer): ");
        MYSERIAL.print(int(iline), DEC);
        SERIAL_ECHOPGM(", type: ");
        MYSERIAL.print(int(cmdbuffer[_bufindr]), DEC);
        SERIAL_ECHOPGM(", len: ");
        MYSERIAL.println(sdlen_single.value, DEC);
        // Print the content of the buffer line.
        MYSERIAL.println(cmdbuffer + _bufindr + CMDHDRSIZE);

        SERIAL_ECHOPGM("Buffer line (from file): ");
        MYSERIAL.println(int(iline), DEC);
        for (; sdlen_single.value > 0; -- sdlen_single.value)
          MYSERIAL.print(char(card.get()));

        if (-- _buflen == 0)
          break;
        // First skip the current command ID and iterate up to the end of the string.
        for (_bufindr += CMDHDRSIZE; cmdbuffer[_bufindr] != 0; ++ _bufindr) ;
        // Second, skip the end of string null character and iterate until a nonzero command ID is found.
        for (++ _bufindr; _bufindr < sizeof(cmdbuffer) && cmdbuffer[_bufindr] == 0; ++ _bufindr) ;
        // If the end of the buffer was empty,
        if (_bufindr == sizeof(cmdbuffer)) {
            // skip to the start and find the nonzero command.
            for (_bufindr = 0; cmdbuffer[_bufindr] == 0; ++ _bufindr) ;
        }
    }
  }
#endif

  // save the global state at planning time
  if (current_block)
  {
      memcpy(saved_target, current_block->gcode_target, sizeof(saved_target));
      saved_feedrate2 = current_block->gcode_feedrate;
  }
  else
  {
      saved_target[0] = SAVED_TARGET_UNSET;
      saved_feedrate2 = feedrate;
  }

	planner_abort_hard(); //abort printing
	memcpy(saved_pos, current_position, sizeof(saved_pos));
    saved_feedmultiply2 = feedmultiply; //save feedmultiply
	saved_active_extruder = active_extruder; //save active_extruder
	saved_extruder_temperature = degTargetHotend(active_extruder);
	saved_extruder_relative_mode = axis_relative_modes & E_AXIS_MASK;
	saved_fanSpeed = fanSpeed;
	cmdqueue_reset(); //empty cmdqueue
	card.sdprinting = false;
//	card.closefile();
	saved_printing = true;
  // We may have missed a stepper timer interrupt. Be safe than sorry, reset the stepper timer before re-enabling interrupts.
  st_reset_timer();
	sei();
	if ((z_move != 0) || (e_move != 0)) { // extruder or z move
#if 1
    // Rather than calling plan_buffer_line directly, push the move into the command queue so that
    // the caller can continue processing. This is used during powerpanic to save the state as we
    // move away from the print.
    char buf[48];

    if(e_move)
    {
        // First unretract (relative extrusion)
        if(!saved_extruder_relative_mode){
            enquecommand(PSTR("M83"), true);
        }
        //retract 45mm/s
        // A single sprintf may not be faster, but is definitely 20B shorter
        // than a sequence of commands building the string piece by piece
        // A snprintf would have been a safer call, but since it is not used
        // in the whole program, its implementation would bring more bytes to the total size
        // The behavior of dtostrf 8,3 should be roughly the same as %-0.3
        sprintf_P(buf, PSTR("G1 E%-0.3f F2700"), e_move);
        enquecommand(buf, false);
    }

    if(z_move)
    {
        // Then lift Z axis
        sprintf_P(buf, PSTR("G1 Z%-0.3f F%-0.3f"), saved_pos[Z_AXIS] + z_move, homing_feedrate[Z_AXIS]);
        enquecommand(buf, false);
    }

    // If this call is invoked from the main Arduino loop() function, let the caller know that the command
    // in the command queue is not the original command, but a new one, so it should not be removed from the queue.
    repeatcommand_front();
#else
		plan_buffer_line(saved_pos[X_AXIS], saved_pos[Y_AXIS], saved_pos[Z_AXIS] + z_move, saved_pos[E_AXIS] + e_move, homing_feedrate[Z_AXIS], active_extruder);
    st_synchronize(); //wait moving
    memcpy(current_position, saved_pos, sizeof(saved_pos));
    memcpy(destination, current_position, sizeof(destination));
#endif
    waiting_inside_plan_buffer_line_print_aborted = true; //unroll the stack
  }
}

//! @brief Restore print from ram
//!
//! Restore print saved by stop_and_save_print_to_ram(). Is blocking, restores
//! print fan speed, waits for extruder temperature restore, then restores
//! position and continues print moves.
//!
//! Internally lcd_update() is called by wait_for_heater().
//!
//! @param e_move
void restore_print_from_ram_and_continue(float e_move)
{
	if (!saved_printing) return;
	
#ifdef FANCHECK
	// Do not allow resume printing if fans are still not ok
	if ((fan_check_error != EFCE_OK) && (fan_check_error != EFCE_FIXED)) return;
    if (fan_check_error == EFCE_FIXED) fan_check_error = EFCE_OK; //reenable serial stream processing if printing from usb
#endif
	
//	for (int axis = X_AXIS; axis <= E_AXIS; axis++)
//	    current_position[axis] = st_get_position_mm(axis);
	active_extruder = saved_active_extruder; //restore active_extruder
	fanSpeed = saved_fanSpeed;
	if (degTargetHotend(saved_active_extruder) != saved_extruder_temperature)
	{
		setTargetHotendSafe(saved_extruder_temperature, saved_active_extruder);
		heating_status = 1;
		wait_for_heater(_millis(), saved_active_extruder);
		heating_status = 2;
	}
	axis_relative_modes ^= (-saved_extruder_relative_mode ^ axis_relative_modes) & E_AXIS_MASK;
	float e = saved_pos[E_AXIS] - e_move;
	plan_set_e_position(e);
  
  #ifdef FANCHECK
    fans_check_enabled = false;
  #endif

	//first move print head in XY to the saved position:
	plan_buffer_line(saved_pos[X_AXIS], saved_pos[Y_AXIS], current_position[Z_AXIS], saved_pos[E_AXIS] - e_move, homing_feedrate[Z_AXIS]/13, active_extruder);
	//then move Z
	plan_buffer_line(saved_pos[X_AXIS], saved_pos[Y_AXIS], saved_pos[Z_AXIS], saved_pos[E_AXIS] - e_move, homing_feedrate[Z_AXIS]/13, active_extruder);
	//and finaly unretract (35mm/s)
	plan_buffer_line(saved_pos[X_AXIS], saved_pos[Y_AXIS], saved_pos[Z_AXIS], saved_pos[E_AXIS], FILAMENTCHANGE_RFEED, active_extruder);
	st_synchronize();

  #ifdef FANCHECK
    fans_check_enabled = true;
  #endif

    // restore original feedrate/feedmultiply _after_ restoring the extruder position
	feedrate = saved_feedrate2;
	feedmultiply = saved_feedmultiply2;

	memcpy(current_position, saved_pos, sizeof(saved_pos));
	memcpy(destination, current_position, sizeof(destination));
	if (saved_printing_type == PRINTING_TYPE_SD) { //was sd printing
		card.setIndex(saved_sdpos);
		sdpos_atomic = saved_sdpos;
		card.sdprinting = true;
	}
	else if (saved_printing_type == PRINTING_TYPE_USB) { //was usb printing
		gcode_LastN = saved_sdpos; //saved_sdpos was reused for storing line number when usb printing
		serial_count = 0; 
		FlushSerialRequestResend();
	}
	else {
		//not sd printing nor usb printing
	}

	lcd_setstatuspgm(_T(WELCOME_MSG));
    saved_printing_type = PRINTING_TYPE_NONE;
	saved_printing = false;
    waiting_inside_plan_buffer_line_print_aborted = true; //unroll the stack
}

// Cancel the state related to a currently saved print
void cancel_saved_printing()
{
    eeprom_update_byte((uint8_t*)EEPROM_UVLO, 0);
    saved_target[0] = SAVED_TARGET_UNSET;
    saved_printing_type = PRINTING_TYPE_NONE;
    saved_printing = false;
}

void print_world_coordinates()
{
	printf_P(_N("world coordinates: (%.3f, %.3f, %.3f)\n"), current_position[X_AXIS], current_position[Y_AXIS], current_position[Z_AXIS]);
}

void print_physical_coordinates()
{
	printf_P(_N("physical coordinates: (%.3f, %.3f, %.3f)\n"), st_get_position_mm(X_AXIS), st_get_position_mm(Y_AXIS), st_get_position_mm(Z_AXIS));
}

void print_mesh_bed_leveling_table()
{
  SERIAL_ECHOPGM("mesh bed leveling: ");
  for (int8_t y = 0; y < MESH_NUM_Y_POINTS; ++ y)
    for (int8_t x = 0; x < MESH_NUM_Y_POINTS; ++ x) {
      MYSERIAL.print(mbl.z_values[y][x], 3);
      SERIAL_ECHO(' ');
    }
  SERIAL_ECHOLN();
}

uint8_t calc_percent_done()
{
    //in case that we have information from M73 gcode return percentage counted by slicer, else return percentage counted as byte_printed/filesize
    uint8_t percent_done = 0;
#ifdef TMC2130
    if (SilentModeMenu == SILENT_MODE_OFF && print_percent_done_normal <= 100)
    {
        percent_done = print_percent_done_normal;
    }
    else if (print_percent_done_silent <= 100)
    {
        percent_done = print_percent_done_silent;
    }
#else
    if (print_percent_done_normal <= 100)
    {
        percent_done = print_percent_done_normal;
    }
#endif //TMC2130
    else
    {
        percent_done = card.percentDone();
    }
    return percent_done;
}

static void print_time_remaining_init()
{
    print_time_remaining_normal = PRINT_TIME_REMAINING_INIT;
    print_percent_done_normal = PRINT_PERCENT_DONE_INIT;
    print_time_remaining_silent = PRINT_TIME_REMAINING_INIT;
    print_percent_done_silent = PRINT_PERCENT_DONE_INIT;
    print_time_to_change_normal = PRINT_TIME_REMAINING_INIT;
    print_time_to_change_silent = PRINT_TIME_REMAINING_INIT;
}

void load_filament_final_feed()
{
	current_position[E_AXIS]+= FILAMENTCHANGE_FINALFEED;
	plan_buffer_line_curposXYZE(FILAMENTCHANGE_EFEED_FINAL);
}

//! @brief Wait for user to check the state
//! @par nozzle_temp nozzle temperature to load filament
void M600_check_state(float nozzle_temp)
{
    lcd_change_fil_state = 0;
    while (lcd_change_fil_state != 1)
    {
        lcd_change_fil_state = 0;
        KEEPALIVE_STATE(PAUSED_FOR_USER);
        lcd_alright();
        KEEPALIVE_STATE(IN_HANDLER);
        switch(lcd_change_fil_state)
        {
        // Filament failed to load so load it again
        case 2:
            if (mmu_enabled)
                mmu_M600_load_filament(false, nozzle_temp); //nonautomatic load; change to "wrong filament loaded" option?
            else
                M600_load_filament_movements();
            break;

        // Filament loaded properly but color is not clear
        case 3:
            st_synchronize();
            load_filament_final_feed();
            lcd_loading_color();
            st_synchronize();
            break;

        // Everything good
        default:
            lcd_change_success();
            break;
        }
    }
}

//! @brief Wait for user action
//!
//! Beep, manage nozzle heater and wait for user to start unload filament
//! If times out, active extruder temperature is set to 0.
//!
//! @param HotendTempBckp Temperature to be restored for active extruder, after user resolves MMU problem.
void M600_wait_for_user(float HotendTempBckp) {

		KEEPALIVE_STATE(PAUSED_FOR_USER);

		int counterBeep = 0;
		unsigned long waiting_start_time = _millis();
		uint8_t wait_for_user_state = 0;
		lcd_display_message_fullscreen_P(_T(MSG_PRESS_TO_UNLOAD));
		bool bFirst=true;

		while (!(wait_for_user_state == 0 && lcd_clicked())){
			manage_heater();
			manage_inactivity(true);

			#if BEEPER > 0
			if (counterBeep == 500) {
				counterBeep = 0;
			}
			SET_OUTPUT(BEEPER);
			if (counterBeep == 0) {
				if((eSoundMode==e_SOUND_MODE_BLIND)|| (eSoundMode==e_SOUND_MODE_LOUD)||((eSoundMode==e_SOUND_MODE_ONCE)&&bFirst))
				{
					bFirst=false;
					WRITE(BEEPER, HIGH);
				}
			}
			if (counterBeep == 20) {
				WRITE(BEEPER, LOW);
			}
				
			counterBeep++;
			#endif //BEEPER > 0
			
			switch (wait_for_user_state) {
			case 0: //nozzle is hot, waiting for user to press the knob to unload filament
				delay_keep_alive(4);

				if (_millis() > waiting_start_time + (unsigned long)M600_TIMEOUT * 1000) {
					lcd_display_message_fullscreen_P(_i("Press the knob to preheat nozzle and continue."));////MSG_PRESS_TO_PREHEAT c=20 r=4
					wait_for_user_state = 1;
					setAllTargetHotends(0);
					st_synchronize();
					disable_e0();
					disable_e1();
					disable_e2();
				}
				break;
			case 1: //nozzle target temperature is set to zero, waiting for user to start nozzle preheat
				delay_keep_alive(4);
		
				if (lcd_clicked()) {
					setTargetHotend(HotendTempBckp, active_extruder);
					lcd_wait_for_heater();

					wait_for_user_state = 2;
				}
				break;
			case 2: //waiting for nozzle to reach target temperature

				if (abs(degTargetHotend(active_extruder) - degHotend(active_extruder)) < 1) {
					lcd_display_message_fullscreen_P(_T(MSG_PRESS_TO_UNLOAD));
					waiting_start_time = _millis();
					wait_for_user_state = 0;
				}
				else {
					counterBeep = 20; //beeper will be inactive during waiting for nozzle preheat
					lcd_set_cursor(1, 4);
					lcd_print(ftostr3(degHotend(active_extruder)));
				}
				break;

			}

		}
		WRITE(BEEPER, LOW);
}

void M600_load_filament_movements()
{
#ifdef SNMM
	display_loading();
	do
	{
		current_position[E_AXIS] += 0.002;
		plan_buffer_line_curposXYZE(500, active_extruder);
		delay_keep_alive(2);
	}
	while (!lcd_clicked());
	st_synchronize();
	current_position[E_AXIS] += bowden_length[mmu_extruder];
	plan_buffer_line_curposXYZE(3000, active_extruder);
	current_position[E_AXIS] += FIL_LOAD_LENGTH - 60;
	plan_buffer_line_curposXYZE(1400, active_extruder);
	current_position[E_AXIS] += 40;
	plan_buffer_line_curposXYZE(400, active_extruder);
	current_position[E_AXIS] += 10;
	plan_buffer_line_curposXYZE(50, active_extruder);
#else
	current_position[E_AXIS]+= FILAMENTCHANGE_FIRSTFEED ;
	plan_buffer_line_curposXYZE(FILAMENTCHANGE_EFEED_FIRST);
#endif                
	load_filament_final_feed();
	lcd_loading_filament();
	st_synchronize();
}

void M600_load_filament() {
	//load filament for single material and SNMM 
	lcd_wait_interact();

	//load_filament_time = _millis();
	KEEPALIVE_STATE(PAUSED_FOR_USER);

#ifdef PAT9125
	fsensor_autoload_check_start();
#endif //PAT9125
	while(!lcd_clicked())
	{
		manage_heater();
		manage_inactivity(true);
#ifdef FILAMENT_SENSOR
		if (fsensor_check_autoload())
		{
      Sound_MakeCustom(50,1000,false);
			break;
		}
#endif //FILAMENT_SENSOR
	}
#ifdef PAT9125
	fsensor_autoload_check_stop();
#endif //PAT9125
	KEEPALIVE_STATE(IN_HANDLER);

#ifdef FSENSOR_QUALITY
	fsensor_oq_meassure_start(70);
#endif //FSENSOR_QUALITY

	M600_load_filament_movements();

      Sound_MakeCustom(50,1000,false);

#ifdef FSENSOR_QUALITY
	fsensor_oq_meassure_stop();

	if (!fsensor_oq_result())
	{
		bool disable = lcd_show_fullscreen_message_yes_no_and_wait_P(_i("Fil. sensor response is poor, disable it?"), false, true);
		lcd_update_enable(true);
		lcd_update(2);
		if (disable)
			fsensor_disable();
	}
#endif //FSENSOR_QUALITY
	lcd_update_enable(false);
}


//! @brief Wait for click
//!
//! Set
void marlin_wait_for_click()
{
    int8_t busy_state_backup = busy_state;
    KEEPALIVE_STATE(PAUSED_FOR_USER);
    lcd_consume_click();
    while(!lcd_clicked())
    {
        manage_heater();
        manage_inactivity(true);
        lcd_update(0);
    }
    KEEPALIVE_STATE(busy_state_backup);
}

#define FIL_LOAD_LENGTH 60

#ifdef PSU_Delta
bool bEnableForce_z;

void init_force_z()
{
WRITE(Z_ENABLE_PIN,Z_ENABLE_ON);
bEnableForce_z=true;                              // "true"-value enforce "disable_force_z()" executing
disable_force_z();
}

void check_force_z()
{
if(!(bEnableForce_z||eeprom_read_byte((uint8_t*)EEPROM_SILENT)))
     init_force_z();                              // causes enforced switching into disable-state
}

void disable_force_z()
{
    if(!bEnableForce_z) return;   // motor already disabled (may be ;-p )

    bEnableForce_z=false;

    // switching to silent mode
#ifdef TMC2130
    tmc2130_mode=TMC2130_MODE_SILENT;
    update_mode_profile();
    tmc2130_init(true);
#endif // TMC2130
}

void enable_force_z()
{
if(bEnableForce_z)
     return;                                      // motor already enabled (may be ;-p )
bEnableForce_z=true;

// mode recovering
#ifdef TMC2130
tmc2130_mode=eeprom_read_byte((uint8_t*)EEPROM_SILENT)?TMC2130_MODE_SILENT:TMC2130_MODE_NORMAL;
update_mode_profile();
tmc2130_init(true);
#endif // TMC2130

WRITE(Z_ENABLE_PIN,Z_ENABLE_ON);                  // slightly redundant ;-p
}
#endif // PSU_Delta<|MERGE_RESOLUTION|>--- conflicted
+++ resolved
@@ -750,20 +750,6 @@
 	case 2: // Level 2: Prepare for shipping
 		factory_reset_stats();
 		// [[fallthrough]] // there is no break intentionally
-
-<<<<<<< HEAD
-		case 3:
-			menu_progressbar_init(EEPROM_TOP, PSTR("ERASING all data"));
-			Sound_MakeCustom(100,0,false);
-			
-			// Erase EEPROM
-			for (uint16_t i = 0; i < EEPROM_TOP; i++) {
-				eeprom_update_byte((uint8_t*)i, 0xFF);
-				menu_progressbar_update(i);
-			}
-			menu_progressbar_finish();
-			softReset();
-=======
 	case 4: // Level 4: Preparation after being serviced
 		// Force language selection at the next boot up.
 		lang_reset();
@@ -778,34 +764,18 @@
 		fsensor_autoload_set(true);
 #endif //FILAMENT_SENSOR
 		break;
-
-	case 3:{ // Level 3: erase everything, whole EEPROM will be set to 0xFF
-		lcd_puts_P(PSTR("Factory RESET"));
-		lcd_puts_at_P(1, 2, PSTR("ERASING all data"));
-		uint16_t er_progress = 0;
-		lcd_set_cursor(3, 3);
-		lcd_space(6);
-		lcd_set_cursor(3, 3);
-		lcd_print(er_progress);
-
+	case 3:
+		menu_progressbar_init(EEPROM_TOP, PSTR("ERASING all data"));
+		Sound_MakeCustom(100,0,false);
+		
 		// Erase EEPROM
-		for (uint16_t i = 0; i < 4096; i++) {
+		for (uint16_t i = 0; i < EEPROM_TOP; i++) {
 			eeprom_update_byte((uint8_t*)i, 0xFF);
-
-			if (i % 41 == 0) {
-				er_progress++;
-				lcd_set_cursor(3, 3);
-				lcd_space(6);
-				lcd_set_cursor(3, 3);
-				lcd_print(er_progress);
-				lcd_puts_P(PSTR("%"));
-			}
->>>>>>> ffae16bf
-
+			menu_progressbar_update(i);
 		}
+		menu_progressbar_finish();
 		softReset();
-		}break;
-
+		break;
 
 #ifdef SNMM
 	case 5:
