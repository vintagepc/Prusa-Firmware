--- conflicted
+++ resolved
@@ -9797,7 +9797,6 @@
 	lcd_update_enable(false);
 }
 
-<<<<<<< HEAD
 
 //! @brief Wait for click
 //!
@@ -9817,8 +9816,6 @@
 }
 
 #define FIL_LOAD_LENGTH 60
-=======
-#define FIL_LOAD_LENGTH 60
 
 #ifdef PSU_Delta
 bool bEnableForce_z;
@@ -9884,5 +9881,4 @@
 
 WRITE(Z_ENABLE_PIN,Z_ENABLE_ON);                  // slightly redundant ;-p
 }
-#endif // PSU_Delta
->>>>>>> 1d8c24e8
+#endif // PSU_Delta