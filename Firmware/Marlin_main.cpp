--- conflicted
+++ resolved
@@ -8122,12 +8122,7 @@
     case 25:
     case 601:
     {
-<<<<<<< HEAD
-        if (!isPrintPaused)
-        {
-=======
         if (!isPrintPaused) {
->>>>>>> adf347fd
             st_synchronize();
             ClearToSend(); //send OK even before the command finishes executing because we want to make sure it is not skipped because of cmdqueue_pop_front();
             cmdqueue_pop_front(); //trick because we want skip this command (M601) after restore
@@ -8139,11 +8134,9 @@
     /*!
     ### M602 - Resume print <a href="https://reprap.org/wiki/G-code#M602:_Resume_print">M602: Resume print</a>
     */
-<<<<<<< HEAD
     case 602:
     {
-        if (isPrintPaused)
-        {
+        if (isPrintPaused) {
 #ifdef FANCHECK
         if((fan_check_error == EFCE_FIXED) || (fan_check_error == EFCE_OK))
             lcd_resume_print();
@@ -8151,11 +8144,6 @@
 #endif //FANCHECK
             SERIAL_PROTOCOLLNRPGM(MSG_OCTOPRINT_PAUSED); //inform octoprint of pause
         }
-=======
-    case 602: {
-        if (isPrintPaused)
-            lcd_resume_print();
->>>>>>> adf347fd
     }
     break;
 
