/* -*- c++ -*- */
/**
 * @file
 */

/**
 * @mainpage Reprap 3D printer firmware based on Sprinter and grbl.
 *
 * @section intro_sec Introduction
 *
 * This firmware is a mashup between Sprinter and grbl.
 * https://github.com/kliment/Sprinter
 * https://github.com/simen/grbl/tree
 *
 * It has preliminary support for Matthew Roberts advance algorithm
 * http://reprap.org/pipermail/reprap-dev/2011-May/003323.html
 *
 * Prusa Research s.r.o. https://www.prusa3d.cz
 *
 * @section copyright_sec Copyright
 *
 * Copyright (C) 2011 Camiel Gubbels / Erik van der Zalm
 *
 * This program is free software: you can redistribute it and/or modify
 * it under the terms of the GNU General Public License as published by
 * the Free Software Foundation, either version 3 of the License, or
 * (at your option) any later version.
 *
 * This program is distributed in the hope that it will be useful,
 * but WITHOUT ANY WARRANTY; without even the implied warranty of
 * MERCHANTABILITY or FITNESS FOR A PARTICULAR PURPOSE.  See the
 * GNU General Public License for more details.
 *
 * You should have received a copy of the GNU General Public License
 * along with this program.  If not, see <http://www.gnu.org/licenses/>.
 *
 * @section notes_sec Notes
 *
 * * Do not create static objects in global functions.
 *   Otherwise constructor guard against concurrent calls is generated costing
 *   about 8B RAM and 14B flash.
 *
 *
 */

//-//
#include "Configuration.h"
#include "Marlin.h"
  
#ifdef ENABLE_AUTO_BED_LEVELING
#include "vector_3.h"
  #ifdef AUTO_BED_LEVELING_GRID
    #include "qr_solve.h"
  #endif
#endif // ENABLE_AUTO_BED_LEVELING

#ifdef MESH_BED_LEVELING
  #include "mesh_bed_leveling.h"
  #include "mesh_bed_calibration.h"
#endif

#include "printers.h"

#include "menu.h"
#include "ultralcd.h"

#include "planner.h"
#include "stepper.h"
#include "temperature.h"
#include "motion_control.h"
#include "cardreader.h"
#include "ConfigurationStore.h"
#include "language.h"
#include "pins_arduino.h"
#include "math.h"
#include "util.h"
#include "Timer.h"

#include <avr/wdt.h>
#include <avr/pgmspace.h>

#include "Dcodes.h"
#include "AutoDeplete.h"


#ifdef SWSPI
#include "swspi.h"
#endif //SWSPI

#include "spi.h"

#ifdef SWI2C
#include "swi2c.h"
#endif //SWI2C

#ifdef FILAMENT_SENSOR
#include "fsensor.h"
#endif //FILAMENT_SENSOR

#ifdef TMC2130
#include "tmc2130.h"
#endif //TMC2130

#ifdef W25X20CL
#include "w25x20cl.h"
#include "optiboot_w25x20cl.h"
#endif //W25X20CL

#ifdef BLINKM
#include "BlinkM.h"
#include "Wire.h"
#endif

#ifdef ULTRALCD
#include "ultralcd.h"
#endif

#if NUM_SERVOS > 0
#include "Servo.h"
#endif

#if defined(DIGIPOTSS_PIN) && DIGIPOTSS_PIN > -1
#include <SPI.h>
#endif

#include "mmu.h"

#define VERSION_STRING  "1.0.2"


#include "ultralcd.h"
#include "sound.h"

#include "cmdqueue.h"
#include "io_atmega2560.h"

// Macros for bit masks
#define BIT(b) (1<<(b))
#define TEST(n,b) (((n)&BIT(b))!=0)
#define SET_BIT(n,b,value) (n) ^= ((-value)^(n)) & (BIT(b))

//Macro for print fan speed
#define FAN_PULSE_WIDTH_LIMIT ((fanSpeed > 100) ? 3 : 4) //time in ms

#define PRINTING_TYPE_SD 0
#define PRINTING_TYPE_USB 1
#define PRINTING_TYPE_NONE 2

//filament types 
#define FILAMENT_DEFAULT 0
#define FILAMENT_FLEX 1
#define FILAMENT_PVA 2
#define FILAMENT_UNDEFINED 255

//Stepper Movement Variables

//===========================================================================
//=============================imported variables============================
//===========================================================================

//===========================================================================
//=============================public variables=============================
//===========================================================================
#ifdef SDSUPPORT
CardReader card;
#endif

unsigned long PingTime = _millis();
unsigned long NcTime;

uint8_t mbl_z_probe_nr = 3; //numer of Z measurements for each point in mesh bed leveling calibration

//used for PINDA temp calibration and pause print
#define DEFAULT_RETRACTION    1
#define DEFAULT_RETRACTION_MM 4 //MM

float default_retraction = DEFAULT_RETRACTION;


float homing_feedrate[] = HOMING_FEEDRATE;
// Currently only the extruder axis may be switched to a relative mode.
// Other axes are always absolute or relative based on the common relative_mode flag.
bool axis_relative_modes[] = AXIS_RELATIVE_MODES;
int feedmultiply=100; //100->1 200->2
int extrudemultiply=100; //100->1 200->2
int extruder_multiply[EXTRUDERS] = {100
  #if EXTRUDERS > 1
    , 100
    #if EXTRUDERS > 2
      , 100
    #endif
  #endif
};

int bowden_length[4] = {385, 385, 385, 385};

bool is_usb_printing = false;
bool homing_flag = false;

bool temp_cal_active = false;

unsigned long kicktime = _millis()+100000;

unsigned int  usb_printing_counter;

int8_t lcd_change_fil_state = 0;

unsigned long pause_time = 0;
unsigned long start_pause_print = _millis();
unsigned long t_fan_rising_edge = _millis();
LongTimer safetyTimer;
static LongTimer crashDetTimer;

//unsigned long load_filament_time;

bool mesh_bed_leveling_flag = false;
bool mesh_bed_run_from_menu = false;

bool prusa_sd_card_upload = false;

unsigned int status_number = 0;

unsigned long total_filament_used;
unsigned int heating_status;
unsigned int heating_status_counter;
bool loading_flag = false;



char snmm_filaments_used = 0;


bool fan_state[2];
int fan_edge_counter[2];
int fan_speed[2];

char dir_names[3][9];

bool sortAlpha = false;


float extruder_multiplier[EXTRUDERS] = {1.0
  #if EXTRUDERS > 1
    , 1.0
    #if EXTRUDERS > 2
      , 1.0
    #endif
  #endif
};

float current_position[NUM_AXIS] = { 0.0, 0.0, 0.0, 0.0 };
//shortcuts for more readable code
#define _x current_position[X_AXIS]
#define _y current_position[Y_AXIS]
#define _z current_position[Z_AXIS]
#define _e current_position[E_AXIS]

float min_pos[3] = { X_MIN_POS, Y_MIN_POS, Z_MIN_POS };
float max_pos[3] = { X_MAX_POS, Y_MAX_POS, Z_MAX_POS };
bool axis_known_position[3] = {false, false, false};

// Extruder offset
#if EXTRUDERS > 1
  #define NUM_EXTRUDER_OFFSETS 2 // only in XY plane
float extruder_offset[NUM_EXTRUDER_OFFSETS][EXTRUDERS] = {
#if defined(EXTRUDER_OFFSET_X) && defined(EXTRUDER_OFFSET_Y)
  EXTRUDER_OFFSET_X, EXTRUDER_OFFSET_Y
#endif
};
#endif

uint8_t active_extruder = 0;
int fanSpeed=0;

#ifdef FWRETRACT
  bool retracted[EXTRUDERS]={false
    #if EXTRUDERS > 1
    , false
     #if EXTRUDERS > 2
      , false
     #endif
  #endif
  };
  bool retracted_swap[EXTRUDERS]={false
    #if EXTRUDERS > 1
    , false
     #if EXTRUDERS > 2
      , false
     #endif
  #endif
  };

  float retract_length_swap = RETRACT_LENGTH_SWAP;
  float retract_recover_length_swap = RETRACT_RECOVER_LENGTH_SWAP;
#endif

  #ifdef PS_DEFAULT_OFF
    bool powersupply = false;
  #else
	  bool powersupply = true;
  #endif

bool cancel_heatup = false ;

int8_t busy_state = NOT_BUSY;
static long prev_busy_signal_ms = -1;
uint8_t host_keepalive_interval = HOST_KEEPALIVE_INTERVAL;

const char errormagic[] PROGMEM = "Error:";
const char echomagic[] PROGMEM = "echo:";

bool no_response = false;
uint8_t important_status;
uint8_t saved_filament_type;


// save/restore printing in case that mmu was not responding 
bool mmu_print_saved = false;

// storing estimated time to end of print counted by slicer
uint8_t print_percent_done_normal = PRINT_PERCENT_DONE_INIT;
uint16_t print_time_remaining_normal = PRINT_TIME_REMAINING_INIT; //estimated remaining print time in minutes
uint8_t print_percent_done_silent = PRINT_PERCENT_DONE_INIT;
uint16_t print_time_remaining_silent = PRINT_TIME_REMAINING_INIT; //estimated remaining print time in minutes

bool wizard_active = false; //autoload temporarily disabled during wizard

//===========================================================================
//=============================Private Variables=============================
//===========================================================================
#define MSG_BED_LEVELING_FAILED_TIMEOUT 30

const char axis_codes[NUM_AXIS] = {'X', 'Y', 'Z', 'E'};
float destination[NUM_AXIS] = {  0.0, 0.0, 0.0, 0.0};

// For tracing an arc
static float offset[3] = {0.0, 0.0, 0.0};
static float feedrate = 1500.0, next_feedrate, saved_feedrate;

// Determines Absolute or Relative Coordinates.
// Also there is bool axis_relative_modes[] per axis flag.
static bool relative_mode = false;  

const int sensitive_pins[] = SENSITIVE_PINS; // Sensitive pin list for M42

//static float tt = 0;
//static float bt = 0;

//Inactivity shutdown variables
static unsigned long previous_millis_cmd = 0;
unsigned long max_inactive_time = 0;
static unsigned long stepper_inactive_time = DEFAULT_STEPPER_DEACTIVE_TIME*1000l;
static unsigned long safetytimer_inactive_time = DEFAULT_SAFETYTIMER_TIME_MINS*60*1000ul;

unsigned long starttime=0;
unsigned long stoptime=0;
unsigned long _usb_timer = 0;

<<<<<<< HEAD
=======
bool extruder_under_pressure = true;


>>>>>>> 6f3844cc
bool Stopped=false;

#if NUM_SERVOS > 0
  Servo servos[NUM_SERVOS];
#endif

bool CooldownNoWait = true;
bool target_direction;

//Insert variables if CHDK is defined
#ifdef CHDK
unsigned long chdkHigh = 0;
boolean chdkActive = false;
#endif

//! @name RAM save/restore printing
//! @{
bool saved_printing = false; //!< Print is paused and saved in RAM
static uint32_t saved_sdpos = 0; //!< SD card position, or line number in case of USB printing
static uint8_t saved_printing_type = PRINTING_TYPE_SD;
static float saved_pos[4] = { 0, 0, 0, 0 };
//! Feedrate hopefully derived from an active block of the planner at the time the print has been canceled, in mm/min.
static float saved_feedrate2 = 0;
static uint8_t saved_active_extruder = 0;
static float saved_extruder_temperature = 0.0; //!< Active extruder temperature
static bool saved_extruder_relative_mode = false;
static int saved_fanSpeed = 0; //!< Print fan speed
//! @}

static int saved_feedmultiply_mm = 100;

//===========================================================================
//=============================Routines======================================
//===========================================================================

static void get_arc_coordinates();
static bool setTargetedHotend(int code, uint8_t &extruder);
static void print_time_remaining_init();
static void wait_for_heater(long codenum, uint8_t extruder);
static void gcode_G28(bool home_x_axis, bool home_y_axis, bool home_z_axis);

uint16_t gcode_in_progress = 0;
uint16_t mcode_in_progress = 0;

void serial_echopair_P(const char *s_P, float v)
    { serialprintPGM(s_P); SERIAL_ECHO(v); }
void serial_echopair_P(const char *s_P, double v)
    { serialprintPGM(s_P); SERIAL_ECHO(v); }
void serial_echopair_P(const char *s_P, unsigned long v)
    { serialprintPGM(s_P); SERIAL_ECHO(v); }

/*FORCE_INLINE*/ void serialprintPGM(const char *str)
{
#if 0
  char ch=pgm_read_byte(str);
  while(ch)
  {
    MYSERIAL.write(ch);
    ch=pgm_read_byte(++str);
  }
#else
	// hmm, same size as the above version, the compiler did a good job optimizing the above
	while( uint8_t ch = pgm_read_byte(str) ){
	  MYSERIAL.write((char)ch);
	  ++str;
	}
#endif
}

#ifdef SDSUPPORT
  #include "SdFatUtil.h"
  int freeMemory() { return SdFatUtil::FreeRam(); }
#else
  extern "C" {
    extern unsigned int __bss_end;
    extern unsigned int __heap_start;
    extern void *__brkval;

    int freeMemory() {
      int free_memory;

      if ((int)__brkval == 0)
        free_memory = ((int)&free_memory) - ((int)&__bss_end);
      else
        free_memory = ((int)&free_memory) - ((int)__brkval);

      return free_memory;
    }
  }
#endif //!SDSUPPORT

void setup_killpin()
{
  #if defined(KILL_PIN) && KILL_PIN > -1
    SET_INPUT(KILL_PIN);
    WRITE(KILL_PIN,HIGH);
  #endif
}

// Set home pin
void setup_homepin(void)
{
#if defined(HOME_PIN) && HOME_PIN > -1
   SET_INPUT(HOME_PIN);
   WRITE(HOME_PIN,HIGH);
#endif
}

void setup_photpin()
{
  #if defined(PHOTOGRAPH_PIN) && PHOTOGRAPH_PIN > -1
    SET_OUTPUT(PHOTOGRAPH_PIN);
    WRITE(PHOTOGRAPH_PIN, LOW);
  #endif
}

void setup_powerhold()
{
  #if defined(SUICIDE_PIN) && SUICIDE_PIN > -1
    SET_OUTPUT(SUICIDE_PIN);
    WRITE(SUICIDE_PIN, HIGH);
  #endif
  #if defined(PS_ON_PIN) && PS_ON_PIN > -1
    SET_OUTPUT(PS_ON_PIN);
	#if defined(PS_DEFAULT_OFF)
	  WRITE(PS_ON_PIN, PS_ON_ASLEEP);
    #else
	  WRITE(PS_ON_PIN, PS_ON_AWAKE);
	#endif
  #endif
}

void suicide()
{
  #if defined(SUICIDE_PIN) && SUICIDE_PIN > -1
    SET_OUTPUT(SUICIDE_PIN);
    WRITE(SUICIDE_PIN, LOW);
  #endif
}

void servo_init()
{
  #if (NUM_SERVOS >= 1) && defined(SERVO0_PIN) && (SERVO0_PIN > -1)
    servos[0].attach(SERVO0_PIN);
  #endif
  #if (NUM_SERVOS >= 2) && defined(SERVO1_PIN) && (SERVO1_PIN > -1)
    servos[1].attach(SERVO1_PIN);
  #endif
  #if (NUM_SERVOS >= 3) && defined(SERVO2_PIN) && (SERVO2_PIN > -1)
    servos[2].attach(SERVO2_PIN);
  #endif
  #if (NUM_SERVOS >= 4) && defined(SERVO3_PIN) && (SERVO3_PIN > -1)
    servos[3].attach(SERVO3_PIN);
  #endif
  #if (NUM_SERVOS >= 5)
    #error "TODO: enter initalisation code for more servos"
  #endif
}


bool fans_check_enabled = true;

#ifdef TMC2130

extern int8_t CrashDetectMenu;

void crashdet_enable()
{
	tmc2130_sg_stop_on_crash = true;
	eeprom_update_byte((uint8_t*)EEPROM_CRASH_DET, 0xFF); 
	CrashDetectMenu = 1;

}

void crashdet_disable()
{
	tmc2130_sg_stop_on_crash = false;
	tmc2130_sg_crash = 0;
	eeprom_update_byte((uint8_t*)EEPROM_CRASH_DET, 0x00); 
	CrashDetectMenu = 0;
}

void crashdet_stop_and_save_print()
{
	stop_and_save_print_to_ram(10, -default_retraction); //XY - no change, Z 10mm up, E -1mm retract
}

void crashdet_restore_print_and_continue()
{
	restore_print_from_ram_and_continue(default_retraction); //XYZ = orig, E +1mm unretract
//	babystep_apply();
}


void crashdet_stop_and_save_print2()
{
	cli();
	planner_abort_hard(); //abort printing
	cmdqueue_reset(); //empty cmdqueue
	card.sdprinting = false;
	card.closefile();
  // Reset and re-enable the stepper timer just before the global interrupts are enabled.
  st_reset_timer();
	sei();
}

void crashdet_detected(uint8_t mask)
{
	st_synchronize();
	static uint8_t crashDet_counter = 0;
	bool automatic_recovery_after_crash = true;

	if (crashDet_counter++ == 0) {
		crashDetTimer.start();
	}
	else if (crashDetTimer.expired(CRASHDET_TIMER * 1000ul)){
		crashDetTimer.stop();
		crashDet_counter = 0;
	}
	else if(crashDet_counter == CRASHDET_COUNTER_MAX){
		automatic_recovery_after_crash = false;
		crashDetTimer.stop();
		crashDet_counter = 0;
	}
	else {
		crashDetTimer.start();
	}

	lcd_update_enable(true);
	lcd_clear();
	lcd_update(2);

	if (mask & X_AXIS_MASK)
	{
		eeprom_update_byte((uint8_t*)EEPROM_CRASH_COUNT_X, eeprom_read_byte((uint8_t*)EEPROM_CRASH_COUNT_X) + 1);
		eeprom_update_word((uint16_t*)EEPROM_CRASH_COUNT_X_TOT, eeprom_read_word((uint16_t*)EEPROM_CRASH_COUNT_X_TOT) + 1);
	}
	if (mask & Y_AXIS_MASK)
	{
		eeprom_update_byte((uint8_t*)EEPROM_CRASH_COUNT_Y, eeprom_read_byte((uint8_t*)EEPROM_CRASH_COUNT_Y) + 1);
		eeprom_update_word((uint16_t*)EEPROM_CRASH_COUNT_Y_TOT, eeprom_read_word((uint16_t*)EEPROM_CRASH_COUNT_Y_TOT) + 1);
	}
    


	lcd_update_enable(true);
	lcd_update(2);
	lcd_setstatuspgm(_T(MSG_CRASH_DETECTED));
	gcode_G28(true, true, false); //home X and Y
	st_synchronize();

	if (automatic_recovery_after_crash) {
		enquecommand_P(PSTR("CRASH_RECOVER"));
	}else{
		setTargetHotend(0, active_extruder);
		bool yesno = lcd_show_fullscreen_message_yes_no_and_wait_P(_i("Crash detected. Resume print?"), false);
		lcd_update_enable(true);
		if (yesno)
		{
			enquecommand_P(PSTR("CRASH_RECOVER"));
		}
		else
		{
			enquecommand_P(PSTR("CRASH_CANCEL"));
		}
	}
}

void crashdet_recover()
{
	crashdet_restore_print_and_continue();
	tmc2130_sg_stop_on_crash = true;
}

void crashdet_cancel()
{
	saved_printing = false;
	tmc2130_sg_stop_on_crash = true;
	if (saved_printing_type == PRINTING_TYPE_SD) {
		lcd_print_stop();
	}else if(saved_printing_type == PRINTING_TYPE_USB){
		SERIAL_ECHOLNPGM("// action:cancel"); //for Octoprint: works the same as clicking "Abort" button in Octoprint GUI
		SERIAL_PROTOCOLLNRPGM(MSG_OK);
	}
}

#endif //TMC2130

void failstats_reset_print()
{
	eeprom_update_byte((uint8_t *)EEPROM_CRASH_COUNT_X, 0);
	eeprom_update_byte((uint8_t *)EEPROM_CRASH_COUNT_Y, 0);
	eeprom_update_byte((uint8_t *)EEPROM_FERROR_COUNT, 0);
	eeprom_update_byte((uint8_t *)EEPROM_POWER_COUNT, 0);
	eeprom_update_byte((uint8_t *)EEPROM_MMU_FAIL, 0);
	eeprom_update_byte((uint8_t *)EEPROM_MMU_LOAD_FAIL, 0);
}



#ifdef MESH_BED_LEVELING
   enum MeshLevelingState { MeshReport, MeshStart, MeshNext, MeshSet };
#endif


// Factory reset function
// This function is used to erase parts or whole EEPROM memory which is used for storing calibration and and so on.
// Level input parameter sets depth of reset
int  er_progress = 0;
static void factory_reset(char level)
{	
	lcd_clear();
    switch (level) {
                   
        // Level 0: Language reset
        case 0:
      Sound_MakeCustom(100,0,false);
			lang_reset();
            break;
         
		//Level 1: Reset statistics
		case 1:
      Sound_MakeCustom(100,0,false);
			eeprom_update_dword((uint32_t *)EEPROM_TOTALTIME, 0);
			eeprom_update_dword((uint32_t *)EEPROM_FILAMENTUSED, 0);

			eeprom_update_byte((uint8_t *)EEPROM_CRASH_COUNT_X, 0);
			eeprom_update_byte((uint8_t *)EEPROM_CRASH_COUNT_Y, 0);
			eeprom_update_byte((uint8_t *)EEPROM_FERROR_COUNT, 0);
			eeprom_update_byte((uint8_t *)EEPROM_POWER_COUNT, 0);

			eeprom_update_word((uint16_t *)EEPROM_CRASH_COUNT_X_TOT, 0);
			eeprom_update_word((uint16_t *)EEPROM_CRASH_COUNT_Y_TOT, 0);
			eeprom_update_word((uint16_t *)EEPROM_FERROR_COUNT_TOT, 0);
			eeprom_update_word((uint16_t *)EEPROM_POWER_COUNT_TOT, 0);

			eeprom_update_word((uint16_t *)EEPROM_MMU_FAIL_TOT, 0);
			eeprom_update_word((uint16_t *)EEPROM_MMU_LOAD_FAIL_TOT, 0);
			eeprom_update_byte((uint8_t *)EEPROM_MMU_FAIL, 0);
			eeprom_update_byte((uint8_t *)EEPROM_MMU_LOAD_FAIL, 0);


			lcd_menu_statistics();
            
			break;

        // Level 2: Prepare for shipping
        case 2:
			//lcd_puts_P(PSTR("Factory RESET"));
            //lcd_puts_at_P(1,2,PSTR("Shipping prep"));
            
            // Force language selection at the next boot up.
			lang_reset();
            // Force the "Follow calibration flow" message at the next boot up.
            calibration_status_store(CALIBRATION_STATUS_Z_CALIBRATION);
			eeprom_write_byte((uint8_t*)EEPROM_WIZARD_ACTIVE, 1); //run wizard
            farm_no = 0;
			farm_mode = false;
			eeprom_update_byte((uint8_t*)EEPROM_FARM_MODE, farm_mode);
            EEPROM_save_B(EEPROM_FARM_NUMBER, &farm_no);

            eeprom_update_dword((uint32_t *)EEPROM_TOTALTIME, 0);
            eeprom_update_dword((uint32_t *)EEPROM_FILAMENTUSED, 0);
            eeprom_update_word((uint16_t *)EEPROM_CRASH_COUNT_X_TOT, 0);
            eeprom_update_word((uint16_t *)EEPROM_CRASH_COUNT_Y_TOT, 0);
            eeprom_update_word((uint16_t *)EEPROM_FERROR_COUNT_TOT, 0);
            eeprom_update_word((uint16_t *)EEPROM_POWER_COUNT_TOT, 0);

			eeprom_update_word((uint16_t *)EEPROM_MMU_FAIL_TOT, 0);
			eeprom_update_word((uint16_t *)EEPROM_MMU_LOAD_FAIL_TOT, 0);
			eeprom_update_byte((uint8_t *)EEPROM_MMU_FAIL, 0);
			eeprom_update_byte((uint8_t *)EEPROM_MMU_LOAD_FAIL, 0);

#ifdef FILAMENT_SENSOR
			fsensor_enable();
            fsensor_autoload_set(true);
#endif //FILAMENT_SENSOR
      Sound_MakeCustom(100,0,false);   
			//_delay_ms(2000);
            break;

			// Level 3: erase everything, whole EEPROM will be set to 0xFF

		case 3:
			lcd_puts_P(PSTR("Factory RESET"));
			lcd_puts_at_P(1, 2, PSTR("ERASING all data"));

      Sound_MakeCustom(100,0,false);
			er_progress = 0;
			lcd_puts_at_P(3, 3, PSTR("      "));
			lcd_set_cursor(3, 3);
			lcd_print(er_progress);

			// Erase EEPROM
			for (int i = 0; i < 4096; i++) {
				eeprom_update_byte((uint8_t*)i, 0xFF);

				if (i % 41 == 0) {
					er_progress++;
					lcd_puts_at_P(3, 3, PSTR("      "));
					lcd_set_cursor(3, 3);
					lcd_print(er_progress);
					lcd_puts_P(PSTR("%"));
				}

			}


			break;
		case 4:
			bowden_menu();
			break;
        
        default:
            break;
    }
    

}

extern "C" {
FILE _uartout; //= {0}; Global variable is always zero initialized. No need to explicitly state this.
}

int uart_putchar(char c, FILE *)
{
	MYSERIAL.write(c);
	return 0;
}


void lcd_splash()
{
	lcd_clear(); // clears display and homes screen
	lcd_puts_P(PSTR("\n Original Prusa i3\n   Prusa Research"));
}


void factory_reset() 
{
	KEEPALIVE_STATE(PAUSED_FOR_USER);
	if (!READ(BTN_ENC))
	{
		_delay_ms(1000);
		if (!READ(BTN_ENC))
		{
			lcd_clear();


			lcd_puts_P(PSTR("Factory RESET"));


			SET_OUTPUT(BEEPER);
  if(eSoundMode!=e_SOUND_MODE_SILENT)
			WRITE(BEEPER, HIGH);

			while (!READ(BTN_ENC));

			WRITE(BEEPER, LOW);



			_delay_ms(2000);

			char level = reset_menu();
			factory_reset(level);

			switch (level) {
			case 0: _delay_ms(0); break;
			case 1: _delay_ms(0); break;
			case 2: _delay_ms(0); break;
			case 3: _delay_ms(0); break;
			}

		}
	}
	KEEPALIVE_STATE(IN_HANDLER);
}

void show_fw_version_warnings() {
	if (FW_DEV_VERSION == FW_VERSION_GOLD || FW_DEV_VERSION == FW_VERSION_RC) return;
	switch (FW_DEV_VERSION) {
	case(FW_VERSION_ALPHA):   lcd_show_fullscreen_message_and_wait_P(_i("You are using firmware alpha version. This is development version. Using this version is not recommended and may cause printer damage."));   break;////MSG_FW_VERSION_ALPHA c=20 r=8
	case(FW_VERSION_BETA):    lcd_show_fullscreen_message_and_wait_P(_i("You are using firmware beta version. This is development version. Using this version is not recommended and may cause printer damage."));    break;////MSG_FW_VERSION_BETA c=20 r=8
  case(FW_VERSION_DEVEL):
	case(FW_VERSION_DEBUG):
    lcd_update_enable(false);
    lcd_clear();
  #if FW_DEV_VERSION == FW_VERSION_DEVEL
    lcd_puts_at_P(0, 0, PSTR("Development build !!"));
  #else
    lcd_puts_at_P(0, 0, PSTR("Debbugging build !!!"));
  #endif
    lcd_puts_at_P(0, 1, PSTR("May destroy printer!"));
    lcd_puts_at_P(0, 2, PSTR("ver ")); lcd_puts_P(PSTR(FW_VERSION_FULL));
    lcd_puts_at_P(0, 3, PSTR(FW_REPOSITORY));
    lcd_wait_for_click();
    break;
//	default: lcd_show_fullscreen_message_and_wait_P(_i("WARNING: This is an unofficial, unsupported build. Use at your own risk!")); break;////MSG_FW_VERSION_UNKNOWN c=20 r=8
	}
	lcd_update_enable(true);
}

//! @brief try to check if firmware is on right type of printer
static void check_if_fw_is_on_right_printer(){
#ifdef FILAMENT_SENSOR
  if((PRINTER_TYPE == PRINTER_MK3) || (PRINTER_TYPE == PRINTER_MK3S)){
    #ifdef IR_SENSOR
    swi2c_init();
    const uint8_t pat9125_detected = swi2c_readByte_A8(PAT9125_I2C_ADDR,0x00,NULL);
      if (pat9125_detected){
        lcd_show_fullscreen_message_and_wait_P(_i("MK3S firmware detected on MK3 printer"));}
    #endif //IR_SENSOR

    #ifdef PAT9125
      //will return 1 only if IR can detect filament in bondtech extruder so this may fail even when we have IR sensor
      const uint8_t ir_detected = !(PIN_GET(IR_SENSOR_PIN));
      if (ir_detected){
        lcd_show_fullscreen_message_and_wait_P(_i("MK3 firmware detected on MK3S printer"));}
    #endif //PAT9125
  }
#endif //FILAMENT_SENSOR
}

uint8_t check_printer_version()
{
	uint8_t version_changed = 0;
	uint16_t printer_type = eeprom_read_word((uint16_t*)EEPROM_PRINTER_TYPE);
	uint16_t motherboard = eeprom_read_word((uint16_t*)EEPROM_BOARD_TYPE);

	if (printer_type != PRINTER_TYPE) {
		if (printer_type == 0xffff) eeprom_write_word((uint16_t*)EEPROM_PRINTER_TYPE, PRINTER_TYPE);
		else version_changed |= 0b10;
	}
	if (motherboard != MOTHERBOARD) {
		if(motherboard == 0xffff) eeprom_write_word((uint16_t*)EEPROM_BOARD_TYPE, MOTHERBOARD);
		else version_changed |= 0b01;
	}
	return version_changed;
}

#ifdef BOOTAPP
#include "bootapp.h" //bootloader support
#endif //BOOTAPP

#if (LANG_MODE != 0) //secondary language support

#ifdef W25X20CL


// language update from external flash
#define LANGBOOT_BLOCKSIZE 0x1000u
#define LANGBOOT_RAMBUFFER 0x0800

void update_sec_lang_from_external_flash()
{
	if ((boot_app_magic == BOOT_APP_MAGIC) && (boot_app_flags & BOOT_APP_FLG_USER0))
	{
		uint8_t lang = boot_reserved >> 4;
		uint8_t state = boot_reserved & 0xf;
		lang_table_header_t header;
		uint32_t src_addr;
		if (lang_get_header(lang, &header, &src_addr))
		{
			lcd_puts_at_P(1,3,PSTR("Language update."));
			for (uint8_t i = 0; i < state; i++) fputc('.', lcdout);
			_delay(100);
			boot_reserved = (state + 1) | (lang << 4);
			if ((state * LANGBOOT_BLOCKSIZE) < header.size)
			{
				cli();
				uint16_t size = header.size - state * LANGBOOT_BLOCKSIZE;
				if (size > LANGBOOT_BLOCKSIZE) size = LANGBOOT_BLOCKSIZE;
				w25x20cl_rd_data(src_addr + state * LANGBOOT_BLOCKSIZE, (uint8_t*)LANGBOOT_RAMBUFFER, size);
				if (state == 0)
				{
					//TODO - check header integrity
				}
				bootapp_ram2flash(LANGBOOT_RAMBUFFER, _SEC_LANG_TABLE + state * LANGBOOT_BLOCKSIZE, size);
			}
			else
			{
				//TODO - check sec lang data integrity
				eeprom_update_byte((unsigned char *)EEPROM_LANG, LANG_ID_SEC);
			}
		}
	}
	boot_app_flags &= ~BOOT_APP_FLG_USER0;
}


#ifdef DEBUG_W25X20CL

uint8_t lang_xflash_enum_codes(uint16_t* codes)
{
	lang_table_header_t header;
	uint8_t count = 0;
	uint32_t addr = 0x00000;
	while (1)
	{
		printf_P(_n("LANGTABLE%d:"), count);
		w25x20cl_rd_data(addr, (uint8_t*)&header, sizeof(lang_table_header_t));
		if (header.magic != LANG_MAGIC)
		{
			printf_P(_n("NG!\n"));
			break;
		}
		printf_P(_n("OK\n"));
		printf_P(_n(" _lt_magic        = 0x%08lx %S\n"), header.magic, (header.magic==LANG_MAGIC)?_n("OK"):_n("NA"));
		printf_P(_n(" _lt_size         = 0x%04x (%d)\n"), header.size, header.size);
		printf_P(_n(" _lt_count        = 0x%04x (%d)\n"), header.count, header.count);
		printf_P(_n(" _lt_chsum        = 0x%04x\n"), header.checksum);
		printf_P(_n(" _lt_code         = 0x%04x (%c%c)\n"), header.code, header.code >> 8, header.code & 0xff);
		printf_P(_n(" _lt_sign         = 0x%08lx\n"), header.signature);

		addr += header.size;
		codes[count] = header.code;
		count ++;
	}
	return count;
}

void list_sec_lang_from_external_flash()
{
	uint16_t codes[8];
	uint8_t count = lang_xflash_enum_codes(codes);
	printf_P(_n("XFlash lang count = %hhd\n"), count);
}

#endif //DEBUG_W25X20CL

#endif //W25X20CL

#endif //(LANG_MODE != 0)


static void w25x20cl_err_msg()
{
	lcd_clear();
	lcd_puts_P(_n("External SPI flash\nW25X20CL is not res-\nponding. Language\nswitch unavailable."));
}

// "Setup" function is called by the Arduino framework on startup.
// Before startup, the Timers-functions (PWM)/Analog RW and HardwareSerial provided by the Arduino-code 
// are initialized by the main() routine provided by the Arduino framework.
void setup()
{
	mmu_init();

	ultralcd_init();

#if (LCD_BL_PIN != -1) && defined (LCD_BL_PIN)
	analogWrite(LCD_BL_PIN, 255); //set full brightnes
#endif //(LCD_BL_PIN != -1) && defined (LCD_BL_PIN)

	spi_init();

	lcd_splash();
    Sound_Init();                                // also guarantee "SET_OUTPUT(BEEPER)"

#ifdef W25X20CL
    bool w25x20cl_success = w25x20cl_init();
	if (w25x20cl_success)
	{
	    optiboot_w25x20cl_enter();
#if (LANG_MODE != 0) //secondary language support
        update_sec_lang_from_external_flash();
#endif //(LANG_MODE != 0)
	}
	else
	{
	    w25x20cl_err_msg();
	}
#else
	const bool w25x20cl_success = true;
#endif //W25X20CL


	setup_killpin();
	setup_powerhold();

	farm_mode = eeprom_read_byte((uint8_t*)EEPROM_FARM_MODE); 
	EEPROM_read_B(EEPROM_FARM_NUMBER, &farm_no);
	if ((farm_mode == 0xFF && farm_no == 0) || ((uint16_t)farm_no == 0xFFFF)) 
		farm_mode = false; //if farm_mode has not been stored to eeprom yet and farm number is set to zero or EEPROM is fresh, deactivate farm mode
	if ((uint16_t)farm_no == 0xFFFF) farm_no = 0;
	
	selectedSerialPort = eeprom_read_byte((uint8_t*)EEPROM_SECOND_SERIAL_ACTIVE);
	if (selectedSerialPort == 0xFF) selectedSerialPort = 0;
	if (farm_mode)
	{
		no_response = true; //we need confirmation by recieving PRUSA thx
		important_status = 8;
		prusa_statistics(8);
		selectedSerialPort = 1;
#ifdef TMC2130
		//increased extruder current (PFW363)
		tmc2130_current_h[E_AXIS] = 36;
		tmc2130_current_r[E_AXIS] = 36;
#endif //TMC2130
#ifdef FILAMENT_SENSOR
		//disabled filament autoload (PFW360)
		fsensor_autoload_set(false);
#endif //FILAMENT_SENSOR
          // ~ FanCheck -> on
          if(!(eeprom_read_byte((uint8_t*)EEPROM_FAN_CHECK_ENABLED)))
               eeprom_update_byte((unsigned char *)EEPROM_FAN_CHECK_ENABLED,true);
	}
	MYSERIAL.begin(BAUDRATE);
	fdev_setup_stream(uartout, uart_putchar, NULL, _FDEV_SETUP_WRITE); //setup uart out stream
#ifndef W25X20CL
	SERIAL_PROTOCOLLNPGM("start");
#endif //W25X20CL
	stdout = uartout;
	SERIAL_ECHO_START;
	printf_P(PSTR(" " FW_VERSION_FULL "\n"));

	//SERIAL_ECHOPAIR("Active sheet before:", static_cast<unsigned long int>(eeprom_read_byte(&(EEPROM_Sheets_base->active_sheet))));

#ifdef DEBUG_SEC_LANG
	lang_table_header_t header;
	uint32_t src_addr = 0x00000;
	if (lang_get_header(1, &header, &src_addr))
	{
//this is comparsion of some printing-methods regarding to flash space usage and code size/readability
#define LT_PRINT_TEST 2
//  flash usage
//  total   p.test
//0 252718  t+c  text code
//1 253142  424  170  254
//2 253040  322  164  158
//3 253248  530  135  395
#if (LT_PRINT_TEST==1) //not optimized printf
		printf_P(_n(" _src_addr = 0x%08lx\n"), src_addr);
		printf_P(_n(" _lt_magic = 0x%08lx %S\n"), header.magic, (header.magic==LANG_MAGIC)?_n("OK"):_n("NA"));
		printf_P(_n(" _lt_size  = 0x%04x (%d)\n"), header.size, header.size);
		printf_P(_n(" _lt_count = 0x%04x (%d)\n"), header.count, header.count);
		printf_P(_n(" _lt_chsum = 0x%04x\n"), header.checksum);
		printf_P(_n(" _lt_code  = 0x%04x (%c%c)\n"), header.code, header.code >> 8, header.code & 0xff);
		printf_P(_n(" _lt_sign = 0x%08lx\n"), header.signature);
#elif (LT_PRINT_TEST==2) //optimized printf
		printf_P(
		 _n(
		  " _src_addr = 0x%08lx\n"
		  " _lt_magic = 0x%08lx %S\n"
		  " _lt_size  = 0x%04x (%d)\n"
		  " _lt_count = 0x%04x (%d)\n"
		  " _lt_chsum = 0x%04x\n"
		  " _lt_code  = 0x%04x (%c%c)\n"
		  " _lt_resv1 = 0x%08lx\n"
		 ),
		 src_addr,
		 header.magic, (header.magic==LANG_MAGIC)?_n("OK"):_n("NA"),
		 header.size, header.size,
		 header.count, header.count,
		 header.checksum,
		 header.code, header.code >> 8, header.code & 0xff,
		 header.signature
		);
#elif (LT_PRINT_TEST==3) //arduino print/println (leading zeros not solved)
		MYSERIAL.print(" _src_addr = 0x");
		MYSERIAL.println(src_addr, 16);
		MYSERIAL.print(" _lt_magic = 0x");
		MYSERIAL.print(header.magic, 16);
		MYSERIAL.println((header.magic==LANG_MAGIC)?" OK":" NA");
		MYSERIAL.print(" _lt_size  = 0x");
		MYSERIAL.print(header.size, 16);
		MYSERIAL.print(" (");
		MYSERIAL.print(header.size, 10);
		MYSERIAL.println(")");
		MYSERIAL.print(" _lt_count = 0x");
		MYSERIAL.print(header.count, 16);
		MYSERIAL.print(" (");
		MYSERIAL.print(header.count, 10);
		MYSERIAL.println(")");
		MYSERIAL.print(" _lt_chsum = 0x");
		MYSERIAL.println(header.checksum, 16);
		MYSERIAL.print(" _lt_code  = 0x");
		MYSERIAL.print(header.code, 16);
		MYSERIAL.print(" (");
		MYSERIAL.print((char)(header.code >> 8), 0);
		MYSERIAL.print((char)(header.code & 0xff), 0);
		MYSERIAL.println(")");
		MYSERIAL.print(" _lt_resv1 = 0x");
		MYSERIAL.println(header.signature, 16);
#endif //(LT_PRINT_TEST==)
#undef LT_PRINT_TEST

#if 0
		w25x20cl_rd_data(0x25ba, (uint8_t*)&block_buffer, 1024);
		for (uint16_t i = 0; i < 1024; i++)
		{
			if ((i % 16) == 0) printf_P(_n("%04x:"), 0x25ba+i);
			printf_P(_n(" %02x"), ((uint8_t*)&block_buffer)[i]);
			if ((i % 16) == 15) putchar('\n');
		}
#endif
		uint16_t sum = 0;
		for (uint16_t i = 0; i < header.size; i++)
			sum += (uint16_t)pgm_read_byte((uint8_t*)(_SEC_LANG_TABLE + i)) << ((i & 1)?0:8);
		printf_P(_n("_SEC_LANG_TABLE checksum = %04x\n"), sum);
		sum -= header.checksum; //subtract checksum
		printf_P(_n("_SEC_LANG_TABLE checksum = %04x\n"), sum);
		sum = (sum >> 8) | ((sum & 0xff) << 8); //swap bytes
		if (sum == header.checksum)
			printf_P(_n("Checksum OK\n"), sum);
		else
			printf_P(_n("Checksum NG\n"), sum);
	}
	else
		printf_P(_n("lang_get_header failed!\n"));

#if 0
		for (uint16_t i = 0; i < 1024*10; i++)
		{
			if ((i % 16) == 0) printf_P(_n("%04x:"), _SEC_LANG_TABLE+i);
			printf_P(_n(" %02x"), pgm_read_byte((uint8_t*)(_SEC_LANG_TABLE+i)));
			if ((i % 16) == 15) putchar('\n');
		}
#endif

#if 0
	SERIAL_ECHOLN("Reading eeprom from 0 to 100: start");
	for (int i = 0; i < 4096; ++i) {
		int b = eeprom_read_byte((unsigned char*)i);
		if (b != 255) {
			SERIAL_ECHO(i);
			SERIAL_ECHO(":");
			SERIAL_ECHO(b);
			SERIAL_ECHOLN("");
		}
	}
	SERIAL_ECHOLN("Reading eeprom from 0 to 100: done");
#endif

#endif //DEBUG_SEC_LANG

	// Check startup - does nothing if bootloader sets MCUSR to 0
	byte mcu = MCUSR;
/*	if (mcu & 1) SERIAL_ECHOLNRPGM(MSG_POWERUP);
	if (mcu & 2) SERIAL_ECHOLNRPGM(MSG_EXTERNAL_RESET);
	if (mcu & 4) SERIAL_ECHOLNRPGM(MSG_BROWNOUT_RESET);
	if (mcu & 8) SERIAL_ECHOLNRPGM(MSG_WATCHDOG_RESET);
	if (mcu & 32) SERIAL_ECHOLNRPGM(MSG_SOFTWARE_RESET);*/
	if (mcu & 1) puts_P(MSG_POWERUP);
	if (mcu & 2) puts_P(MSG_EXTERNAL_RESET);
	if (mcu & 4) puts_P(MSG_BROWNOUT_RESET);
	if (mcu & 8) puts_P(MSG_WATCHDOG_RESET);
	if (mcu & 32) puts_P(MSG_SOFTWARE_RESET);
	MCUSR = 0;

	//SERIAL_ECHORPGM(MSG_MARLIN);
	//SERIAL_ECHOLNRPGM(VERSION_STRING);

#ifdef STRING_VERSION_CONFIG_H
#ifdef STRING_CONFIG_H_AUTHOR
	SERIAL_ECHO_START;
	SERIAL_ECHORPGM(_n(" Last Updated: "));////MSG_CONFIGURATION_VER
	SERIAL_ECHOPGM(STRING_VERSION_CONFIG_H);
	SERIAL_ECHORPGM(_n(" | Author: "));////MSG_AUTHOR
	SERIAL_ECHOLNPGM(STRING_CONFIG_H_AUTHOR);
	SERIAL_ECHOPGM("Compiled: ");
	SERIAL_ECHOLNPGM(__DATE__);
#endif
#endif

	SERIAL_ECHO_START;
	SERIAL_ECHORPGM(_n(" Free Memory: "));////MSG_FREE_MEMORY
	SERIAL_ECHO(freeMemory());
	SERIAL_ECHORPGM(_n("  PlannerBufferBytes: "));////MSG_PLANNER_BUFFER_BYTES
	SERIAL_ECHOLN((int)sizeof(block_t)*BLOCK_BUFFER_SIZE);
	//lcd_update_enable(false); // why do we need this?? - andre
	// loads data from EEPROM if available else uses defaults (and resets step acceleration rate)
	
	bool previous_settings_retrieved = false; 
	uint8_t hw_changed = check_printer_version();
	if (!(hw_changed & 0b10)) { //if printer version wasn't changed, check for eeprom version and retrieve settings from eeprom in case that version wasn't changed
		previous_settings_retrieved = Config_RetrieveSettings();
	} 
	else { //printer version was changed so use default settings 
		Config_ResetDefault();
	}
	SdFatUtil::set_stack_guard(); //writes magic number at the end of static variables to protect against overwriting static memory by stack

	tp_init();    // Initialize temperature loop

	if (w25x20cl_success) lcd_splash(); // we need to do this again, because tp_init() kills lcd
	else
	{
	    w25x20cl_err_msg();
	    printf_P(_n("W25X20CL not responding.\n"));
	}

	plan_init();  // Initialize planner;

	factory_reset();
    lcd_encoder_diff=0;

#ifdef TMC2130
	uint8_t silentMode = eeprom_read_byte((uint8_t*)EEPROM_SILENT);
	if (silentMode == 0xff) silentMode = 0;
	tmc2130_mode = TMC2130_MODE_NORMAL;
	uint8_t crashdet = eeprom_read_byte((uint8_t*)EEPROM_CRASH_DET);
	if (crashdet && !farm_mode)
	{
		crashdet_enable();
	    puts_P(_N("CrashDetect ENABLED!"));
	}
	else
	{
		crashdet_disable();
	    puts_P(_N("CrashDetect DISABLED"));
	}

#ifdef TMC2130_LINEARITY_CORRECTION
#ifdef TMC2130_LINEARITY_CORRECTION_XYZ
	tmc2130_wave_fac[X_AXIS] = eeprom_read_byte((uint8_t*)EEPROM_TMC2130_WAVE_X_FAC);
	tmc2130_wave_fac[Y_AXIS] = eeprom_read_byte((uint8_t*)EEPROM_TMC2130_WAVE_Y_FAC);
	tmc2130_wave_fac[Z_AXIS] = eeprom_read_byte((uint8_t*)EEPROM_TMC2130_WAVE_Z_FAC);
#endif //TMC2130_LINEARITY_CORRECTION_XYZ
	tmc2130_wave_fac[E_AXIS] = eeprom_read_byte((uint8_t*)EEPROM_TMC2130_WAVE_E_FAC);
	if (tmc2130_wave_fac[X_AXIS] == 0xff) tmc2130_wave_fac[X_AXIS] = 0;
	if (tmc2130_wave_fac[Y_AXIS] == 0xff) tmc2130_wave_fac[Y_AXIS] = 0;
	if (tmc2130_wave_fac[Z_AXIS] == 0xff) tmc2130_wave_fac[Z_AXIS] = 0;
	if (tmc2130_wave_fac[E_AXIS] == 0xff) tmc2130_wave_fac[E_AXIS] = 0;
#endif //TMC2130_LINEARITY_CORRECTION

#ifdef TMC2130_VARIABLE_RESOLUTION
	tmc2130_mres[X_AXIS] = tmc2130_usteps2mres(cs.axis_ustep_resolution[X_AXIS]);
	tmc2130_mres[Y_AXIS] = tmc2130_usteps2mres(cs.axis_ustep_resolution[Y_AXIS]);
	tmc2130_mres[Z_AXIS] = tmc2130_usteps2mres(cs.axis_ustep_resolution[Z_AXIS]);
	tmc2130_mres[E_AXIS] = tmc2130_usteps2mres(cs.axis_ustep_resolution[E_AXIS]);
#else //TMC2130_VARIABLE_RESOLUTION
	tmc2130_mres[X_AXIS] = tmc2130_usteps2mres(TMC2130_USTEPS_XY);
	tmc2130_mres[Y_AXIS] = tmc2130_usteps2mres(TMC2130_USTEPS_XY);
	tmc2130_mres[Z_AXIS] = tmc2130_usteps2mres(TMC2130_USTEPS_Z);
	tmc2130_mres[E_AXIS] = tmc2130_usteps2mres(TMC2130_USTEPS_E);
#endif //TMC2130_VARIABLE_RESOLUTION

#endif //TMC2130

	st_init();    // Initialize stepper, this enables interrupts!
  
#ifdef UVLO_SUPPORT
    setup_uvlo_interrupt();
#endif //UVLO_SUPPORT

#ifdef TMC2130
	tmc2130_mode = silentMode?TMC2130_MODE_SILENT:TMC2130_MODE_NORMAL;
	update_mode_profile();
	tmc2130_init();
#endif //TMC2130
#ifdef PSU_Delta
     init_force_z();                              // ! important for correct Z-axis initialization
#endif // PSU_Delta
    
	setup_photpin();

	servo_init();
	// Reset the machine correction matrix.
	// It does not make sense to load the correction matrix until the machine is homed.
	world2machine_reset();
    
#ifdef FILAMENT_SENSOR
	fsensor_init();
#endif //FILAMENT_SENSOR


#if defined(CONTROLLERFAN_PIN) && (CONTROLLERFAN_PIN > -1)
	SET_OUTPUT(CONTROLLERFAN_PIN); //Set pin used for driver cooling fan
#endif


	setup_homepin();

#ifdef TMC2130

  if (1) {
    // try to run to zero phase before powering the Z motor.    
    // Move in negative direction
    WRITE(Z_DIR_PIN,INVERT_Z_DIR);
    // Round the current micro-micro steps to micro steps.
    for (uint16_t phase = (tmc2130_rd_MSCNT(Z_AXIS) + 8) >> 4; phase > 0; -- phase) {
      // Until the phase counter is reset to zero.
      WRITE(Z_STEP_PIN, !INVERT_Z_STEP_PIN);
      _delay(2);
      WRITE(Z_STEP_PIN, INVERT_Z_STEP_PIN);
      _delay(2);
    }
  }
#endif //TMC2130

#if defined(Z_AXIS_ALWAYS_ON) && !defined(PSU_Delta)
	enable_z();
#endif
	farm_mode = eeprom_read_byte((uint8_t*)EEPROM_FARM_MODE);
	EEPROM_read_B(EEPROM_FARM_NUMBER, &farm_no);
	if ((farm_mode == 0xFF && farm_no == 0) || (farm_no == static_cast<int>(0xFFFF))) farm_mode = false; //if farm_mode has not been stored to eeprom yet and farm number is set to zero or EEPROM is fresh, deactivate farm mode
	if (farm_no == static_cast<int>(0xFFFF)) farm_no = 0;
	if (farm_mode)
	{
		prusa_statistics(8);
	}

	// Enable Toshiba FlashAir SD card / WiFi enahanced card.
	card.ToshibaFlashAir_enable(eeprom_read_byte((unsigned char*)EEPROM_TOSHIBA_FLASH_AIR_COMPATIBLITY) == 1);

	if (eeprom_read_dword((uint32_t*)(EEPROM_TOP - 4)) == 0x0ffffffff &&
		eeprom_read_dword((uint32_t*)(EEPROM_TOP - 8)) == 0x0ffffffff) {
		// Maiden startup. The firmware has been loaded and first started on a virgin RAMBo board,
		// where all the EEPROM entries are set to 0x0ff.
		// Once a firmware boots up, it forces at least a language selection, which changes
		// EEPROM_LANG to number lower than 0x0ff.
		// 1) Set a high power mode.
#ifdef TMC2130
		eeprom_write_byte((uint8_t*)EEPROM_SILENT, 0);
		tmc2130_mode = TMC2130_MODE_NORMAL;
#endif //TMC2130
		eeprom_write_byte((uint8_t*)EEPROM_WIZARD_ACTIVE, 1); //run wizard
	}

	// Force SD card update. Otherwise the SD card update is done from loop() on card.checkautostart(false), 
	// but this times out if a blocking dialog is shown in setup().
	card.initsd();
#ifdef DEBUG_SD_SPEED_TEST
	if (card.cardOK)
	{
		uint8_t* buff = (uint8_t*)block_buffer;
		uint32_t block = 0;
		uint32_t sumr = 0;
		uint32_t sumw = 0;
		for (int i = 0; i < 1024; i++)
		{
			uint32_t u = _micros();
			bool res = card.card.readBlock(i, buff);
			u = _micros() - u;
			if (res)
			{
				printf_P(PSTR("readBlock %4d 512 bytes %lu us\n"), i, u);
				sumr += u;
				u = _micros();
				res = card.card.writeBlock(i, buff);
				u = _micros() - u;
				if (res)
				{
					printf_P(PSTR("writeBlock %4d 512 bytes %lu us\n"), i, u);
					sumw += u;
				}
				else
				{
					printf_P(PSTR("writeBlock %4d error\n"), i);
					break;
				}
			}
			else
			{
				printf_P(PSTR("readBlock %4d error\n"), i);
				break;
			}
		}
		uint32_t avg_rspeed = (1024 * 1000000) / (sumr / 512);
		uint32_t avg_wspeed = (1024 * 1000000) / (sumw / 512);
		printf_P(PSTR("avg read speed %lu bytes/s\n"), avg_rspeed);
		printf_P(PSTR("avg write speed %lu bytes/s\n"), avg_wspeed);
	}
	else
		printf_P(PSTR("Card NG!\n"));
#endif //DEBUG_SD_SPEED_TEST

    eeprom_init();
#ifdef SNMM
	if (eeprom_read_dword((uint32_t*)EEPROM_BOWDEN_LENGTH) == 0x0ffffffff) { //bowden length used for SNMM
	  int _z = BOWDEN_LENGTH;
	  for(int i = 0; i<4; i++) EEPROM_save_B(EEPROM_BOWDEN_LENGTH + i * 2, &_z);
	}
#endif

  // In the future, somewhere here would one compare the current firmware version against the firmware version stored in the EEPROM.
  // If they differ, an update procedure may need to be performed. At the end of this block, the current firmware version
  // is being written into the EEPROM, so the update procedure will be triggered only once.


#if (LANG_MODE != 0) //secondary language support

#ifdef DEBUG_W25X20CL
	W25X20CL_SPI_ENTER();
	uint8_t uid[8]; // 64bit unique id
	w25x20cl_rd_uid(uid);
	puts_P(_n("W25X20CL UID="));
	for (uint8_t i = 0; i < 8; i ++)
		printf_P(PSTR("%02hhx"), uid[i]);
	putchar('\n');
	list_sec_lang_from_external_flash();
#endif //DEBUG_W25X20CL

//	lang_reset();
	if (!lang_select(eeprom_read_byte((uint8_t*)EEPROM_LANG)))
		lcd_language();

#ifdef DEBUG_SEC_LANG

	uint16_t sec_lang_code = lang_get_code(1);
	uint16_t ui = _SEC_LANG_TABLE; //table pointer
	printf_P(_n("lang_selected=%d\nlang_table=0x%04x\nSEC_LANG_CODE=0x%04x (%c%c)\n"), lang_selected, ui, sec_lang_code, sec_lang_code >> 8, sec_lang_code & 0xff);

	lang_print_sec_lang(uartout);
#endif //DEBUG_SEC_LANG

#endif //(LANG_MODE != 0)

	if (eeprom_read_byte((uint8_t*)EEPROM_TEMP_CAL_ACTIVE) == 255) {
		eeprom_write_byte((uint8_t*)EEPROM_TEMP_CAL_ACTIVE, 0);
		temp_cal_active = false;
	} else temp_cal_active = eeprom_read_byte((uint8_t*)EEPROM_TEMP_CAL_ACTIVE);

	if (eeprom_read_byte((uint8_t*)EEPROM_CALIBRATION_STATUS_PINDA) == 255) {
		//eeprom_write_byte((uint8_t*)EEPROM_CALIBRATION_STATUS_PINDA, 0);
		eeprom_write_byte((uint8_t*)EEPROM_CALIBRATION_STATUS_PINDA, 1);
		int16_t z_shift = 0;
		for (uint8_t i = 0; i < 5; i++) EEPROM_save_B(EEPROM_PROBE_TEMP_SHIFT + i * 2, &z_shift);
		eeprom_write_byte((uint8_t*)EEPROM_TEMP_CAL_ACTIVE, 0);
		temp_cal_active = false;
	}
	if (eeprom_read_byte((uint8_t*)EEPROM_UVLO) == 255) {
		eeprom_write_byte((uint8_t*)EEPROM_UVLO, 0);
	}
	if (eeprom_read_byte((uint8_t*)EEPROM_SD_SORT) == 255) {
		eeprom_write_byte((uint8_t*)EEPROM_SD_SORT, 0);
	}
	//mbl_mode_init();
	mbl_settings_init();
	SilentModeMenu_MMU = eeprom_read_byte((uint8_t*)EEPROM_MMU_STEALTH);
	if (SilentModeMenu_MMU == 255) {
		SilentModeMenu_MMU = 1;
		eeprom_write_byte((uint8_t*)EEPROM_MMU_STEALTH, SilentModeMenu_MMU);
	}

#if !defined(DEBUG_DISABLE_FANCHECK) && defined(FANCHECK) && defined(TACH_1) && TACH_1 >-1
	setup_fan_interrupt();
#endif //DEBUG_DISABLE_FANCHECK

#ifdef PAT9125
	fsensor_setup_interrupt();
#endif //PAT9125
	for (int i = 0; i<4; i++) EEPROM_read_B(EEPROM_BOWDEN_LENGTH + i * 2, &bowden_length[i]); 
	
#ifndef DEBUG_DISABLE_STARTMSGS
  KEEPALIVE_STATE(PAUSED_FOR_USER);

  check_if_fw_is_on_right_printer();
  show_fw_version_warnings();

  switch (hw_changed) { 
	  //if motherboard or printer type was changed inform user as it can indicate flashing wrong firmware version
	  //if user confirms with knob, new hw version (printer and/or motherboard) is written to eeprom and message will be not shown next time
	case(0b01): 
		lcd_show_fullscreen_message_and_wait_P(_i("Warning: motherboard type changed.")); ////MSG_CHANGED_MOTHERBOARD c=20 r=4
		eeprom_write_word((uint16_t*)EEPROM_BOARD_TYPE, MOTHERBOARD); 
		break;
	case(0b10): 
		lcd_show_fullscreen_message_and_wait_P(_i("Warning: printer type changed.")); ////MSG_CHANGED_PRINTER c=20 r=4
		eeprom_write_word((uint16_t*)EEPROM_PRINTER_TYPE, PRINTER_TYPE); 
		break;
	case(0b11): 
		lcd_show_fullscreen_message_and_wait_P(_i("Warning: both printer type and motherboard type changed.")); ////MSG_CHANGED_BOTH c=20 r=4
		eeprom_write_word((uint16_t*)EEPROM_PRINTER_TYPE, PRINTER_TYPE);
		eeprom_write_word((uint16_t*)EEPROM_BOARD_TYPE, MOTHERBOARD); 
		break;
	default: break; //no change, show no message
  }

  if (!previous_settings_retrieved) {
	  lcd_show_fullscreen_message_and_wait_P(_i("Old settings found. Default PID, Esteps etc. will be set.")); //if EEPROM version or printer type was changed, inform user that default setting were loaded////MSG_DEFAULT_SETTINGS_LOADED c=20 r=4
	  Config_StoreSettings();
  }
  if (eeprom_read_byte((uint8_t*)EEPROM_WIZARD_ACTIVE) == 1) {
	  lcd_wizard(WizState::Run);
  }
  if (eeprom_read_byte((uint8_t*)EEPROM_WIZARD_ACTIVE) == 0) { //dont show calibration status messages if wizard is currently active
	  if (calibration_status() == CALIBRATION_STATUS_ASSEMBLED ||
		  calibration_status() == CALIBRATION_STATUS_UNKNOWN || 
		  calibration_status() == CALIBRATION_STATUS_XYZ_CALIBRATION) {
		  // Reset the babystepping values, so the printer will not move the Z axis up when the babystepping is enabled.
		  eeprom_update_word((uint16_t*)EEPROM_BABYSTEP_Z, 0);
		  // Show the message.
		  lcd_show_fullscreen_message_and_wait_P(_T(MSG_FOLLOW_CALIBRATION_FLOW));
	  }
	  else if (calibration_status() == CALIBRATION_STATUS_LIVE_ADJUST) {
		  // Show the message.
		  lcd_show_fullscreen_message_and_wait_P(_T(MSG_BABYSTEP_Z_NOT_SET));
		  lcd_update_enable(true);
	  }
	  else if (calibration_status() == CALIBRATION_STATUS_CALIBRATED && temp_cal_active == true && calibration_status_pinda() == false) {
		  //lcd_show_fullscreen_message_and_wait_P(_i("Temperature calibration has not been run yet"));////MSG_PINDA_NOT_CALIBRATED c=20 r=4
		  lcd_update_enable(true);
	  }
	  else if (calibration_status() == CALIBRATION_STATUS_Z_CALIBRATION) {
		  // Show the message.
		  lcd_show_fullscreen_message_and_wait_P(_T(MSG_FOLLOW_Z_CALIBRATION_FLOW));
	  }
  }

#if !defined (DEBUG_DISABLE_FORCE_SELFTEST) && defined (TMC2130)
  if (force_selftest_if_fw_version() && calibration_status() < CALIBRATION_STATUS_ASSEMBLED) {
	  lcd_show_fullscreen_message_and_wait_P(_i("Selftest will be run to calibrate accurate sensorless rehoming."));////MSG_FORCE_SELFTEST c=20 r=8
	  update_current_firmware_version_to_eeprom();
	  lcd_selftest();
  }
#endif //TMC2130 && !DEBUG_DISABLE_FORCE_SELFTEST

  KEEPALIVE_STATE(IN_PROCESS);
#endif //DEBUG_DISABLE_STARTMSGS
  lcd_update_enable(true);
  lcd_clear();
  lcd_update(2);
  // Store the currently running firmware into an eeprom,
  // so the next time the firmware gets updated, it will know from which version it has been updated.
  update_current_firmware_version_to_eeprom();

#ifdef TMC2130
  	tmc2130_home_origin[X_AXIS] = eeprom_read_byte((uint8_t*)EEPROM_TMC2130_HOME_X_ORIGIN);
	tmc2130_home_bsteps[X_AXIS] = eeprom_read_byte((uint8_t*)EEPROM_TMC2130_HOME_X_BSTEPS);
	tmc2130_home_fsteps[X_AXIS] = eeprom_read_byte((uint8_t*)EEPROM_TMC2130_HOME_X_FSTEPS);
	if (tmc2130_home_origin[X_AXIS] == 0xff) tmc2130_home_origin[X_AXIS] = 0;
	if (tmc2130_home_bsteps[X_AXIS] == 0xff) tmc2130_home_bsteps[X_AXIS] = 48;
	if (tmc2130_home_fsteps[X_AXIS] == 0xff) tmc2130_home_fsteps[X_AXIS] = 48;

	tmc2130_home_origin[Y_AXIS] = eeprom_read_byte((uint8_t*)EEPROM_TMC2130_HOME_Y_ORIGIN);
	tmc2130_home_bsteps[Y_AXIS] = eeprom_read_byte((uint8_t*)EEPROM_TMC2130_HOME_Y_BSTEPS);
	tmc2130_home_fsteps[Y_AXIS] = eeprom_read_byte((uint8_t*)EEPROM_TMC2130_HOME_Y_FSTEPS);
	if (tmc2130_home_origin[Y_AXIS] == 0xff) tmc2130_home_origin[Y_AXIS] = 0;
	if (tmc2130_home_bsteps[Y_AXIS] == 0xff) tmc2130_home_bsteps[Y_AXIS] = 48;
	if (tmc2130_home_fsteps[Y_AXIS] == 0xff) tmc2130_home_fsteps[Y_AXIS] = 48;

	tmc2130_home_enabled = eeprom_read_byte((uint8_t*)EEPROM_TMC2130_HOME_ENABLED);
	if (tmc2130_home_enabled == 0xff) tmc2130_home_enabled = 0;
#endif //TMC2130

#ifdef UVLO_SUPPORT
  if (eeprom_read_byte((uint8_t*)EEPROM_UVLO) != 0) { //previous print was terminated by UVLO
/*
	  if (lcd_show_fullscreen_message_yes_no_and_wait_P(_T(MSG_RECOVER_PRINT), false))	recover_print();
	  else {
		  eeprom_update_byte((uint8_t*)EEPROM_UVLO, 0);
		  lcd_update_enable(true);
		  lcd_update(2);
		  lcd_setstatuspgm(_T(WELCOME_MSG));
	  }
*/
      manage_heater(); // Update temperatures 
#ifdef DEBUG_UVLO_AUTOMATIC_RECOVER 
		printf_P(_N("Power panic detected!\nCurrent bed temp:%d\nSaved bed temp:%d\n"), (int)degBed(), eeprom_read_byte((uint8_t*)EEPROM_UVLO_TARGET_BED));
#endif 
     if ( degBed() > ( (float)eeprom_read_byte((uint8_t*)EEPROM_UVLO_TARGET_BED) - AUTOMATIC_UVLO_BED_TEMP_OFFSET) ){ 
          #ifdef DEBUG_UVLO_AUTOMATIC_RECOVER 
        puts_P(_N("Automatic recovery!")); 
          #endif 
         recover_print(1); 
      } 
      else{ 
          #ifdef DEBUG_UVLO_AUTOMATIC_RECOVER 
        puts_P(_N("Normal recovery!")); 
          #endif 
          if ( lcd_show_fullscreen_message_yes_no_and_wait_P(_T(MSG_RECOVER_PRINT), false) ) recover_print(0); 
          else { 
              eeprom_update_byte((uint8_t*)EEPROM_UVLO, 0); 
              lcd_update_enable(true); 
              lcd_update(2); 
              lcd_setstatuspgm(_T(WELCOME_MSG)); 
          } 
           
      }

	   
  }
#endif //UVLO_SUPPORT
  fCheckModeInit();
  fSetMmuMode(mmu_enabled);
  KEEPALIVE_STATE(NOT_BUSY);
#ifdef WATCHDOG
  wdt_enable(WDTO_4S);
#endif //WATCHDOG
}


void trace();

#define CHUNK_SIZE 64 // bytes
#define SAFETY_MARGIN 1
char chunk[CHUNK_SIZE+SAFETY_MARGIN];
int chunkHead = 0;

void serial_read_stream() {

    setAllTargetHotends(0);
    setTargetBed(0);

    lcd_clear();
    lcd_puts_P(PSTR(" Upload in progress"));

    // first wait for how many bytes we will receive
    uint32_t bytesToReceive;

    // receive the four bytes
    char bytesToReceiveBuffer[4];
    for (int i=0; i<4; i++) {
        int data;
        while ((data = MYSERIAL.read()) == -1) {};
        bytesToReceiveBuffer[i] = data;

    }

    // make it a uint32
    memcpy(&bytesToReceive, &bytesToReceiveBuffer, 4);

    // we're ready, notify the sender
    MYSERIAL.write('+');

    // lock in the routine
    uint32_t receivedBytes = 0;
    while (prusa_sd_card_upload) {
        int i;
        for (i=0; i<CHUNK_SIZE; i++) {
            int data;

            // check if we're not done
            if (receivedBytes == bytesToReceive) {
                break;
            }

            // read the next byte
            while ((data = MYSERIAL.read()) == -1) {};
            receivedBytes++;

            // save it to the chunk
            chunk[i] = data;
        }

        // write the chunk to SD
        card.write_command_no_newline(&chunk[0]);

        // notify the sender we're ready for more data
        MYSERIAL.write('+');

        // for safety
        manage_heater();

        // check if we're done
        if(receivedBytes == bytesToReceive) {
            trace(); // beep
            card.closefile();
            prusa_sd_card_upload = false;
            SERIAL_PROTOCOLLNRPGM(MSG_FILE_SAVED);
        }
    }
}

/**
* Output a "busy" message at regular intervals
* while the machine is not accepting commands.
*/
void host_keepalive() {
#ifndef HOST_KEEPALIVE_FEATURE
  return;
#endif //HOST_KEEPALIVE_FEATURE
  if (farm_mode) return;
  long ms = _millis();
  if (host_keepalive_interval && busy_state != NOT_BUSY) {
    if ((ms - prev_busy_signal_ms) < (long)(1000L * host_keepalive_interval)) return;
     switch (busy_state) {
      case IN_HANDLER:
      case IN_PROCESS:
        SERIAL_ECHO_START;
        SERIAL_ECHOLNPGM("busy: processing");
        break;
      case PAUSED_FOR_USER:
        SERIAL_ECHO_START;
        SERIAL_ECHOLNPGM("busy: paused for user");
        break;
      case PAUSED_FOR_INPUT:
        SERIAL_ECHO_START;
        SERIAL_ECHOLNPGM("busy: paused for input");
        break;
      default:
	break;
    }
  }
  prev_busy_signal_ms = ms;
}


// The loop() function is called in an endless loop by the Arduino framework from the default main() routine.
// Before loop(), the setup() function is called by the main() routine.
void loop()
{
	KEEPALIVE_STATE(NOT_BUSY);

	if ((usb_printing_counter > 0) && ((_millis()-_usb_timer) > 1000))
	{
		is_usb_printing = true;
		usb_printing_counter--;
		_usb_timer = _millis();
	}
	if (usb_printing_counter == 0)
	{
		is_usb_printing = false;
	}

    if (prusa_sd_card_upload)
    {
        //we read byte-by byte
        serial_read_stream();
    } else 
    {

        get_command();

  #ifdef SDSUPPORT
  card.checkautostart(false);
  #endif
  if(buflen)
  {
    cmdbuffer_front_already_processed = false;
    #ifdef SDSUPPORT
      if(card.saving)
      {
        // Saving a G-code file onto an SD-card is in progress.
        // Saving starts with M28, saving until M29 is seen.
        if(strstr_P(CMDBUFFER_CURRENT_STRING, PSTR("M29")) == NULL) {
          card.write_command(CMDBUFFER_CURRENT_STRING);
          if(card.logging)
            process_commands();
          else
           SERIAL_PROTOCOLLNRPGM(MSG_OK);
        } else {
          card.closefile();
          SERIAL_PROTOCOLLNRPGM(MSG_FILE_SAVED);
        }
      } else {
        process_commands();
      }
    #else
      process_commands();
    #endif //SDSUPPORT

    if (! cmdbuffer_front_already_processed && buflen)
    {
      // ptr points to the start of the block currently being processed.
      // The first character in the block is the block type.      
      char *ptr = cmdbuffer + bufindr;
      if (*ptr == CMDBUFFER_CURRENT_TYPE_SDCARD) {
        // To support power panic, move the lenght of the command on the SD card to a planner buffer.
        union {
          struct {
              char lo;
              char hi;
          } lohi;
          uint16_t value;
        } sdlen;
        sdlen.value = 0;
        {
          // This block locks the interrupts globally for 3.25 us,
          // which corresponds to a maximum repeat frequency of 307.69 kHz.
          // This blocking is safe in the context of a 10kHz stepper driver interrupt
          // or a 115200 Bd serial line receive interrupt, which will not trigger faster than 12kHz.
          cli();
          // Reset the command to something, which will be ignored by the power panic routine,
          // so this buffer length will not be counted twice.
          *ptr ++ = CMDBUFFER_CURRENT_TYPE_TO_BE_REMOVED;
          // Extract the current buffer length.
          sdlen.lohi.lo = *ptr ++;
          sdlen.lohi.hi = *ptr;
          // and pass it to the planner queue.
          planner_add_sd_length(sdlen.value);
          sei();
        }
	  }
	  else if((*ptr == CMDBUFFER_CURRENT_TYPE_USB_WITH_LINENR) && !IS_SD_PRINTING){ 
		  
		  cli();
          *ptr ++ = CMDBUFFER_CURRENT_TYPE_TO_BE_REMOVED;
          // and one for each command to previous block in the planner queue.
          planner_add_sd_length(1);
          sei();
	  }
      // Now it is safe to release the already processed command block. If interrupted by the power panic now,
      // this block's SD card length will not be counted twice as its command type has been replaced 
      // by CMDBUFFER_CURRENT_TYPE_TO_BE_REMOVED.
      cmdqueue_pop_front();
    }
	host_keepalive();
  }
}
  //check heater every n milliseconds
  manage_heater();
  isPrintPaused ? manage_inactivity(true) : manage_inactivity(false);
  checkHitEndstops();
  lcd_update(0);
#ifdef TMC2130
	tmc2130_check_overtemp();
	if (tmc2130_sg_crash)
	{
		uint8_t crash = tmc2130_sg_crash;
		tmc2130_sg_crash = 0;
//		crashdet_stop_and_save_print();
		switch (crash)
		{
		case 1: enquecommand_P((PSTR("CRASH_DETECTEDX"))); break;
		case 2: enquecommand_P((PSTR("CRASH_DETECTEDY"))); break;
		case 3: enquecommand_P((PSTR("CRASH_DETECTEDXY"))); break;
		}
	}
#endif //TMC2130
	mmu_loop();
}

#define DEFINE_PGM_READ_ANY(type, reader)       \
    static inline type pgm_read_any(const type *p)  \
    { return pgm_read_##reader##_near(p); }

DEFINE_PGM_READ_ANY(float,       float);
DEFINE_PGM_READ_ANY(signed char, byte);

#define XYZ_CONSTS_FROM_CONFIG(type, array, CONFIG) \
static const PROGMEM type array##_P[3] =        \
    { X_##CONFIG, Y_##CONFIG, Z_##CONFIG };     \
static inline type array(int axis)              \
    { return pgm_read_any(&array##_P[axis]); }  \
type array##_ext(int axis)                      \
    { return pgm_read_any(&array##_P[axis]); }

XYZ_CONSTS_FROM_CONFIG(float, base_min_pos,    MIN_POS);
XYZ_CONSTS_FROM_CONFIG(float, base_max_pos,    MAX_POS);
XYZ_CONSTS_FROM_CONFIG(float, base_home_pos,   HOME_POS);
XYZ_CONSTS_FROM_CONFIG(float, max_length,      MAX_LENGTH);
XYZ_CONSTS_FROM_CONFIG(float, home_retract_mm, HOME_RETRACT_MM);
XYZ_CONSTS_FROM_CONFIG(signed char, home_dir,  HOME_DIR);

static void axis_is_at_home(int axis) {
  current_position[axis] = base_home_pos(axis) + cs.add_homing[axis];
  min_pos[axis] =          base_min_pos(axis) + cs.add_homing[axis];
  max_pos[axis] =          base_max_pos(axis) + cs.add_homing[axis];
}


inline void set_current_to_destination() { memcpy(current_position, destination, sizeof(current_position)); }
inline void set_destination_to_current() { memcpy(destination, current_position, sizeof(destination)); }

//! @return original feedmultiply
static int setup_for_endstop_move(bool enable_endstops_now = true) {
    saved_feedrate = feedrate;
    int l_feedmultiply = feedmultiply;
    feedmultiply = 100;
    previous_millis_cmd = _millis();
    
    enable_endstops(enable_endstops_now);
    return l_feedmultiply;
}

//! @param original_feedmultiply feedmultiply to restore
static void clean_up_after_endstop_move(int original_feedmultiply) {
#ifdef ENDSTOPS_ONLY_FOR_HOMING
    enable_endstops(false);
#endif
    
    feedrate = saved_feedrate;
    feedmultiply = original_feedmultiply;
    previous_millis_cmd = _millis();
}



#ifdef ENABLE_AUTO_BED_LEVELING
#ifdef AUTO_BED_LEVELING_GRID
static void set_bed_level_equation_lsq(double *plane_equation_coefficients)
{
    vector_3 planeNormal = vector_3(-plane_equation_coefficients[0], -plane_equation_coefficients[1], 1);
    planeNormal.debug("planeNormal");
    plan_bed_level_matrix = matrix_3x3::create_look_at(planeNormal);
    //bedLevel.debug("bedLevel");

    //plan_bed_level_matrix.debug("bed level before");
    //vector_3 uncorrected_position = plan_get_position_mm();
    //uncorrected_position.debug("position before");

    vector_3 corrected_position = plan_get_position();
//    corrected_position.debug("position after");
    current_position[X_AXIS] = corrected_position.x;
    current_position[Y_AXIS] = corrected_position.y;
    current_position[Z_AXIS] = corrected_position.z;

    // put the bed at 0 so we don't go below it.
    current_position[Z_AXIS] = cs.zprobe_zoffset; // in the lsq we reach here after raising the extruder due to the loop structure

    plan_set_position(current_position[X_AXIS], current_position[Y_AXIS], current_position[Z_AXIS], current_position[E_AXIS]);
}

#else // not AUTO_BED_LEVELING_GRID

static void set_bed_level_equation_3pts(float z_at_pt_1, float z_at_pt_2, float z_at_pt_3) {

    plan_bed_level_matrix.set_to_identity();

    vector_3 pt1 = vector_3(ABL_PROBE_PT_1_X, ABL_PROBE_PT_1_Y, z_at_pt_1);
    vector_3 pt2 = vector_3(ABL_PROBE_PT_2_X, ABL_PROBE_PT_2_Y, z_at_pt_2);
    vector_3 pt3 = vector_3(ABL_PROBE_PT_3_X, ABL_PROBE_PT_3_Y, z_at_pt_3);

    vector_3 from_2_to_1 = (pt1 - pt2).get_normal();
    vector_3 from_2_to_3 = (pt3 - pt2).get_normal();
    vector_3 planeNormal = vector_3::cross(from_2_to_1, from_2_to_3).get_normal();
    planeNormal = vector_3(planeNormal.x, planeNormal.y, abs(planeNormal.z));

    plan_bed_level_matrix = matrix_3x3::create_look_at(planeNormal);

    vector_3 corrected_position = plan_get_position();
    current_position[X_AXIS] = corrected_position.x;
    current_position[Y_AXIS] = corrected_position.y;
    current_position[Z_AXIS] = corrected_position.z;

    // put the bed at 0 so we don't go below it.
    current_position[Z_AXIS] = cs.zprobe_zoffset;

    plan_set_position(current_position[X_AXIS], current_position[Y_AXIS], current_position[Z_AXIS], current_position[E_AXIS]);

}

#endif // AUTO_BED_LEVELING_GRID

static void run_z_probe() {
    plan_bed_level_matrix.set_to_identity();
    feedrate = homing_feedrate[Z_AXIS];

    // move down until you find the bed
    float zPosition = -10;
    plan_buffer_line(current_position[X_AXIS], current_position[Y_AXIS], zPosition, current_position[E_AXIS], feedrate/60, active_extruder);
    st_synchronize();

        // we have to let the planner know where we are right now as it is not where we said to go.
    zPosition = st_get_position_mm(Z_AXIS);
    plan_set_position(current_position[X_AXIS], current_position[Y_AXIS], zPosition, current_position[E_AXIS]);

    // move up the retract distance
    zPosition += home_retract_mm(Z_AXIS);
    plan_buffer_line(current_position[X_AXIS], current_position[Y_AXIS], zPosition, current_position[E_AXIS], feedrate/60, active_extruder);
    st_synchronize();

    // move back down slowly to find bed
    feedrate = homing_feedrate[Z_AXIS]/4;
    zPosition -= home_retract_mm(Z_AXIS) * 2;
    plan_buffer_line(current_position[X_AXIS], current_position[Y_AXIS], zPosition, current_position[E_AXIS], feedrate/60, active_extruder);
    st_synchronize();

    current_position[Z_AXIS] = st_get_position_mm(Z_AXIS);
    // make sure the planner knows where we are as it may be a bit different than we last said to move to
    plan_set_position(current_position[X_AXIS], current_position[Y_AXIS], current_position[Z_AXIS], current_position[E_AXIS]);
}

static void do_blocking_move_to(float x, float y, float z) {
    float oldFeedRate = feedrate;

    feedrate = homing_feedrate[Z_AXIS];

    current_position[Z_AXIS] = z;
    plan_buffer_line(current_position[X_AXIS], current_position[Y_AXIS], current_position[Z_AXIS], current_position[E_AXIS], feedrate/60, active_extruder);
    st_synchronize();

    feedrate = XY_TRAVEL_SPEED;

    current_position[X_AXIS] = x;
    current_position[Y_AXIS] = y;
    plan_buffer_line(current_position[X_AXIS], current_position[Y_AXIS], current_position[Z_AXIS], current_position[E_AXIS], feedrate/60, active_extruder);
    st_synchronize();

    feedrate = oldFeedRate;
}

static void do_blocking_move_relative(float offset_x, float offset_y, float offset_z) {
    do_blocking_move_to(current_position[X_AXIS] + offset_x, current_position[Y_AXIS] + offset_y, current_position[Z_AXIS] + offset_z);
}


/// Probe bed height at position (x,y), returns the measured z value
static float probe_pt(float x, float y, float z_before) {
  // move to right place
  do_blocking_move_to(current_position[X_AXIS], current_position[Y_AXIS], z_before);
  do_blocking_move_to(x - X_PROBE_OFFSET_FROM_EXTRUDER, y - Y_PROBE_OFFSET_FROM_EXTRUDER, current_position[Z_AXIS]);

  run_z_probe();
  float measured_z = current_position[Z_AXIS];

  SERIAL_PROTOCOLRPGM(_T(MSG_BED));
  SERIAL_PROTOCOLPGM(" x: ");
  SERIAL_PROTOCOL(x);
  SERIAL_PROTOCOLPGM(" y: ");
  SERIAL_PROTOCOL(y);
  SERIAL_PROTOCOLPGM(" z: ");
  SERIAL_PROTOCOL(measured_z);
  SERIAL_PROTOCOLPGM("\n");
  return measured_z;
}

#endif // #ifdef ENABLE_AUTO_BED_LEVELING

#ifdef LIN_ADVANCE
   /**
    * M900: Set and/or Get advance K factor
    *
    *  K<factor>                  Set advance K factor
    */
inline void gcode_M900() {
    st_synchronize();
    
    const float newK = code_seen('K') ? code_value_float() : -1;
    if (newK >= 0 && newK < 10)
      extruder_advance_K = newK;
    else
      SERIAL_ECHOLNPGM("K out of allowed range!");

    SERIAL_ECHO_START;
    SERIAL_ECHOPGM("Advance K=");
    SERIAL_ECHOLN(extruder_advance_K);
}
#endif // LIN_ADVANCE

bool check_commands() {
	bool end_command_found = false;
	
		while (buflen)
		{
		if ((code_seen("M84")) || (code_seen("M 84"))) end_command_found = true;
		if (!cmdbuffer_front_already_processed)
			 cmdqueue_pop_front();
		cmdbuffer_front_already_processed = false;
		}
	return end_command_found;
	
}

#ifdef TMC2130
bool calibrate_z_auto()
{
	//lcd_display_message_fullscreen_P(_T(MSG_CALIBRATE_Z_AUTO));
	lcd_clear();
	lcd_puts_at_P(0, 1, _T(MSG_CALIBRATE_Z_AUTO));
	bool endstops_enabled = enable_endstops(true);
	int axis_up_dir = -home_dir(Z_AXIS);
	tmc2130_home_enter(Z_AXIS_MASK);
	current_position[Z_AXIS] = 0;
	plan_set_position(current_position[X_AXIS], current_position[Y_AXIS], current_position[Z_AXIS], current_position[E_AXIS]);
	set_destination_to_current();
	destination[Z_AXIS] += (1.1 * max_length(Z_AXIS) * axis_up_dir);
	feedrate = homing_feedrate[Z_AXIS];
	plan_buffer_line(destination[X_AXIS], destination[Y_AXIS], destination[Z_AXIS], destination[E_AXIS], feedrate / 60, active_extruder);
	st_synchronize();
	//	current_position[axis] = 0;
	//	plan_set_position(current_position[X_AXIS], current_position[Y_AXIS], current_position[Z_AXIS], current_position[E_AXIS]);
	tmc2130_home_exit();
	enable_endstops(false);
	current_position[Z_AXIS] = 0;
	plan_set_position(current_position[X_AXIS], current_position[Y_AXIS], current_position[Z_AXIS], current_position[E_AXIS]);
	set_destination_to_current();
	destination[Z_AXIS] += 10 * axis_up_dir; //10mm up
	feedrate = homing_feedrate[Z_AXIS] / 2;
	plan_buffer_line(destination[X_AXIS], destination[Y_AXIS], destination[Z_AXIS], destination[E_AXIS], feedrate / 60, active_extruder);
	st_synchronize();
	enable_endstops(endstops_enabled);
	if (PRINTER_TYPE == PRINTER_MK3) {
		current_position[Z_AXIS] = Z_MAX_POS + 2.0;
	}
	else {
		current_position[Z_AXIS] = Z_MAX_POS + 9.0;
	}
    plan_set_position(current_position[X_AXIS], current_position[Y_AXIS], current_position[Z_AXIS], current_position[E_AXIS]);
	return true;
}
#endif //TMC2130

#ifdef TMC2130
void homeaxis(int axis, uint8_t cnt, uint8_t* pstep)
#else
void homeaxis(int axis, uint8_t cnt)
#endif //TMC2130
{
	bool endstops_enabled  = enable_endstops(true); //RP: endstops should be allways enabled durring homing
#define HOMEAXIS_DO(LETTER) \
((LETTER##_MIN_PIN > -1 && LETTER##_HOME_DIR==-1) || (LETTER##_MAX_PIN > -1 && LETTER##_HOME_DIR==1))
    if ((axis==X_AXIS)?HOMEAXIS_DO(X):(axis==Y_AXIS)?HOMEAXIS_DO(Y):0)
	{
        int axis_home_dir = home_dir(axis);
        feedrate = homing_feedrate[axis];

#ifdef TMC2130
    	tmc2130_home_enter(X_AXIS_MASK << axis);
#endif //TMC2130


        // Move away a bit, so that the print head does not touch the end position,
        // and the following movement to endstop has a chance to achieve the required velocity
        // for the stall guard to work.
        current_position[axis] = 0;
        plan_set_position(current_position[X_AXIS], current_position[Y_AXIS], current_position[Z_AXIS], current_position[E_AXIS]);
		set_destination_to_current();
//        destination[axis] = 11.f;
        destination[axis] = -3.f * axis_home_dir;
        plan_buffer_line(destination[X_AXIS], destination[Y_AXIS], destination[Z_AXIS], destination[E_AXIS], feedrate/60, active_extruder);
        st_synchronize();
        // Move away from the possible collision with opposite endstop with the collision detection disabled.
        endstops_hit_on_purpose();
        enable_endstops(false);
        current_position[axis] = 0;
        plan_set_position(current_position[X_AXIS], current_position[Y_AXIS], current_position[Z_AXIS], current_position[E_AXIS]);
        destination[axis] = 1. * axis_home_dir;
        plan_buffer_line(destination[X_AXIS], destination[Y_AXIS], destination[Z_AXIS], destination[E_AXIS], feedrate/60, active_extruder);
        st_synchronize();
        // Now continue to move up to the left end stop with the collision detection enabled.
        enable_endstops(true);
        destination[axis] = 1.1 * axis_home_dir * max_length(axis);
        plan_buffer_line(destination[X_AXIS], destination[Y_AXIS], destination[Z_AXIS], destination[E_AXIS], feedrate/60, active_extruder);
        st_synchronize();
		for (uint8_t i = 0; i < cnt; i++)
		{
			// Move away from the collision to a known distance from the left end stop with the collision detection disabled.
			endstops_hit_on_purpose();
			enable_endstops(false);
			current_position[axis] = 0;
			plan_set_position(current_position[X_AXIS], current_position[Y_AXIS], current_position[Z_AXIS], current_position[E_AXIS]);
			destination[axis] = -10.f * axis_home_dir;
			plan_buffer_line(destination[X_AXIS], destination[Y_AXIS], destination[Z_AXIS], destination[E_AXIS], feedrate/60, active_extruder);
			st_synchronize();
			endstops_hit_on_purpose();
			// Now move left up to the collision, this time with a repeatable velocity.
			enable_endstops(true);
			destination[axis] = 11.f * axis_home_dir;
#ifdef TMC2130
			feedrate = homing_feedrate[axis];
#else //TMC2130
			feedrate = homing_feedrate[axis] / 2;
#endif //TMC2130
			plan_buffer_line(destination[X_AXIS], destination[Y_AXIS], destination[Z_AXIS], destination[E_AXIS], feedrate/60, active_extruder);
			st_synchronize();
#ifdef TMC2130
			uint16_t mscnt = tmc2130_rd_MSCNT(axis);
			if (pstep) pstep[i] = mscnt >> 4;
			printf_P(PSTR("%3d step=%2d mscnt=%4d\n"), i, mscnt >> 4, mscnt);
#endif //TMC2130
		}
		endstops_hit_on_purpose();
		enable_endstops(false);

#ifdef TMC2130
		uint8_t orig = tmc2130_home_origin[axis];
		uint8_t back = tmc2130_home_bsteps[axis];
		if (tmc2130_home_enabled && (orig <= 63))
		{
			tmc2130_goto_step(axis, orig, 2, 1000, tmc2130_get_res(axis));
			if (back > 0)
				tmc2130_do_steps(axis, back, -axis_home_dir, 1000);
		}
		else
			tmc2130_do_steps(axis, 8, -axis_home_dir, 1000);
		tmc2130_home_exit();
#endif //TMC2130

        axis_is_at_home(axis);
        axis_known_position[axis] = true;
        // Move from minimum
#ifdef TMC2130
        float dist = - axis_home_dir * 0.01f * tmc2130_home_fsteps[axis];
#else //TMC2130
        float dist = - axis_home_dir * 0.01f * 64;
#endif //TMC2130
        current_position[axis] -= dist;
        plan_set_position(current_position[X_AXIS], current_position[Y_AXIS], current_position[Z_AXIS], current_position[E_AXIS]);
        current_position[axis] += dist;
        destination[axis] = current_position[axis];
        plan_buffer_line(destination[X_AXIS], destination[Y_AXIS], destination[Z_AXIS], destination[E_AXIS], 0.5f*feedrate/60, active_extruder);
        st_synchronize();

   		feedrate = 0.0;
    }
    else if ((axis==Z_AXIS)?HOMEAXIS_DO(Z):0)
	{
#ifdef TMC2130
		FORCE_HIGH_POWER_START;
#endif	
        int axis_home_dir = home_dir(axis);
        current_position[axis] = 0;
        plan_set_position(current_position[X_AXIS], current_position[Y_AXIS], current_position[Z_AXIS], current_position[E_AXIS]);
        destination[axis] = 1.5 * max_length(axis) * axis_home_dir;
        feedrate = homing_feedrate[axis];
        plan_buffer_line(destination[X_AXIS], destination[Y_AXIS], destination[Z_AXIS], destination[E_AXIS], feedrate/60, active_extruder);
        st_synchronize();
#ifdef TMC2130
		if (READ(Z_TMC2130_DIAG) != 0) { //Z crash
			FORCE_HIGH_POWER_END;
			kill(_T(MSG_BED_LEVELING_FAILED_POINT_LOW));
			return; 
		}
#endif //TMC2130
        current_position[axis] = 0;
        plan_set_position(current_position[X_AXIS], current_position[Y_AXIS], current_position[Z_AXIS], current_position[E_AXIS]);
        destination[axis] = -home_retract_mm(axis) * axis_home_dir;
        plan_buffer_line(destination[X_AXIS], destination[Y_AXIS], destination[Z_AXIS], destination[E_AXIS], feedrate/60, active_extruder);
        st_synchronize();
        destination[axis] = 2*home_retract_mm(axis) * axis_home_dir;
        feedrate = homing_feedrate[axis]/2 ;
        plan_buffer_line(destination[X_AXIS], destination[Y_AXIS], destination[Z_AXIS], destination[E_AXIS], feedrate/60, active_extruder);
        st_synchronize();
#ifdef TMC2130
		if (READ(Z_TMC2130_DIAG) != 0) { //Z crash
			FORCE_HIGH_POWER_END;
			kill(_T(MSG_BED_LEVELING_FAILED_POINT_LOW));
			return; 
		}
#endif //TMC2130
        axis_is_at_home(axis);
        destination[axis] = current_position[axis];
        feedrate = 0.0;
        endstops_hit_on_purpose();
        axis_known_position[axis] = true;
#ifdef TMC2130
		FORCE_HIGH_POWER_END;
#endif	
    }
    enable_endstops(endstops_enabled);
}

/**/
void home_xy()
{
    set_destination_to_current();
    homeaxis(X_AXIS);
    homeaxis(Y_AXIS);
    plan_set_position(current_position[X_AXIS], current_position[Y_AXIS], current_position[Z_AXIS], current_position[E_AXIS]);
    endstops_hit_on_purpose();
}

void refresh_cmd_timeout(void)
{
  previous_millis_cmd = _millis();
}

#ifdef FWRETRACT
  void retract(bool retracting, bool swapretract = false) {
    if(retracting && !retracted[active_extruder]) {
      destination[X_AXIS]=current_position[X_AXIS];
      destination[Y_AXIS]=current_position[Y_AXIS];
      destination[Z_AXIS]=current_position[Z_AXIS];
      destination[E_AXIS]=current_position[E_AXIS];
      current_position[E_AXIS]+=(swapretract?retract_length_swap:cs.retract_length)*float(extrudemultiply)*0.01f;
      plan_set_e_position(current_position[E_AXIS]);
      float oldFeedrate = feedrate;
      feedrate=cs.retract_feedrate*60;
      retracted[active_extruder]=true;
      prepare_move();
      current_position[Z_AXIS]-=cs.retract_zlift;
      plan_set_position(current_position[X_AXIS], current_position[Y_AXIS], current_position[Z_AXIS], current_position[E_AXIS]);
      prepare_move();
      feedrate = oldFeedrate;
    } else if(!retracting && retracted[active_extruder]) {
      destination[X_AXIS]=current_position[X_AXIS];
      destination[Y_AXIS]=current_position[Y_AXIS];
      destination[Z_AXIS]=current_position[Z_AXIS];
      destination[E_AXIS]=current_position[E_AXIS];
      current_position[Z_AXIS]+=cs.retract_zlift;
      plan_set_position(current_position[X_AXIS], current_position[Y_AXIS], current_position[Z_AXIS], current_position[E_AXIS]);
      current_position[E_AXIS]-=(swapretract?(retract_length_swap+retract_recover_length_swap):(cs.retract_length+cs.retract_recover_length))*float(extrudemultiply)*0.01f;
      plan_set_e_position(current_position[E_AXIS]);
      float oldFeedrate = feedrate;
      feedrate=cs.retract_recover_feedrate*60;
      retracted[active_extruder]=false;
      prepare_move();
      feedrate = oldFeedrate;
    }
  } //retract
#endif //FWRETRACT

void trace() {
    Sound_MakeCustom(25,440,true);
}
/*
void ramming() {
//	  float tmp[4] = DEFAULT_MAX_FEEDRATE;
	if (current_temperature[0] < 230) {
		//PLA

		max_feedrate[E_AXIS] = 50;
		//current_position[E_AXIS] -= 8;
		//plan_buffer_line(current_position[X_AXIS], current_position[Y_AXIS], current_position[Z_AXIS], current_position[E_AXIS], 2100 / 60, active_extruder);
		//current_position[E_AXIS] += 8;
		//plan_buffer_line(current_position[X_AXIS], current_position[Y_AXIS], current_position[Z_AXIS], current_position[E_AXIS], 2100 / 60, active_extruder);
		current_position[E_AXIS] += 5.4;
		plan_buffer_line(current_position[X_AXIS], current_position[Y_AXIS], current_position[Z_AXIS], current_position[E_AXIS], 2800 / 60, active_extruder);
		current_position[E_AXIS] += 3.2;
		plan_buffer_line(current_position[X_AXIS], current_position[Y_AXIS], current_position[Z_AXIS], current_position[E_AXIS], 3000 / 60, active_extruder);
		current_position[E_AXIS] += 3;
		plan_buffer_line(current_position[X_AXIS], current_position[Y_AXIS], current_position[Z_AXIS], current_position[E_AXIS], 3400 / 60, active_extruder);
		st_synchronize();
		max_feedrate[E_AXIS] = 80;
		current_position[E_AXIS] -= 82;
		plan_buffer_line(current_position[X_AXIS], current_position[Y_AXIS], current_position[Z_AXIS], current_position[E_AXIS], 9500 / 60, active_extruder);
		max_feedrate[E_AXIS] = 50;//tmp[E_AXIS];
		current_position[E_AXIS] -= 20;
		plan_buffer_line(current_position[X_AXIS], current_position[Y_AXIS], current_position[Z_AXIS], current_position[E_AXIS], 1200 / 60, active_extruder);
		current_position[E_AXIS] += 5;
		plan_buffer_line(current_position[X_AXIS], current_position[Y_AXIS], current_position[Z_AXIS], current_position[E_AXIS], 400 / 60, active_extruder);
		current_position[E_AXIS] += 5;
		plan_buffer_line(current_position[X_AXIS], current_position[Y_AXIS], current_position[Z_AXIS], current_position[E_AXIS], 600 / 60, active_extruder);
		current_position[E_AXIS] -= 10;
		st_synchronize();
		plan_buffer_line(current_position[X_AXIS], current_position[Y_AXIS], current_position[Z_AXIS], current_position[E_AXIS], 600 / 60, active_extruder);
		current_position[E_AXIS] += 10;
		plan_buffer_line(current_position[X_AXIS], current_position[Y_AXIS], current_position[Z_AXIS], current_position[E_AXIS], 600 / 60, active_extruder);
		current_position[E_AXIS] -= 10;
		plan_buffer_line(current_position[X_AXIS], current_position[Y_AXIS], current_position[Z_AXIS], current_position[E_AXIS], 800 / 60, active_extruder);
		current_position[E_AXIS] += 10;
		plan_buffer_line(current_position[X_AXIS], current_position[Y_AXIS], current_position[Z_AXIS], current_position[E_AXIS], 800 / 60, active_extruder);
		current_position[E_AXIS] -= 10;
		plan_buffer_line(current_position[X_AXIS], current_position[Y_AXIS], current_position[Z_AXIS], current_position[E_AXIS], 800 / 60, active_extruder);
		st_synchronize();
	}
	else {
		//ABS
		max_feedrate[E_AXIS] = 50;
		//current_position[E_AXIS] -= 8;
		//plan_buffer_line(current_position[X_AXIS], current_position[Y_AXIS], current_position[Z_AXIS], current_position[E_AXIS], 2100 / 60, active_extruder);
		//current_position[E_AXIS] += 8;
		//plan_buffer_line(current_position[X_AXIS], current_position[Y_AXIS], current_position[Z_AXIS], current_position[E_AXIS], 2100 / 60, active_extruder);
		current_position[E_AXIS] += 3.1;
		plan_buffer_line(current_position[X_AXIS], current_position[Y_AXIS], current_position[Z_AXIS], current_position[E_AXIS], 2000 / 60, active_extruder);
		current_position[E_AXIS] += 3.1;
		plan_buffer_line(current_position[X_AXIS], current_position[Y_AXIS], current_position[Z_AXIS], current_position[E_AXIS], 2500 / 60, active_extruder);
		current_position[E_AXIS] += 4;
		plan_buffer_line(current_position[X_AXIS], current_position[Y_AXIS], current_position[Z_AXIS], current_position[E_AXIS], 3000 / 60, active_extruder);
		st_synchronize();
		//current_position[X_AXIS] += 23; //delay
		//plan_buffer_line(current_position[X_AXIS], current_position[Y_AXIS], current_position[Z_AXIS], current_position[E_AXIS], 600/60, active_extruder); //delay
		//current_position[X_AXIS] -= 23; //delay
		//plan_buffer_line(current_position[X_AXIS], current_position[Y_AXIS], current_position[Z_AXIS], current_position[E_AXIS], 600/60, active_extruder); //delay
		_delay(4700);
		max_feedrate[E_AXIS] = 80;
		current_position[E_AXIS] -= 92;
		plan_buffer_line(current_position[X_AXIS], current_position[Y_AXIS], current_position[Z_AXIS], current_position[E_AXIS], 9900 / 60, active_extruder);
		max_feedrate[E_AXIS] = 50;//tmp[E_AXIS];
		current_position[E_AXIS] -= 5;
		plan_buffer_line(current_position[X_AXIS], current_position[Y_AXIS], current_position[Z_AXIS], current_position[E_AXIS], 800 / 60, active_extruder);
		current_position[E_AXIS] += 5;
		plan_buffer_line(current_position[X_AXIS], current_position[Y_AXIS], current_position[Z_AXIS], current_position[E_AXIS], 400 / 60, active_extruder);
		current_position[E_AXIS] -= 5;
		plan_buffer_line(current_position[X_AXIS], current_position[Y_AXIS], current_position[Z_AXIS], current_position[E_AXIS], 600 / 60, active_extruder);
		st_synchronize();
		current_position[E_AXIS] += 5;
		plan_buffer_line(current_position[X_AXIS], current_position[Y_AXIS], current_position[Z_AXIS], current_position[E_AXIS], 600 / 60, active_extruder);
		current_position[E_AXIS] -= 5;
		plan_buffer_line(current_position[X_AXIS], current_position[Y_AXIS], current_position[Z_AXIS], current_position[E_AXIS], 600 / 60, active_extruder);
		current_position[E_AXIS] += 5;
		plan_buffer_line(current_position[X_AXIS], current_position[Y_AXIS], current_position[Z_AXIS], current_position[E_AXIS], 600 / 60, active_extruder);
		current_position[E_AXIS] -= 5;
		plan_buffer_line(current_position[X_AXIS], current_position[Y_AXIS], current_position[Z_AXIS], current_position[E_AXIS], 600 / 60, active_extruder);
		st_synchronize();

	}
  }
*/

#ifdef TMC2130
void force_high_power_mode(bool start_high_power_section) {
	uint8_t silent;
	silent = eeprom_read_byte((uint8_t*)EEPROM_SILENT);
	if (silent == 1) {
		//we are in silent mode, set to normal mode to enable crash detection

    // Wait for the planner queue to drain and for the stepper timer routine to reach an idle state.
		st_synchronize();
		cli();
		tmc2130_mode = (start_high_power_section == true) ? TMC2130_MODE_NORMAL : TMC2130_MODE_SILENT;
		update_mode_profile();
		tmc2130_init();
    // We may have missed a stepper timer interrupt due to the time spent in the tmc2130_init() routine.
    // Be safe than sorry, reset the stepper timer before re-enabling interrupts.
    st_reset_timer();
		sei();
	}
}
#endif //TMC2130

#ifdef TMC2130
static void gcode_G28(bool home_x_axis, long home_x_value, bool home_y_axis, long home_y_value, bool home_z_axis, long home_z_value, bool calib, bool without_mbl)
#else
static void gcode_G28(bool home_x_axis, long home_x_value, bool home_y_axis, long home_y_value, bool home_z_axis, long home_z_value, bool without_mbl)
#endif //TMC2130
{
	st_synchronize();

#if 0
	SERIAL_ECHOPGM("G28, initial ");  print_world_coordinates();
	SERIAL_ECHOPGM("G28, initial ");  print_physical_coordinates();
#endif

	// Flag for the display update routine and to disable the print cancelation during homing.
	homing_flag = true;

	// Which axes should be homed?
	bool home_x = home_x_axis;
	bool home_y = home_y_axis;
	bool home_z = home_z_axis;

	// Either all X,Y,Z codes are present, or none of them.
	bool home_all_axes = home_x == home_y && home_x == home_z;
	if (home_all_axes)
		// No X/Y/Z code provided means to home all axes.
		home_x = home_y = home_z = true;

	//if we are homing all axes, first move z higher to protect heatbed/steel sheet
	if (home_all_axes) {
		current_position[Z_AXIS] += MESH_HOME_Z_SEARCH;
		feedrate = homing_feedrate[Z_AXIS];
		plan_buffer_line(current_position[X_AXIS], current_position[Y_AXIS], current_position[Z_AXIS], current_position[E_AXIS], feedrate / 60, active_extruder);
		st_synchronize();
	}
#ifdef ENABLE_AUTO_BED_LEVELING
      plan_bed_level_matrix.set_to_identity();  //Reset the plane ("erase" all leveling data)
#endif //ENABLE_AUTO_BED_LEVELING
            
      // Reset world2machine_rotation_and_skew and world2machine_shift, therefore
      // the planner will not perform any adjustments in the XY plane. 
      // Wait for the motors to stop and update the current position with the absolute values.
      world2machine_revert_to_uncorrected();

      // For mesh bed leveling deactivate the matrix temporarily.
      // It is necessary to disable the bed leveling for the X and Y homing moves, so that the move is performed
      // in a single axis only.
      // In case of re-homing the X or Y axes only, the mesh bed leveling is restored after G28.
#ifdef MESH_BED_LEVELING
      uint8_t mbl_was_active = mbl.active;
      mbl.active = 0;
      current_position[Z_AXIS] = st_get_position_mm(Z_AXIS);
#endif

      // Reset baby stepping to zero, if the babystepping has already been loaded before. The babystepsTodo value will be
      // consumed during the first movements following this statement.
      if (home_z)
        babystep_undo();

      saved_feedrate = feedrate;
      int l_feedmultiply = feedmultiply;
      feedmultiply = 100;
      previous_millis_cmd = _millis();

      enable_endstops(true);

      memcpy(destination, current_position, sizeof(destination));
      feedrate = 0.0;

      #if Z_HOME_DIR > 0                      // If homing away from BED do Z first
      if(home_z)
        homeaxis(Z_AXIS);
      #endif

      #ifdef QUICK_HOME
      // In the quick mode, if both x and y are to be homed, a diagonal move will be performed initially.
      if(home_x && home_y)  //first diagonal move
      {
        current_position[X_AXIS] = 0;current_position[Y_AXIS] = 0;

        int x_axis_home_dir = home_dir(X_AXIS);

        plan_set_position(current_position[X_AXIS], current_position[Y_AXIS], current_position[Z_AXIS], current_position[E_AXIS]);
        destination[X_AXIS] = 1.5 * max_length(X_AXIS) * x_axis_home_dir;destination[Y_AXIS] = 1.5 * max_length(Y_AXIS) * home_dir(Y_AXIS);
        feedrate = homing_feedrate[X_AXIS];
        if(homing_feedrate[Y_AXIS]<feedrate)
          feedrate = homing_feedrate[Y_AXIS];
        if (max_length(X_AXIS) > max_length(Y_AXIS)) {
          feedrate *= sqrt(pow(max_length(Y_AXIS) / max_length(X_AXIS), 2) + 1);
        } else {
          feedrate *= sqrt(pow(max_length(X_AXIS) / max_length(Y_AXIS), 2) + 1);
        }
        plan_buffer_line(destination[X_AXIS], destination[Y_AXIS], destination[Z_AXIS], destination[E_AXIS], feedrate/60, active_extruder);
        st_synchronize();

        axis_is_at_home(X_AXIS);
        axis_is_at_home(Y_AXIS);
        plan_set_position(current_position[X_AXIS], current_position[Y_AXIS], current_position[Z_AXIS], current_position[E_AXIS]);
        destination[X_AXIS] = current_position[X_AXIS];
        destination[Y_AXIS] = current_position[Y_AXIS];
        plan_buffer_line(destination[X_AXIS], destination[Y_AXIS], destination[Z_AXIS], destination[E_AXIS], feedrate/60, active_extruder);
        feedrate = 0.0;
        st_synchronize();
        endstops_hit_on_purpose();

        current_position[X_AXIS] = destination[X_AXIS];
        current_position[Y_AXIS] = destination[Y_AXIS];
        current_position[Z_AXIS] = destination[Z_AXIS];
      }
      #endif /* QUICK_HOME */

#ifdef TMC2130	 
      if(home_x)
	  {
		if (!calib)
			homeaxis(X_AXIS);
		else
			tmc2130_home_calibrate(X_AXIS);
	  }

      if(home_y)
	  {
		if (!calib)
	        homeaxis(Y_AXIS);
		else
			tmc2130_home_calibrate(Y_AXIS);
	  }
#else //TMC2130
      if(home_x) homeaxis(X_AXIS);
      if(home_y) homeaxis(Y_AXIS);
#endif //TMC2130


      if(home_x_axis && home_x_value != 0)
        current_position[X_AXIS]=home_x_value+cs.add_homing[X_AXIS];

      if(home_y_axis && home_y_value != 0)
        current_position[Y_AXIS]=home_y_value+cs.add_homing[Y_AXIS];

      #if Z_HOME_DIR < 0                      // If homing towards BED do Z last
        #ifndef Z_SAFE_HOMING
          if(home_z) {
            #if defined (Z_RAISE_BEFORE_HOMING) && (Z_RAISE_BEFORE_HOMING > 0)
              destination[Z_AXIS] = Z_RAISE_BEFORE_HOMING * home_dir(Z_AXIS) * (-1);    // Set destination away from bed
              feedrate = max_feedrate[Z_AXIS];
              plan_buffer_line(destination[X_AXIS], destination[Y_AXIS], destination[Z_AXIS], destination[E_AXIS], feedrate, active_extruder);
              st_synchronize();
            #endif // defined (Z_RAISE_BEFORE_HOMING) && (Z_RAISE_BEFORE_HOMING > 0)
            #if (defined(MESH_BED_LEVELING) && !defined(MK1BP))  // If Mesh bed leveling, move X&Y to safe position for home
      			  if (!(axis_known_position[X_AXIS] && axis_known_position[Y_AXIS] )) 
      			  {
                homeaxis(X_AXIS);
                homeaxis(Y_AXIS);
      			  } 
              // 1st mesh bed leveling measurement point, corrected.
              world2machine_initialize();
              world2machine(pgm_read_float(bed_ref_points_4), pgm_read_float(bed_ref_points_4+1), destination[X_AXIS], destination[Y_AXIS]);
              world2machine_reset();
              if (destination[Y_AXIS] < Y_MIN_POS)
                  destination[Y_AXIS] = Y_MIN_POS;
              destination[Z_AXIS] = MESH_HOME_Z_SEARCH;    // Set destination away from bed
              feedrate = homing_feedrate[Z_AXIS]/10;
              current_position[Z_AXIS] = 0;
              enable_endstops(false);
#ifdef DEBUG_BUILD
              SERIAL_ECHOLNPGM("plan_set_position()");
              MYSERIAL.println(current_position[X_AXIS]);MYSERIAL.println(current_position[Y_AXIS]);
              MYSERIAL.println(current_position[Z_AXIS]);MYSERIAL.println(current_position[E_AXIS]);
#endif
              plan_set_position(current_position[X_AXIS], current_position[Y_AXIS], current_position[Z_AXIS], current_position[E_AXIS]);
#ifdef DEBUG_BUILD
              SERIAL_ECHOLNPGM("plan_buffer_line()");
              MYSERIAL.println(destination[X_AXIS]);MYSERIAL.println(destination[Y_AXIS]);
              MYSERIAL.println(destination[Z_AXIS]);MYSERIAL.println(destination[E_AXIS]);
              MYSERIAL.println(feedrate);MYSERIAL.println(active_extruder);
#endif
              plan_buffer_line(destination[X_AXIS], destination[Y_AXIS], destination[Z_AXIS], destination[E_AXIS], feedrate, active_extruder);
              st_synchronize();
              current_position[X_AXIS] = destination[X_AXIS];
              current_position[Y_AXIS] = destination[Y_AXIS];
              enable_endstops(true);
              endstops_hit_on_purpose();
              homeaxis(Z_AXIS);
            #else // MESH_BED_LEVELING
              homeaxis(Z_AXIS);
            #endif // MESH_BED_LEVELING
          }
        #else // defined(Z_SAFE_HOMING): Z Safe mode activated.
          if(home_all_axes) {
            destination[X_AXIS] = round(Z_SAFE_HOMING_X_POINT - X_PROBE_OFFSET_FROM_EXTRUDER);
            destination[Y_AXIS] = round(Z_SAFE_HOMING_Y_POINT - Y_PROBE_OFFSET_FROM_EXTRUDER);
            destination[Z_AXIS] = Z_RAISE_BEFORE_HOMING * home_dir(Z_AXIS) * (-1);    // Set destination away from bed
            feedrate = XY_TRAVEL_SPEED/60;
            current_position[Z_AXIS] = 0;

            plan_set_position(current_position[X_AXIS], current_position[Y_AXIS], current_position[Z_AXIS], current_position[E_AXIS]);
            plan_buffer_line(destination[X_AXIS], destination[Y_AXIS], destination[Z_AXIS], destination[E_AXIS], feedrate, active_extruder);
            st_synchronize();
            current_position[X_AXIS] = destination[X_AXIS];
            current_position[Y_AXIS] = destination[Y_AXIS];

            homeaxis(Z_AXIS);
          }
                                                // Let's see if X and Y are homed and probe is inside bed area.
          if(home_z) {
            if ( (axis_known_position[X_AXIS]) && (axis_known_position[Y_AXIS]) \
              && (current_position[X_AXIS]+X_PROBE_OFFSET_FROM_EXTRUDER >= X_MIN_POS) \
              && (current_position[X_AXIS]+X_PROBE_OFFSET_FROM_EXTRUDER <= X_MAX_POS) \
              && (current_position[Y_AXIS]+Y_PROBE_OFFSET_FROM_EXTRUDER >= Y_MIN_POS) \
              && (current_position[Y_AXIS]+Y_PROBE_OFFSET_FROM_EXTRUDER <= Y_MAX_POS)) {

              current_position[Z_AXIS] = 0;
              plan_set_position(current_position[X_AXIS], current_position[Y_AXIS], current_position[Z_AXIS], current_position[E_AXIS]);
              destination[Z_AXIS] = Z_RAISE_BEFORE_HOMING * home_dir(Z_AXIS) * (-1);    // Set destination away from bed
              feedrate = max_feedrate[Z_AXIS];
              plan_buffer_line(destination[X_AXIS], destination[Y_AXIS], destination[Z_AXIS], destination[E_AXIS], feedrate, active_extruder);
              st_synchronize();

              homeaxis(Z_AXIS);
            } else if (!((axis_known_position[X_AXIS]) && (axis_known_position[Y_AXIS]))) {
                LCD_MESSAGERPGM(MSG_POSITION_UNKNOWN);
                SERIAL_ECHO_START;
                SERIAL_ECHOLNRPGM(MSG_POSITION_UNKNOWN);
            } else {
                LCD_MESSAGERPGM(MSG_ZPROBE_OUT);
                SERIAL_ECHO_START;
                SERIAL_ECHOLNRPGM(MSG_ZPROBE_OUT);
            }
          }
        #endif // Z_SAFE_HOMING
      #endif // Z_HOME_DIR < 0

      if(home_z_axis && home_z_value != 0)
        current_position[Z_AXIS]=home_z_value+cs.add_homing[Z_AXIS];
      #ifdef ENABLE_AUTO_BED_LEVELING
        if(home_z)
          current_position[Z_AXIS] += cs.zprobe_zoffset;  //Add Z_Probe offset (the distance is negative)
      #endif
      
      // Set the planner and stepper routine positions.
      // At this point the mesh bed leveling and world2machine corrections are disabled and current_position
      // contains the machine coordinates.
      plan_set_position(current_position[X_AXIS], current_position[Y_AXIS], current_position[Z_AXIS], current_position[E_AXIS]);

      #ifdef ENDSTOPS_ONLY_FOR_HOMING
        enable_endstops(false);
      #endif

      feedrate = saved_feedrate;
      feedmultiply = l_feedmultiply;
      previous_millis_cmd = _millis();
      endstops_hit_on_purpose();
#ifndef MESH_BED_LEVELING
      // If MESH_BED_LEVELING is not active, then it is the original Prusa i3.
      // Offer the user to load the baby step value, which has been adjusted at the previous print session.
      if(card.sdprinting && eeprom_read_word((uint16_t *)EEPROM_BABYSTEP_Z))
          lcd_adjust_z();
#endif

    // Load the machine correction matrix
    world2machine_initialize();
    // and correct the current_position XY axes to match the transformed coordinate system.
    world2machine_update_current();

#if (defined(MESH_BED_LEVELING) && !defined(MK1BP))
	if (home_x_axis || home_y_axis || without_mbl || home_z_axis)
		{
      if (! home_z && mbl_was_active) {
        // Re-enable the mesh bed leveling if only the X and Y axes were re-homed.
        mbl.active = true;
        // and re-adjust the current logical Z axis with the bed leveling offset applicable at the current XY position.
        current_position[Z_AXIS] -= mbl.get_z(st_get_position_mm(X_AXIS), st_get_position_mm(Y_AXIS));
      }
		}
	else
		{
			st_synchronize();
			homing_flag = false;
	  }
#endif

	  if (farm_mode) { prusa_statistics(20); };

	  homing_flag = false;
#if 0
      SERIAL_ECHOPGM("G28, final ");  print_world_coordinates();
      SERIAL_ECHOPGM("G28, final ");  print_physical_coordinates();
      SERIAL_ECHOPGM("G28, final ");  print_mesh_bed_leveling_table();
#endif
}

static void gcode_G28(bool home_x_axis, bool home_y_axis, bool home_z_axis)
{
#ifdef TMC2130
    gcode_G28(home_x_axis, 0, home_y_axis, 0, home_z_axis, 0, false, true);
#else
    gcode_G28(home_x_axis, 0, home_y_axis, 0, home_z_axis, 0, true);
#endif //TMC2130
}

void adjust_bed_reset()
{
	eeprom_update_byte((unsigned char*)EEPROM_BED_CORRECTION_VALID, 1);
	eeprom_update_byte((unsigned char*)EEPROM_BED_CORRECTION_LEFT, 0);
	eeprom_update_byte((unsigned char*)EEPROM_BED_CORRECTION_RIGHT, 0);
	eeprom_update_byte((unsigned char*)EEPROM_BED_CORRECTION_FRONT, 0);
	eeprom_update_byte((unsigned char*)EEPROM_BED_CORRECTION_REAR, 0);
}

//! @brief Calibrate XYZ
//! @param onlyZ if true, calibrate only Z axis
//! @param verbosity_level
//! @retval true Succeeded
//! @retval false Failed
bool gcode_M45(bool onlyZ, int8_t verbosity_level)
{
	bool final_result = false;
	#ifdef TMC2130
	FORCE_HIGH_POWER_START;
	#endif // TMC2130
	// Only Z calibration?
	if (!onlyZ)
	{
		setTargetBed(0);
		setAllTargetHotends(0);
		adjust_bed_reset(); //reset bed level correction
	}

	// Disable the default update procedure of the display. We will do a modal dialog.
	lcd_update_enable(false);
	// Let the planner use the uncorrected coordinates.
	mbl.reset();
	// Reset world2machine_rotation_and_skew and world2machine_shift, therefore
	// the planner will not perform any adjustments in the XY plane. 
	// Wait for the motors to stop and update the current position with the absolute values.
	world2machine_revert_to_uncorrected();
	// Reset the baby step value applied without moving the axes.
	babystep_reset();
	// Mark all axes as in a need for homing.
	memset(axis_known_position, 0, sizeof(axis_known_position));

	// Home in the XY plane.
	//set_destination_to_current();
	int l_feedmultiply = setup_for_endstop_move();
	lcd_display_message_fullscreen_P(_T(MSG_AUTO_HOME));
	home_xy();

	enable_endstops(false);
	current_position[X_AXIS] += 5;
	current_position[Y_AXIS] += 5;
	plan_buffer_line(current_position[X_AXIS], current_position[Y_AXIS], current_position[Z_AXIS], current_position[E_AXIS], homing_feedrate[Z_AXIS] / 40, active_extruder);
	st_synchronize();

	// Let the user move the Z axes up to the end stoppers.
#ifdef TMC2130
	if (calibrate_z_auto())
	{
#else //TMC2130
	if (lcd_calibrate_z_end_stop_manual(onlyZ))
	{
#endif //TMC2130
		
		lcd_show_fullscreen_message_and_wait_P(_T(MSG_CONFIRM_NOZZLE_CLEAN));
		if(onlyZ){
			lcd_display_message_fullscreen_P(_T(MSG_MEASURE_BED_REFERENCE_HEIGHT_LINE1));
			lcd_set_cursor(0, 3);
			lcd_print(1);
			lcd_puts_P(_T(MSG_MEASURE_BED_REFERENCE_HEIGHT_LINE2));
		}else{
			//lcd_show_fullscreen_message_and_wait_P(_T(MSG_PAPER));
			lcd_display_message_fullscreen_P(_T(MSG_FIND_BED_OFFSET_AND_SKEW_LINE1));
			lcd_set_cursor(0, 2);
			lcd_print(1);
			lcd_puts_P(_T(MSG_FIND_BED_OFFSET_AND_SKEW_LINE2));
		}

		refresh_cmd_timeout();
		#ifndef STEEL_SHEET
		if (((degHotend(0) > MAX_HOTEND_TEMP_CALIBRATION) || (degBed() > MAX_BED_TEMP_CALIBRATION)) && (!onlyZ))
		{
			lcd_wait_for_cool_down();
		}
		#endif //STEEL_SHEET
		if(!onlyZ)
		{
			KEEPALIVE_STATE(PAUSED_FOR_USER);
			#ifdef STEEL_SHEET
			bool result = lcd_show_fullscreen_message_yes_no_and_wait_P(_T(MSG_STEEL_SHEET_CHECK), false, false);
			if(result) lcd_show_fullscreen_message_and_wait_P(_T(MSG_REMOVE_STEEL_SHEET));
			#endif //STEEL_SHEET
		    lcd_show_fullscreen_message_and_wait_P(_T(MSG_PAPER));
			KEEPALIVE_STATE(IN_HANDLER);
			lcd_display_message_fullscreen_P(_T(MSG_FIND_BED_OFFSET_AND_SKEW_LINE1));
			lcd_set_cursor(0, 2);
			lcd_print(1);
			lcd_puts_P(_T(MSG_FIND_BED_OFFSET_AND_SKEW_LINE2));
		}
			
		bool endstops_enabled  = enable_endstops(false);
        current_position[Z_AXIS] -= 1; //move 1mm down with disabled endstop
        plan_buffer_line(current_position[X_AXIS], current_position[Y_AXIS], current_position[Z_AXIS], current_position[E_AXIS], homing_feedrate[Z_AXIS] / 40, active_extruder);
        st_synchronize();

		// Move the print head close to the bed.
		current_position[Z_AXIS] = MESH_HOME_Z_SEARCH;

		enable_endstops(true);
#ifdef TMC2130
		tmc2130_home_enter(Z_AXIS_MASK);
#endif //TMC2130

		plan_buffer_line(current_position[X_AXIS], current_position[Y_AXIS], current_position[Z_AXIS], current_position[E_AXIS], homing_feedrate[Z_AXIS] / 40, active_extruder);

		st_synchronize();
#ifdef TMC2130
		tmc2130_home_exit();
#endif //TMC2130
		enable_endstops(endstops_enabled);

		if (st_get_position_mm(Z_AXIS) == MESH_HOME_Z_SEARCH)
		{
			if (onlyZ)
			{
				clean_up_after_endstop_move(l_feedmultiply);
				// Z only calibration.
				// Load the machine correction matrix
				world2machine_initialize();
				// and correct the current_position to match the transformed coordinate system.
				world2machine_update_current();
				//FIXME
				bool result = sample_mesh_and_store_reference();
				if (result)
				{
					if (calibration_status() == CALIBRATION_STATUS_Z_CALIBRATION)
						// Shipped, the nozzle height has been set already. The user can start printing now.
						calibration_status_store(CALIBRATION_STATUS_CALIBRATED);
						final_result = true;
					// babystep_apply();
				}
			}
			else
			{
				// Reset the baby step value and the baby step applied flag.
				calibration_status_store(CALIBRATION_STATUS_XYZ_CALIBRATION);
				eeprom_update_word((uint16_t*)EEPROM_BABYSTEP_Z, 0);
				// Complete XYZ calibration.
				uint8_t point_too_far_mask = 0;
				BedSkewOffsetDetectionResultType result = find_bed_offset_and_skew(verbosity_level, point_too_far_mask);
				clean_up_after_endstop_move(l_feedmultiply);
				// Print head up.
				current_position[Z_AXIS] = MESH_HOME_Z_SEARCH;
				plan_buffer_line(current_position[X_AXIS], current_position[Y_AXIS], current_position[Z_AXIS], current_position[E_AXIS], homing_feedrate[Z_AXIS] / 40, active_extruder);
				st_synchronize();
//#ifndef NEW_XYZCAL
				if (result >= 0)
				{
					#ifdef HEATBED_V2
					sample_z();
					#else //HEATBED_V2
					point_too_far_mask = 0;
					// Second half: The fine adjustment.
					// Let the planner use the uncorrected coordinates.
					mbl.reset();
					world2machine_reset();
					// Home in the XY plane.
					int l_feedmultiply = setup_for_endstop_move();
					home_xy();
					result = improve_bed_offset_and_skew(1, verbosity_level, point_too_far_mask);
					clean_up_after_endstop_move(l_feedmultiply);
					// Print head up.
					current_position[Z_AXIS] = MESH_HOME_Z_SEARCH;
					plan_buffer_line(current_position[X_AXIS], current_position[Y_AXIS], current_position[Z_AXIS], current_position[E_AXIS], homing_feedrate[Z_AXIS] / 40, active_extruder);
					st_synchronize();
					// if (result >= 0) babystep_apply();					
					#endif //HEATBED_V2
				}
//#endif //NEW_XYZCAL
				lcd_update_enable(true);
				lcd_update(2);

				lcd_bed_calibration_show_result(result, point_too_far_mask);
				if (result >= 0)
				{
					// Calibration valid, the machine should be able to print. Advise the user to run the V2Calibration.gcode.
					calibration_status_store(CALIBRATION_STATUS_LIVE_ADJUST);
					if (eeprom_read_byte((uint8_t*)EEPROM_WIZARD_ACTIVE) != 1) lcd_show_fullscreen_message_and_wait_P(_T(MSG_BABYSTEP_Z_NOT_SET));
					final_result = true;
				}
			}
#ifdef TMC2130
			tmc2130_home_exit();
#endif
		}
		else
		{
			lcd_show_fullscreen_message_and_wait_P(PSTR("Calibration failed! Check the axes and run again."));
			final_result = false;
		}
	}
	else
	{
		// Timeouted.
	}
	lcd_update_enable(true);
#ifdef TMC2130
	FORCE_HIGH_POWER_END;
#endif // TMC2130
	return final_result;
}

void gcode_M114()
{
	SERIAL_PROTOCOLPGM("X:");
	SERIAL_PROTOCOL(current_position[X_AXIS]);
	SERIAL_PROTOCOLPGM(" Y:");
	SERIAL_PROTOCOL(current_position[Y_AXIS]);
	SERIAL_PROTOCOLPGM(" Z:");
	SERIAL_PROTOCOL(current_position[Z_AXIS]);
	SERIAL_PROTOCOLPGM(" E:");
	SERIAL_PROTOCOL(current_position[E_AXIS]);

	SERIAL_PROTOCOLRPGM(_n(" Count X: "));////MSG_COUNT_X
	SERIAL_PROTOCOL(float(st_get_position(X_AXIS)) / cs.axis_steps_per_unit[X_AXIS]);
	SERIAL_PROTOCOLPGM(" Y:");
	SERIAL_PROTOCOL(float(st_get_position(Y_AXIS)) / cs.axis_steps_per_unit[Y_AXIS]);
	SERIAL_PROTOCOLPGM(" Z:");
	SERIAL_PROTOCOL(float(st_get_position(Z_AXIS)) / cs.axis_steps_per_unit[Z_AXIS]);
	SERIAL_PROTOCOLPGM(" E:");
	SERIAL_PROTOCOL(float(st_get_position(E_AXIS)) / cs.axis_steps_per_unit[E_AXIS]);

	SERIAL_PROTOCOLLN("");
}

//! extracted code to compute z_shift for M600 in case of filament change operation 
//! requested from fsensors.
//! The function ensures, that the printhead lifts to at least 25mm above the heat bed
//! unlike the previous implementation, which was adding 25mm even when the head was
//! printing at e.g. 24mm height.
//! A safety margin of FILAMENTCHANGE_ZADD is added in all cases to avoid touching
//! the printout.
//! This function is templated to enable fast change of computation data type.
//! @return new z_shift value
template<typename T>
static T gcode_M600_filament_change_z_shift()
{
#ifdef FILAMENTCHANGE_ZADD
	static_assert(Z_MAX_POS < (255 - FILAMENTCHANGE_ZADD), "Z-range too high, change the T type from uint8_t to uint16_t");
	// avoid floating point arithmetics when not necessary - results in shorter code
	T ztmp = T( current_position[Z_AXIS] );
	T z_shift = 0;
	if(ztmp < T(25)){
		z_shift = T(25) - ztmp; // make sure to be at least 25mm above the heat bed
	} 
	return z_shift + T(FILAMENTCHANGE_ZADD); // always move above printout
#else
	return T(0);
#endif
}	

static void gcode_M600(bool automatic, float x_position, float y_position, float z_shift, float e_shift, float /*e_shift_late*/)
{
    st_synchronize();
    float lastpos[4];

    if (farm_mode)
    {
        prusa_statistics(22);
    }

    //First backup current position and settings
    int feedmultiplyBckp = feedmultiply;
    float HotendTempBckp = degTargetHotend(active_extruder);
    int fanSpeedBckp = fanSpeed;

    lastpos[X_AXIS] = current_position[X_AXIS];
    lastpos[Y_AXIS] = current_position[Y_AXIS];
    lastpos[Z_AXIS] = current_position[Z_AXIS];
    lastpos[E_AXIS] = current_position[E_AXIS];

    //Retract E
    current_position[E_AXIS] += e_shift;
    plan_buffer_line(current_position[X_AXIS], current_position[Y_AXIS], current_position[Z_AXIS],
            current_position[E_AXIS], FILAMENTCHANGE_RFEED, active_extruder);
    st_synchronize();

    //Lift Z
    current_position[Z_AXIS] += z_shift;
    plan_buffer_line(current_position[X_AXIS], current_position[Y_AXIS], current_position[Z_AXIS],
            current_position[E_AXIS], FILAMENTCHANGE_ZFEED, active_extruder);
    st_synchronize();

    //Move XY to side
    current_position[X_AXIS] = x_position;
    current_position[Y_AXIS] = y_position;
    plan_buffer_line(current_position[X_AXIS], current_position[Y_AXIS], current_position[Z_AXIS],
            current_position[E_AXIS], FILAMENTCHANGE_XYFEED, active_extruder);
    st_synchronize();

    //Beep, manage nozzle heater and wait for user to start unload filament
    if(!mmu_enabled) M600_wait_for_user(HotendTempBckp);

    lcd_change_fil_state = 0;

    // Unload filament
    if (mmu_enabled) extr_unload();	//unload just current filament for multimaterial printers (used also in M702)
    else unload_filament(); //unload filament for single material (used also in M702)
    //finish moves
    st_synchronize();

    if (!mmu_enabled)
    {
        KEEPALIVE_STATE(PAUSED_FOR_USER);
        lcd_change_fil_state = lcd_show_fullscreen_message_yes_no_and_wait_P(_i("Was filament unload successful?"),
                false, true); ////MSG_UNLOAD_SUCCESSFUL c=20 r=2
        if (lcd_change_fil_state == 0)
        {
			lcd_clear();
			lcd_set_cursor(0, 2);
			lcd_puts_P(_T(MSG_PLEASE_WAIT));
			current_position[X_AXIS] -= 100;
			plan_buffer_line(current_position[X_AXIS], current_position[Y_AXIS], current_position[Z_AXIS],
				current_position[E_AXIS], FILAMENTCHANGE_XYFEED, active_extruder);
			st_synchronize();
			lcd_show_fullscreen_message_and_wait_P(_i("Please open idler and remove filament manually."));////MSG_CHECK_IDLER c=20 r=4
        }
    }

    if (mmu_enabled)
    {
        if (!automatic) {
            if (saved_printing) mmu_eject_filament(mmu_extruder, false); //if M600 was invoked by filament senzor (FINDA) eject filament so user can easily remove it
            mmu_M600_wait_and_beep();
            if (saved_printing) {

                lcd_clear();
                lcd_set_cursor(0, 2);
                lcd_puts_P(_T(MSG_PLEASE_WAIT));

                mmu_command(MmuCmd::R0);
                manage_response(false, false);
            }
        }
        mmu_M600_load_filament(automatic, HotendTempBckp);
    }
    else
        M600_load_filament();

    if (!automatic) M600_check_state(HotendTempBckp);

		lcd_update_enable(true);

    //Not let's go back to print
    fanSpeed = fanSpeedBckp;

    //Feed a little of filament to stabilize pressure
    if (!automatic)
    {
        current_position[E_AXIS] += FILAMENTCHANGE_RECFEED;
        plan_buffer_line(current_position[X_AXIS], current_position[Y_AXIS], current_position[Z_AXIS],
                current_position[E_AXIS], FILAMENTCHANGE_EXFEED, active_extruder);
    }

    //Move XY back
    plan_buffer_line(lastpos[X_AXIS], lastpos[Y_AXIS], current_position[Z_AXIS], current_position[E_AXIS],
            FILAMENTCHANGE_XYFEED, active_extruder);
    st_synchronize();
    //Move Z back
    plan_buffer_line(lastpos[X_AXIS], lastpos[Y_AXIS], lastpos[Z_AXIS], current_position[E_AXIS],
            FILAMENTCHANGE_ZFEED, active_extruder);
    st_synchronize();

    //Set E position to original
    plan_set_e_position(lastpos[E_AXIS]);

    memcpy(current_position, lastpos, sizeof(lastpos));
    memcpy(destination, current_position, sizeof(current_position));

    //Recover feed rate
    feedmultiply = feedmultiplyBckp;
    char cmd[9];
    sprintf_P(cmd, PSTR("M220 S%i"), feedmultiplyBckp);
    enquecommand(cmd);

#ifdef IR_SENSOR
	//this will set fsensor_watch_autoload to correct value and prevent possible M701 gcode enqueuing when M600 is finished
	fsensor_check_autoload();
#endif //IR_SENSOR

    lcd_setstatuspgm(_T(WELCOME_MSG));
    custom_message_type = CustomMsg::Status;
}

//! @brief Rise Z if too low to avoid blob/jam before filament loading
//!
//! It doesn't plan_buffer_line(), as it expects plan_buffer_line() to be called after
//! during extruding (loading) filament.
void marlin_rise_z(void)
{
    if (current_position[Z_AXIS] < 20) current_position[Z_AXIS] += 30;
}

void gcode_M701()
{
	printf_P(PSTR("gcode_M701 begin\n"));

	if (farm_mode)
	{
		prusa_statistics(22);
	}

	if (mmu_enabled) 
	{
		extr_adj(tmp_extruder);//loads current extruder
		mmu_extruder = tmp_extruder;
	}
	else
	{
		enable_z();
		custom_message_type = CustomMsg::FilamentLoading;

#ifdef FSENSOR_QUALITY
		fsensor_oq_meassure_start(40);
#endif //FSENSOR_QUALITY

		lcd_setstatuspgm(_T(MSG_LOADING_FILAMENT));
		current_position[E_AXIS] += 40;
		plan_buffer_line(current_position[X_AXIS], current_position[Y_AXIS], current_position[Z_AXIS], current_position[E_AXIS], 400 / 60, active_extruder); //fast sequence
		st_synchronize();

		marlin_rise_z();
		current_position[E_AXIS] += 30;
		plan_buffer_line(current_position[X_AXIS], current_position[Y_AXIS], current_position[Z_AXIS], current_position[E_AXIS], 400 / 60, active_extruder); //fast sequence
		
		load_filament_final_feed(); //slow sequence
		st_synchronize();

    Sound_MakeCustom(50,500,false);

		if (!farm_mode && loading_flag) {
			lcd_load_filament_color_check();
		}
		lcd_update_enable(true);
		lcd_update(2);
		lcd_setstatuspgm(_T(WELCOME_MSG));
		disable_z();
		loading_flag = false;
		custom_message_type = CustomMsg::Status;

#ifdef FSENSOR_QUALITY
        fsensor_oq_meassure_stop();

        if (!fsensor_oq_result())
        {
            bool disable = lcd_show_fullscreen_message_yes_no_and_wait_P(_i("Fil. sensor response is poor, disable it?"), false, true);
            lcd_update_enable(true);
            lcd_update(2);
            if (disable)
                fsensor_disable();
        }
#endif //FSENSOR_QUALITY
	}
}
/**
 * @brief Get serial number from 32U2 processor
 *
 * Typical format of S/N is:CZPX0917X003XC13518
 *
 * Command operates only in farm mode, if not in farm mode, "Not in farm mode." is written to MYSERIAL.
 *
 * Send command ;S to serial port 0 to retrieve serial number stored in 32U2 processor,
 * reply is transmitted to serial port 1 character by character.
 * Operation takes typically 23 ms. If the retransmit is not finished until 100 ms,
 * it is interrupted, so less, or no characters are retransmitted, only newline character is send
 * in any case.
 */
static void gcode_PRUSA_SN()
{
    if (farm_mode) {
        selectedSerialPort = 0;
        putchar(';');
        putchar('S');
        int numbersRead = 0;
        ShortTimer timeout;
        timeout.start();

        while (numbersRead < 19) {
            while (MSerial.available() > 0) {
                uint8_t serial_char = MSerial.read();
                selectedSerialPort = 1;
                putchar(serial_char);
                numbersRead++;
                selectedSerialPort = 0;
            }
            if (timeout.expired(100u)) break;
        }
        selectedSerialPort = 1;
        putchar('\n');
#if 0
        for (int b = 0; b < 3; b++) {
            _tone(BEEPER, 110);
            _delay(50);
            _noTone(BEEPER);
            _delay(50);
        }
#endif
    } else {
        puts_P(_N("Not in farm mode."));
    }
}

#ifdef BACKLASH_X
extern uint8_t st_backlash_x;
#endif //BACKLASH_X
#ifdef BACKLASH_Y
extern uint8_t st_backlash_y;
#endif //BACKLASH_Y

//! \ingroup marlin_main

//! @brief Parse and process commands
//!
//! look here for descriptions of G-codes: http://linuxcnc.org/handbook/gcode/g-code.html
//! http://objects.reprap.org/wiki/Mendel_User_Manual:_RepRapGCodes
//!
//!
//! Implemented Codes 
//! -------------------
//!
//! * _This list is not updated. Current documentation is maintained inside the process_cmd function._ 
//!
//!@n PRUSA CODES
//!@n P F - Returns FW versions
//!@n P R - Returns revision of printer
//!
//!@n G0  -> G1
//!@n G1  - Coordinated Movement X Y Z E
//!@n G2  - CW ARC
//!@n G3  - CCW ARC
//!@n G4  - Dwell S<seconds> or P<milliseconds>
//!@n G10 - retract filament according to settings of M207
//!@n G11 - retract recover filament according to settings of M208
//!@n G28 - Home all Axis
//!@n G29 - Detailed Z-Probe, probes the bed at 3 or more points.  Will fail if you haven't homed yet.
//!@n G30 - Single Z Probe, probes bed at current XY location.
//!@n G31 - Dock sled (Z_PROBE_SLED only)
//!@n G32 - Undock sled (Z_PROBE_SLED only)
//!@n G80 - Automatic mesh bed leveling
//!@n G81 - Print bed profile
//!@n G90 - Use Absolute Coordinates
//!@n G91 - Use Relative Coordinates
//!@n G92 - Set current position to coordinates given
//!
//!@n M Codes
//!@n M0   - Unconditional stop - Wait for user to press a button on the LCD
//!@n M1   - Same as M0
//!@n M17  - Enable/Power all stepper motors
//!@n M18  - Disable all stepper motors; same as M84
//!@n M20  - List SD card
//!@n M21  - Init SD card
//!@n M22  - Release SD card
//!@n M23  - Select SD file (M23 filename.g)
//!@n M24  - Start/resume SD print
//!@n M25  - Pause SD print
//!@n M26  - Set SD position in bytes (M26 S12345)
//!@n M27  - Report SD print status
//!@n M28  - Start SD write (M28 filename.g)
//!@n M29  - Stop SD write
//!@n M30  - Delete file from SD (M30 filename.g)
//!@n M31  - Output time since last M109 or SD card start to serial
//!@n M32  - Select file and start SD print (Can be used _while_ printing from SD card files):
//!          syntax "M32 /path/filename#", or "M32 S<startpos bytes> !filename#"
//!          Call gcode file : "M32 P !filename#" and return to caller file after finishing (similar to #include).
//!          The '#' is necessary when calling from within sd files, as it stops buffer prereading
//!@n M42  - Change pin status via gcode Use M42 Px Sy to set pin x to value y, when omitting Px the onboard led will be used.
//!@n M73  - Show percent done and print time remaining
//!@n M80  - Turn on Power Supply
//!@n M81  - Turn off Power Supply
//!@n M82  - Set E codes absolute (default)
//!@n M83  - Set E codes relative while in Absolute Coordinates (G90) mode
//!@n M84  - Disable steppers until next move,
//!          or use S<seconds> to specify an inactivity timeout, after which the steppers will be disabled.  S0 to disable the timeout.
//!@n M85  - Set inactivity shutdown timer with parameter S<seconds>. To disable set zero (default)
//!@n M86  - Set safety timer expiration time with parameter S<seconds>; M86 S0 will disable safety timer
//!@n M92  - Set axis_steps_per_unit - same syntax as G92
//!@n M104 - Set extruder target temp
//!@n M105 - Read current temp
//!@n M106 - Fan on
//!@n M107 - Fan off
//!@n M109 - Sxxx Wait for extruder current temp to reach target temp. Waits only when heating
//!          Rxxx Wait for extruder current temp to reach target temp. Waits when heating and cooling
//!        IF AUTOTEMP is enabled, S<mintemp> B<maxtemp> F<factor>. Exit autotemp by any M109 without F
//!@n M112 - Emergency stop
//!@n M113 - Get or set the timeout interval for Host Keepalive "busy" messages
//!@n M114 - Output current position to serial port
//!@n M115 - Capabilities string
//!@n M117 - display message
//!@n M119 - Output Endstop status to serial port
//!@n M126 - Solenoid Air Valve Open (BariCUDA support by jmil)
//!@n M127 - Solenoid Air Valve Closed (BariCUDA vent to atmospheric pressure by jmil)
//!@n M128 - EtoP Open (BariCUDA EtoP = electricity to air pressure transducer by jmil)
//!@n M129 - EtoP Closed (BariCUDA EtoP = electricity to air pressure transducer by jmil)
//!@n M140 - Set bed target temp
//!@n M150 - Set BlinkM Color Output R: Red<0-255> U(!): Green<0-255> B: Blue<0-255> over i2c, G for green does not work.
//!@n M190 - Sxxx Wait for bed current temp to reach target temp. Waits only when heating
//!          Rxxx Wait for bed current temp to reach target temp. Waits when heating and cooling
//!@n M200 D<millimeters>- set filament diameter and set E axis units to cubic millimeters (use S0 to set back to millimeters).
//!@n M201 - Set max acceleration in units/s^2 for print moves (M201 X1000 Y1000)
//!@n M202 - Set max acceleration in units/s^2 for travel moves (M202 X1000 Y1000) Unused in Marlin!!
//!@n M203 - Set maximum feedrate that your machine can sustain (M203 X200 Y200 Z300 E10000) in mm/sec
//!@n M204 - Set default acceleration: S normal moves T filament only moves (M204 S3000 T7000) in mm/sec^2  also sets minimum segment time in ms (B20000) to prevent buffer under-runs and M20 minimum feedrate
//!@n M205 -  advanced settings:  minimum travel speed S=while printing T=travel only,  B=minimum segment time X= maximum xy jerk, Z=maximum Z jerk, E=maximum E jerk
//!@n M206 - set additional homing offset
//!@n M207 - set retract length S[positive mm] F[feedrate mm/min] Z[additional zlift/hop], stays in mm regardless of M200 setting
//!@n M208 - set recover=unretract length S[positive mm surplus to the M207 S*] F[feedrate mm/sec]
//!@n M209 - S<1=true/0=false> enable automatic retract detect if the slicer did not support G10/11: every normal extrude-only move will be classified as retract depending on the direction.
//!@n M218 - set hotend offset (in mm): T<extruder_number> X<offset_on_X> Y<offset_on_Y>
//!@n M220 S<factor in percent>- set speed factor override percentage
//!@n M221 S<factor in percent>- set extrude factor override percentage
//!@n M226 P<pin number> S<pin state>- Wait until the specified pin reaches the state required
//!@n M240 - Trigger a camera to take a photograph
//!@n M250 - Set LCD contrast C<contrast value> (value 0..63)
//!@n M280 - set servo position absolute. P: servo index, S: angle or microseconds
//!@n M300 - Play beep sound S<frequency Hz> P<duration ms>
//!@n M301 - Set PID parameters P I and D
//!@n M302 - Allow cold extrudes, or set the minimum extrude S<temperature>.
//!@n M303 - PID relay autotune S<temperature> sets the target temperature. (default target temperature = 150C)
//!@n M304 - Set bed PID parameters P I and D
//!@n M400 - Finish all moves
//!@n M401 - Lower z-probe if present
//!@n M402 - Raise z-probe if present
//!@n M404 - N<dia in mm> Enter the nominal filament width (3mm, 1.75mm ) or will display nominal filament width without parameters
//!@n M405 - Turn on Filament Sensor extrusion control.  Optional D<delay in cm> to set delay in centimeters between sensor and extruder
//!@n M406 - Turn off Filament Sensor extrusion control
//!@n M407 - Displays measured filament diameter
//!@n M500 - stores parameters in EEPROM
//!@n M501 - reads parameters from EEPROM (if you need reset them after you changed them temporarily).
//!@n M502 - reverts to the default "factory settings".  You still need to store them in EEPROM afterwards if you want to.
//!@n M503 - print the current settings (from memory not from EEPROM)
//!@n M509 - force language selection on next restart
//!@n M540 - Use S[0|1] to enable or disable the stop SD card print on endstop hit (requires ABORT_ON_ENDSTOP_HIT_FEATURE_ENABLED)
//!@n M600 - Pause for filament change X[pos] Y[pos] Z[relative lift] E[initial retract] L[later retract distance for removal]
//!@n M605 - Set dual x-carriage movement mode: S<mode> [ X<duplication x-offset> R<duplication temp offset> ]
//!@n M860 - Wait for PINDA thermistor to reach target temperature.
//!@n M861 - Set / Read PINDA temperature compensation offsets
//!@n M900 - Set LIN_ADVANCE options, if enabled. See Configuration_adv.h for details.
//!@n M907 - Set digital trimpot motor current using axis codes.
//!@n M908 - Control digital trimpot directly.
//!@n M350 - Set microstepping mode.
//!@n M351 - Toggle MS1 MS2 pins directly.
//!
//!@n M928 - Start SD logging (M928 filename.g) - ended by M29
//!@n M999 - Restart after being stopped by error
//! <br><br>

/** @defgroup marlin_main Marlin main */

/** \ingroup GCodes */

//! _This is a list of currently implemented G Codes in Prusa firmware (dynamically generated from doxygen)_


void process_commands()
{
  #ifdef FANCHECK
  if (fan_check_error){
	if( fan_check_error == EFCE_DETECTED ){
		fan_check_error = EFCE_REPORTED;
      
      if(is_usb_printing){
        SERIAL_PROTOCOLLNRPGM(MSG_OCTOPRINT_PAUSE);
      }
      else{
        lcd_pause_print();
      }

    } // otherwise it has already been reported, so just ignore further processing
    return;
  }
  #endif

	if (!buflen) return; //empty command
  #ifdef FILAMENT_RUNOUT_SUPPORT
    SET_INPUT(FR_SENS);
  #endif

#ifdef CMDBUFFER_DEBUG
  SERIAL_ECHOPGM("Processing a GCODE command: ");
  SERIAL_ECHO(cmdbuffer+bufindr+CMDHDRSIZE);
  SERIAL_ECHOLNPGM("");
  SERIAL_ECHOPGM("In cmdqueue: ");
  SERIAL_ECHO(buflen);
  SERIAL_ECHOLNPGM("");
#endif /* CMDBUFFER_DEBUG */
  
  unsigned long codenum; //throw away variable
  char *starpos = NULL;
#ifdef ENABLE_AUTO_BED_LEVELING
  float x_tmp, y_tmp, z_tmp, real_z;
#endif

  // PRUSA GCODES
  KEEPALIVE_STATE(IN_HANDLER);

#ifdef SNMM
  float tmp_motor[3] = DEFAULT_PWM_MOTOR_CURRENT;
  float tmp_motor_loud[3] = DEFAULT_PWM_MOTOR_CURRENT_LOUD;
  int8_t SilentMode;
#endif
  
  if (code_seen("M117")) { //moved to highest priority place to be able to to print strings which includes "G", "PRUSA" and "^"
	  starpos = (strchr(strchr_pointer + 5, '*'));
	  if (starpos != NULL)
		  *(starpos) = '\0';
	  lcd_setstatus(strchr_pointer + 5);
  }

#ifdef TMC2130
	else if (strncmp_P(CMDBUFFER_CURRENT_STRING, PSTR("CRASH_"), 6) == 0)
	{

    //! ### CRASH_DETECTED - TMC2130
    // ---------------------------------
	  if(code_seen("CRASH_DETECTED"))
	  {
		  uint8_t mask = 0;
		  if (code_seen('X')) mask |= X_AXIS_MASK;
		  if (code_seen('Y')) mask |= Y_AXIS_MASK;
		  crashdet_detected(mask);
	  }

    //! ### CRASH_RECOVER - TMC2130
    // ----------------------------------
	  else if(code_seen("CRASH_RECOVER"))
		  crashdet_recover();

    //! ### CRASH_CANCEL - TMC2130
    // ----------------------------------
	  else if(code_seen("CRASH_CANCEL"))
		  crashdet_cancel();
	}
	else if (strncmp_P(CMDBUFFER_CURRENT_STRING, PSTR("TMC_"), 4) == 0)
	{
    
    //! ### TMC_SET_WAVE_ 
    // --------------------
		if (strncmp_P(CMDBUFFER_CURRENT_STRING + 4, PSTR("SET_WAVE_"), 9) == 0)
		{
			uint8_t axis = *(CMDBUFFER_CURRENT_STRING + 13);
			axis = (axis == 'E')?3:(axis - 'X');
			if (axis < 4)
			{
				uint8_t fac = (uint8_t)strtol(CMDBUFFER_CURRENT_STRING + 14, NULL, 10);
				tmc2130_set_wave(axis, 247, fac);
			}
		}
    
    //! ### TMC_SET_STEP_
    //  ------------------
		else if (strncmp_P(CMDBUFFER_CURRENT_STRING + 4, PSTR("SET_STEP_"), 9) == 0)
		{
			uint8_t axis = *(CMDBUFFER_CURRENT_STRING + 13);
			axis = (axis == 'E')?3:(axis - 'X');
			if (axis < 4)
			{
				uint8_t step = (uint8_t)strtol(CMDBUFFER_CURRENT_STRING + 14, NULL, 10);
				uint16_t res = tmc2130_get_res(axis);
				tmc2130_goto_step(axis, step & (4*res - 1), 2, 1000, res);
			}
		}

    //! ### TMC_SET_CHOP_
    //  -------------------
		else if (strncmp_P(CMDBUFFER_CURRENT_STRING + 4, PSTR("SET_CHOP_"), 9) == 0)
		{
			uint8_t axis = *(CMDBUFFER_CURRENT_STRING + 13);
			axis = (axis == 'E')?3:(axis - 'X');
			if (axis < 4)
			{
				uint8_t chop0 = tmc2130_chopper_config[axis].toff;
				uint8_t chop1 = tmc2130_chopper_config[axis].hstr;
				uint8_t chop2 = tmc2130_chopper_config[axis].hend;
				uint8_t chop3 = tmc2130_chopper_config[axis].tbl;
				char* str_end = 0;
				if (CMDBUFFER_CURRENT_STRING[14])
				{
					chop0 = (uint8_t)strtol(CMDBUFFER_CURRENT_STRING + 14, &str_end, 10) & 15;
					if (str_end && *str_end)
					{
						chop1 = (uint8_t)strtol(str_end, &str_end, 10) & 7;
						if (str_end && *str_end)
						{
							chop2 = (uint8_t)strtol(str_end, &str_end, 10) & 15;
							if (str_end && *str_end)
								chop3 = (uint8_t)strtol(str_end, &str_end, 10) & 3;
						}
					}
				}
				tmc2130_chopper_config[axis].toff = chop0;
				tmc2130_chopper_config[axis].hstr = chop1 & 7;
				tmc2130_chopper_config[axis].hend = chop2 & 15;
				tmc2130_chopper_config[axis].tbl = chop3 & 3;
				tmc2130_setup_chopper(axis, tmc2130_mres[axis], tmc2130_current_h[axis], tmc2130_current_r[axis]);
				//printf_P(_N("TMC_SET_CHOP_%c %hhd %hhd %hhd %hhd\n"), "xyze"[axis], chop0, chop1, chop2, chop3);
			}
		}
	}
#ifdef BACKLASH_X
	else if (strncmp_P(CMDBUFFER_CURRENT_STRING, PSTR("BACKLASH_X"), 10) == 0)
	{
		uint8_t bl = (uint8_t)strtol(CMDBUFFER_CURRENT_STRING + 10, NULL, 10);
		st_backlash_x = bl;
		printf_P(_N("st_backlash_x = %hhd\n"), st_backlash_x);
	}
#endif //BACKLASH_X
#ifdef BACKLASH_Y
	else if (strncmp_P(CMDBUFFER_CURRENT_STRING, PSTR("BACKLASH_Y"), 10) == 0)
	{
		uint8_t bl = (uint8_t)strtol(CMDBUFFER_CURRENT_STRING + 10, NULL, 10);
		st_backlash_y = bl;
		printf_P(_N("st_backlash_y = %hhd\n"), st_backlash_y);
	}
#endif //BACKLASH_Y
#endif //TMC2130
  else if(code_seen("PRUSA")){ 
    /*!
    *
    ### PRUSA - Internal command set
    
    Set of internal PRUSA commands
      
          PRUSA [ Ping | PRN | FAN | fn | thx | uvlo | fsensor_recover | MMURES | RESET | fv | M28 | SN | Fir | Rev | Lang | Lz | Beat | FR ]
      
      - `Ping` 
      - `PRN` - Prints revision of the printer
      - `FAN` - Prints fan details
      - `fn` - Prints farm no.
      - `thx` 
      - `uvlo` 
      - `fsensor_recover` - Filament sensor recover - restore print and continue
      - `MMURES` - Reset MMU
      - `RESET` - (Careful!)
      - `fv`  - ?
      - `M28` 
      - `SN` 
      - `Fir` - Prints firmware version
      - `Rev`- Prints filament size, elelectronics, nozzle type
      - `Lang` - Reset the language
      - `Lz` 
      - `Beat` - Kick farm link timer
      - `FR` - Full factory reset
      - `nozzle set <diameter>` - set nozzle diameter (farm mode only), e.g. `PRUSA nozzle set 0.4`
      - `nozzle D<diameter>` - check the nozzle diameter (farm mode only), works like M862.1 P, e.g. `PRUSA nozzle D0.4`
      - `nozzle` - prints nozzle diameter (farm mode only), works like M862.1 P, e.g. `PRUSA nozzle`
    *
    */


		if (code_seen("Ping")) {  // PRUSA Ping
			if (farm_mode) {
				PingTime = _millis();
				//MYSERIAL.print(farm_no); MYSERIAL.println(": OK");
			}	  
		}
		else if (code_seen("PRN")) { // PRUSA PRN
		  printf_P(_N("%d"), status_number);

        }else if (code_seen("FAN")) { // PRUSA FAN
			printf_P(_N("E0:%d RPM\nPRN0:%d RPM\n"), 60*fan_speed[0], 60*fan_speed[1]);
		}else if (code_seen("fn")) { // PRUSA fn
		  if (farm_mode) {
			printf_P(_N("%d"), farm_no);
		  }
		  else {
			  puts_P(_N("Not in farm mode."));
		  }
		  
		}
		else if (code_seen("thx")) // PRUSA thx
		{
			no_response = false;
		}	
		else if (code_seen("uvlo")) // PRUSA uvlo
		{
               eeprom_update_byte((uint8_t*)EEPROM_UVLO,0); 
               enquecommand_P(PSTR("M24")); 
		}	
#ifdef FILAMENT_SENSOR
		else if (code_seen("fsensor_recover")) // PRUSA fsensor_recover
		{
               fsensor_restore_print_and_continue();
		}	
#endif //FILAMENT_SENSOR
		else if (code_seen("MMURES")) // PRUSA MMURES
		{
			mmu_reset();
		}
		else if (code_seen("RESET")) { // PRUSA RESET
            // careful!
            if (farm_mode) {
#if (defined(WATCHDOG) && (MOTHERBOARD == BOARD_EINSY_1_0a))
                boot_app_magic = BOOT_APP_MAGIC;
                boot_app_flags = BOOT_APP_FLG_RUN;
				wdt_enable(WDTO_15MS);
				cli();
				while(1);
#else //WATCHDOG
                asm volatile("jmp 0x3E000");
#endif //WATCHDOG
            }
            else {
                MYSERIAL.println("Not in farm mode.");
            }
		}else if (code_seen("fv")) { // PRUSA fv
        // get file version
        #ifdef SDSUPPORT
        card.openFile(strchr_pointer + 3,true);
        while (true) {
            uint16_t readByte = card.get();
            MYSERIAL.write(readByte);
            if (readByte=='\n') {
                break;
            }
        }
        card.closefile();

        #endif // SDSUPPORT

    } else if (code_seen("M28")) { // PRUSA M28
        trace();
        prusa_sd_card_upload = true;
        card.openFile(strchr_pointer+4,false);

	} else if (code_seen("SN")) { // PRUSA SN
        gcode_PRUSA_SN();

	} else if(code_seen("Fir")){ // PRUSA Fir

      SERIAL_PROTOCOLLN(FW_VERSION_FULL);

    } else if(code_seen("Rev")){ // PRUSA Rev

      SERIAL_PROTOCOLLN(FILAMENT_SIZE "-" ELECTRONICS "-" NOZZLE_TYPE );

    } else if(code_seen("Lang")) { // PRUSA Lang
	  lang_reset();

	} else if(code_seen("Lz")) { // PRUSA Lz
      EEPROM_save_B(EEPROM_BABYSTEP_Z,0);

	} else if(code_seen("Beat")) { // PRUSA Beat
        // Kick farm link timer
        kicktime = _millis();

    } else if(code_seen("FR")) { // PRUSA FR
        // Factory full reset
        factory_reset(0);

//-//
/*
    } else if(code_seen("rrr")) {
MYSERIAL.println("=== checking ===");
MYSERIAL.println(eeprom_read_byte((uint8_t*)EEPROM_CHECK_MODE),DEC);
MYSERIAL.println(eeprom_read_byte((uint8_t*)EEPROM_NOZZLE_DIAMETER),DEC);
MYSERIAL.println(eeprom_read_word((uint16_t*)EEPROM_NOZZLE_DIAMETER_uM),DEC);
MYSERIAL.println(farm_mode,DEC);
MYSERIAL.println(eCheckMode,DEC);
    } else if(code_seen("www")) {
MYSERIAL.println("=== @ FF ===");
eeprom_update_byte((uint8_t*)EEPROM_CHECK_MODE,0xFF);
eeprom_update_byte((uint8_t*)EEPROM_NOZZLE_DIAMETER,0xFF);
eeprom_update_word((uint16_t*)EEPROM_NOZZLE_DIAMETER_uM,0xFFFF);
*/
    } else if (code_seen("nozzle")) { // PRUSA nozzle
          uint16_t nDiameter;
          if(code_seen('D'))
               {
               nDiameter=(uint16_t)(code_value()*1000.0+0.5); // [,um]
               nozzle_diameter_check(nDiameter);
               }
          else if(code_seen("set") && farm_mode)
               {
               strchr_pointer++;                  // skip 1st char (~ 's')
               strchr_pointer++;                  // skip 2nd char (~ 'e')
               nDiameter=(uint16_t)(code_value()*1000.0+0.5); // [,um]
               eeprom_update_byte((uint8_t*)EEPROM_NOZZLE_DIAMETER,(uint8_t)ClNozzleDiameter::_Diameter_Undef); // for correct synchronization after farm-mode exiting
               eeprom_update_word((uint16_t*)EEPROM_NOZZLE_DIAMETER_uM,nDiameter);
               }
          else SERIAL_PROTOCOLLN((float)eeprom_read_word((uint16_t*)EEPROM_NOZZLE_DIAMETER_uM)/1000.0);

//-// !!! SupportMenu
/*
// musi byt PRED "PRUSA model"
    } else if (code_seen("smodel")) { //! PRUSA smodel
          size_t nOffset;
// ! -> "l"
          strchr_pointer+=5*sizeof(*strchr_pointer); // skip 1st - 5th char (~ 'smode')
          nOffset=strspn(strchr_pointer+1," \t\n\r\v\f");
          if(*(strchr_pointer+1+nOffset))
               printer_smodel_check(strchr_pointer);
          else SERIAL_PROTOCOLLN(PRINTER_NAME);
    } else if (code_seen("model")) { //! PRUSA model
          uint16_t nPrinterModel;
          strchr_pointer+=4*sizeof(*strchr_pointer); // skip 1st - 4th char (~ 'mode')
          nPrinterModel=(uint16_t)code_value_long();
          if(nPrinterModel!=0)
               printer_model_check(nPrinterModel);
          else SERIAL_PROTOCOLLN(PRINTER_TYPE);
    } else if (code_seen("version")) { //! PRUSA version
          strchr_pointer+=7*sizeof(*strchr_pointer); // skip 1st - 7th char (~ 'version')
          while(*strchr_pointer==' ')             // skip leading spaces
               strchr_pointer++;
          if(*strchr_pointer!=0)
               fw_version_check(strchr_pointer);
          else SERIAL_PROTOCOLLN(FW_VERSION);
    } else if (code_seen("gcode")) { //! PRUSA gcode
          uint16_t nGcodeLevel;
          strchr_pointer+=4*sizeof(*strchr_pointer); // skip 1st - 4th char (~ 'gcod')
          nGcodeLevel=(uint16_t)code_value_long();
          if(nGcodeLevel!=0)
               gcode_level_check(nGcodeLevel);
          else SERIAL_PROTOCOLLN(GCODE_LEVEL);
*/
	}	
    //else if (code_seen('Cal')) {
		//  lcd_calibration();
	  // }

  }  
  else if (code_seen('^')) {
    // nothing, this is a version line
  } else if(code_seen('G'))
  {
	gcode_in_progress = (int)code_value();
//	printf_P(_N("BEGIN G-CODE=%u\n"), gcode_in_progress);
    switch (gcode_in_progress)
    {

    //! ### G0, G1 - Coordinated movement X Y Z E
    // --------------------------------------      
    case 0: // G0 -> G1
    case 1: // G1
      if(Stopped == false) {

        #ifdef FILAMENT_RUNOUT_SUPPORT
            
            if(READ(FR_SENS)){

                        int feedmultiplyBckp=feedmultiply;
                        float target[4];
                        float lastpos[4];
                        target[X_AXIS]=current_position[X_AXIS];
                        target[Y_AXIS]=current_position[Y_AXIS];
                        target[Z_AXIS]=current_position[Z_AXIS];
                        target[E_AXIS]=current_position[E_AXIS];
                        lastpos[X_AXIS]=current_position[X_AXIS];
                        lastpos[Y_AXIS]=current_position[Y_AXIS];
                        lastpos[Z_AXIS]=current_position[Z_AXIS];
                        lastpos[E_AXIS]=current_position[E_AXIS];
                        //retract by E
                        
                        target[E_AXIS]+= FILAMENTCHANGE_FIRSTRETRACT ;
                        
                        plan_buffer_line(target[X_AXIS], target[Y_AXIS], target[Z_AXIS], target[E_AXIS], 400, active_extruder);


                        target[Z_AXIS]+= FILAMENTCHANGE_ZADD ;

                        plan_buffer_line(target[X_AXIS], target[Y_AXIS], target[Z_AXIS], target[E_AXIS], 300, active_extruder);

                        target[X_AXIS]= FILAMENTCHANGE_XPOS ;
                        
                        target[Y_AXIS]= FILAMENTCHANGE_YPOS ;
                         
                 
                        plan_buffer_line(target[X_AXIS], target[Y_AXIS], target[Z_AXIS], target[E_AXIS], 70, active_extruder);

                        target[E_AXIS]+= FILAMENTCHANGE_FINALRETRACT ;
                          

                        plan_buffer_line(target[X_AXIS], target[Y_AXIS], target[Z_AXIS], target[E_AXIS], 20, active_extruder);

                        //finish moves
                        st_synchronize();
                        //disable extruder steppers so filament can be removed
                        disable_e0();
                        disable_e1();
                        disable_e2();
                        _delay(100);
                        
                        //LCD_ALERTMESSAGEPGM(_T(MSG_FILAMENTCHANGE));
                        uint8_t cnt=0;
                        int counterBeep = 0;
                        lcd_wait_interact();
                        while(!lcd_clicked()){
                          cnt++;
                          manage_heater();
                          manage_inactivity(true);
                          //lcd_update(0);
                          if(cnt==0)
                          {
                          #if BEEPER > 0
                          
                            if (counterBeep== 500){
                              counterBeep = 0;
                              
                            }
                          
                            
                            SET_OUTPUT(BEEPER);
                            if (counterBeep== 0){
if(eSoundMode!=e_SOUND_MODE_SILENT)
                              WRITE(BEEPER,HIGH);
                            }
                            
                            if (counterBeep== 20){
                              WRITE(BEEPER,LOW);
                            }
                            
                            
                            
                          
                            counterBeep++;
                          #else
                          #endif
                          }
                        }
                        
                        WRITE(BEEPER,LOW);
                        
                        target[E_AXIS]+= FILAMENTCHANGE_FIRSTFEED ;
                        plan_buffer_line(target[X_AXIS], target[Y_AXIS], target[Z_AXIS], target[E_AXIS], 20, active_extruder); 
                        
                        
                        target[E_AXIS]+= FILAMENTCHANGE_FINALFEED ;
                        plan_buffer_line(target[X_AXIS], target[Y_AXIS], target[Z_AXIS], target[E_AXIS], 2, active_extruder); 
                        
                 
                        
                        
                        
                        lcd_change_fil_state = 0;
                        lcd_loading_filament();
                        while ((lcd_change_fil_state == 0)||(lcd_change_fil_state != 1)){
                        
                          lcd_change_fil_state = 0;
                          lcd_alright();
                          switch(lcd_change_fil_state){
                          
                             case 2:
                                     target[E_AXIS]+= FILAMENTCHANGE_FIRSTFEED ;
                                     plan_buffer_line(target[X_AXIS], target[Y_AXIS], target[Z_AXIS], target[E_AXIS], 20, active_extruder); 
                        
                        
                                     target[E_AXIS]+= FILAMENTCHANGE_FINALFEED ;
                                     plan_buffer_line(target[X_AXIS], target[Y_AXIS], target[Z_AXIS], target[E_AXIS], 2, active_extruder); 
                                      
                                     
                                     lcd_loading_filament();
                                     break;
                             case 3:
                                     target[E_AXIS]+= FILAMENTCHANGE_FINALFEED ;
                                     plan_buffer_line(target[X_AXIS], target[Y_AXIS], target[Z_AXIS], target[E_AXIS], 2, active_extruder); 
                                     lcd_loading_color();
                                     break;
                                          
                             default:
                                     lcd_change_success();
                                     break;
                          }
                          
                        }
                        

                        
                      target[E_AXIS]+= 5;
                      plan_buffer_line(target[X_AXIS], target[Y_AXIS], target[Z_AXIS], target[E_AXIS], 2, active_extruder);
                        
                      target[E_AXIS]+= FILAMENTCHANGE_FIRSTRETRACT;
                      plan_buffer_line(target[X_AXIS], target[Y_AXIS], target[Z_AXIS], target[E_AXIS], 400, active_extruder);
                        

                        //current_position[E_AXIS]=target[E_AXIS]; //the long retract of L is compensated by manual filament feeding
                        //plan_set_e_position(current_position[E_AXIS]);
                        plan_buffer_line(target[X_AXIS], target[Y_AXIS], target[Z_AXIS], target[E_AXIS], 70, active_extruder); //should do nothing
                        plan_buffer_line(lastpos[X_AXIS], lastpos[Y_AXIS], target[Z_AXIS], target[E_AXIS], 70, active_extruder); //move xy back
                        plan_buffer_line(lastpos[X_AXIS], lastpos[Y_AXIS], lastpos[Z_AXIS], target[E_AXIS], 200, active_extruder); //move z back
                        
                        
                        target[E_AXIS]= target[E_AXIS] - FILAMENTCHANGE_FIRSTRETRACT;
                        
                      
                             
                        plan_buffer_line(lastpos[X_AXIS], lastpos[Y_AXIS], lastpos[Z_AXIS], target[E_AXIS], 5, active_extruder); //final untretract
                        
                        
                        plan_set_e_position(lastpos[E_AXIS]);
                        
                        feedmultiply=feedmultiplyBckp;
                        
                     
                        
                        char cmd[9];

                        sprintf_P(cmd, PSTR("M220 S%i"), feedmultiplyBckp);
                        enquecommand(cmd);

            }



        #endif


        get_coordinates(); // For X Y Z E F
		if (total_filament_used > ((current_position[E_AXIS] - destination[E_AXIS]) * 100)) { //protection against total_filament_used overflow
			total_filament_used = total_filament_used + ((destination[E_AXIS] - current_position[E_AXIS]) * 100);
		}
          #ifdef FWRETRACT
            if(cs.autoretract_enabled)
            if( !(code_seen('X') || code_seen('Y') || code_seen('Z')) && code_seen('E')) {
              float echange=destination[E_AXIS]-current_position[E_AXIS];

              if((echange<-MIN_RETRACT && !retracted[active_extruder]) || (echange>MIN_RETRACT && retracted[active_extruder])) { //move appears to be an attempt to retract or recover
                  current_position[E_AXIS] = destination[E_AXIS]; //hide the slicer-generated retract/recover from calculations
                  plan_set_e_position(current_position[E_AXIS]); //AND from the planner
                  retract(!retracted[active_extruder]);
                  return;
              }


            }
          #endif //FWRETRACT
        prepare_move();
        //ClearToSend();
      }
      break;

    //! ### G2 - CW ARC
    // ------------------------------     
    case 2: 
      if(Stopped == false) {
        get_arc_coordinates();
        prepare_arc_move(true);
      }
      break;
 

    //! ### G3  - CCW ARC
    // -------------------------------
    case 3: 
      if(Stopped == false) {
        get_arc_coordinates();
        prepare_arc_move(false);
      }
      break;


    //! ### G4 - Dwell
    // -------------------------------
    case 4: 
      codenum = 0;
      if(code_seen('P')) codenum = code_value(); // milliseconds to wait
      if(code_seen('S')) codenum = code_value() * 1000; // seconds to wait
	  if(codenum != 0) LCD_MESSAGERPGM(_n("Sleep..."));////MSG_DWELL
      st_synchronize();
      codenum += _millis();  // keep track of when we started waiting
      previous_millis_cmd = _millis();
      while(_millis() < codenum) {
        manage_heater();
        manage_inactivity();
        lcd_update(0);
      }
      break;
      #ifdef FWRETRACT
      

    //! ### G10 Retract
    // ------------------------------
    case 10: 
       #if EXTRUDERS > 1
        retracted_swap[active_extruder]=(code_seen('S') && code_value_long() == 1); // checks for swap retract argument
        retract(true,retracted_swap[active_extruder]);
       #else
        retract(true);
       #endif
      break;
      

    //! ### G11 - Retract recover
    // ----------------------------- 
    case 11: 
       #if EXTRUDERS > 1
        retract(false,retracted_swap[active_extruder]);
       #else
        retract(false);
       #endif 
      break;
      #endif //FWRETRACT
    

    //! ### G28 - Home all Axis one at a time
    // --------------------------------------------
    case 28: 
    {
      long home_x_value = 0;
      long home_y_value = 0;
      long home_z_value = 0;
      // Which axes should be homed?
      bool home_x = code_seen(axis_codes[X_AXIS]);
      home_x_value = code_value_long();
      bool home_y = code_seen(axis_codes[Y_AXIS]);
      home_y_value = code_value_long();
      bool home_z = code_seen(axis_codes[Z_AXIS]);
      home_z_value = code_value_long();
      bool without_mbl = code_seen('W');
      // calibrate?
#ifdef TMC2130
      bool calib = code_seen('C');
      gcode_G28(home_x, home_x_value, home_y, home_y_value, home_z, home_z_value, calib, without_mbl);
#else
      gcode_G28(home_x, home_x_value, home_y, home_y_value, home_z, home_z_value, without_mbl);
#endif //TMC2130
      if ((home_x || home_y || without_mbl || home_z) == false) {
         // Push the commands to the front of the message queue in the reverse order!
         // There shall be always enough space reserved for these commands.
         goto case_G80;
      }
      break;
    }

#ifdef ENABLE_AUTO_BED_LEVELING
    

    //! ### G29 - Detailed Z-Probe
    // --------------------------------    
    case 29: 
        {
            #if Z_MIN_PIN == -1
            #error "You must have a Z_MIN endstop in order to enable Auto Bed Leveling feature! Z_MIN_PIN must point to a valid hardware pin."
            #endif

            // Prevent user from running a G29 without first homing in X and Y
            if (! (axis_known_position[X_AXIS] && axis_known_position[Y_AXIS]) )
            {
                LCD_MESSAGERPGM(MSG_POSITION_UNKNOWN);
                SERIAL_ECHO_START;
                SERIAL_ECHOLNRPGM(MSG_POSITION_UNKNOWN);
                break; // abort G29, since we don't know where we are
            }

            st_synchronize();
            // make sure the bed_level_rotation_matrix is identity or the planner will get it incorectly
            //vector_3 corrected_position = plan_get_position_mm();
            //corrected_position.debug("position before G29");
            plan_bed_level_matrix.set_to_identity();
            vector_3 uncorrected_position = plan_get_position();
            //uncorrected_position.debug("position durring G29");
            current_position[X_AXIS] = uncorrected_position.x;
            current_position[Y_AXIS] = uncorrected_position.y;
            current_position[Z_AXIS] = uncorrected_position.z;
            plan_set_position(current_position[X_AXIS], current_position[Y_AXIS], current_position[Z_AXIS], current_position[E_AXIS]);
            int l_feedmultiply = setup_for_endstop_move();

            feedrate = homing_feedrate[Z_AXIS];
#ifdef AUTO_BED_LEVELING_GRID
            // probe at the points of a lattice grid

            int xGridSpacing = (RIGHT_PROBE_BED_POSITION - LEFT_PROBE_BED_POSITION) / (AUTO_BED_LEVELING_GRID_POINTS-1);
            int yGridSpacing = (BACK_PROBE_BED_POSITION - FRONT_PROBE_BED_POSITION) / (AUTO_BED_LEVELING_GRID_POINTS-1);


            // solve the plane equation ax + by + d = z
            // A is the matrix with rows [x y 1] for all the probed points
            // B is the vector of the Z positions
            // the normal vector to the plane is formed by the coefficients of the plane equation in the standard form, which is Vx*x+Vy*y+Vz*z+d = 0
            // so Vx = -a Vy = -b Vz = 1 (we want the vector facing towards positive Z

            // "A" matrix of the linear system of equations
            double eqnAMatrix[AUTO_BED_LEVELING_GRID_POINTS*AUTO_BED_LEVELING_GRID_POINTS*3];
            // "B" vector of Z points
            double eqnBVector[AUTO_BED_LEVELING_GRID_POINTS*AUTO_BED_LEVELING_GRID_POINTS];


            int probePointCounter = 0;
            bool zig = true;

            for (int yProbe=FRONT_PROBE_BED_POSITION; yProbe <= BACK_PROBE_BED_POSITION; yProbe += yGridSpacing)
            {
              int xProbe, xInc;
              if (zig)
              {
                xProbe = LEFT_PROBE_BED_POSITION;
                //xEnd = RIGHT_PROBE_BED_POSITION;
                xInc = xGridSpacing;
                zig = false;
              } else // zag
              {
                xProbe = RIGHT_PROBE_BED_POSITION;
                //xEnd = LEFT_PROBE_BED_POSITION;
                xInc = -xGridSpacing;
                zig = true;
              }

              for (int xCount=0; xCount < AUTO_BED_LEVELING_GRID_POINTS; xCount++)
              {
                float z_before;
                if (probePointCounter == 0)
                {
                  // raise before probing
                  z_before = Z_RAISE_BEFORE_PROBING;
                } else
                {
                  // raise extruder
                  z_before = current_position[Z_AXIS] + Z_RAISE_BETWEEN_PROBINGS;
                }

                float measured_z = probe_pt(xProbe, yProbe, z_before);

                eqnBVector[probePointCounter] = measured_z;

                eqnAMatrix[probePointCounter + 0*AUTO_BED_LEVELING_GRID_POINTS*AUTO_BED_LEVELING_GRID_POINTS] = xProbe;
                eqnAMatrix[probePointCounter + 1*AUTO_BED_LEVELING_GRID_POINTS*AUTO_BED_LEVELING_GRID_POINTS] = yProbe;
                eqnAMatrix[probePointCounter + 2*AUTO_BED_LEVELING_GRID_POINTS*AUTO_BED_LEVELING_GRID_POINTS] = 1;
                probePointCounter++;
                xProbe += xInc;
              }
            }
            clean_up_after_endstop_move(l_feedmultiply);

            // solve lsq problem
            double *plane_equation_coefficients = qr_solve(AUTO_BED_LEVELING_GRID_POINTS*AUTO_BED_LEVELING_GRID_POINTS, 3, eqnAMatrix, eqnBVector);

            SERIAL_PROTOCOLPGM("Eqn coefficients: a: ");
            SERIAL_PROTOCOL(plane_equation_coefficients[0]);
            SERIAL_PROTOCOLPGM(" b: ");
            SERIAL_PROTOCOL(plane_equation_coefficients[1]);
            SERIAL_PROTOCOLPGM(" d: ");
            SERIAL_PROTOCOLLN(plane_equation_coefficients[2]);


            set_bed_level_equation_lsq(plane_equation_coefficients);

            free(plane_equation_coefficients);

#else // AUTO_BED_LEVELING_GRID not defined

            // Probe at 3 arbitrary points
            // probe 1
            float z_at_pt_1 = probe_pt(ABL_PROBE_PT_1_X, ABL_PROBE_PT_1_Y, Z_RAISE_BEFORE_PROBING);

            // probe 2
            float z_at_pt_2 = probe_pt(ABL_PROBE_PT_2_X, ABL_PROBE_PT_2_Y, current_position[Z_AXIS] + Z_RAISE_BETWEEN_PROBINGS);

            // probe 3
            float z_at_pt_3 = probe_pt(ABL_PROBE_PT_3_X, ABL_PROBE_PT_3_Y, current_position[Z_AXIS] + Z_RAISE_BETWEEN_PROBINGS);

            clean_up_after_endstop_move(l_feedmultiply);

            set_bed_level_equation_3pts(z_at_pt_1, z_at_pt_2, z_at_pt_3);


#endif // AUTO_BED_LEVELING_GRID
            st_synchronize();

            // The following code correct the Z height difference from z-probe position and hotend tip position.
            // The Z height on homing is measured by Z-Probe, but the probe is quite far from the hotend.
            // When the bed is uneven, this height must be corrected.
            real_z = float(st_get_position(Z_AXIS))/cs.axis_steps_per_unit[Z_AXIS];  //get the real Z (since the auto bed leveling is already correcting the plane)
            x_tmp = current_position[X_AXIS] + X_PROBE_OFFSET_FROM_EXTRUDER;
            y_tmp = current_position[Y_AXIS] + Y_PROBE_OFFSET_FROM_EXTRUDER;
            z_tmp = current_position[Z_AXIS];

            apply_rotation_xyz(plan_bed_level_matrix, x_tmp, y_tmp, z_tmp);         //Apply the correction sending the probe offset
            current_position[Z_AXIS] = z_tmp - real_z + current_position[Z_AXIS];   //The difference is added to current position and sent to planner.
            plan_set_position(current_position[X_AXIS], current_position[Y_AXIS], current_position[Z_AXIS], current_position[E_AXIS]);
        }
        break;
#ifndef Z_PROBE_SLED

    //! ### G30 - Single Z Probe
    // ------------------------------------        
    case 30: 
        {
            st_synchronize();
            // TODO: make sure the bed_level_rotation_matrix is identity or the planner will get set incorectly
            int l_feedmultiply = setup_for_endstop_move();

            feedrate = homing_feedrate[Z_AXIS];

            run_z_probe();
            SERIAL_PROTOCOLPGM(_T(MSG_BED));
            SERIAL_PROTOCOLPGM(" X: ");
            SERIAL_PROTOCOL(current_position[X_AXIS]);
            SERIAL_PROTOCOLPGM(" Y: ");
            SERIAL_PROTOCOL(current_position[Y_AXIS]);
            SERIAL_PROTOCOLPGM(" Z: ");
            SERIAL_PROTOCOL(current_position[Z_AXIS]);
            SERIAL_PROTOCOLPGM("\n");

            clean_up_after_endstop_move(l_feedmultiply);
        }
        break;
#else

    //! ### G31 - Dock the sled
    // ---------------------------
    case 31: 
        dock_sled(true);
        break;


    //! ### G32 - Undock the sled
    // ----------------------------     
    case 32: 
        dock_sled(false);
        break;
#endif // Z_PROBE_SLED
#endif // ENABLE_AUTO_BED_LEVELING
            
#ifdef MESH_BED_LEVELING

    //! ### G30 - Single Z Probe
    // ----------------------------    
    case 30: 
        {
            st_synchronize();
            // TODO: make sure the bed_level_rotation_matrix is identity or the planner will get set incorectly
            int l_feedmultiply = setup_for_endstop_move();

            feedrate = homing_feedrate[Z_AXIS];

            find_bed_induction_sensor_point_z(-10.f, 3);

			printf_P(_N("%S X: %.5f Y: %.5f Z: %.5f\n"), _T(MSG_BED), _x, _y, _z);

            clean_up_after_endstop_move(l_feedmultiply);
        }
        break;
	
  //! ### G75 - Print temperature interpolation
  // ---------------------------------------------
	case 75:
	{
		for (int i = 40; i <= 110; i++)
			printf_P(_N("%d  %.2f"), i, temp_comp_interpolation(i));
	}
	break;

  //! ### G76 - PINDA probe temperature calibration
  // ------------------------------------------------
	case 76: 
	{
#ifdef PINDA_THERMISTOR
		if (true)
		{

			if (calibration_status() >= CALIBRATION_STATUS_XYZ_CALIBRATION) {
				//we need to know accurate position of first calibration point
				//if xyz calibration was not performed yet, interrupt temperature calibration and inform user that xyz cal. is needed
				lcd_show_fullscreen_message_and_wait_P(_i("Please run XYZ calibration first."));
				break;
			}
			
			if (!(axis_known_position[X_AXIS] && axis_known_position[Y_AXIS] && axis_known_position[Z_AXIS]))
			{
				// We don't know where we are! HOME!
				// Push the commands to the front of the message queue in the reverse order!
				// There shall be always enough space reserved for these commands.
				repeatcommand_front(); // repeat G76 with all its parameters
				enquecommand_front_P((PSTR("G28 W0")));
				break;
			}
			lcd_show_fullscreen_message_and_wait_P(_i("Stable ambient temperature 21-26C is needed a rigid stand is required."));////MSG_TEMP_CAL_WARNING c=20 r=4
			bool result = lcd_show_fullscreen_message_yes_no_and_wait_P(_T(MSG_STEEL_SHEET_CHECK), false, false);
			
			if (result)
			{
				current_position[Z_AXIS] = MESH_HOME_Z_SEARCH;
				plan_buffer_line(current_position[X_AXIS], current_position[Y_AXIS], current_position[Z_AXIS], current_position[E_AXIS], 3000 / 60, active_extruder);
				current_position[Z_AXIS] = 50;
				current_position[Y_AXIS] = 180;
				plan_buffer_line(current_position[X_AXIS], current_position[Y_AXIS], current_position[Z_AXIS], current_position[E_AXIS], 3000 / 60, active_extruder);
				st_synchronize();
				lcd_show_fullscreen_message_and_wait_P(_T(MSG_REMOVE_STEEL_SHEET));
				current_position[Y_AXIS] = pgm_read_float(bed_ref_points_4 + 1);
				current_position[X_AXIS] = pgm_read_float(bed_ref_points_4);
				plan_buffer_line(current_position[X_AXIS], current_position[Y_AXIS], current_position[Z_AXIS], current_position[E_AXIS], 3000 / 60, active_extruder);
				st_synchronize();
				gcode_G28(false, false, true);

			}
			if ((current_temperature_pinda > 35) && (farm_mode == false)) {
				//waiting for PIDNA probe to cool down in case that we are not in farm mode
				current_position[Z_AXIS] = 100;
				plan_buffer_line(current_position[X_AXIS], current_position[Y_AXIS], current_position[Z_AXIS], current_position[E_AXIS], 3000 / 60, active_extruder);
				if (lcd_wait_for_pinda(35) == false) { //waiting for PINDA probe to cool, if this takes more then time expected, temp. cal. fails
					lcd_temp_cal_show_result(false);
					break;
				}
			}
			lcd_update_enable(true);
			KEEPALIVE_STATE(NOT_BUSY); //no need to print busy messages as we print current temperatures periodicaly
			SERIAL_ECHOLNPGM("PINDA probe calibration start");

			float zero_z;
			int z_shift = 0; //unit: steps
			float start_temp = 5 * (int)(current_temperature_pinda / 5);
			if (start_temp < 35) start_temp = 35;
			if (start_temp < current_temperature_pinda) start_temp += 5;
			printf_P(_N("start temperature: %.1f\n"), start_temp);

//			setTargetHotend(200, 0);
			setTargetBed(70 + (start_temp - 30));

			custom_message_type = CustomMsg::TempCal;
			custom_message_state = 1;
			lcd_setstatuspgm(_T(MSG_TEMP_CALIBRATION));
			current_position[Z_AXIS] = MESH_HOME_Z_SEARCH;
			plan_buffer_line(current_position[X_AXIS], current_position[Y_AXIS], current_position[Z_AXIS], current_position[E_AXIS], 3000 / 60, active_extruder);
			current_position[X_AXIS] = PINDA_PREHEAT_X;
			current_position[Y_AXIS] = PINDA_PREHEAT_Y;
			plan_buffer_line(current_position[X_AXIS], current_position[Y_AXIS], current_position[Z_AXIS], current_position[E_AXIS], 3000 / 60, active_extruder);
			current_position[Z_AXIS] = PINDA_PREHEAT_Z;
			plan_buffer_line(current_position[X_AXIS], current_position[Y_AXIS], current_position[Z_AXIS], current_position[E_AXIS], 3000 / 60, active_extruder);
			st_synchronize();

			while (current_temperature_pinda < start_temp)
			{
				delay_keep_alive(1000);
				serialecho_temperatures();
			}

			eeprom_update_byte((uint8_t*)EEPROM_CALIBRATION_STATUS_PINDA, 0); //invalidate temp. calibration in case that in will be aborted during the calibration process 

			current_position[Z_AXIS] = MESH_HOME_Z_SEARCH;
			plan_buffer_line(current_position[X_AXIS], current_position[Y_AXIS], current_position[Z_AXIS], current_position[E_AXIS], 3000 / 60, active_extruder);
			current_position[X_AXIS] = pgm_read_float(bed_ref_points_4);
			current_position[Y_AXIS] = pgm_read_float(bed_ref_points_4 + 1);
			plan_buffer_line(current_position[X_AXIS], current_position[Y_AXIS], current_position[Z_AXIS], current_position[E_AXIS], 3000 / 60, active_extruder);
			st_synchronize();

			bool find_z_result = find_bed_induction_sensor_point_z(-1.f);
			if (find_z_result == false) {
				lcd_temp_cal_show_result(find_z_result);
				break;
			}
			zero_z = current_position[Z_AXIS];

			printf_P(_N("\nZERO: %.3f\n"), current_position[Z_AXIS]);

			int i = -1; for (; i < 5; i++)
			{
				float temp = (40 + i * 5);
				printf_P(_N("\nStep: %d/6 (skipped)\nPINDA temperature: %d Z shift (mm):0\n"), i + 2, (40 + i*5));
				if (i >= 0) EEPROM_save_B(EEPROM_PROBE_TEMP_SHIFT + i * 2, &z_shift);
				if (start_temp <= temp) break;
			}

			for (i++; i < 5; i++)
			{
				float temp = (40 + i * 5);
				printf_P(_N("\nStep: %d/6\n"), i + 2);
				custom_message_state = i + 2;
				setTargetBed(50 + 10 * (temp - 30) / 5);
//				setTargetHotend(255, 0);
				current_position[Z_AXIS] = MESH_HOME_Z_SEARCH;
				plan_buffer_line(current_position[X_AXIS], current_position[Y_AXIS], current_position[Z_AXIS], current_position[E_AXIS], 3000 / 60, active_extruder);
				current_position[X_AXIS] = PINDA_PREHEAT_X;
				current_position[Y_AXIS] = PINDA_PREHEAT_Y;
				plan_buffer_line(current_position[X_AXIS], current_position[Y_AXIS], current_position[Z_AXIS], current_position[E_AXIS], 3000 / 60, active_extruder);
				current_position[Z_AXIS] = PINDA_PREHEAT_Z;
				plan_buffer_line(current_position[X_AXIS], current_position[Y_AXIS], current_position[Z_AXIS], current_position[E_AXIS], 3000 / 60, active_extruder);
				st_synchronize();
				while (current_temperature_pinda < temp)
				{
					delay_keep_alive(1000);
					serialecho_temperatures();
				}
				current_position[Z_AXIS] = MESH_HOME_Z_SEARCH;
				plan_buffer_line(current_position[X_AXIS], current_position[Y_AXIS], current_position[Z_AXIS], current_position[E_AXIS], 3000 / 60, active_extruder);
				current_position[X_AXIS] = pgm_read_float(bed_ref_points_4);
				current_position[Y_AXIS] = pgm_read_float(bed_ref_points_4 + 1);
				plan_buffer_line(current_position[X_AXIS], current_position[Y_AXIS], current_position[Z_AXIS], current_position[E_AXIS], 3000 / 60, active_extruder);
				st_synchronize();
				find_z_result = find_bed_induction_sensor_point_z(-1.f);
				if (find_z_result == false) {
					lcd_temp_cal_show_result(find_z_result);
					break;
				}
				z_shift = (int)((current_position[Z_AXIS] - zero_z)*cs.axis_steps_per_unit[Z_AXIS]);

				printf_P(_N("\nPINDA temperature: %.1f Z shift (mm): %.3f"), current_temperature_pinda, current_position[Z_AXIS] - zero_z);

				EEPROM_save_B(EEPROM_PROBE_TEMP_SHIFT + i * 2, &z_shift);

			}
			lcd_temp_cal_show_result(true);

			break;
		}
#endif //PINDA_THERMISTOR

		setTargetBed(PINDA_MIN_T);
		float zero_z;
		int z_shift = 0; //unit: steps
		int t_c; // temperature

		if (!(axis_known_position[X_AXIS] && axis_known_position[Y_AXIS] && axis_known_position[Z_AXIS])) {
			// We don't know where we are! HOME!
			// Push the commands to the front of the message queue in the reverse order!
			// There shall be always enough space reserved for these commands.
			repeatcommand_front(); // repeat G76 with all its parameters
			enquecommand_front_P((PSTR("G28 W0")));
			break;
		}
		puts_P(_N("PINDA probe calibration start"));
		custom_message_type = CustomMsg::TempCal;
		custom_message_state = 1;
		lcd_setstatuspgm(_T(MSG_TEMP_CALIBRATION));
		current_position[X_AXIS] = PINDA_PREHEAT_X;
		current_position[Y_AXIS] = PINDA_PREHEAT_Y;
		current_position[Z_AXIS] = PINDA_PREHEAT_Z;
		plan_buffer_line(current_position[X_AXIS], current_position[Y_AXIS], current_position[Z_AXIS], current_position[E_AXIS], 3000 / 60, active_extruder);
		st_synchronize();
		
		while (abs(degBed() - PINDA_MIN_T) > 1) {
			delay_keep_alive(1000);
			serialecho_temperatures();
		}
		
		//enquecommand_P(PSTR("M190 S50"));
		for (int i = 0; i < PINDA_HEAT_T; i++) {
			delay_keep_alive(1000);
			serialecho_temperatures();
		}
		eeprom_update_byte((uint8_t*)EEPROM_CALIBRATION_STATUS_PINDA, 0); //invalidate temp. calibration in case that in will be aborted during the calibration process 

		current_position[Z_AXIS] = 5;
		plan_buffer_line(current_position[X_AXIS], current_position[Y_AXIS], current_position[Z_AXIS], current_position[E_AXIS], 3000 / 60, active_extruder);

		current_position[X_AXIS] = BED_X0;
		current_position[Y_AXIS] = BED_Y0;
		plan_buffer_line(current_position[X_AXIS], current_position[Y_AXIS], current_position[Z_AXIS], current_position[E_AXIS], 3000 / 60, active_extruder);
		st_synchronize();
		
		find_bed_induction_sensor_point_z(-1.f);
		zero_z = current_position[Z_AXIS];

		printf_P(_N("\nZERO: %.3f\n"), current_position[Z_AXIS]);

		for (int i = 0; i<5; i++) {
			printf_P(_N("\nStep: %d/6\n"), i + 2);
			custom_message_state = i + 2;
			t_c = 60 + i * 10;

			setTargetBed(t_c);
			current_position[X_AXIS] = PINDA_PREHEAT_X;
			current_position[Y_AXIS] = PINDA_PREHEAT_Y;
			current_position[Z_AXIS] = PINDA_PREHEAT_Z;
			plan_buffer_line(current_position[X_AXIS], current_position[Y_AXIS], current_position[Z_AXIS], current_position[E_AXIS], 3000 / 60, active_extruder);
			st_synchronize();
			while (degBed() < t_c) {
				delay_keep_alive(1000);
				serialecho_temperatures();
			}
			for (int i = 0; i < PINDA_HEAT_T; i++) {
				delay_keep_alive(1000);
				serialecho_temperatures();
			}
			current_position[Z_AXIS] = 5;
			plan_buffer_line(current_position[X_AXIS], current_position[Y_AXIS], current_position[Z_AXIS], current_position[E_AXIS], 3000 / 60, active_extruder);
			current_position[X_AXIS] = BED_X0;
			current_position[Y_AXIS] = BED_Y0;
			plan_buffer_line(current_position[X_AXIS], current_position[Y_AXIS], current_position[Z_AXIS], current_position[E_AXIS], 3000 / 60, active_extruder);
			st_synchronize();
			find_bed_induction_sensor_point_z(-1.f);
			z_shift = (int)((current_position[Z_AXIS] - zero_z)*cs.axis_steps_per_unit[Z_AXIS]);

			printf_P(_N("\nTemperature: %d  Z shift (mm): %.3f\n"), t_c, current_position[Z_AXIS] - zero_z);

			EEPROM_save_B(EEPROM_PROBE_TEMP_SHIFT + i*2, &z_shift);
			
		
		}
		custom_message_type = CustomMsg::Status;

		eeprom_update_byte((uint8_t*)EEPROM_CALIBRATION_STATUS_PINDA, 1);
		puts_P(_N("Temperature calibration done."));
			disable_x();
			disable_y();
			disable_z();
			disable_e0();
			disable_e1();
			disable_e2();
			setTargetBed(0); //set bed target temperature back to 0
		lcd_show_fullscreen_message_and_wait_P(_T(MSG_TEMP_CALIBRATION_DONE));
		temp_cal_active = true;
		eeprom_update_byte((unsigned char *)EEPROM_TEMP_CAL_ACTIVE, 1);
		lcd_update_enable(true);
		lcd_update(2);		

		

	}
	break;


	//! ### G80 - Mesh-based Z probe 
  // -----------------------------------
  
	/*
  * Probes a grid and produces a mesh to compensate for variable bed height
	* The S0 report the points as below
	*  +----> X-axis
	*  |
	*  |
	*  v Y-axis
	*/

	case 80:

#ifdef MK1BP
		break;
#endif //MK1BP
	case_G80:
	{
		mesh_bed_leveling_flag = true;
        static bool run = false;

#ifdef SUPPORT_VERBOSITY
		int8_t verbosity_level = 0;
		if (code_seen('V')) {
			// Just 'V' without a number counts as V1.
			char c = strchr_pointer[1];
			verbosity_level = (c == ' ' || c == '\t' || c == 0) ? 1 : code_value_short();
		}
#endif //SUPPORT_VERBOSITY
		// Firstly check if we know where we are
		if (!(axis_known_position[X_AXIS] && axis_known_position[Y_AXIS] && axis_known_position[Z_AXIS])) {
			// We don't know where we are! HOME!
			// Push the commands to the front of the message queue in the reverse order!
			// There shall be always enough space reserved for these commands.
			if (lcd_commands_type != LcdCommands::StopPrint) {
				repeatcommand_front(); // repeat G80 with all its parameters
				enquecommand_front_P((PSTR("G28 W0")));
			}
			else {
				mesh_bed_leveling_flag = false;
			}
			break;
		} 
		
		uint8_t nMeasPoints = MESH_MEAS_NUM_X_POINTS;
		if (code_seen('N')) {
			nMeasPoints = code_value_uint8();
			if (nMeasPoints != 7) {
				nMeasPoints = 3;
			}
		}
		else {
			nMeasPoints = eeprom_read_byte((uint8_t*)EEPROM_MBL_POINTS_NR);
		}

		uint8_t nProbeRetry = 3;
		if (code_seen('R')) {
			nProbeRetry = code_value_uint8();
			if (nProbeRetry > 10) {
				nProbeRetry = 10;
			}
		}
		else {
			nProbeRetry = eeprom_read_byte((uint8_t*)EEPROM_MBL_PROBE_NR);
		}
		bool magnet_elimination = (eeprom_read_byte((uint8_t*)EEPROM_MBL_MAGNET_ELIMINATION) > 0);
		
		bool temp_comp_start = true;
#ifdef PINDA_THERMISTOR
		temp_comp_start = false;
#endif //PINDA_THERMISTOR

		if (temp_comp_start)
		if (run == false && temp_cal_active == true && calibration_status_pinda() == true && target_temperature_bed >= 50) {
			if (lcd_commands_type != LcdCommands::StopPrint) {
				temp_compensation_start();
				run = true;
				repeatcommand_front(); // repeat G80 with all its parameters
				enquecommand_front_P((PSTR("G28 W0")));
			}
			else {
				mesh_bed_leveling_flag = false;
			}
			break;
		}
		run = false;
		if (lcd_commands_type == LcdCommands::StopPrint) {
			mesh_bed_leveling_flag = false;
			break;
		}
		// Save custom message state, set a new custom message state to display: Calibrating point 9.
		CustomMsg custom_message_type_old = custom_message_type;
		unsigned int custom_message_state_old = custom_message_state;
		custom_message_type = CustomMsg::MeshBedLeveling;
		custom_message_state = (nMeasPoints * nMeasPoints) + 10;
		lcd_update(1);

		mbl.reset(); //reset mesh bed leveling

					 // Reset baby stepping to zero, if the babystepping has already been loaded before. The babystepsTodo value will be
					 // consumed during the first movements following this statement.
		babystep_undo();

		// Cycle through all points and probe them
		// First move up. During this first movement, the babystepping will be reverted.
		current_position[Z_AXIS] = MESH_HOME_Z_SEARCH;
		plan_buffer_line(current_position[X_AXIS], current_position[Y_AXIS], current_position[Z_AXIS], current_position[E_AXIS], homing_feedrate[Z_AXIS] / 60, active_extruder);
		// The move to the first calibration point.
		current_position[X_AXIS] = BED_X0;
		current_position[Y_AXIS] = BED_Y0;

		#ifdef SUPPORT_VERBOSITY
		if (verbosity_level >= 1)
		{
		    bool clamped = world2machine_clamp(current_position[X_AXIS], current_position[Y_AXIS]);
			clamped ? SERIAL_PROTOCOLPGM("First calibration point clamped.\n") : SERIAL_PROTOCOLPGM("No clamping for first calibration point.\n");
		}
		#else //SUPPORT_VERBOSITY
			world2machine_clamp(current_position[X_AXIS], current_position[Y_AXIS]);
		#endif //SUPPORT_VERBOSITY

		plan_buffer_line(current_position[X_AXIS], current_position[Y_AXIS], current_position[Z_AXIS], current_position[E_AXIS], homing_feedrate[X_AXIS] / 30, active_extruder);
		// Wait until the move is finished.
		st_synchronize();

		uint8_t mesh_point = 0; //index number of calibration point

		int XY_AXIS_FEEDRATE = homing_feedrate[X_AXIS] / 20;
		int Z_LIFT_FEEDRATE = homing_feedrate[Z_AXIS] / 40;
		bool has_z = is_bed_z_jitter_data_valid(); //checks if we have data from Z calibration (offsets of the Z heiths of the 8 calibration points from the first point)
		#ifdef SUPPORT_VERBOSITY
		if (verbosity_level >= 1) {
			has_z ? SERIAL_PROTOCOLPGM("Z jitter data from Z cal. valid.\n") : SERIAL_PROTOCOLPGM("Z jitter data from Z cal. not valid.\n");
		}
		#endif // SUPPORT_VERBOSITY
		int l_feedmultiply = setup_for_endstop_move(false); //save feedrate and feedmultiply, sets feedmultiply to 100
		const char *kill_message = NULL;
		while (mesh_point != nMeasPoints * nMeasPoints) {
			// Get coords of a measuring point.
			uint8_t ix = mesh_point % nMeasPoints; // from 0 to MESH_NUM_X_POINTS - 1
			uint8_t iy = mesh_point / nMeasPoints;
			/*if (!mbl_point_measurement_valid(ix, iy, nMeasPoints, true)) {
				printf_P(PSTR("Skipping point [%d;%d] \n"), ix, iy);
				custom_message_state--;
				mesh_point++;
				continue; //skip
			}*/
			if (iy & 1) ix = (nMeasPoints - 1) - ix; // Zig zag
			if (nMeasPoints == 7) //if we have 7x7 mesh, compare with Z-calibration for points which are in 3x3 mesh
			{
				has_z = ((ix % 3 == 0) && (iy % 3 == 0)) && is_bed_z_jitter_data_valid(); 
			}
			float z0 = 0.f;
			if (has_z && (mesh_point > 0)) {
				uint16_t z_offset_u = 0;
				if (nMeasPoints == 7) {
					z_offset_u = eeprom_read_word((uint16_t*)(EEPROM_BED_CALIBRATION_Z_JITTER + 2 * ((ix/3) + iy - 1)));
				}
				else {
					z_offset_u = eeprom_read_word((uint16_t*)(EEPROM_BED_CALIBRATION_Z_JITTER + 2 * (ix + iy * 3 - 1)));
				}
				z0 = mbl.z_values[0][0] + *reinterpret_cast<int16_t*>(&z_offset_u) * 0.01;
				#ifdef SUPPORT_VERBOSITY
				if (verbosity_level >= 1) {
					printf_P(PSTR("Bed leveling, point: %d, calibration Z stored in eeprom: %d, calibration z: %f \n"), mesh_point, z_offset_u, z0);
				}
				#endif // SUPPORT_VERBOSITY
			}

			// Move Z up to MESH_HOME_Z_SEARCH.
			if((ix == 0) && (iy == 0)) current_position[Z_AXIS] = MESH_HOME_Z_SEARCH;
			else current_position[Z_AXIS] += 2.f / nMeasPoints; //use relative movement from Z coordinate where PINDa triggered on previous point. This makes calibration faster.
			float init_z_bckp = current_position[Z_AXIS];
			plan_buffer_line(current_position[X_AXIS], current_position[Y_AXIS], current_position[Z_AXIS], current_position[E_AXIS], Z_LIFT_FEEDRATE, active_extruder);
			st_synchronize();

			// Move to XY position of the sensor point.
			current_position[X_AXIS] = BED_X(ix, nMeasPoints);
			current_position[Y_AXIS] = BED_Y(iy, nMeasPoints);

			//printf_P(PSTR("[%f;%f]\n"), current_position[X_AXIS], current_position[Y_AXIS]);

			
			#ifdef SUPPORT_VERBOSITY
			if (verbosity_level >= 1) {
				clamped = world2machine_clamp(current_position[X_AXIS], current_position[Y_AXIS]);
				SERIAL_PROTOCOL(mesh_point);
				clamped ? SERIAL_PROTOCOLPGM(": xy clamped.\n") : SERIAL_PROTOCOLPGM(": no xy clamping\n");
			}
			#else //SUPPORT_VERBOSITY
				world2machine_clamp(current_position[X_AXIS], current_position[Y_AXIS]);
			#endif // SUPPORT_VERBOSITY

			//printf_P(PSTR("after clamping: [%f;%f]\n"), current_position[X_AXIS], current_position[Y_AXIS]);
			plan_buffer_line(current_position[X_AXIS], current_position[Y_AXIS], current_position[Z_AXIS], current_position[E_AXIS], XY_AXIS_FEEDRATE, active_extruder);
			st_synchronize();

			// Go down until endstop is hit
			const float Z_CALIBRATION_THRESHOLD = 1.f;
			if (!find_bed_induction_sensor_point_z((has_z && mesh_point > 0) ? z0 - Z_CALIBRATION_THRESHOLD : -10.f, nProbeRetry)) { //if we have data from z calibration max allowed difference is 1mm for each point, if we dont have data max difference is 10mm from initial point  
				printf_P(_T(MSG_BED_LEVELING_FAILED_POINT_LOW));
				break;
			}
			if (init_z_bckp - current_position[Z_AXIS] < 0.1f) { //broken cable or initial Z coordinate too low. Go to MESH_HOME_Z_SEARCH and repeat last step (z-probe) again to distinguish between these two cases.
				//printf_P(PSTR("Another attempt! Current Z position: %f\n"), current_position[Z_AXIS]);
				current_position[Z_AXIS] = MESH_HOME_Z_SEARCH;
				plan_buffer_line(current_position[X_AXIS], current_position[Y_AXIS], current_position[Z_AXIS], current_position[E_AXIS], Z_LIFT_FEEDRATE, active_extruder);
				st_synchronize();

				if (!find_bed_induction_sensor_point_z((has_z && mesh_point > 0) ? z0 - Z_CALIBRATION_THRESHOLD : -10.f, nProbeRetry)) { //if we have data from z calibration max allowed difference is 1mm for each point, if we dont have data max difference is 10mm from initial point  
					printf_P(_T(MSG_BED_LEVELING_FAILED_POINT_LOW));
					break;
				}
				if (MESH_HOME_Z_SEARCH - current_position[Z_AXIS] < 0.1f) {
					printf_P(PSTR("Bed leveling failed. Sensor disconnected or cable broken.\n"));
					break;
				}
			}
			if (has_z && fabs(z0 - current_position[Z_AXIS]) > Z_CALIBRATION_THRESHOLD) { //if we have data from z calibration, max. allowed difference is 1mm for each point
				printf_P(PSTR("Bed leveling failed. Sensor triggered too high.\n"));
				break;
			}
			#ifdef SUPPORT_VERBOSITY
			if (verbosity_level >= 10) {
				SERIAL_ECHOPGM("X: ");
				MYSERIAL.print(current_position[X_AXIS], 5);
				SERIAL_ECHOLNPGM("");
				SERIAL_ECHOPGM("Y: ");
				MYSERIAL.print(current_position[Y_AXIS], 5);
				SERIAL_PROTOCOLPGM("\n");
			}
			#endif // SUPPORT_VERBOSITY
			float offset_z = 0;

#ifdef PINDA_THERMISTOR
			offset_z = temp_compensation_pinda_thermistor_offset(current_temperature_pinda);
#endif //PINDA_THERMISTOR
//			#ifdef SUPPORT_VERBOSITY
/*			if (verbosity_level >= 1)
			{
				SERIAL_ECHOPGM("mesh bed leveling: ");
				MYSERIAL.print(current_position[Z_AXIS], 5);
				SERIAL_ECHOPGM(" offset: ");
				MYSERIAL.print(offset_z, 5);
				SERIAL_ECHOLNPGM("");
			}*/
//			#endif // SUPPORT_VERBOSITY
			mbl.set_z(ix, iy, current_position[Z_AXIS] - offset_z); //store measured z values z_values[iy][ix] = z - offset_z;

			custom_message_state--;
			mesh_point++;
			lcd_update(1);
		}
		current_position[Z_AXIS] = MESH_HOME_Z_SEARCH;
		#ifdef SUPPORT_VERBOSITY
		if (verbosity_level >= 20) {
			SERIAL_ECHOLNPGM("Mesh bed leveling while loop finished.");
			SERIAL_ECHOLNPGM("MESH_HOME_Z_SEARCH: ");
			MYSERIAL.print(current_position[Z_AXIS], 5);
		}
		#endif // SUPPORT_VERBOSITY
		plan_buffer_line(current_position[X_AXIS], current_position[Y_AXIS], current_position[Z_AXIS], current_position[E_AXIS], Z_LIFT_FEEDRATE, active_extruder);
		st_synchronize();
		if (mesh_point != nMeasPoints * nMeasPoints) {
               Sound_MakeSound(e_SOUND_TYPE_StandardAlert);
               bool bState;
               do   {                             // repeat until Z-leveling o.k.
                    lcd_display_message_fullscreen_P(_i("Some problem encountered, Z-leveling enforced ..."));
#ifdef TMC2130
                    lcd_wait_for_click_delay(MSG_BED_LEVELING_FAILED_TIMEOUT);
                    calibrate_z_auto();           // Z-leveling (X-assembly stay up!!!)
#else // TMC2130
                    lcd_wait_for_click_delay(0);  // ~ no timeout
                    lcd_calibrate_z_end_stop_manual(true); // Z-leveling (X-assembly stay up!!!)
#endif // TMC2130
                    // ~ Z-homing (can not be used "G28", because X & Y-homing would have been done before (Z-homing))
                    bState=enable_z_endstop(false);
                    current_position[Z_AXIS] -= 1;
                    plan_buffer_line(current_position[X_AXIS], current_position[Y_AXIS], current_position[Z_AXIS], current_position[E_AXIS], homing_feedrate[Z_AXIS] / 40, active_extruder);
                    st_synchronize();
                    enable_z_endstop(true);
#ifdef TMC2130
                    tmc2130_home_enter(Z_AXIS_MASK);
#endif // TMC2130
                    current_position[Z_AXIS] = MESH_HOME_Z_SEARCH;
                    plan_buffer_line(current_position[X_AXIS], current_position[Y_AXIS], current_position[Z_AXIS], current_position[E_AXIS], homing_feedrate[Z_AXIS] / 40, active_extruder);
                    st_synchronize();
#ifdef TMC2130
                    tmc2130_home_exit();
#endif // TMC2130
                    enable_z_endstop(bState);
                    } while (st_get_position_mm(Z_AXIS) > MESH_HOME_Z_SEARCH); // i.e. Z-leveling not o.k.
//               plan_set_z_position(MESH_HOME_Z_SEARCH); // is not necessary ('do-while' loop always ends at the expected Z-position)
               custom_message_type=CustomMsg::Status; // display / status-line recovery
               lcd_update_enable(true);           // display / status-line recovery
               gcode_G28(true, true, true);       // X & Y & Z-homing (must be after individual Z-homing (problem with spool-holder)!)
               repeatcommand_front();             // re-run (i.e. of "G80")
               break;
		}
		clean_up_after_endstop_move(l_feedmultiply);
//		SERIAL_ECHOLNPGM("clean up finished ");

		bool apply_temp_comp = true;
#ifdef PINDA_THERMISTOR
		apply_temp_comp = false;
#endif
		if (apply_temp_comp)
		if(temp_cal_active == true && calibration_status_pinda() == true) temp_compensation_apply(); //apply PINDA temperature compensation
		babystep_apply(); // Apply Z height correction aka baby stepping before mesh bed leveing gets activated.
//		SERIAL_ECHOLNPGM("babystep applied");
		bool eeprom_bed_correction_valid = eeprom_read_byte((unsigned char*)EEPROM_BED_CORRECTION_VALID) == 1;
		#ifdef SUPPORT_VERBOSITY
		if (verbosity_level >= 1) {
			eeprom_bed_correction_valid ? SERIAL_PROTOCOLPGM("Bed correction data valid\n") : SERIAL_PROTOCOLPGM("Bed correction data not valid\n");
		}
		#endif // SUPPORT_VERBOSITY

		for (uint8_t i = 0; i < 4; ++i) {
			unsigned char codes[4] = { 'L', 'R', 'F', 'B' };
			long correction = 0;
			if (code_seen(codes[i]))
				correction = code_value_long();
			else if (eeprom_bed_correction_valid) {
				unsigned char *addr = (i < 2) ?
					((i == 0) ? (unsigned char*)EEPROM_BED_CORRECTION_LEFT : (unsigned char*)EEPROM_BED_CORRECTION_RIGHT) :
					((i == 2) ? (unsigned char*)EEPROM_BED_CORRECTION_FRONT : (unsigned char*)EEPROM_BED_CORRECTION_REAR);
				correction = eeprom_read_int8(addr);
			}
			if (correction == 0)
				continue;
			
			if (labs(correction) > BED_ADJUSTMENT_UM_MAX) {
				SERIAL_ERROR_START;
				SERIAL_ECHOPGM("Excessive bed leveling correction: ");
				SERIAL_ECHO(correction);
				SERIAL_ECHOLNPGM(" microns");
			}
			else {
				float offset = float(correction) * 0.001f;
				switch (i) {
				case 0:
					for (uint8_t row = 0; row < nMeasPoints; ++row) {						
						for (uint8_t col = 0; col < nMeasPoints - 1; ++col) {
							mbl.z_values[row][col] += offset * (nMeasPoints - 1 - col) / (nMeasPoints - 1);
						}
					}
					break;
				case 1:
					for (uint8_t row = 0; row < nMeasPoints; ++row) {					
						for (uint8_t col = 1; col < nMeasPoints; ++col) {
							mbl.z_values[row][col] += offset * col / (nMeasPoints - 1);
						}
					}
					break;
				case 2:
					for (uint8_t col = 0; col < nMeasPoints; ++col) {						
						for (uint8_t row = 0; row < nMeasPoints; ++row) {
							mbl.z_values[row][col] += offset * (nMeasPoints - 1 - row) / (nMeasPoints - 1);
						}
					}
					break;
				case 3:
					for (uint8_t col = 0; col < nMeasPoints; ++col) {						
						for (uint8_t row = 1; row < nMeasPoints; ++row) {
							mbl.z_values[row][col] += offset * row / (nMeasPoints - 1);
						}
					}
					break;
				}
			}
		}
//		SERIAL_ECHOLNPGM("Bed leveling correction finished");
		if (nMeasPoints == 3) {
			mbl.upsample_3x3(); //interpolation from 3x3 to 7x7 points using largrangian polynomials while using the same array z_values[iy][ix] for storing (just coppying measured data to new destination and interpolating between them)
		}
/*
		        SERIAL_PROTOCOLPGM("Num X,Y: ");
                SERIAL_PROTOCOL(MESH_NUM_X_POINTS);
                SERIAL_PROTOCOLPGM(",");
                SERIAL_PROTOCOL(MESH_NUM_Y_POINTS);
                SERIAL_PROTOCOLPGM("\nZ search height: ");
                SERIAL_PROTOCOL(MESH_HOME_Z_SEARCH);
                SERIAL_PROTOCOLLNPGM("\nMeasured points:");
                for (int y = MESH_NUM_Y_POINTS-1; y >= 0; y--) {
                    for (int x = 0; x < MESH_NUM_X_POINTS; x++) {
                        SERIAL_PROTOCOLPGM("  ");
                        SERIAL_PROTOCOL_F(mbl.z_values[y][x], 5);
                    }
                    SERIAL_PROTOCOLPGM("\n");
                }
*/
		if (nMeasPoints == 7 && magnet_elimination) {
			mbl_interpolation(nMeasPoints);
		}
/*
		        SERIAL_PROTOCOLPGM("Num X,Y: ");
                SERIAL_PROTOCOL(MESH_NUM_X_POINTS);
                SERIAL_PROTOCOLPGM(",");
                SERIAL_PROTOCOL(MESH_NUM_Y_POINTS);
                SERIAL_PROTOCOLPGM("\nZ search height: ");
                SERIAL_PROTOCOL(MESH_HOME_Z_SEARCH);
                SERIAL_PROTOCOLLNPGM("\nMeasured points:");
                for (int y = MESH_NUM_Y_POINTS-1; y >= 0; y--) {
                    for (int x = 0; x < MESH_NUM_X_POINTS; x++) {
                        SERIAL_PROTOCOLPGM("  ");
                        SERIAL_PROTOCOL_F(mbl.z_values[y][x], 5);
                    }
                    SERIAL_PROTOCOLPGM("\n");
                }
*/
//		SERIAL_ECHOLNPGM("Upsample finished");
		mbl.active = 1; //activate mesh bed leveling
//		SERIAL_ECHOLNPGM("Mesh bed leveling activated");
		go_home_with_z_lift();
//		SERIAL_ECHOLNPGM("Go home finished");
		//unretract (after PINDA preheat retraction)
		if (degHotend(active_extruder) > EXTRUDE_MINTEMP && temp_cal_active == true && calibration_status_pinda() == true && target_temperature_bed >= 50) {
			current_position[E_AXIS] += default_retraction;
			plan_buffer_line(current_position[X_AXIS], current_position[Y_AXIS], current_position[Z_AXIS], current_position[E_AXIS], 400, active_extruder);
		}
		KEEPALIVE_STATE(NOT_BUSY);
		// Restore custom message state
		lcd_setstatuspgm(_T(WELCOME_MSG));
		custom_message_type = custom_message_type_old;
		custom_message_state = custom_message_state_old;
		mesh_bed_leveling_flag = false;
		mesh_bed_run_from_menu = false;
		lcd_update(2);
		
	}
	break;

        //! ### G81 - Mesh bed leveling status
        // -----------------------------------------

         /*
         * Prints mesh bed leveling status and bed profile if activated
         */
        case 81:
            if (mbl.active) {
                SERIAL_PROTOCOLPGM("Num X,Y: ");
                SERIAL_PROTOCOL(MESH_NUM_X_POINTS);
                SERIAL_PROTOCOLPGM(",");
                SERIAL_PROTOCOL(MESH_NUM_Y_POINTS);
                SERIAL_PROTOCOLPGM("\nZ search height: ");
                SERIAL_PROTOCOL(MESH_HOME_Z_SEARCH);
                SERIAL_PROTOCOLLNPGM("\nMeasured points:");
                for (int y = MESH_NUM_Y_POINTS-1; y >= 0; y--) {
                    for (int x = 0; x < MESH_NUM_X_POINTS; x++) {
                        SERIAL_PROTOCOLPGM("  ");
                        SERIAL_PROTOCOL_F(mbl.z_values[y][x], 5);
                    }
                    SERIAL_PROTOCOLPGM("\n");
                }
            }
            else
                SERIAL_PROTOCOLLNPGM("Mesh bed leveling not active.");
            break;
            
#if 0
        /*
         * G82: Single Z probe at current location
         *
         * WARNING! USE WITH CAUTION! If you'll try to probe where is no leveling pad, nasty things can happen!
         *
         */
        case 82:
            SERIAL_PROTOCOLLNPGM("Finding bed ");
            int l_feedmultiply = setup_for_endstop_move();
            find_bed_induction_sensor_point_z();
            clean_up_after_endstop_move(l_feedmultiply);
            SERIAL_PROTOCOLPGM("Bed found at: ");
            SERIAL_PROTOCOL_F(current_position[Z_AXIS], 5);
            SERIAL_PROTOCOLPGM("\n");
            break;

            /*
             * G83: Prusa3D specific: Babystep in Z and store to EEPROM
             */
        case 83:
        {
            int babystepz = code_seen('S') ? code_value() : 0;
            int BabyPosition = code_seen('P') ? code_value() : 0;
            
            if (babystepz != 0) {
                //FIXME Vojtech: What shall be the index of the axis Z: 3 or 4?
                // Is the axis indexed starting with zero or one?
                if (BabyPosition > 4) {
                    SERIAL_PROTOCOLLNPGM("Index out of bounds");
                }else{
                    // Save it to the eeprom
                    babystepLoadZ = babystepz;
                    EEPROM_save_B(EEPROM_BABYSTEP_Z0+(BabyPosition*2),&babystepLoadZ);
                    // adjust the Z
                    babystepsTodoZadd(babystepLoadZ);
                }
            
            }
            
        }
        break;
            /*
             * G84: Prusa3D specific: UNDO Babystep Z (move Z axis back)
             */
        case 84:
            babystepsTodoZsubtract(babystepLoadZ);
            // babystepLoadZ = 0;
            break;
            
            /*
             * G85: Prusa3D specific: Pick best babystep
             */
        case 85:
            lcd_pick_babystep();
            break;
#endif
            
        /**
         * ### G86 - Disable babystep correction after home
         *
         * This G-code will be performed at the start of a calibration script.
         * (Prusa3D specific)
         */
        case 86:
            calibration_status_store(CALIBRATION_STATUS_LIVE_ADJUST);
            break;
           

        /**
         * ### G87 - Enable babystep correction after home
         * 
         *
         * This G-code will be performed at the end of a calibration script.
         * (Prusa3D specific)
         */
        case 87:
			calibration_status_store(CALIBRATION_STATUS_CALIBRATED);
            break;


        /**
         * ### G88 - Reserved
         *
         * Currently has no effect. 
         */

        // Prusa3D specific: Don't know what it is for, it is in V2Calibration.gcode

		    case 88:
			      break;


#endif  // ENABLE_MESH_BED_LEVELING
            
    //! ### G90 - Switch off relative mode
    // -------------------------------
    case 90:
      relative_mode = false;
      break;

    //! ### G91 - Switch on relative mode
    // -------------------------------
    case 91:
      relative_mode = true;
      break;

    //! ### G92 - Set position
    // -----------------------------
    case 92:
      if(!code_seen(axis_codes[E_AXIS]))
        st_synchronize();
      for(int8_t i=0; i < NUM_AXIS; i++) {
        if(code_seen(axis_codes[i])) {
           if(i == E_AXIS) {
             current_position[i] = code_value();
             plan_set_e_position(current_position[E_AXIS]);
           }
           else {
		current_position[i] = code_value()+cs.add_homing[i];
            plan_set_position(current_position[X_AXIS], current_position[Y_AXIS], current_position[Z_AXIS], current_position[E_AXIS]);
           }
        }
      }
      break;


  //! ### G98 - Activate farm mode
  // -----------------------------------    
	case 98:
		farm_mode = 1;
		PingTime = _millis();
		eeprom_update_byte((unsigned char *)EEPROM_FARM_MODE, farm_mode);
		EEPROM_save_B(EEPROM_FARM_NUMBER, &farm_no);
          SilentModeMenu = SILENT_MODE_OFF;
          eeprom_update_byte((unsigned char *)EEPROM_SILENT, SilentModeMenu);
          fCheckModeInit();                       // alternatively invoke printer reset
		break;

  //! ### G99 - Deactivate farm mode
  // -------------------------------------
	case 99:
		farm_mode = 0;
		lcd_printer_connected();
		eeprom_update_byte((unsigned char *)EEPROM_FARM_MODE, farm_mode);
		lcd_update(2);
          fCheckModeInit();                       // alternatively invoke printer reset
		break;
	default:
		printf_P(PSTR("Unknown G code: %s \n"), cmdbuffer + bufindr + CMDHDRSIZE);
    }
//	printf_P(_N("END G-CODE=%u\n"), gcode_in_progress);
	gcode_in_progress = 0;
  } // end if(code_seen('G'))


  //! ---------------------------------------------------------------------------------

  else if(code_seen('M'))
  {

	  int index;
	  for (index = 1; *(strchr_pointer + index) == ' ' || *(strchr_pointer + index) == '\t'; index++);
	   
	 /*for (++strchr_pointer; *strchr_pointer == ' ' || *strchr_pointer == '\t'; ++strchr_pointer);*/
	  if (*(strchr_pointer+index) < '0' || *(strchr_pointer+index) > '9') {
		  printf_P(PSTR("Invalid M code: %s \n"), cmdbuffer + bufindr + CMDHDRSIZE);

	  } else
	  {
	  mcode_in_progress = (int)code_value();
//	printf_P(_N("BEGIN M-CODE=%u\n"), mcode_in_progress);

    switch(mcode_in_progress)
    {

    //! ### M0, M1 - Stop the printer
    // ---------------------------------------------------------------
    case 0: // M0 - Unconditional stop - Wait for user button press on LCD
    case 1: // M1 - Conditional stop - Wait for user button press on LCD
    {
      char *src = strchr_pointer + 2;

      codenum = 0;

      bool hasP = false, hasS = false;
      if (code_seen('P')) {
        codenum = code_value(); // milliseconds to wait
        hasP = codenum > 0;
      }
      if (code_seen('S')) {
        codenum = code_value() * 1000; // seconds to wait
        hasS = codenum > 0;
      }
      starpos = strchr(src, '*');
      if (starpos != NULL) *(starpos) = '\0';
      while (*src == ' ') ++src;
      if (!hasP && !hasS && *src != '\0') {
        lcd_setstatus(src);
      } else {
        LCD_MESSAGERPGM(_i("Wait for user..."));////MSG_USERWAIT
      }

      lcd_ignore_click();				//call lcd_ignore_click aslo for else ???
      st_synchronize();
      previous_millis_cmd = _millis();
      if (codenum > 0){
        codenum += _millis();  // keep track of when we started waiting
		KEEPALIVE_STATE(PAUSED_FOR_USER);
        while(_millis() < codenum && !lcd_clicked()){
          manage_heater();
          manage_inactivity(true);
          lcd_update(0);
        }
		KEEPALIVE_STATE(IN_HANDLER);
        lcd_ignore_click(false);
      }else{
        marlin_wait_for_click();
      }
      if (IS_SD_PRINTING)
        LCD_MESSAGERPGM(_T(MSG_RESUMING_PRINT));
      else
        LCD_MESSAGERPGM(_T(WELCOME_MSG));
    }
    break;

    //! ### M17 - Enable axes
    // ---------------------------------
    case 17:
        LCD_MESSAGERPGM(_i("No move."));////MSG_NO_MOVE
        enable_x();
        enable_y();
        enable_z();
        enable_e0();
        enable_e1();
        enable_e2();
      break;

#ifdef SDSUPPORT

    //! ### M20 - SD Card file list
    // -----------------------------------
    case 20:
      SERIAL_PROTOCOLLNRPGM(_N("Begin file list"));////MSG_BEGIN_FILE_LIST
      card.ls();
      SERIAL_PROTOCOLLNRPGM(_N("End file list"));////MSG_END_FILE_LIST
      break;

    //! ### M21 - Init SD card
    // ------------------------------------
    case 21:
      card.initsd();
      break;

    //! ### M22 - Release SD card
    // -----------------------------------
    case 22: 
      card.release();
      break;

    //! ### M23 - Select file
    // -----------------------------------
    case 23: 
      starpos = (strchr(strchr_pointer + 4,'*'));
      if(starpos!=NULL)
        *(starpos)='\0';
      card.openFile(strchr_pointer + 4,true);
      break;

    //! ### M24 - Start SD print
    // ----------------------------------
    case 24:
	  if (!card.paused) 
		failstats_reset_print();
      card.startFileprint();
      starttime=_millis();
	  break;

    //! ### M25 - Pause SD print
    // ----------------------------------
    case 25:
      card.pauseSDPrint();
      break;

    //! ### M26 - Set SD index
    // ----------------------------------
    case 26: 
      if(card.cardOK && code_seen('S')) {
        card.setIndex(code_value_long());
      }
      break;

    //! ### M27 - Get SD status
    // ----------------------------------
    case 27:
      card.getStatus();
      break;

    //! ### M28 - Start SD write
    // ---------------------------------  
    case 28: 
      starpos = (strchr(strchr_pointer + 4,'*'));
      if(starpos != NULL){
        char* npos = strchr(CMDBUFFER_CURRENT_STRING, 'N');
        strchr_pointer = strchr(npos,' ') + 1;
        *(starpos) = '\0';
      }
      card.openFile(strchr_pointer+4,false);
      break;

    //! ### M29 - Stop SD write
    // -------------------------------------
    //! Currently has no effect.
    case 29:
      //processed in write to file routine above
      //card,saving = false;
      break;

    //! ### M30 - Delete file  <filename> 
    // ----------------------------------
    case 30:
      if (card.cardOK){
        card.closefile();
        starpos = (strchr(strchr_pointer + 4,'*'));
        if(starpos != NULL){
          char* npos = strchr(CMDBUFFER_CURRENT_STRING, 'N');
          strchr_pointer = strchr(npos,' ') + 1;
          *(starpos) = '\0';
        }
        card.removeFile(strchr_pointer + 4);
      }
      break;

    //! ### M32 - Select file and start SD print
    // ------------------------------------
    case 32:
    {
      if(card.sdprinting) {
        st_synchronize();

      }
      starpos = (strchr(strchr_pointer + 4,'*'));

      char* namestartpos = (strchr(strchr_pointer + 4,'!'));   //find ! to indicate filename string start.
      if(namestartpos==NULL)
      {
        namestartpos=strchr_pointer + 4; //default name position, 4 letters after the M
      }
      else
        namestartpos++; //to skip the '!'

      if(starpos!=NULL)
        *(starpos)='\0';

      bool call_procedure=(code_seen('P'));

      if(strchr_pointer>namestartpos)
        call_procedure=false;  //false alert, 'P' found within filename

      if( card.cardOK )
      {
        card.openFile(namestartpos,true,!call_procedure);
        if(code_seen('S'))
          if(strchr_pointer<namestartpos) //only if "S" is occuring _before_ the filename
            card.setIndex(code_value_long());
        card.startFileprint();
        if(!call_procedure)
          starttime=_millis(); //procedure calls count as normal print time.
      }
    } break;

    //! ### M982 - Start SD write
    // ---------------------------------
    case 928: 
      starpos = (strchr(strchr_pointer + 5,'*'));
      if(starpos != NULL){
        char* npos = strchr(CMDBUFFER_CURRENT_STRING, 'N');
        strchr_pointer = strchr(npos,' ') + 1;
        *(starpos) = '\0';
      }
      card.openLogFile(strchr_pointer+5);
      break;

#endif //SDSUPPORT

    //! ### M31 - Report current print time
    // --------------------------------------------------
    case 31: //M31 take time since the start of the SD print or an M109 command
      {
      stoptime=_millis();
      char time[30];
      unsigned long t=(stoptime-starttime)/1000;
      int sec,min;
      min=t/60;
      sec=t%60;
      sprintf_P(time, PSTR("%i min, %i sec"), min, sec);
      SERIAL_ECHO_START;
      SERIAL_ECHOLN(time);
      lcd_setstatus(time);
      autotempShutdown();
      }
      break;

    //! ### M42 - Set pin state
    // -----------------------------
    case 42:
      if (code_seen('S'))
      {
        int pin_status = code_value();
        int pin_number = LED_PIN;
        if (code_seen('P') && pin_status >= 0 && pin_status <= 255)
          pin_number = code_value();
        for(int8_t i = 0; i < (int8_t)(sizeof(sensitive_pins)/sizeof(int)); i++)
        {
          if (sensitive_pins[i] == pin_number)
          {
            pin_number = -1;
            break;
          }
        }
      #if defined(FAN_PIN) && FAN_PIN > -1
        if (pin_number == FAN_PIN)
          fanSpeed = pin_status;
      #endif
        if (pin_number > -1)
        {
          pinMode(pin_number, OUTPUT);
          digitalWrite(pin_number, pin_status);
          analogWrite(pin_number, pin_status);
        }
      }
     break;


    //! ### M44 - Reset the bed skew and offset calibration (Prusa specific)
    // --------------------------------------------------------------------
    case 44: // M44: Prusa3D: Reset the bed skew and offset calibration.

		// Reset the baby step value and the baby step applied flag.
		calibration_status_store(CALIBRATION_STATUS_ASSEMBLED);
		eeprom_update_word((uint16_t*)EEPROM_BABYSTEP_Z, 0);

        // Reset the skew and offset in both RAM and EEPROM.
        reset_bed_offset_and_skew();
        // Reset world2machine_rotation_and_skew and world2machine_shift, therefore
        // the planner will not perform any adjustments in the XY plane. 
        // Wait for the motors to stop and update the current position with the absolute values.
        world2machine_revert_to_uncorrected();
        break;

    //! ### M45 - Bed skew and offset with manual Z up (Prusa specific)
    // ------------------------------------------------------
    case 45: // M45: Prusa3D: bed skew and offset with manual Z up
    {
		int8_t verbosity_level = 0;
		bool only_Z = code_seen('Z');
		#ifdef SUPPORT_VERBOSITY
		if (code_seen('V'))
		{
			// Just 'V' without a number counts as V1.
			char c = strchr_pointer[1];
			verbosity_level = (c == ' ' || c == '\t' || c == 0) ? 1 : code_value_short();
		}
		#endif //SUPPORT_VERBOSITY
		gcode_M45(only_Z, verbosity_level);
    }
	break;

    /*
    case 46:
    {
        // M46: Prusa3D: Show the assigned IP address.
        uint8_t ip[4];
        bool hasIP = card.ToshibaFlashAir_GetIP(ip);
        if (hasIP) {
            SERIAL_ECHOPGM("Toshiba FlashAir current IP: ");
            SERIAL_ECHO(int(ip[0]));
            SERIAL_ECHOPGM(".");
            SERIAL_ECHO(int(ip[1]));
            SERIAL_ECHOPGM(".");
            SERIAL_ECHO(int(ip[2]));
            SERIAL_ECHOPGM(".");
            SERIAL_ECHO(int(ip[3]));
            SERIAL_ECHOLNPGM("");
        } else {
            SERIAL_ECHOLNPGM("Toshiba FlashAir GetIP failed");          
        }
        break;
    }
    */

    //! ### M47 - Show end stops dialog on the display (Prusa specific)
    // ---------------------------------------------------- 
    case 47:
        
		KEEPALIVE_STATE(PAUSED_FOR_USER);
        lcd_diag_show_end_stops();
		KEEPALIVE_STATE(IN_HANDLER);
        break;

#if 0
    case 48: // M48: scan the bed induction sensor points, print the sensor trigger coordinates to the serial line for visualization on the PC.
    {
        // Disable the default update procedure of the display. We will do a modal dialog.
        lcd_update_enable(false);
        // Let the planner use the uncorrected coordinates.
        mbl.reset();
        // Reset world2machine_rotation_and_skew and world2machine_shift, therefore
        // the planner will not perform any adjustments in the XY plane. 
        // Wait for the motors to stop and update the current position with the absolute values.
        world2machine_revert_to_uncorrected();
        // Move the print head close to the bed.
        current_position[Z_AXIS] = MESH_HOME_Z_SEARCH;
        plan_buffer_line(current_position[X_AXIS], current_position[Y_AXIS],current_position[Z_AXIS] , current_position[E_AXIS], homing_feedrate[Z_AXIS]/40, active_extruder);
        st_synchronize();
        // Home in the XY plane.
        set_destination_to_current();
        int l_feedmultiply = setup_for_endstop_move();
        home_xy();
        int8_t verbosity_level = 0;
        if (code_seen('V')) {
            // Just 'V' without a number counts as V1.
            char c = strchr_pointer[1];
            verbosity_level = (c == ' ' || c == '\t' || c == 0) ? 1 : code_value_short();
        }
        bool success = scan_bed_induction_points(verbosity_level);
        clean_up_after_endstop_move(l_feedmultiply);
        // Print head up.
        current_position[Z_AXIS] = MESH_HOME_Z_SEARCH;
        plan_buffer_line(current_position[X_AXIS], current_position[Y_AXIS],current_position[Z_AXIS] , current_position[E_AXIS], homing_feedrate[Z_AXIS]/40, active_extruder);
        st_synchronize();
        lcd_update_enable(true);
        break;
    }
#endif


#ifdef ENABLE_AUTO_BED_LEVELING
#ifdef Z_PROBE_REPEATABILITY_TEST 

    //! ### M48 - Z-Probe repeatability measurement function.
    // ------------------------------------------------------
    //!
    //! _Usage:_
    //!    
    //!     M48 <n #_samples> <X X_position_for_samples> <Y Y_position_for_samples> <V Verbose_Level> <L legs_of_movement_prior_to_doing_probe>
    //! 
    //! This function assumes the bed has been homed.  Specifically, that a G28 command
    //! as been issued prior to invoking the M48 Z-Probe repeatability measurement function.
    //! Any information generated by a prior G29 Bed leveling command will be lost and need to be
    //! regenerated.
    //!
    //! The number of samples will default to 10 if not specified.  You can use upper or lower case
    //! letters for any of the options EXCEPT n.  n must be in lower case because Marlin uses a capital
    //! N for its communication protocol and will get horribly confused if you send it a capital N.
    //!
    case 48: // M48 Z-Probe repeatability
        {
            #if Z_MIN_PIN == -1
            #error "You must have a Z_MIN endstop in order to enable calculation of Z-Probe repeatability."
            #endif

	double sum=0.0; 
	double mean=0.0; 
	double sigma=0.0;
	double sample_set[50];
	int verbose_level=1, n=0, j, n_samples = 10, n_legs=0;
	double X_current, Y_current, Z_current;
	double X_probe_location, Y_probe_location, Z_start_location, ext_position;
	
	if (code_seen('V') || code_seen('v')) {
        	verbose_level = code_value();
		if (verbose_level<0 || verbose_level>4 ) {
			SERIAL_PROTOCOLPGM("?Verbose Level not plausable.\n");
			goto Sigma_Exit;
		}
	}

	if (verbose_level > 0)   {
		SERIAL_PROTOCOLPGM("M48 Z-Probe Repeatability test.   Version 2.00\n");
		SERIAL_PROTOCOLPGM("Full support at: http://3dprintboard.com/forum.php\n");
	}

	if (code_seen('n')) {
        	n_samples = code_value();
		if (n_samples<4 || n_samples>50 ) {
			SERIAL_PROTOCOLPGM("?Specified sample size not plausable.\n");
			goto Sigma_Exit;
		}
	}

	X_current = X_probe_location = st_get_position_mm(X_AXIS);
	Y_current = Y_probe_location = st_get_position_mm(Y_AXIS);
	Z_current = st_get_position_mm(Z_AXIS);
	Z_start_location = st_get_position_mm(Z_AXIS) + Z_RAISE_BEFORE_PROBING;
	ext_position	 = st_get_position_mm(E_AXIS);

	if (code_seen('X') || code_seen('x') ) {
        	X_probe_location = code_value() -  X_PROBE_OFFSET_FROM_EXTRUDER;
		if (X_probe_location<X_MIN_POS || X_probe_location>X_MAX_POS ) {
			SERIAL_PROTOCOLPGM("?Specified X position out of range.\n");
			goto Sigma_Exit;
		}
	}

	if (code_seen('Y') || code_seen('y') ) {
        	Y_probe_location = code_value() -  Y_PROBE_OFFSET_FROM_EXTRUDER;
		if (Y_probe_location<Y_MIN_POS || Y_probe_location>Y_MAX_POS ) {
			SERIAL_PROTOCOLPGM("?Specified Y position out of range.\n");
			goto Sigma_Exit;
		}
	}

	if (code_seen('L') || code_seen('l') ) {
        	n_legs = code_value();
		if ( n_legs==1 ) 
			n_legs = 2;
		if ( n_legs<0 || n_legs>15 ) {
			SERIAL_PROTOCOLPGM("?Specified number of legs in movement not plausable.\n");
			goto Sigma_Exit;
		}
	}

//
// Do all the preliminary setup work.   First raise the probe.
//

        st_synchronize();
        plan_bed_level_matrix.set_to_identity();
	plan_buffer_line( X_current, Y_current, Z_start_location,
			ext_position,
    			homing_feedrate[Z_AXIS]/60,
			active_extruder);
        st_synchronize();

//
// Now get everything to the specified probe point So we can safely do a probe to
// get us close to the bed.  If the Z-Axis is far from the bed, we don't want to 
// use that as a starting point for each probe.
//
	if (verbose_level > 2) 
		SERIAL_PROTOCOL("Positioning probe for the test.\n");

	plan_buffer_line( X_probe_location, Y_probe_location, Z_start_location,
			ext_position,
    			homing_feedrate[X_AXIS]/60,
			active_extruder);
        st_synchronize();

	current_position[X_AXIS] = X_current = st_get_position_mm(X_AXIS);
	current_position[Y_AXIS] = Y_current = st_get_position_mm(Y_AXIS);
	current_position[Z_AXIS] = Z_current = st_get_position_mm(Z_AXIS);
	current_position[E_AXIS] = ext_position = st_get_position_mm(E_AXIS);

// 
// OK, do the inital probe to get us close to the bed.
// Then retrace the right amount and use that in subsequent probes
//

	int l_feedmultiply = setup_for_endstop_move();
	run_z_probe();

	current_position[Z_AXIS] = Z_current = st_get_position_mm(Z_AXIS);
	Z_start_location = st_get_position_mm(Z_AXIS) + Z_RAISE_BEFORE_PROBING;

	plan_buffer_line( X_probe_location, Y_probe_location, Z_start_location,
			ext_position,
    			homing_feedrate[X_AXIS]/60,
			active_extruder);
        st_synchronize();
	current_position[Z_AXIS] = Z_current = st_get_position_mm(Z_AXIS);

        for( n=0; n<n_samples; n++) {

		do_blocking_move_to( X_probe_location, Y_probe_location, Z_start_location); // Make sure we are at the probe location

		if ( n_legs)  {
		double radius=0.0, theta=0.0, x_sweep, y_sweep;
		int rotational_direction, l;

			rotational_direction = (unsigned long) _millis() & 0x0001;			// clockwise or counter clockwise
			radius = (unsigned long) _millis() % (long) (X_MAX_LENGTH/4); 			// limit how far out to go 
			theta = (float) ((unsigned long) _millis() % (long) 360) / (360./(2*3.1415926));	// turn into radians

//SERIAL_ECHOPAIR("starting radius: ",radius);
//SERIAL_ECHOPAIR("   theta: ",theta);
//SERIAL_ECHOPAIR("   direction: ",rotational_direction);
//SERIAL_PROTOCOLLNPGM("");

			for( l=0; l<n_legs-1; l++) {
				if (rotational_direction==1)
					theta += (float) ((unsigned long) _millis() % (long) 20) / (360.0/(2*3.1415926)); // turn into radians
				else
					theta -= (float) ((unsigned long) _millis() % (long) 20) / (360.0/(2*3.1415926)); // turn into radians

				radius += (float) ( ((long) ((unsigned long) _millis() % (long) 10)) - 5);
				if ( radius<0.0 )
					radius = -radius;

				X_current = X_probe_location + cos(theta) * radius;
				Y_current = Y_probe_location + sin(theta) * radius;

				if ( X_current<X_MIN_POS)		// Make sure our X & Y are sane
					 X_current = X_MIN_POS;
				if ( X_current>X_MAX_POS)
					 X_current = X_MAX_POS;

				if ( Y_current<Y_MIN_POS)		// Make sure our X & Y are sane
					 Y_current = Y_MIN_POS;
				if ( Y_current>Y_MAX_POS)
					 Y_current = Y_MAX_POS;

				if (verbose_level>3 ) {
					SERIAL_ECHOPAIR("x: ", X_current);
					SERIAL_ECHOPAIR("y: ", Y_current);
					SERIAL_PROTOCOLLNPGM("");
				}

				do_blocking_move_to( X_current, Y_current, Z_current );
			}
			do_blocking_move_to( X_probe_location, Y_probe_location, Z_start_location); // Go back to the probe location
		}

		int l_feedmultiply = setup_for_endstop_move();
                run_z_probe();

		sample_set[n] = current_position[Z_AXIS];

//
// Get the current mean for the data points we have so far
//
		sum=0.0; 
		for( j=0; j<=n; j++) {
			sum = sum + sample_set[j];
		}
		mean = sum / (double (n+1));
//
// Now, use that mean to calculate the standard deviation for the
// data points we have so far
//

		sum=0.0; 
		for( j=0; j<=n; j++) {
			sum = sum + (sample_set[j]-mean) * (sample_set[j]-mean);
		}
		sigma = sqrt( sum / (double (n+1)) );

		if (verbose_level > 1) {
			SERIAL_PROTOCOL(n+1);
			SERIAL_PROTOCOL(" of ");
			SERIAL_PROTOCOL(n_samples);
			SERIAL_PROTOCOLPGM("   z: ");
			SERIAL_PROTOCOL_F(current_position[Z_AXIS], 6);
		}

		if (verbose_level > 2) {
			SERIAL_PROTOCOL(" mean: ");
			SERIAL_PROTOCOL_F(mean,6);

			SERIAL_PROTOCOL("   sigma: ");
			SERIAL_PROTOCOL_F(sigma,6);
		}

		if (verbose_level > 0) 
			SERIAL_PROTOCOLPGM("\n");

		plan_buffer_line( X_probe_location, Y_probe_location, Z_start_location, 
				  current_position[E_AXIS], homing_feedrate[Z_AXIS]/60, active_extruder);
        	st_synchronize();

	}

	_delay(1000);

    clean_up_after_endstop_move(l_feedmultiply);

//  enable_endstops(true);

	if (verbose_level > 0) {
		SERIAL_PROTOCOLPGM("Mean: ");
		SERIAL_PROTOCOL_F(mean, 6);
		SERIAL_PROTOCOLPGM("\n");
	}

SERIAL_PROTOCOLPGM("Standard Deviation: ");
SERIAL_PROTOCOL_F(sigma, 6);
SERIAL_PROTOCOLPGM("\n\n");

Sigma_Exit:
        break;
	}
#endif		// Z_PROBE_REPEATABILITY_TEST 
#endif		// ENABLE_AUTO_BED_LEVELING

  //! ### M73 - Set/get print progress 
  // -------------------------------------
  //! _Usage:_
  //! 
  //!     M73 P<percent> R<time_remaining> Q<percent_silent> S<time_remaining_silent>
  //! 
	case 73: //M73 show percent done and time remaining
		if(code_seen('P')) print_percent_done_normal = code_value();
		if(code_seen('R')) print_time_remaining_normal = code_value();
		if(code_seen('Q')) print_percent_done_silent = code_value();
		if(code_seen('S')) print_time_remaining_silent = code_value();

		{
			const char* _msg_mode_done_remain = _N("%S MODE: Percent done: %d; print time remaining in mins: %d\n");
			printf_P(_msg_mode_done_remain, _N("NORMAL"), int(print_percent_done_normal), print_time_remaining_normal);
			printf_P(_msg_mode_done_remain, _N("SILENT"), int(print_percent_done_silent), print_time_remaining_silent);
		}
		break;

    //! ### M104 - Set hotend temperature
    // -----------------------------------------
    case 104: // M104
    {
          uint8_t extruder;
          if(setTargetedHotend(104,extruder)){
            break;
          }
          if (code_seen('S'))
          {
              setTargetHotendSafe(code_value(), extruder);
          }
          setWatch();
          break;
    }

    //! ### M112 - Emergency stop
    // -----------------------------------------
    case 112: 
      kill(_n(""), 3);
      break;

    //! ### M140 - Set bed temperature
    // -----------------------------------------
    case 140: 
      if (code_seen('S')) setTargetBed(code_value());
      break;

    //! ### M105 - Report temperatures
    // ----------------------------------------- 
    case 105:
    {
      uint8_t extruder;
      if(setTargetedHotend(105, extruder)){
        break;
        }
      #if defined(TEMP_0_PIN) && TEMP_0_PIN > -1
        SERIAL_PROTOCOLPGM("ok T:");
        SERIAL_PROTOCOL_F(degHotend(extruder),1);
        SERIAL_PROTOCOLPGM(" /");
        SERIAL_PROTOCOL_F(degTargetHotend(extruder),1);
        #if defined(TEMP_BED_PIN) && TEMP_BED_PIN > -1
          SERIAL_PROTOCOLPGM(" B:");
          SERIAL_PROTOCOL_F(degBed(),1);
          SERIAL_PROTOCOLPGM(" /");
          SERIAL_PROTOCOL_F(degTargetBed(),1);
        #endif //TEMP_BED_PIN
        for (int8_t cur_extruder = 0; cur_extruder < EXTRUDERS; ++cur_extruder) {
          SERIAL_PROTOCOLPGM(" T");
          SERIAL_PROTOCOL(cur_extruder);
          SERIAL_PROTOCOLPGM(":");
          SERIAL_PROTOCOL_F(degHotend(cur_extruder),1);
          SERIAL_PROTOCOLPGM(" /");
          SERIAL_PROTOCOL_F(degTargetHotend(cur_extruder),1);
        }
      #else
        SERIAL_ERROR_START;
        SERIAL_ERRORLNRPGM(_i("No thermistors - no temperature"));////MSG_ERR_NO_THERMISTORS
      #endif

        SERIAL_PROTOCOLPGM(" @:");
      #ifdef EXTRUDER_WATTS
        SERIAL_PROTOCOL((EXTRUDER_WATTS * getHeaterPower(tmp_extruder))/127);
        SERIAL_PROTOCOLPGM("W");
      #else
        SERIAL_PROTOCOL(getHeaterPower(extruder));
      #endif

        SERIAL_PROTOCOLPGM(" B@:");
      #ifdef BED_WATTS
        SERIAL_PROTOCOL((BED_WATTS * getHeaterPower(-1))/127);
        SERIAL_PROTOCOLPGM("W");
      #else
        SERIAL_PROTOCOL(getHeaterPower(-1));
      #endif

#ifdef PINDA_THERMISTOR
		SERIAL_PROTOCOLPGM(" P:");
		SERIAL_PROTOCOL_F(current_temperature_pinda,1);
#endif //PINDA_THERMISTOR

#ifdef AMBIENT_THERMISTOR
		SERIAL_PROTOCOLPGM(" A:");
		SERIAL_PROTOCOL_F(current_temperature_ambient,1);
#endif //AMBIENT_THERMISTOR


        #ifdef SHOW_TEMP_ADC_VALUES
          {float raw = 0.0;

          #if defined(TEMP_BED_PIN) && TEMP_BED_PIN > -1
            SERIAL_PROTOCOLPGM("    ADC B:");
            SERIAL_PROTOCOL_F(degBed(),1);
            SERIAL_PROTOCOLPGM("C->");
            raw = rawBedTemp();
            SERIAL_PROTOCOL_F(raw/OVERSAMPLENR,5);
            SERIAL_PROTOCOLPGM(" Rb->");
            SERIAL_PROTOCOL_F(100 * (1 + (PtA * (raw/OVERSAMPLENR)) + (PtB * sq((raw/OVERSAMPLENR)))), 5);
            SERIAL_PROTOCOLPGM(" Rxb->");
            SERIAL_PROTOCOL_F(raw, 5);
          #endif
          for (int8_t cur_extruder = 0; cur_extruder < EXTRUDERS; ++cur_extruder) {
            SERIAL_PROTOCOLPGM("  T");
            SERIAL_PROTOCOL(cur_extruder);
            SERIAL_PROTOCOLPGM(":");
            SERIAL_PROTOCOL_F(degHotend(cur_extruder),1);
            SERIAL_PROTOCOLPGM("C->");
            raw = rawHotendTemp(cur_extruder);
            SERIAL_PROTOCOL_F(raw/OVERSAMPLENR,5);
            SERIAL_PROTOCOLPGM(" Rt");
            SERIAL_PROTOCOL(cur_extruder);
            SERIAL_PROTOCOLPGM("->");
            SERIAL_PROTOCOL_F(100 * (1 + (PtA * (raw/OVERSAMPLENR)) + (PtB * sq((raw/OVERSAMPLENR)))), 5);
            SERIAL_PROTOCOLPGM(" Rx");
            SERIAL_PROTOCOL(cur_extruder);
            SERIAL_PROTOCOLPGM("->");
            SERIAL_PROTOCOL_F(raw, 5);
          }}
        #endif
		SERIAL_PROTOCOLLN("");
		KEEPALIVE_STATE(NOT_BUSY);
      return;
      break;
    }

    //! ### M109 - Wait for extruder temperature
    // -------------------------------------------------
    case 109:
    {
      uint8_t extruder;
      if(setTargetedHotend(109, extruder)){
        break;
      }
      LCD_MESSAGERPGM(_T(MSG_HEATING));
	  heating_status = 1;
	  if (farm_mode) { prusa_statistics(1); };

#ifdef AUTOTEMP
        autotemp_enabled=false;
      #endif
      if (code_seen('S')) {
          setTargetHotendSafe(code_value(), extruder);
              CooldownNoWait = true;
            } else if (code_seen('R')) {
                setTargetHotendSafe(code_value(), extruder);
        CooldownNoWait = false;
      }
      #ifdef AUTOTEMP
        if (code_seen('S')) autotemp_min=code_value();
        if (code_seen('B')) autotemp_max=code_value();
        if (code_seen('F'))
        {
          autotemp_factor=code_value();
          autotemp_enabled=true;
        }
      #endif

      setWatch();
      codenum = _millis();

      /* See if we are heating up or cooling down */
      target_direction = isHeatingHotend(extruder); // true if heating, false if cooling
	  
	  KEEPALIVE_STATE(NOT_BUSY);

      cancel_heatup = false;

	  wait_for_heater(codenum, extruder); //loops until target temperature is reached

        LCD_MESSAGERPGM(_T(MSG_HEATING_COMPLETE));
		KEEPALIVE_STATE(IN_HANDLER);
		heating_status = 2;
		if (farm_mode) { prusa_statistics(2); };
        
        //starttime=_millis();
        previous_millis_cmd = _millis();
      }
      break;

    //! ### M190 - Wait for bed temperature
    // ---------------------------------------
    case 190: 
    #if defined(TEMP_BED_PIN) && TEMP_BED_PIN > -1
        LCD_MESSAGERPGM(_T(MSG_BED_HEATING));
		heating_status = 3;
		if (farm_mode) { prusa_statistics(1); };
        if (code_seen('S')) 
		{
          setTargetBed(code_value());
          CooldownNoWait = true;
        } 
		else if (code_seen('R')) 
		{
          setTargetBed(code_value());
          CooldownNoWait = false;
        }
        codenum = _millis();
        
        cancel_heatup = false;
        target_direction = isHeatingBed(); // true if heating, false if cooling

		KEEPALIVE_STATE(NOT_BUSY);
        while ( (target_direction)&&(!cancel_heatup) ? (isHeatingBed()) : (isCoolingBed()&&(CooldownNoWait==false)) )
        {
          if(( _millis() - codenum) > 1000 ) //Print Temp Reading every 1 second while heating up.
          {
			  if (!farm_mode) {
				  float tt = degHotend(active_extruder);
				  SERIAL_PROTOCOLPGM("T:");
				  SERIAL_PROTOCOL(tt);
				  SERIAL_PROTOCOLPGM(" E:");
				  SERIAL_PROTOCOL((int)active_extruder);
				  SERIAL_PROTOCOLPGM(" B:");
				  SERIAL_PROTOCOL_F(degBed(), 1);
				  SERIAL_PROTOCOLLN("");
			  }
				  codenum = _millis();
			  
          }
          manage_heater();
          manage_inactivity();
          lcd_update(0);
        }
        LCD_MESSAGERPGM(_T(MSG_BED_DONE));
		KEEPALIVE_STATE(IN_HANDLER);
		heating_status = 4;

        previous_millis_cmd = _millis();
    #endif
        break;

    #if defined(FAN_PIN) && FAN_PIN > -1

      //! ### M106 - Set fan speed
      // -------------------------------------------
      case 106: // M106 Sxxx Fan On S<speed> 0 .. 255
        if (code_seen('S')){
           fanSpeed=constrain(code_value(),0,255);
        }
        else {
          fanSpeed=255;
        }
        break;

      //! ### M107 - Fan off
      // -------------------------------
      case 107:
        fanSpeed = 0;
        break;
    #endif //FAN_PIN

    #if defined(PS_ON_PIN) && PS_ON_PIN > -1

      //! ### M80 - Turn on the Power Supply
      // -------------------------------
      case 80:
        SET_OUTPUT(PS_ON_PIN); //GND
        WRITE(PS_ON_PIN, PS_ON_AWAKE);

        // If you have a switch on suicide pin, this is useful
        // if you want to start another print with suicide feature after
        // a print without suicide...
        #if defined SUICIDE_PIN && SUICIDE_PIN > -1
            SET_OUTPUT(SUICIDE_PIN);
            WRITE(SUICIDE_PIN, HIGH);
        #endif

          powersupply = true;
          LCD_MESSAGERPGM(_T(WELCOME_MSG));
          lcd_update(0);
        break;
      #endif

      //! ### M81 - Turn off Power Supply
      // --------------------------------------
      case 81: 
        disable_heater();
        st_synchronize();
        disable_e0();
        disable_e1();
        disable_e2();
        finishAndDisableSteppers();
        fanSpeed = 0;
        _delay(1000); // Wait a little before to switch off
      #if defined(SUICIDE_PIN) && SUICIDE_PIN > -1
        st_synchronize();
        suicide();
      #elif defined(PS_ON_PIN) && PS_ON_PIN > -1
        SET_OUTPUT(PS_ON_PIN);
        WRITE(PS_ON_PIN, PS_ON_ASLEEP);
      #endif
        powersupply = false;
        LCD_MESSAGERPGM(CAT4(CUSTOM_MENDEL_NAME,PSTR(" "),MSG_OFF,PSTR(".")));
        lcd_update(0);
	  break;

    //! ### M82 - Set E axis to absolute mode
    // ---------------------------------------
    case 82:
      axis_relative_modes[3] = false;
      break;

    //! ### M83 - Set E axis to relative mode
    // ---------------------------------------  
    case 83:
      axis_relative_modes[3] = true;
      break;

    //! ### M84, M18 - Disable steppers
    //---------------------------------------
    //! This command can be used to set the stepper inactivity timeout (`S`) or to disable steppers (`X`,`Y`,`Z`,`E`)
    //! 
    //!     M84 [E<flag>] [S<seconds>] [X<flag>] [Y<flag>] [Z<flag>]  
    //! 
    case 18: //compatibility
    case 84: // M84
      if(code_seen('S')){
        stepper_inactive_time = code_value() * 1000;
      }
      else
      {
        bool all_axis = !((code_seen(axis_codes[X_AXIS])) || (code_seen(axis_codes[Y_AXIS])) || (code_seen(axis_codes[Z_AXIS]))|| (code_seen(axis_codes[E_AXIS])));
        if(all_axis)
        {
          st_synchronize();
          disable_e0();
          disable_e1();
          disable_e2();
          finishAndDisableSteppers();
        }
        else
        {
          st_synchronize();
		  if (code_seen('X')) disable_x();
		  if (code_seen('Y')) disable_y();
		  if (code_seen('Z')) disable_z();
#if ((E0_ENABLE_PIN != X_ENABLE_PIN) && (E1_ENABLE_PIN != Y_ENABLE_PIN)) // Only enable on boards that have seperate ENABLE_PINS
		  if (code_seen('E')) {
			  disable_e0();
			  disable_e1();
			  disable_e2();
            }
          #endif
        }
      }
	  //in the end of print set estimated time to end of print and extruders used during print to default values for next print
	  print_time_remaining_init();
	  snmm_filaments_used = 0;
      break;

    //! ### M85 - Set max inactive time
    // ---------------------------------------
    case 85: // M85
      if(code_seen('S')) {
        max_inactive_time = code_value() * 1000;
      }
      break;
#ifdef SAFETYTIMER

  //! ### M86 - Set safety timer expiration time
  //!
  //! _Usage:_
  //!     M86 S<seconds>
  //! 
  //! Sets the safety timer expiration time in seconds. M86 S0 will disable safety timer.
  //! When safety timer expires, heatbed and nozzle target temperatures are set to zero.
	case 86: 
	  if (code_seen('S')) {
	    safetytimer_inactive_time = code_value() * 1000;
		safetyTimer.start();
	  }
	  break;
#endif

    //! ### M92 Set Axis steps-per-unit
    // ---------------------------------------
    //! Same syntax as G92
    case 92:
      for(int8_t i=0; i < NUM_AXIS; i++)
      {
        if(code_seen(axis_codes[i]))
        {
          if(i == 3) { // E
            float value = code_value();
            if(value < 20.0) {
              float factor = cs.axis_steps_per_unit[i] / value; // increase e constants if M92 E14 is given for netfab.
              cs.max_jerk[E_AXIS] *= factor;
              max_feedrate[i] *= factor;
              axis_steps_per_sqr_second[i] *= factor;
            }
            cs.axis_steps_per_unit[i] = value;
          }
          else {
            cs.axis_steps_per_unit[i] = code_value();
          }
        }
      }
      break;

    //! ### M110 - Set Line number
    // ---------------------------------------
    case 110:
      if (code_seen('N'))
	    gcode_LastN = code_value_long();
    break;

  //! ### M113 - Get or set host keep-alive interval
  // ------------------------------------------ 
	case 113:
		if (code_seen('S')) {
			host_keepalive_interval = (uint8_t)code_value_short();
//			NOMORE(host_keepalive_interval, 60);
		}
		else {
			SERIAL_ECHO_START;
			SERIAL_ECHOPAIR("M113 S", (unsigned long)host_keepalive_interval);
			SERIAL_PROTOCOLLN("");
		}
		break;

    //! ### M115 - Firmware info
    // --------------------------------------
    //! Print the firmware info and capabilities
    //! 
    //!     M115 [V] [U<version>] 
    //! 
    //! Without any arguments, prints Prusa firmware version number, machine type, extruder count and UUID.
    //! `M115 U` Checks the firmware version provided. If the firmware version provided by the U code is higher than the currently running firmware,
    //!  pause the print for 30s and ask the user to upgrade the firmware. 
    case 115: // M115
      if (code_seen('V')) {
          // Report the Prusa version number.
          SERIAL_PROTOCOLLNRPGM(FW_VERSION_STR_P());
      } else if (code_seen('U')) {
          // Check the firmware version provided. If the firmware version provided by the U code is higher than the currently running firmware,
          // pause the print for 30s and ask the user to upgrade the firmware.
          show_upgrade_dialog_if_version_newer(++ strchr_pointer);
      } else {
          SERIAL_ECHOPGM("FIRMWARE_NAME:Prusa-Firmware ");
          SERIAL_ECHORPGM(FW_VERSION_STR_P());
          SERIAL_ECHOPGM(" based on Marlin FIRMWARE_URL:https://github.com/prusa3d/Prusa-Firmware PROTOCOL_VERSION:");
          SERIAL_ECHOPGM(PROTOCOL_VERSION);
          SERIAL_ECHOPGM(" MACHINE_TYPE:");
          SERIAL_ECHOPGM(CUSTOM_MENDEL_NAME); 
          SERIAL_ECHOPGM(" EXTRUDER_COUNT:"); 
          SERIAL_ECHOPGM(STRINGIFY(EXTRUDERS)); 
          SERIAL_ECHOPGM(" UUID:"); 
          SERIAL_ECHOLNPGM(MACHINE_UUID);
      }
      break;

    //! ### M114 - Get current position
    // -------------------------------------
    case 114:
		gcode_M114();
      break;



      //! ### M117 - Set LCD Message
      // -------------------------------------- 
      
      /*
        M117 moved up to get the high priority

    case 117: // M117 display message
      starpos = (strchr(strchr_pointer + 5,'*'));
      if(starpos!=NULL)
        *(starpos)='\0';
      lcd_setstatus(strchr_pointer + 5);
      break;*/

    //! ### M120 - Disable endstops
    // ----------------------------------------
    case 120:
      enable_endstops(false) ;
      break;

    //! ### M121 - Enable endstops
    // ----------------------------------------
    case 121:
      enable_endstops(true) ;
      break;

    //! ### M119 - Get endstop states
    // ----------------------------------------
    case 119:
    SERIAL_PROTOCOLRPGM(_N("Reporting endstop status"));////MSG_M119_REPORT
    SERIAL_PROTOCOLLN("");
      #if defined(X_MIN_PIN) && X_MIN_PIN > -1
        SERIAL_PROTOCOLRPGM(_n("x_min: "));////MSG_X_MIN
        if(READ(X_MIN_PIN)^X_MIN_ENDSTOP_INVERTING){
          SERIAL_PROTOCOLRPGM(MSG_ENDSTOP_HIT);
        }else{
          SERIAL_PROTOCOLRPGM(MSG_ENDSTOP_OPEN);
        }
        SERIAL_PROTOCOLLN("");
      #endif
      #if defined(X_MAX_PIN) && X_MAX_PIN > -1
        SERIAL_PROTOCOLRPGM(_n("x_max: "));////MSG_X_MAX
        if(READ(X_MAX_PIN)^X_MAX_ENDSTOP_INVERTING){
          SERIAL_PROTOCOLRPGM(MSG_ENDSTOP_HIT);
        }else{
          SERIAL_PROTOCOLRPGM(MSG_ENDSTOP_OPEN);
        }
        SERIAL_PROTOCOLLN("");
      #endif
      #if defined(Y_MIN_PIN) && Y_MIN_PIN > -1
        SERIAL_PROTOCOLRPGM(_n("y_min: "));////MSG_Y_MIN
        if(READ(Y_MIN_PIN)^Y_MIN_ENDSTOP_INVERTING){
          SERIAL_PROTOCOLRPGM(MSG_ENDSTOP_HIT);
        }else{
          SERIAL_PROTOCOLRPGM(MSG_ENDSTOP_OPEN);
        }
        SERIAL_PROTOCOLLN("");
      #endif
      #if defined(Y_MAX_PIN) && Y_MAX_PIN > -1
        SERIAL_PROTOCOLRPGM(_n("y_max: "));////MSG_Y_MAX
        if(READ(Y_MAX_PIN)^Y_MAX_ENDSTOP_INVERTING){
          SERIAL_PROTOCOLRPGM(MSG_ENDSTOP_HIT);
        }else{
          SERIAL_PROTOCOLRPGM(MSG_ENDSTOP_OPEN);
        }
        SERIAL_PROTOCOLLN("");
      #endif
      #if defined(Z_MIN_PIN) && Z_MIN_PIN > -1
        SERIAL_PROTOCOLRPGM(MSG_Z_MIN);
        if(READ(Z_MIN_PIN)^Z_MIN_ENDSTOP_INVERTING){
          SERIAL_PROTOCOLRPGM(MSG_ENDSTOP_HIT);
        }else{
          SERIAL_PROTOCOLRPGM(MSG_ENDSTOP_OPEN);
        }
        SERIAL_PROTOCOLLN("");
      #endif
      #if defined(Z_MAX_PIN) && Z_MAX_PIN > -1
        SERIAL_PROTOCOLRPGM(MSG_Z_MAX);
        if(READ(Z_MAX_PIN)^Z_MAX_ENDSTOP_INVERTING){
          SERIAL_PROTOCOLRPGM(MSG_ENDSTOP_HIT);
        }else{
          SERIAL_PROTOCOLRPGM(MSG_ENDSTOP_OPEN);
        }
        SERIAL_PROTOCOLLN("");
      #endif
      break;
      //TODO: update for all axis, use for loop
    
    #ifdef BLINKM

    //! ### M150 - Set RGB(W) Color
    // -------------------------------------------
    case 150:
      {
        byte red;
        byte grn;
        byte blu;

        if(code_seen('R')) red = code_value();
        if(code_seen('U')) grn = code_value();
        if(code_seen('B')) blu = code_value();

        SendColors(red,grn,blu);
      }
      break;
    #endif //BLINKM

    //! ### M200 - Set filament diameter
    // ----------------------------------------
    case 200: // M200 D<millimeters> set filament diameter and set E axis units to cubic millimeters (use S0 to set back to millimeters).
      {

        uint8_t extruder = active_extruder;
        if(code_seen('T')) {
          extruder = code_value();
		  if(extruder >= EXTRUDERS) {
            SERIAL_ECHO_START;
            SERIAL_ECHO(_n("M200 Invalid extruder "));////MSG_M200_INVALID_EXTRUDER
            break;
          }
        }
        if(code_seen('D')) {
		  float diameter = (float)code_value();
		  if (diameter == 0.0) {
			// setting any extruder filament size disables volumetric on the assumption that
			// slicers either generate in extruder values as cubic mm or as as filament feeds
			// for all extruders
		    cs.volumetric_enabled = false;
		  } else {
            cs.filament_size[extruder] = (float)code_value();
			// make sure all extruders have some sane value for the filament size
			cs.filament_size[0] = (cs.filament_size[0] == 0.0 ? DEFAULT_NOMINAL_FILAMENT_DIA : cs.filament_size[0]);
            #if EXTRUDERS > 1
			cs.filament_size[1] = (cs.filament_size[1] == 0.0 ? DEFAULT_NOMINAL_FILAMENT_DIA : cs.filament_size[1]);
            #if EXTRUDERS > 2
			cs.filament_size[2] = (cs.filament_size[2] == 0.0 ? DEFAULT_NOMINAL_FILAMENT_DIA : cs.filament_size[2]);
            #endif
            #endif
			cs.volumetric_enabled = true;
		  }
        } else {
          //reserved for setting filament diameter via UFID or filament measuring device
          break;
        }
		calculate_extruder_multipliers();
      }
      break;

    //! ### M201 - Set Print Max Acceleration
    // -------------------------------------------
    case 201:
		for (int8_t i = 0; i < NUM_AXIS; i++)
		{
			if (code_seen(axis_codes[i]))
			{
				unsigned long val = code_value();
#ifdef TMC2130
				unsigned long val_silent = val;
				if ((i == X_AXIS) || (i == Y_AXIS))
				{
					if (val > NORMAL_MAX_ACCEL_XY)
						val = NORMAL_MAX_ACCEL_XY;
					if (val_silent > SILENT_MAX_ACCEL_XY)
						val_silent = SILENT_MAX_ACCEL_XY;
				}
				cs.max_acceleration_units_per_sq_second_normal[i] = val;
				cs.max_acceleration_units_per_sq_second_silent[i] = val_silent;
#else //TMC2130
				max_acceleration_units_per_sq_second[i] = val;
#endif //TMC2130
			}
		}
		// steps per sq second need to be updated to agree with the units per sq second (as they are what is used in the planner)
		reset_acceleration_rates();
		break;
    #if 0 // Not used for Sprinter/grbl gen6
    case 202: // M202
      for(int8_t i=0; i < NUM_AXIS; i++) {
        if(code_seen(axis_codes[i])) axis_travel_steps_per_sqr_second[i] = code_value() * cs.axis_steps_per_unit[i];
      }
      break;
    #endif

    //! ### M203 - Set Max Feedrate
    // ---------------------------------------
    case 203: // M203 max feedrate mm/sec
		for (int8_t i = 0; i < NUM_AXIS; i++)
		{
			if (code_seen(axis_codes[i]))
			{
				float val = code_value();
#ifdef TMC2130
				float val_silent = val;
				if ((i == X_AXIS) || (i == Y_AXIS))
				{
					if (val > NORMAL_MAX_FEEDRATE_XY)
						val = NORMAL_MAX_FEEDRATE_XY;
					if (val_silent > SILENT_MAX_FEEDRATE_XY)
						val_silent = SILENT_MAX_FEEDRATE_XY;
				}
				cs.max_feedrate_normal[i] = val;
				cs.max_feedrate_silent[i] = val_silent;
#else //TMC2130
				max_feedrate[i] = val;
#endif //TMC2130
			}
		}
		break;

    //! ### M204 - Acceleration settings
    // ------------------------------------------
    //! Supporting old format: 
    //!
    //!         M204 S[normal moves] T[filmanent only moves]
    //!
    //! and new format:        
    //!
    //!         M204 P[printing moves] R[filmanent only moves] T[travel moves] (as of now T is ignored)
    case 204:
      {
        if(code_seen('S')) {
          // Legacy acceleration format. This format is used by the legacy Marlin, MK2 or MK3 firmware,
          // and it is also generated by Slic3r to control acceleration per extrusion type
          // (there is a separate acceleration settings in Slicer for perimeter, first layer etc).
          cs.acceleration = code_value();
          // Interpret the T value as retract acceleration in the old Marlin format.
          if(code_seen('T'))
            cs.retract_acceleration = code_value();
        } else {
          // New acceleration format, compatible with the upstream Marlin.
          if(code_seen('P'))
            cs.acceleration = code_value();
          if(code_seen('R'))
            cs.retract_acceleration = code_value();
          if(code_seen('T')) {
            // Interpret the T value as the travel acceleration in the new Marlin format.
            //FIXME Prusa3D firmware currently does not support travel acceleration value independent from the extruding acceleration value.
            // travel_acceleration = code_value();
          }
        }
      }
      break;

    //! ### M205 - Set advanced settings
    // --------------------------------------------- 
    //! Set some advanced settings related to movement.
    //!
    //!          M205 [S] [T] [B] [X] [Y] [Z] [E]
    /*!
    - `S` - Minimum feedrate for print moves (unit/s)
    - `T` - Minimum feedrate for travel moves (units/s)
    - `B` - Minimum segment time (us)
    - `X` - Maximum X jerk (units/s), similarly for other axes
    */
    case 205: 
    {
      if(code_seen('S')) cs.minimumfeedrate = code_value();
      if(code_seen('T')) cs.mintravelfeedrate = code_value();
      if(code_seen('B')) cs.minsegmenttime = code_value() ;
      if(code_seen('X')) cs.max_jerk[X_AXIS] = cs.max_jerk[Y_AXIS] = code_value();
      if(code_seen('Y')) cs.max_jerk[Y_AXIS] = code_value();
      if(code_seen('Z')) cs.max_jerk[Z_AXIS] = code_value();
      if(code_seen('E')) cs.max_jerk[E_AXIS] = code_value();
		if (cs.max_jerk[X_AXIS] > DEFAULT_XJERK) cs.max_jerk[X_AXIS] = DEFAULT_XJERK;
		if (cs.max_jerk[Y_AXIS] > DEFAULT_YJERK) cs.max_jerk[Y_AXIS] = DEFAULT_YJERK;
    }
    break;

    //! ### M206 - Set additional homing offsets
    // ----------------------------------------------
    case 206:
      for(int8_t i=0; i < 3; i++)
      {
        if(code_seen(axis_codes[i])) cs.add_homing[i] = code_value();
      }
      break;
    #ifdef FWRETRACT

    //! ### M207 - Set firmware retraction
    // --------------------------------------------------
    case 207: //M207 - set retract length S[positive mm] F[feedrate mm/min] Z[additional zlift/hop]
    {
      if(code_seen('S'))
      {
        cs.retract_length = code_value() ;
      }
      if(code_seen('F'))
      {
        cs.retract_feedrate = code_value()/60 ;
      }
      if(code_seen('Z'))
      {
        cs.retract_zlift = code_value() ;
      }
    }break;

    //! ### M208 - Set retract recover length
    // --------------------------------------------
    case 208: // M208 - set retract recover length S[positive mm surplus to the M207 S*] F[feedrate mm/min]
    {
      if(code_seen('S'))
      {
        cs.retract_recover_length = code_value() ;
      }
      if(code_seen('F'))
      {
        cs.retract_recover_feedrate = code_value()/60 ;
      }
    }break;

    //! ### M209 - Enable/disable automatict retract
    // ---------------------------------------------
    case 209: // M209 - S<1=true/0=false> enable automatic retract detect if the slicer did not support G10/11: every normal extrude-only move will be classified as retract depending on the direction.
    {
      if(code_seen('S'))
      {
        int t= code_value() ;
        switch(t)
        {
          case 0: 
          {
            cs.autoretract_enabled=false;
            retracted[0]=false;
            #if EXTRUDERS > 1
              retracted[1]=false;
            #endif
            #if EXTRUDERS > 2
              retracted[2]=false;
            #endif
          }break;
          case 1: 
          {
            cs.autoretract_enabled=true;
            retracted[0]=false;
            #if EXTRUDERS > 1
              retracted[1]=false;
            #endif
            #if EXTRUDERS > 2
              retracted[2]=false;
            #endif
          }break;
          default:
            SERIAL_ECHO_START;
            SERIAL_ECHORPGM(MSG_UNKNOWN_COMMAND);
            SERIAL_ECHO(CMDBUFFER_CURRENT_STRING);
            SERIAL_ECHOLNPGM("\"(1)");
        }
      }

    }break;
    #endif // FWRETRACT
    #if EXTRUDERS > 1

    // ### M218 - Set hotend offset
    // ----------------------------------------
    case 218: // M218 - set hotend offset (in mm), T<extruder_number> X<offset_on_X> Y<offset_on_Y>
    {
      uint8_t extruder;
      if(setTargetedHotend(218, extruder)){
        break;
      }
      if(code_seen('X'))
      {
        extruder_offset[X_AXIS][extruder] = code_value();
      }
      if(code_seen('Y'))
      {
        extruder_offset[Y_AXIS][extruder] = code_value();
      }
      SERIAL_ECHO_START;
      SERIAL_ECHORPGM(MSG_HOTEND_OFFSET);
      for(extruder = 0; extruder < EXTRUDERS; extruder++)
      {
         SERIAL_ECHO(" ");
         SERIAL_ECHO(extruder_offset[X_AXIS][extruder]);
         SERIAL_ECHO(",");
         SERIAL_ECHO(extruder_offset[Y_AXIS][extruder]);
      }
      SERIAL_ECHOLN("");
    }break;
    #endif

    //! ### M220 Set feedrate percentage
    // -----------------------------------------------
    case 220: // M220 S<factor in percent>- set speed factor override percentage
    {
      if (code_seen('B')) //backup current speed factor
      {
        saved_feedmultiply_mm = feedmultiply;
      }
      if(code_seen('S'))
      {		
        feedmultiply = code_value() ;
      }
      if (code_seen('R')) { //restore previous feedmultiply
        feedmultiply = saved_feedmultiply_mm;
      }
    }
    break;

    //! ### M221 - Set extrude factor override percentage
    // ----------------------------------------------------
    case 221: // M221 S<factor in percent>- set extrude factor override percentage
    {
      if(code_seen('S'))
      {
        int tmp_code = code_value();
        if (code_seen('T'))
        {
          uint8_t extruder;
          if(setTargetedHotend(221, extruder)){
            break;
          }
          extruder_multiply[extruder] = tmp_code;
        }
        else
        {
          extrudemultiply = tmp_code ;
        }
      }
      calculate_extruder_multipliers();
    }
    break;

  //! ### M226 - Wait for Pin state
  // ------------------------------------------
	case 226: // M226 P<pin number> S<pin state>- Wait until the specified pin reaches the state required
	{
      if(code_seen('P')){
        int pin_number = code_value(); // pin number
        int pin_state = -1; // required pin state - default is inverted

        if(code_seen('S')) pin_state = code_value(); // required pin state

        if(pin_state >= -1 && pin_state <= 1){

          for(int8_t i = 0; i < (int8_t)(sizeof(sensitive_pins)/sizeof(int)); i++)
          {
            if (sensitive_pins[i] == pin_number)
            {
              pin_number = -1;
              break;
            }
          }

          if (pin_number > -1)
          {
            int target = LOW;

            st_synchronize();

            pinMode(pin_number, INPUT);

            switch(pin_state){
            case 1:
              target = HIGH;
              break;

            case 0:
              target = LOW;
              break;

            case -1:
              target = !digitalRead(pin_number);
              break;
            }

            while(digitalRead(pin_number) != target){
              manage_heater();
              manage_inactivity();
              lcd_update(0);
            }
          }
        }
      }
    }
    break;

    #if NUM_SERVOS > 0

    //! ### M280 - Set/Get servo position
    // --------------------------------------------
    case 280: // M280 - set servo position absolute. P: servo index, S: angle or microseconds
      {
        int servo_index = -1;
        int servo_position = 0;
        if (code_seen('P'))
          servo_index = code_value();
        if (code_seen('S')) {
          servo_position = code_value();
          if ((servo_index >= 0) && (servo_index < NUM_SERVOS)) {
#if defined (ENABLE_AUTO_BED_LEVELING) && (PROBE_SERVO_DEACTIVATION_DELAY > 0)
		      servos[servo_index].attach(0);
#endif
            servos[servo_index].write(servo_position);
#if defined (ENABLE_AUTO_BED_LEVELING) && (PROBE_SERVO_DEACTIVATION_DELAY > 0)
              _delay(PROBE_SERVO_DEACTIVATION_DELAY);
              servos[servo_index].detach();
#endif
          }
          else {
            SERIAL_ECHO_START;
            SERIAL_ECHO("Servo ");
            SERIAL_ECHO(servo_index);
            SERIAL_ECHOLN(" out of range");
          }
        }
        else if (servo_index >= 0) {
          SERIAL_PROTOCOL(MSG_OK);
          SERIAL_PROTOCOL(" Servo ");
          SERIAL_PROTOCOL(servo_index);
          SERIAL_PROTOCOL(": ");
          SERIAL_PROTOCOL(servos[servo_index].read());
          SERIAL_PROTOCOLLN("");
        }
      }
      break;
    #endif // NUM_SERVOS > 0

    #if (LARGE_FLASH == true && ( BEEPER > 0 || defined(ULTRALCD) || defined(LCD_USE_I2C_BUZZER)))
    
    //! ### M300 - Play tone
    // -----------------------
    case 300: // M300
    {
      int beepS = code_seen('S') ? code_value() : 110;
      int beepP = code_seen('P') ? code_value() : 1000;
      if (beepS > 0)
      {
        #if BEEPER > 0
          Sound_MakeCustom(beepP,beepS,false);
        #endif
      }
      else
      {
        _delay(beepP);
      }
    }
    break;
    #endif // M300

    #ifdef PIDTEMP

    //! ### M301 - Set hotend PID
    // ---------------------------------------
    case 301:
      {
        if(code_seen('P')) cs.Kp = code_value();
        if(code_seen('I')) cs.Ki = scalePID_i(code_value());
        if(code_seen('D')) cs.Kd = scalePID_d(code_value());

        #ifdef PID_ADD_EXTRUSION_RATE
        if(code_seen('C')) Kc = code_value();
        #endif

        updatePID();
        SERIAL_PROTOCOLRPGM(MSG_OK);
        SERIAL_PROTOCOL(" p:");
        SERIAL_PROTOCOL(cs.Kp);
        SERIAL_PROTOCOL(" i:");
        SERIAL_PROTOCOL(unscalePID_i(cs.Ki));
        SERIAL_PROTOCOL(" d:");
        SERIAL_PROTOCOL(unscalePID_d(cs.Kd));
        #ifdef PID_ADD_EXTRUSION_RATE
        SERIAL_PROTOCOL(" c:");
        //Kc does not have scaling applied above, or in resetting defaults
        SERIAL_PROTOCOL(Kc);
        #endif
        SERIAL_PROTOCOLLN("");
      }
      break;
    #endif //PIDTEMP
    #ifdef PIDTEMPBED

    //! ### M304 - Set bed PID 
    // --------------------------------------
    case 304:
      {
        if(code_seen('P')) cs.bedKp = code_value();
        if(code_seen('I')) cs.bedKi = scalePID_i(code_value());
        if(code_seen('D')) cs.bedKd = scalePID_d(code_value());

        updatePID();
       	SERIAL_PROTOCOLRPGM(MSG_OK);
        SERIAL_PROTOCOL(" p:");
        SERIAL_PROTOCOL(cs.bedKp);
        SERIAL_PROTOCOL(" i:");
        SERIAL_PROTOCOL(unscalePID_i(cs.bedKi));
        SERIAL_PROTOCOL(" d:");
        SERIAL_PROTOCOL(unscalePID_d(cs.bedKd));
        SERIAL_PROTOCOLLN("");
      }
      break;
    #endif //PIDTEMP

    //! ### M240 - Trigger camera
    // --------------------------------------------
    case 240: // M240  Triggers a camera by emulating a Canon RC-1 : http://www.doc-diy.net/photo/rc-1_hacked/
     {
     	#ifdef CHDK
       
         SET_OUTPUT(CHDK);
         WRITE(CHDK, HIGH);
         chdkHigh = _millis();
         chdkActive = true;
       
       #else
     	
      	#if defined(PHOTOGRAPH_PIN) && PHOTOGRAPH_PIN > -1
	const uint8_t NUM_PULSES=16;
	const float PULSE_LENGTH=0.01524;
	for(int i=0; i < NUM_PULSES; i++) {
        WRITE(PHOTOGRAPH_PIN, HIGH);
        _delay_ms(PULSE_LENGTH);
        WRITE(PHOTOGRAPH_PIN, LOW);
        _delay_ms(PULSE_LENGTH);
        }
        _delay(7.33);
        for(int i=0; i < NUM_PULSES; i++) {
        WRITE(PHOTOGRAPH_PIN, HIGH);
        _delay_ms(PULSE_LENGTH);
        WRITE(PHOTOGRAPH_PIN, LOW);
        _delay_ms(PULSE_LENGTH);
        }
      	#endif
      #endif //chdk end if
     }
    break;
    #ifdef PREVENT_DANGEROUS_EXTRUDE

    //! ### M302 - Allow cold extrude, or set minimum extrude temperature
    // -------------------------------------------------------------------
    case 302:
    {
	  float temp = .0;
	  if (code_seen('S')) temp=code_value();
      set_extrude_min_temp(temp);
    }
    break;
	#endif

    //! ### M303 - PID autotune
    // -------------------------------------
    case 303:
    {
      float temp = 150.0;
      int e=0;
      int c=5;
      if (code_seen('E')) e=code_value();
        if (e<0)
          temp=70;
      if (code_seen('S')) temp=code_value();
      if (code_seen('C')) c=code_value();
      PID_autotune(temp, e, c);
    }
    break;
    
    //! ### M400 - Wait for all moves to finish
    // -----------------------------------------
    case 400:
    {
      st_synchronize();
    }
    break;

  //! ### M403 - Set filament type (material) for particular extruder and notify the MMU
	// ----------------------------------------------
  case 403:
	{
		// currently three different materials are needed (default, flex and PVA)
		// add storing this information for different load/unload profiles etc. in the future
		// firmware does not wait for "ok" from mmu
		if (mmu_enabled)
		{
			uint8_t extruder = 255;
			uint8_t filament = FILAMENT_UNDEFINED;
			if(code_seen('E')) extruder = code_value();
			if(code_seen('F')) filament = code_value();
			mmu_set_filament_type(extruder, filament);
		}
	}
	break;

    //! ### M500 - Store settings in EEPROM
    // -----------------------------------------
    case 500:
    {
        Config_StoreSettings();
    }
    break;

    //! ### M501 - Read settings from EEPROM
    // ----------------------------------------
    case 501:
    {
        Config_RetrieveSettings();
    }
    break;

    //! ### M502 - Revert all settings to factory default
    // -------------------------------------------------
    case 502:
    {
        Config_ResetDefault();
    }
    break;

    //! ### M503 - Repport all settings currently in memory
    // -------------------------------------------------
    case 503:
    {
        Config_PrintSettings();
    }
    break;

    //! ### M509 - Force language selection
    // ------------------------------------------------
    case 509:
    {
		lang_reset();
        SERIAL_ECHO_START;
        SERIAL_PROTOCOLPGM(("LANG SEL FORCED"));
    }
    break;
    #ifdef ABORT_ON_ENDSTOP_HIT_FEATURE_ENABLED

    //! ### M540 - Abort print on endstop hit (enable/disable)
    // -----------------------------------------------------
    case 540:
    {
        if(code_seen('S')) abort_on_endstop_hit = code_value() > 0;
    }
    break;
    #endif

    #ifdef CUSTOM_M_CODE_SET_Z_PROBE_OFFSET
    case CUSTOM_M_CODE_SET_Z_PROBE_OFFSET:
    {
      float value;
      if (code_seen('Z'))
      {
        value = code_value();
        if ((Z_PROBE_OFFSET_RANGE_MIN <= value) && (value <= Z_PROBE_OFFSET_RANGE_MAX))
        {
          cs.zprobe_zoffset = -value; // compare w/ line 278 of ConfigurationStore.cpp
          SERIAL_ECHO_START;
          SERIAL_ECHOLNRPGM(CAT4(MSG_ZPROBE_ZOFFSET, " ", MSG_OK,PSTR("")));
          SERIAL_PROTOCOLLN("");
        }
        else
        {
          SERIAL_ECHO_START;
          SERIAL_ECHORPGM(MSG_ZPROBE_ZOFFSET);
          SERIAL_ECHORPGM(MSG_Z_MIN);
          SERIAL_ECHO(Z_PROBE_OFFSET_RANGE_MIN);
          SERIAL_ECHORPGM(MSG_Z_MAX);
          SERIAL_ECHO(Z_PROBE_OFFSET_RANGE_MAX);
          SERIAL_PROTOCOLLN("");
        }
      }
      else
      {
          SERIAL_ECHO_START;
          SERIAL_ECHOLNRPGM(CAT2(MSG_ZPROBE_ZOFFSET, PSTR(" : ")));
          SERIAL_ECHO(-cs.zprobe_zoffset);
          SERIAL_PROTOCOLLN("");
      }
      break;
    }
    #endif // CUSTOM_M_CODE_SET_Z_PROBE_OFFSET

    #ifdef FILAMENTCHANGEENABLE

    //! ### M600 - Initiate Filament change procedure
    // --------------------------------------
    case 600: //Pause for filament change X[pos] Y[pos] Z[relative lift] E[initial retract] L[later retract distance for removal]
	{
		st_synchronize();

		float x_position = current_position[X_AXIS];
		float y_position = current_position[Y_AXIS];
		float z_shift = 0; // is it necessary to be a float?
		float e_shift_init = 0;
		float e_shift_late = 0;
		bool automatic = false;
		
        //Retract extruder
        if(code_seen('E'))
        {
          e_shift_init = code_value();
        }
        else
        {
          #ifdef FILAMENTCHANGE_FIRSTRETRACT
            e_shift_init = FILAMENTCHANGE_FIRSTRETRACT ;
          #endif
        }

		//currently don't work as we are using the same unload sequence as in M702, needs re-work 
		if (code_seen('L'))
		{
			e_shift_late = code_value();
		}
		else
		{
		  #ifdef FILAMENTCHANGE_FINALRETRACT
			e_shift_late = FILAMENTCHANGE_FINALRETRACT;
		  #endif	
		}

        //Lift Z
        if(code_seen('Z'))
        {
          z_shift = code_value();
        }
        else
        {
			z_shift = gcode_M600_filament_change_z_shift<uint8_t>();
        }
		//Move XY to side
        if(code_seen('X'))
        {
          x_position = code_value();
        }
        else
        {
          #ifdef FILAMENTCHANGE_XPOS
			x_position = FILAMENTCHANGE_XPOS;
          #endif
        }
        if(code_seen('Y'))
        {
          y_position = code_value();
        }
        else
        {
          #ifdef FILAMENTCHANGE_YPOS
            y_position = FILAMENTCHANGE_YPOS ;
          #endif
        }

		if (mmu_enabled && code_seen("AUTO"))
			automatic = true;

		gcode_M600(automatic, x_position, y_position, z_shift, e_shift_init, e_shift_late);
	
	}
    break;
    #endif //FILAMENTCHANGEENABLE

  //! ### M601 - Pause print
  // -------------------------------
	case 601:
	{
		cmdqueue_pop_front(); //trick because we want skip this command (M601) after restore
		lcd_pause_print();
	}
	break;

  //! ### M602 - Resume print
  // -------------------------------
	case 602: {
		lcd_resume_print();
	}
	break;

  //! ### M603 - Stop print
  // -------------------------------
  case 603: {
		lcd_print_stop();
	}

#ifdef PINDA_THERMISTOR
  //! ### M860 - Wait for extruder temperature (PINDA)
  // --------------------------------------------------------------
  /*! 
      Wait for PINDA thermistor to reach target temperature
      
                M860 [S<target_temperature>]
      
  */
	case 860: 
	{
		int set_target_pinda = 0;

		if (code_seen('S')) {
			set_target_pinda = code_value();
		}
		else {
			break;
		}

		LCD_MESSAGERPGM(_T(MSG_PLEASE_WAIT));

		SERIAL_PROTOCOLPGM("Wait for PINDA target temperature:");
		SERIAL_PROTOCOL(set_target_pinda);
		SERIAL_PROTOCOLLN("");

		codenum = _millis();
		cancel_heatup = false;

		bool is_pinda_cooling = false;
		if ((degTargetBed() == 0) && (degTargetHotend(0) == 0)) {
		    is_pinda_cooling = true;
		}

		while ( ((!is_pinda_cooling) && (!cancel_heatup) && (current_temperature_pinda < set_target_pinda)) || (is_pinda_cooling && (current_temperature_pinda > set_target_pinda)) ) {
			if ((_millis() - codenum) > 1000) //Print Temp Reading every 1 second while waiting.
			{
				SERIAL_PROTOCOLPGM("P:");
				SERIAL_PROTOCOL_F(current_temperature_pinda, 1);
				SERIAL_PROTOCOLPGM("/");
				SERIAL_PROTOCOL(set_target_pinda);
				SERIAL_PROTOCOLLN("");
				codenum = _millis();
			}
			manage_heater();
			manage_inactivity();
			lcd_update(0);
		}
		LCD_MESSAGERPGM(MSG_OK);

		break;
	}
 
  //! ### M861 - Set/Get PINDA temperature compensation offsets
  // -----------------------------------------------------------
  /*!
      
        M861 [ ? | ! | Z | S<microsteps> [I<table_index>] ]
      
      - `?` - Print current EEPROM offset values
      - `!` - Set factory default values
      - `Z` - Set all values to 0 (effectively disabling PINDA temperature compensation)
      - `S<microsteps>` `I<table_index>` - Set compensation ustep value S for compensation table index I
  */
	case 861:
		if (code_seen('?')) { // ? - Print out current EEPROM offset values
			uint8_t cal_status = calibration_status_pinda();
			int16_t usteps = 0;
			cal_status ? SERIAL_PROTOCOLLN("PINDA cal status: 1") : SERIAL_PROTOCOLLN("PINDA cal status: 0");
			SERIAL_PROTOCOLLN("index, temp, ustep, um");
			for (uint8_t i = 0; i < 6; i++)
			{
				if(i>0) EEPROM_read_B(EEPROM_PROBE_TEMP_SHIFT + (i-1) * 2, &usteps);
				float mm = ((float)usteps) / cs.axis_steps_per_unit[Z_AXIS];
				i == 0 ? SERIAL_PROTOCOLPGM("n/a") : SERIAL_PROTOCOL(i - 1);
				SERIAL_PROTOCOLPGM(", ");
				SERIAL_PROTOCOL(35 + (i * 5));
				SERIAL_PROTOCOLPGM(", ");
				SERIAL_PROTOCOL(usteps);
				SERIAL_PROTOCOLPGM(", ");
				SERIAL_PROTOCOL(mm * 1000);
				SERIAL_PROTOCOLLN("");
			}
		}
		else if (code_seen('!')) { // ! - Set factory default values
			eeprom_write_byte((uint8_t*)EEPROM_CALIBRATION_STATUS_PINDA, 1);
			int16_t z_shift = 8;    //40C -  20um -   8usteps
			EEPROM_save_B(EEPROM_PROBE_TEMP_SHIFT, &z_shift);
			z_shift = 24;   //45C -  60um -  24usteps
			EEPROM_save_B(EEPROM_PROBE_TEMP_SHIFT + 2, &z_shift);
			z_shift = 48;   //50C - 120um -  48usteps
			EEPROM_save_B(EEPROM_PROBE_TEMP_SHIFT + 4, &z_shift);
			z_shift = 80;   //55C - 200um -  80usteps
			EEPROM_save_B(EEPROM_PROBE_TEMP_SHIFT + 6, &z_shift);
			z_shift = 120;  //60C - 300um - 120usteps
			EEPROM_save_B(EEPROM_PROBE_TEMP_SHIFT + 8, &z_shift);
			SERIAL_PROTOCOLLN("factory restored");
		}
		else if (code_seen('Z')) { // Z - Set all values to 0 (effectively disabling PINDA temperature compensation)
			eeprom_write_byte((uint8_t*)EEPROM_CALIBRATION_STATUS_PINDA, 1);
			int16_t z_shift = 0;
			for (uint8_t i = 0; i < 5; i++) EEPROM_save_B(EEPROM_PROBE_TEMP_SHIFT + i * 2, &z_shift);
			SERIAL_PROTOCOLLN("zerorized");
		}
		else if (code_seen('S')) { // Sxxx Iyyy - Set compensation ustep value S for compensation table index I
			int16_t usteps = code_value();
			if (code_seen('I')) {
			    uint8_t index = code_value();
				if (index < 5) {
					EEPROM_save_B(EEPROM_PROBE_TEMP_SHIFT + index * 2, &usteps);
					SERIAL_PROTOCOLLN("OK");
					SERIAL_PROTOCOLLN("index, temp, ustep, um");
					for (uint8_t i = 0; i < 6; i++)
					{
						usteps = 0;
						if (i>0) EEPROM_read_B(EEPROM_PROBE_TEMP_SHIFT + (i - 1) * 2, &usteps);
						float mm = ((float)usteps) / cs.axis_steps_per_unit[Z_AXIS];
						i == 0 ? SERIAL_PROTOCOLPGM("n/a") : SERIAL_PROTOCOL(i - 1);
						SERIAL_PROTOCOLPGM(", ");
						SERIAL_PROTOCOL(35 + (i * 5));
						SERIAL_PROTOCOLPGM(", ");
						SERIAL_PROTOCOL(usteps);
						SERIAL_PROTOCOLPGM(", ");
						SERIAL_PROTOCOL(mm * 1000);
						SERIAL_PROTOCOLLN("");
					}
				}
			}
		}
		else {
			SERIAL_PROTOCOLPGM("no valid command");
		}
		break;

#endif //PINDA_THERMISTOR
   
    //! ### M862 - Print checking
    // ----------------------------------------------
    /*!     
        Checks the parameters of the printer and gcode and performs compatibility check
          - M862.1 [ P<nozzle_diameter> | Q ]
          - M862.2 [ P<model_code> | Q ]
          - M862.3 [ P<model_name> | Q ]
          - M862.4 [ P<fw_version> | Q]
          - M862.5 [ P<gcode_level> | Q]

        When run with P<> argument, the check is performed against the input value.
        When run with Q argument, the current value is shown.
		  
        M862.3 accepts text identifiers of printer types too.
        The syntax of M862.3 is (note the space between P and the printer type name and the quotes around the type):
		
                M862.3 P "MK3S"
		  
        Accepted printer type identifiers and their numeric counterparts:
          - MK1         (100)
          - MK2         (200)       
          - MK2MM       (201)     
          - MK2S        (202)      
          - MK2SMM      (203)    
          - MK2.5       (250)     
          - MK2.5MMU2   (20250) 
          - MK2.5S      (252)    
          - MK2.5SMMU2S (20252)
          - MK3         (300)
          - MK3MMU2     (20300)
          - MK3S        (302)
          - MK3SMMU2S	(20302)
    */
    case 862: // M862: print checking
          float nDummy;
          uint8_t nCommand;
          nCommand=(uint8_t)(modff(code_value_float(),&nDummy)*10.0+0.5);
          switch((ClPrintChecking)nCommand)
               {
               case ClPrintChecking::_Nozzle:     // ~ .1
                    uint16_t nDiameter;
                    if(code_seen('P'))
                         {
                         nDiameter=(uint16_t)(code_value()*1000.0+0.5); // [,um]
                         nozzle_diameter_check(nDiameter);
                         }
/*
                    else if(code_seen('S')&&farm_mode)
                         {
                         nDiameter=(uint16_t)(code_value()*1000.0+0.5); // [,um]
                         eeprom_update_byte((uint8_t*)EEPROM_NOZZLE_DIAMETER,(uint8_t)ClNozzleDiameter::_Diameter_Undef); // for correct synchronization after farm-mode exiting
                         eeprom_update_word((uint16_t*)EEPROM_NOZZLE_DIAMETER_uM,nDiameter);
                         }
*/
                    else if(code_seen('Q'))
                         SERIAL_PROTOCOLLN((float)eeprom_read_word((uint16_t*)EEPROM_NOZZLE_DIAMETER_uM)/1000.0);
                    break;
               case ClPrintChecking::_Model:      // ~ .2
                    if(code_seen('P'))
                         {
                         uint16_t nPrinterModel;
                         nPrinterModel=(uint16_t)code_value_long();
                         printer_model_check(nPrinterModel);
                         }
                    else if(code_seen('Q'))
                         SERIAL_PROTOCOLLN(nPrinterType);
                    break;
               case ClPrintChecking::_Smodel:     // ~ .3
                    if(code_seen('P'))
                         printer_smodel_check(strchr_pointer);
                    else if(code_seen('Q'))
                         SERIAL_PROTOCOLLNRPGM(sPrinterName);
                    break;
               case ClPrintChecking::_Version:    // ~ .4
                    if(code_seen('P'))
                         fw_version_check(++strchr_pointer);
                    else if(code_seen('Q'))
                         SERIAL_PROTOCOLLN(FW_VERSION);
                    break;
               case ClPrintChecking::_Gcode:      // ~ .5
                    if(code_seen('P'))
                         {
                         uint16_t nGcodeLevel;
                         nGcodeLevel=(uint16_t)code_value_long();
                         gcode_level_check(nGcodeLevel);
                         }
                    else if(code_seen('Q'))
                         SERIAL_PROTOCOLLN(GCODE_LEVEL);
                    break;
               }
    break;

#ifdef LIN_ADVANCE
    //! ### M900 - Set Linear advance options
    // ----------------------------------------------
    case 900:
        gcode_M900();
    break;
#endif

    //! ### M907 - Set digital trimpot motor current using axis codes
    // ---------------------------------------------------------------
    case 907:
    {
#ifdef TMC2130
        for (int i = 0; i < NUM_AXIS; i++)
			if(code_seen(axis_codes[i]))
			{
				long cur_mA = code_value_long();
				uint8_t val = tmc2130_cur2val(cur_mA);
				tmc2130_set_current_h(i, val);
				tmc2130_set_current_r(i, val);
				//if (i == E_AXIS) printf_P(PSTR("E-axis current=%ldmA\n"), cur_mA);
			}

#else //TMC2130
      #if defined(DIGIPOTSS_PIN) && DIGIPOTSS_PIN > -1
        for(int i=0;i<NUM_AXIS;i++) if(code_seen(axis_codes[i])) st_current_set(i,code_value());
        if(code_seen('B')) st_current_set(4,code_value());
        if(code_seen('S')) for(int i=0;i<=4;i++) st_current_set(i,code_value());
      #endif
      #ifdef MOTOR_CURRENT_PWM_XY_PIN
        if(code_seen('X')) st_current_set(0, code_value());
      #endif
      #ifdef MOTOR_CURRENT_PWM_Z_PIN
        if(code_seen('Z')) st_current_set(1, code_value());
      #endif
      #ifdef MOTOR_CURRENT_PWM_E_PIN
        if(code_seen('E')) st_current_set(2, code_value());
      #endif
#endif //TMC2130
    }
    break;

    //! ### M908 - Control digital trimpot directly
    // ---------------------------------------------------------
    case 908:
    {
      #if defined(DIGIPOTSS_PIN) && DIGIPOTSS_PIN > -1
        uint8_t channel,current;
        if(code_seen('P')) channel=code_value();
        if(code_seen('S')) current=code_value();
        digitalPotWrite(channel, current);
      #endif
    }
    break;

#ifdef TMC2130_SERVICE_CODES_M910_M918

  //! ### M910 - TMC2130 init
  // -----------------------------------------------
	case 910:
    {
		tmc2130_init();
    }
    break;

  //! ### M911 - Set TMC2130 holding currents
  // -------------------------------------------------
	case 911: 
    {
		if (code_seen('X')) tmc2130_set_current_h(0, code_value());
		if (code_seen('Y')) tmc2130_set_current_h(1, code_value());
        if (code_seen('Z')) tmc2130_set_current_h(2, code_value());
        if (code_seen('E')) tmc2130_set_current_h(3, code_value());
    }
    break;

  //! ### M912 - Set TMC2130 running currents
  // -----------------------------------------------
	case 912: 
    {
		if (code_seen('X')) tmc2130_set_current_r(0, code_value());
		if (code_seen('Y')) tmc2130_set_current_r(1, code_value());
        if (code_seen('Z')) tmc2130_set_current_r(2, code_value());
        if (code_seen('E')) tmc2130_set_current_r(3, code_value());
    }
    break;

  //! ### M913 - Print TMC2130 currents
  // -----------------------------
	case 913:
    {
		tmc2130_print_currents();
    }
    break;

  //! ### M914 - Set TMC2130 normal mode
  // ------------------------------
        case 914:
    {
		tmc2130_mode = TMC2130_MODE_NORMAL;
		update_mode_profile();
		tmc2130_init();
    }
    break;

  //! ### M95 - Set TMC2130 silent mode
  // ------------------------------
        case 915:
    {
		tmc2130_mode = TMC2130_MODE_SILENT;
		update_mode_profile();
		tmc2130_init();
    }
    break;

  //! ### M916 - Set TMC2130 Stallguard sensitivity threshold
  // -------------------------------------------------------
	case 916:
    {
		if (code_seen('X')) tmc2130_sg_thr[X_AXIS] = code_value();
		if (code_seen('Y')) tmc2130_sg_thr[Y_AXIS] = code_value();
		if (code_seen('Z')) tmc2130_sg_thr[Z_AXIS] = code_value();
		if (code_seen('E')) tmc2130_sg_thr[E_AXIS] = code_value();
		for (uint8_t a = X_AXIS; a <= E_AXIS; a++)
			printf_P(_N("tmc2130_sg_thr[%c]=%d\n"), "XYZE"[a], tmc2130_sg_thr[a]);
    }
    break;

  //! ### M917 - Set TMC2130 PWM amplitude offset (pwm_ampl)
  // --------------------------------------------------------------
	case 917:
    {
		if (code_seen('X')) tmc2130_set_pwm_ampl(0, code_value());
		if (code_seen('Y')) tmc2130_set_pwm_ampl(1, code_value());
        if (code_seen('Z')) tmc2130_set_pwm_ampl(2, code_value());
        if (code_seen('E')) tmc2130_set_pwm_ampl(3, code_value());
    }
    break;

  //! ### M918 - Set TMC2130 PWM amplitude gradient (pwm_grad)
  // -------------------------------------------------------------
	case 918:
    {
		if (code_seen('X')) tmc2130_set_pwm_grad(0, code_value());
		if (code_seen('Y')) tmc2130_set_pwm_grad(1, code_value());
        if (code_seen('Z')) tmc2130_set_pwm_grad(2, code_value());
        if (code_seen('E')) tmc2130_set_pwm_grad(3, code_value());
    }
    break;

#endif //TMC2130_SERVICE_CODES_M910_M918

    //! ### M350 - Set microstepping mode
    // ---------------------------------------------------
    //!  Warning: Steps per unit remains unchanged. S code sets stepping mode for all drivers.
    case 350: 
    {
	#ifdef TMC2130
		if(code_seen('E'))
		{
			uint16_t res_new = code_value();
			if ((res_new == 8) || (res_new == 16) || (res_new == 32) || (res_new == 64) || (res_new == 128))
			{
				st_synchronize();
				uint8_t axis = E_AXIS;
				uint16_t res = tmc2130_get_res(axis);
				tmc2130_set_res(axis, res_new);
				cs.axis_ustep_resolution[axis] = res_new;
				if (res_new > res)
				{
					uint16_t fac = (res_new / res);
					cs.axis_steps_per_unit[axis] *= fac;
					position[E_AXIS] *= fac;
				}
				else
				{
					uint16_t fac = (res / res_new);
					cs.axis_steps_per_unit[axis] /= fac;
					position[E_AXIS] /= fac;
				}
			}
		}
	#else //TMC2130
      #if defined(X_MS1_PIN) && X_MS1_PIN > -1
        if(code_seen('S')) for(int i=0;i<=4;i++) microstep_mode(i,code_value());
        for(int i=0;i<NUM_AXIS;i++) if(code_seen(axis_codes[i])) microstep_mode(i,(uint8_t)code_value());
        if(code_seen('B')) microstep_mode(4,code_value());
        microstep_readings();
      #endif
	#endif //TMC2130
    }
    break;

    //! ### M351 - Toggle Microstep Pins
    // -----------------------------------
    //! Toggle MS1 MS2 pins directly, S# determines MS1 or MS2, X# sets the pin high/low.
    //!
    //!         M351 [B<0|1>] [E<0|1>] S<1|2> [X<0|1>] [Y<0|1>] [Z<0|1>] 
    case 351:
    {
      #if defined(X_MS1_PIN) && X_MS1_PIN > -1
      if(code_seen('S')) switch((int)code_value())
      {
        case 1:
          for(int i=0;i<NUM_AXIS;i++) if(code_seen(axis_codes[i])) microstep_ms(i,code_value(),-1);
          if(code_seen('B')) microstep_ms(4,code_value(),-1);
          break;
        case 2:
          for(int i=0;i<NUM_AXIS;i++) if(code_seen(axis_codes[i])) microstep_ms(i,-1,code_value());
          if(code_seen('B')) microstep_ms(4,-1,code_value());
          break;
      }
      microstep_readings();
      #endif
    }
    break;

  //! ### M701 - Load filament
  // -------------------------
	case 701:
	{
		if (mmu_enabled && code_seen('E'))
			tmp_extruder = code_value();
		gcode_M701();
	}
	break;

  //! ### M702 - Unload filament
  // ------------------------
  /*! 
      
          M702 [U C]
      
      - `U` Unload all filaments used in current print
      - `C` Unload just current filament
      - without any parameters unload all filaments
  */
	case 702:
	{
#ifdef SNMM
		if (code_seen('U'))
			extr_unload_used(); //! if "U" unload all filaments which were used in current print
		else if (code_seen('C'))
			extr_unload(); //! if "C" unload just current filament
		else
			extr_unload_all(); //! otherwise unload all filaments
#else
		if (code_seen('C')) {
			if(mmu_enabled) extr_unload(); //! if "C" unload current filament; if mmu is not present no action is performed
		}
		else {
			if(mmu_enabled) extr_unload(); //! unload current filament
			else unload_filament();
		}

#endif //SNMM
	}
	break;

    //! ### M999 - Restart after being stopped
    // ------------------------------------
    case 999:
      Stopped = false;
      lcd_reset_alert_level();
      gcode_LastN = Stopped_gcode_LastN;
      FlushSerialRequestResend();
    break;
	default: 
		printf_P(PSTR("Unknown M code: %s \n"), cmdbuffer + bufindr + CMDHDRSIZE);
    }
//	printf_P(_N("END M-CODE=%u\n"), mcode_in_progress);
	mcode_in_progress = 0;
	}
  }
  // end if(code_seen('M')) (end of M codes)

  //! -----------------------------------------------------------------------------------------
  //! T Codes
  //! 
  //! T<extruder nr.> - select extruder in case of multi extruder printer
  //! select filament in case of MMU_V2
  //! if extruder is "?", open menu to let the user select extruder/filament
  //!
  //!  For MMU_V2:
  //! @n T<n> Gcode to extrude at least 38.10 mm at feedrate 19.02 mm/s must follow immediately to load to extruder wheels.
  //! @n T? Gcode to extrude shouldn't have to follow, load to extruder wheels is done automatically
  //! @n Tx Same as T?, except nozzle doesn't have to be preheated. Tc must be placed after extruder nozzle is preheated to finish filament load.
  //! @n Tc Load to nozzle after filament was prepared by Tc and extruder nozzle is already heated.
  else if(code_seen('T'))
  {
      int index;
      bool load_to_nozzle = false;
      for (index = 1; *(strchr_pointer + index) == ' ' || *(strchr_pointer + index) == '\t'; index++);

	  *(strchr_pointer + index) = tolower(*(strchr_pointer + index));

      if ((*(strchr_pointer + index) < '0' || *(strchr_pointer + index) > '4') && *(strchr_pointer + index) != '?' && *(strchr_pointer + index) != 'x' && *(strchr_pointer + index) != 'c') {
          SERIAL_ECHOLNPGM("Invalid T code.");
      }
	  else if (*(strchr_pointer + index) == 'x'){ //load to bondtech gears; if mmu is not present do nothing
		if (mmu_enabled)
		{
			tmp_extruder = choose_menu_P(_T(MSG_CHOOSE_FILAMENT), _T(MSG_FILAMENT));
			if ((tmp_extruder == mmu_extruder) && mmu_fil_loaded) //dont execute the same T-code twice in a row
			{
				printf_P(PSTR("Duplicate T-code ignored.\n"));
			}
			else
			{
				st_synchronize();
				mmu_command(MmuCmd::T0 + tmp_extruder);
				manage_response(true, true, MMU_TCODE_MOVE);
			}
		}
	  }
	  else if (*(strchr_pointer + index) == 'c') { //load to from bondtech gears to nozzle (nozzle should be preheated)
	  	if (mmu_enabled) 
		{
			st_synchronize();
			mmu_continue_loading(is_usb_printing);
			mmu_extruder = tmp_extruder; //filament change is finished
			mmu_load_to_nozzle();
		}
	  }
      else {
          if (*(strchr_pointer + index) == '?')
          {
              if(mmu_enabled)
              {
                  tmp_extruder = choose_menu_P(_T(MSG_CHOOSE_FILAMENT), _T(MSG_FILAMENT));
                  load_to_nozzle = true;
              } else
              {
                  tmp_extruder = choose_menu_P(_T(MSG_CHOOSE_EXTRUDER), _T(MSG_EXTRUDER));
              }
          }
          else {
              tmp_extruder = code_value();
              if (mmu_enabled && lcd_autoDepleteEnabled())
              {
                  tmp_extruder = ad_getAlternative(tmp_extruder);
              }
          }
          st_synchronize();
          snmm_filaments_used |= (1 << tmp_extruder); //for stop print

          if (mmu_enabled)
          {
              if ((tmp_extruder == mmu_extruder) && mmu_fil_loaded) //dont execute the same T-code twice in a row
              {
                  printf_P(PSTR("Duplicate T-code ignored.\n"));
              }
			  else
			  {
#if defined(MMU_HAS_CUTTER) && defined(MMU_ALWAYS_CUT)
			      if (EEPROM_MMU_CUTTER_ENABLED_always == eeprom_read_byte((uint8_t*)EEPROM_MMU_CUTTER_ENABLED))
                  {
                      mmu_command(MmuCmd::K0 + tmp_extruder);
                      manage_response(true, true, MMU_UNLOAD_MOVE);
                  }
#endif //defined(MMU_HAS_CUTTER) && defined(MMU_ALWAYS_CUT)
				  mmu_command(MmuCmd::T0 + tmp_extruder);
				  manage_response(true, true, MMU_TCODE_MOVE);
		          mmu_continue_loading(is_usb_printing);

				  mmu_extruder = tmp_extruder; //filament change is finished

				  if (load_to_nozzle)// for single material usage with mmu
				  {
					  mmu_load_to_nozzle();
				  }
			  }
          }
          else
          {
#ifdef SNMM
              mmu_extruder = tmp_extruder;

              _delay(100);

              disable_e0();
              disable_e1();
              disable_e2();

              pinMode(E_MUX0_PIN, OUTPUT);
              pinMode(E_MUX1_PIN, OUTPUT);

              _delay(100);
              SERIAL_ECHO_START;
              SERIAL_ECHO("T:");
              SERIAL_ECHOLN((int)tmp_extruder);
              switch (tmp_extruder) {
              case 1:
                  WRITE(E_MUX0_PIN, HIGH);
                  WRITE(E_MUX1_PIN, LOW);

                  break;
              case 2:
                  WRITE(E_MUX0_PIN, LOW);
                  WRITE(E_MUX1_PIN, HIGH);

                  break;
              case 3:
                  WRITE(E_MUX0_PIN, HIGH);
                  WRITE(E_MUX1_PIN, HIGH);

                  break;
              default:
                  WRITE(E_MUX0_PIN, LOW);
                  WRITE(E_MUX1_PIN, LOW);

                  break;
              }
              _delay(100);

#else //SNMM
              if (tmp_extruder >= EXTRUDERS) {
                  SERIAL_ECHO_START;
                  SERIAL_ECHOPGM("T");
                  SERIAL_PROTOCOLLN((int)tmp_extruder);
                  SERIAL_ECHOLNRPGM(_n("Invalid extruder"));////MSG_INVALID_EXTRUDER
              }
              else {
#if EXTRUDERS > 1
                  boolean make_move = false;
#endif
                  if (code_seen('F')) {
#if EXTRUDERS > 1
                      make_move = true;
#endif
                      next_feedrate = code_value();
                      if (next_feedrate > 0.0) {
                          feedrate = next_feedrate;
                      }
                  }
#if EXTRUDERS > 1
                  if (tmp_extruder != active_extruder) {
                      // Save current position to return to after applying extruder offset
                      memcpy(destination, current_position, sizeof(destination));
                      // Offset extruder (only by XY)
                      int i;
                      for (i = 0; i < 2; i++) {
                          current_position[i] = current_position[i] -
                                  extruder_offset[i][active_extruder] +
                                  extruder_offset[i][tmp_extruder];
                      }
                      // Set the new active extruder and position
                      active_extruder = tmp_extruder;
                      plan_set_position(current_position[X_AXIS], current_position[Y_AXIS], current_position[Z_AXIS], current_position[E_AXIS]);
                      // Move to the old position if 'F' was in the parameters
                      if (make_move && Stopped == false) {
                          prepare_move();
                      }
                  }
#endif
                  SERIAL_ECHO_START;
                  SERIAL_ECHORPGM(_n("Active Extruder: "));////MSG_ACTIVE_EXTRUDER
                  SERIAL_PROTOCOLLN((int)active_extruder);
              }

#endif //SNMM
          }
      }
  } // end if(code_seen('T')) (end of T codes)

  //! ----------------------------------------------------------------------------------------------

  else if (code_seen('D')) // D codes (debug)
  {
    switch((int)code_value())
    {

  //! ### D-1 - Endless loop
  // -------------------
	case -1:
		dcode__1(); break;
#ifdef DEBUG_DCODES

  //! ### D0 - Reset
  // -------------- 
	case 0:
		dcode_0(); break;

  //! ### D1 - Clear EEPROM
  // ------------------
	case 1:
		dcode_1(); break;

  //! ### D2 - Read/Write RAM
  // --------------------
	case 2:
		dcode_2(); break;
#endif //DEBUG_DCODES
#ifdef DEBUG_DCODE3

  //! ### D3 - Read/Write EEPROM
  // -----------------------
	case 3:
		dcode_3(); break;
#endif //DEBUG_DCODE3
#ifdef DEBUG_DCODES

  //! ### D4 - Read/Write PIN
  // ---------------------
	case 4:
		dcode_4(); break;
#endif //DEBUG_DCODES
#ifdef DEBUG_DCODE5

  //! ### D5 - Read/Write FLASH
  // ------------------------
	case 5:
		dcode_5(); break;
		break;
#endif //DEBUG_DCODE5
#ifdef DEBUG_DCODES

  //! ### D6 - Read/Write external FLASH
  // ---------------------------------------
	case 6:
		dcode_6(); break;

  //! ### D7 - Read/Write Bootloader
  // -------------------------------
	case 7:
		dcode_7(); break;

  //! ### D8 - Read/Write PINDA
  // ---------------------------
	case 8:
		dcode_8(); break;

  // ### D9 - Read/Write ADC
  // ------------------------
	case 9:
		dcode_9(); break;

  //! ### D10 - XYZ calibration = OK
  // ------------------------------
	case 10:
		dcode_10(); break;
#endif //DEBUG_DCODES
#ifdef HEATBED_ANALYSIS

  //! ### D80 - Bed check
  // ---------------------
  /*! 
    - `E` - dimension x
    - `F` - dimention y
    - `G` - points_x
    - `H` - points_y
    - `I` - offset_x
    - `J` - offset_y
  */
	case 80:
	{
		float dimension_x = 40;
		float dimension_y = 40;
		int points_x = 40;
		int points_y = 40;
		float offset_x = 74;
		float offset_y = 33;

		if (code_seen('E')) dimension_x = code_value();
		if (code_seen('F')) dimension_y = code_value();
		if (code_seen('G')) {points_x = code_value(); }
		if (code_seen('H')) {points_y = code_value(); }
		if (code_seen('I')) {offset_x = code_value(); }
		if (code_seen('J')) {offset_y = code_value(); }
		printf_P(PSTR("DIM X: %f\n"), dimension_x);
		printf_P(PSTR("DIM Y: %f\n"), dimension_y);
		printf_P(PSTR("POINTS X: %d\n"), points_x);
		printf_P(PSTR("POINTS Y: %d\n"), points_y);
		printf_P(PSTR("OFFSET X: %f\n"), offset_x);
		printf_P(PSTR("OFFSET Y: %f\n"), offset_y);
 		bed_check(dimension_x,dimension_y,points_x,points_y,offset_x,offset_y);
	}break;

  //! ### D81 - Bed analysis
  // -----------------------------
  /*! 
    - `E` - dimension x
    - `F` - dimention y
    - `G` - points_x
    - `H` - points_y
    - `I` - offset_x
    - `J` - offset_y
  */
	case 81:
	{
		float dimension_x = 40;
		float dimension_y = 40;
		int points_x = 40;
		int points_y = 40;
		float offset_x = 74;
		float offset_y = 33;

		if (code_seen('E')) dimension_x = code_value();
		if (code_seen('F')) dimension_y = code_value();
		if (code_seen("G")) { strchr_pointer+=1; points_x = code_value(); }
		if (code_seen("H")) { strchr_pointer+=1; points_y = code_value(); }
		if (code_seen("I")) { strchr_pointer+=1; offset_x = code_value(); }
		if (code_seen("J")) { strchr_pointer+=1; offset_y = code_value(); }
		
		bed_analysis(dimension_x,dimension_y,points_x,points_y,offset_x,offset_y);
		
	} break;
	
#endif //HEATBED_ANALYSIS
#ifdef DEBUG_DCODES

  //! ### D106 print measured fan speed for different pwm values
  // --------------------------------------------------------------
	case 106:
	{
		for (int i = 255; i > 0; i = i - 5) {
			fanSpeed = i;
			//delay_keep_alive(2000);
			for (int j = 0; j < 100; j++) {
				delay_keep_alive(100);

			}
			printf_P(_N("%d: %d\n"), i, fan_speed[1]);
		}
	}break;

#ifdef TMC2130
  //! ### D2130 - TMC2130 Trinamic stepper controller
  // ---------------------------

  
  /*!
  
  
        D2130<axis><command>[subcommand][value]

   - <command>:
       - '0' current off
       - '1' current on
       - '+' single step
       - * value sereval steps
       - '-' dtto oposite direction
       - '?' read register
       - * "mres"
       - * "step"
       - * "mscnt"
       - * "mscuract"
       - * "wave"
       - '!' set register
       - * "mres"
       - * "step"
       - * "wave"
       - '@' home calibrate axis

    Example:

    D2130E?wave ...        print extruder microstep linearity compensation curve

    D2130E!wave0 ...       disable extruder linearity compensation curve, (sine curve is used)

    D2130E!wave220 ...    (sin(x))^1.1 extruder microstep compensation curve used
  */


	case 2130:
		dcode_2130(); break;
#endif //TMC2130

#if (defined (FILAMENT_SENSOR) && defined(PAT9125))

        //! ### D9125 - FILAMENT_SENSOR
        // ---------------------------------
	case 9125:
		dcode_9125(); break;
#endif //FILAMENT_SENSOR

#endif //DEBUG_DCODES
	}
  }

  else
  {
    SERIAL_ECHO_START;
    SERIAL_ECHORPGM(MSG_UNKNOWN_COMMAND);
    SERIAL_ECHO(CMDBUFFER_CURRENT_STRING);
    SERIAL_ECHOLNPGM("\"(2)");
  }
  KEEPALIVE_STATE(NOT_BUSY);
  ClearToSend();
}



  /** @defgroup GCodes G-Code List 
  */

// ---------------------------------------------------

void FlushSerialRequestResend()
{
  //char cmdbuffer[bufindr][100]="Resend:";
  MYSERIAL.flush();
  printf_P(_N("%S: %ld\n%S\n"), _n("Resend"), gcode_LastN + 1, MSG_OK);
}

// Confirm the execution of a command, if sent from a serial line.
// Execution of a command from a SD card will not be confirmed.
void ClearToSend()
{
    previous_millis_cmd = _millis();
	if ((CMDBUFFER_CURRENT_TYPE == CMDBUFFER_CURRENT_TYPE_USB) || (CMDBUFFER_CURRENT_TYPE == CMDBUFFER_CURRENT_TYPE_USB_WITH_LINENR)) 
		SERIAL_PROTOCOLLNRPGM(MSG_OK);
}

#if MOTHERBOARD == BOARD_RAMBO_MINI_1_0 || MOTHERBOARD == BOARD_RAMBO_MINI_1_3
void update_currents() {
	float current_high[3] = DEFAULT_PWM_MOTOR_CURRENT_LOUD;
	float current_low[3] = DEFAULT_PWM_MOTOR_CURRENT;
	float tmp_motor[3];
	
	//SERIAL_ECHOLNPGM("Currents updated: ");

	if (destination[Z_AXIS] < Z_SILENT) {
		//SERIAL_ECHOLNPGM("LOW");
		for (uint8_t i = 0; i < 3; i++) {
			st_current_set(i, current_low[i]);		
			/*MYSERIAL.print(int(i));
			SERIAL_ECHOPGM(": ");
			MYSERIAL.println(current_low[i]);*/
		}		
	}
	else if (destination[Z_AXIS] > Z_HIGH_POWER) {
		//SERIAL_ECHOLNPGM("HIGH");
		for (uint8_t i = 0; i < 3; i++) {
			st_current_set(i, current_high[i]);
			/*MYSERIAL.print(int(i));
			SERIAL_ECHOPGM(": ");
			MYSERIAL.println(current_high[i]);*/
		}		
	}
	else {
		for (uint8_t i = 0; i < 3; i++) {
			float q = current_low[i] - Z_SILENT*((current_high[i] - current_low[i]) / (Z_HIGH_POWER - Z_SILENT));
			tmp_motor[i] = ((current_high[i] - current_low[i]) / (Z_HIGH_POWER - Z_SILENT))*destination[Z_AXIS] + q;
			st_current_set(i, tmp_motor[i]);			
			/*MYSERIAL.print(int(i));
			SERIAL_ECHOPGM(": ");
			MYSERIAL.println(tmp_motor[i]);*/
		}
	}
}
#endif //MOTHERBOARD == BOARD_RAMBO_MINI_1_0 || MOTHERBOARD == BOARD_RAMBO_MINI_1_3

void get_coordinates()
{
  bool seen[4]={false,false,false,false};
  for(int8_t i=0; i < NUM_AXIS; i++) {
    if(code_seen(axis_codes[i]))
    {
      bool relative = axis_relative_modes[i] || relative_mode;
      destination[i] = (float)code_value();
      if (i == E_AXIS) {
        float emult = extruder_multiplier[active_extruder];
        if (emult != 1.) {
          if (! relative) {
            destination[i] -= current_position[i];
            relative = true;
          }
          destination[i] *= emult;
        }
      }
      if (relative)
        destination[i] += current_position[i];
      seen[i]=true;
#if MOTHERBOARD == BOARD_RAMBO_MINI_1_0 || MOTHERBOARD == BOARD_RAMBO_MINI_1_3
	  if (i == Z_AXIS && SilentModeMenu == SILENT_MODE_AUTO) update_currents();
#endif //MOTHERBOARD == BOARD_RAMBO_MINI_1_0 || MOTHERBOARD == BOARD_RAMBO_MINI_1_3
    }
    else destination[i] = current_position[i]; //Are these else lines really needed?
  }
  if(code_seen('F')) {
    next_feedrate = code_value();
#ifdef MAX_SILENT_FEEDRATE
	if (tmc2130_mode == TMC2130_MODE_SILENT)
		if (next_feedrate > MAX_SILENT_FEEDRATE) next_feedrate = MAX_SILENT_FEEDRATE;
#endif //MAX_SILENT_FEEDRATE
    if(next_feedrate > 0.0) feedrate = next_feedrate;
	if (!seen[0] && !seen[1] && !seen[2] && seen[3])
	{
//		float e_max_speed = 
//		printf_P(PSTR("E MOVE speed %7.3f\n"), feedrate / 60)
	}
  }
}

void get_arc_coordinates()
{
#ifdef SF_ARC_FIX
   bool relative_mode_backup = relative_mode;
   relative_mode = true;
#endif
   get_coordinates();
#ifdef SF_ARC_FIX
   relative_mode=relative_mode_backup;
#endif

   if(code_seen('I')) {
     offset[0] = code_value();
   }
   else {
     offset[0] = 0.0;
   }
   if(code_seen('J')) {
     offset[1] = code_value();
   }
   else {
     offset[1] = 0.0;
   }
}

void clamp_to_software_endstops(float target[3])
{
#ifdef DEBUG_DISABLE_SWLIMITS
	return;
#endif //DEBUG_DISABLE_SWLIMITS
    world2machine_clamp(target[0], target[1]);

    // Clamp the Z coordinate.
    if (min_software_endstops) {
        float negative_z_offset = 0;
        #ifdef ENABLE_AUTO_BED_LEVELING
            if (Z_PROBE_OFFSET_FROM_EXTRUDER < 0) negative_z_offset = negative_z_offset + Z_PROBE_OFFSET_FROM_EXTRUDER;
            if (cs.add_homing[Z_AXIS] < 0) negative_z_offset = negative_z_offset + cs.add_homing[Z_AXIS];
        #endif
        if (target[Z_AXIS] < min_pos[Z_AXIS]+negative_z_offset) target[Z_AXIS] = min_pos[Z_AXIS]+negative_z_offset;
    }
    if (max_software_endstops) {
        if (target[Z_AXIS] > max_pos[Z_AXIS]) target[Z_AXIS] = max_pos[Z_AXIS];
    }
}

#ifdef MESH_BED_LEVELING
    void mesh_plan_buffer_line(const float &x, const float &y, const float &z, const float &e, const float &feed_rate, const uint8_t extruder) {
        float dx = x - current_position[X_AXIS];
        float dy = y - current_position[Y_AXIS];
        float dz = z - current_position[Z_AXIS];
        int n_segments = 0;
		
        if (mbl.active) {
            float len = abs(dx) + abs(dy);
            if (len > 0)
                // Split to 3cm segments or shorter.
                n_segments = int(ceil(len / 30.f));
        }
        
        if (n_segments > 1) {
            float de = e - current_position[E_AXIS];
            for (int i = 1; i < n_segments; ++ i) {
                float t = float(i) / float(n_segments);
                if (saved_printing || (mbl.active == false)) return;
                plan_buffer_line(
                                 current_position[X_AXIS] + t * dx,
                                 current_position[Y_AXIS] + t * dy,
                                 current_position[Z_AXIS] + t * dz,
                                 current_position[E_AXIS] + t * de,
                                 feed_rate, extruder);
            }
        }
        // The rest of the path.
        plan_buffer_line(x, y, z, e, feed_rate, extruder);
        current_position[X_AXIS] = x;
        current_position[Y_AXIS] = y;
        current_position[Z_AXIS] = z;
        current_position[E_AXIS] = e;
    }
#endif  // MESH_BED_LEVELING
    
void prepare_move()
{
  clamp_to_software_endstops(destination);
  previous_millis_cmd = _millis();

  // Do not use feedmultiply for E or Z only moves
  if( (current_position[X_AXIS] == destination [X_AXIS]) && (current_position[Y_AXIS] == destination [Y_AXIS])) {
      plan_buffer_line(destination[X_AXIS], destination[Y_AXIS], destination[Z_AXIS], destination[E_AXIS], feedrate/60, active_extruder);
  }
  else {
#ifdef MESH_BED_LEVELING
    mesh_plan_buffer_line(destination[X_AXIS], destination[Y_AXIS], destination[Z_AXIS], destination[E_AXIS], feedrate*feedmultiply*(1./(60.f*100.f)), active_extruder);
#else
     plan_buffer_line(destination[X_AXIS], destination[Y_AXIS], destination[Z_AXIS], destination[E_AXIS], feedrate*feedmultiply*(1./(60.f*100.f)), active_extruder);
#endif
  }

  for(int8_t i=0; i < NUM_AXIS; i++) {
    current_position[i] = destination[i];
  }
}

void prepare_arc_move(char isclockwise) {
  float r = hypot(offset[X_AXIS], offset[Y_AXIS]); // Compute arc radius for mc_arc

  // Trace the arc
  mc_arc(current_position, destination, offset, X_AXIS, Y_AXIS, Z_AXIS, feedrate*feedmultiply/60/100.0, r, isclockwise, active_extruder);

  // As far as the parser is concerned, the position is now == target. In reality the
  // motion control system might still be processing the action and the real tool position
  // in any intermediate location.
  for(int8_t i=0; i < NUM_AXIS; i++) {
    current_position[i] = destination[i];
  }
  previous_millis_cmd = _millis();
}

#if defined(CONTROLLERFAN_PIN) && CONTROLLERFAN_PIN > -1

#if defined(FAN_PIN)
  #if CONTROLLERFAN_PIN == FAN_PIN
    #error "You cannot set CONTROLLERFAN_PIN equal to FAN_PIN"
  #endif
#endif

unsigned long lastMotor = 0; //Save the time for when a motor was turned on last
unsigned long lastMotorCheck = 0;

void controllerFan()
{
  if ((_millis() - lastMotorCheck) >= 2500) //Not a time critical function, so we only check every 2500ms
  {
    lastMotorCheck = _millis();

    if(!READ(X_ENABLE_PIN) || !READ(Y_ENABLE_PIN) || !READ(Z_ENABLE_PIN) || (soft_pwm_bed > 0)
    #if EXTRUDERS > 2
       || !READ(E2_ENABLE_PIN)
    #endif
    #if EXTRUDER > 1
      #if defined(X2_ENABLE_PIN) && X2_ENABLE_PIN > -1
       || !READ(X2_ENABLE_PIN)
      #endif
       || !READ(E1_ENABLE_PIN)
    #endif
       || !READ(E0_ENABLE_PIN)) //If any of the drivers are enabled...
    {
      lastMotor = _millis(); //... set time to NOW so the fan will turn on
    }

    if ((_millis() - lastMotor) >= (CONTROLLERFAN_SECS*1000UL) || lastMotor == 0) //If the last time any driver was enabled, is longer since than CONTROLLERSEC...
    {
        digitalWrite(CONTROLLERFAN_PIN, 0);
        analogWrite(CONTROLLERFAN_PIN, 0);
    }
    else
    {
        // allows digital or PWM fan output to be used (see M42 handling)
        digitalWrite(CONTROLLERFAN_PIN, CONTROLLERFAN_SPEED);
        analogWrite(CONTROLLERFAN_PIN, CONTROLLERFAN_SPEED);
    }
  }
}
#endif

#ifdef TEMP_STAT_LEDS
static bool blue_led = false;
static bool red_led = false;
static uint32_t stat_update = 0;

void handle_status_leds(void) {
  float max_temp = 0.0;
  if(_millis() > stat_update) {
    stat_update += 500; // Update every 0.5s
    for (int8_t cur_extruder = 0; cur_extruder < EXTRUDERS; ++cur_extruder) {
       max_temp = max(max_temp, degHotend(cur_extruder));
       max_temp = max(max_temp, degTargetHotend(cur_extruder));
    }
    #if defined(TEMP_BED_PIN) && TEMP_BED_PIN > -1
      max_temp = max(max_temp, degTargetBed());
      max_temp = max(max_temp, degBed());
    #endif
    if((max_temp > 55.0) && (red_led == false)) {
      digitalWrite(STAT_LED_RED, 1);
      digitalWrite(STAT_LED_BLUE, 0);
      red_led = true;
      blue_led = false;
    }
    if((max_temp < 54.0) && (blue_led == false)) {
      digitalWrite(STAT_LED_RED, 0);
      digitalWrite(STAT_LED_BLUE, 1);
      red_led = false;
      blue_led = true;
    }
  }
}
#endif

#ifdef SAFETYTIMER
/**
 * @brief Turn off heating after safetytimer_inactive_time milliseconds of inactivity
 *
 * Full screen blocking notification message is shown after heater turning off.
 * Paused print is not considered inactivity, as nozzle is cooled anyway and bed cooling would
 * damage print.
 *
 * If safetytimer_inactive_time is zero, feature is disabled (heating is never turned off because of inactivity)
 */
static void handleSafetyTimer()
{
#if (EXTRUDERS > 1)
#error Implemented only for one extruder.
#endif //(EXTRUDERS > 1)
    if ((PRINTER_ACTIVE) || (!degTargetBed() && !degTargetHotend(0)) || (!safetytimer_inactive_time))
    {
        safetyTimer.stop();
    }
    else if ((degTargetBed() || degTargetHotend(0)) && (!safetyTimer.running()))
    {
        safetyTimer.start();
    }
    else if (safetyTimer.expired(farm_mode?FARM_DEFAULT_SAFETYTIMER_TIME_ms:safetytimer_inactive_time))
    {
        setTargetBed(0);
        setAllTargetHotends(0);
        lcd_show_fullscreen_message_and_wait_P(_i("Heating disabled by safety timer."));////MSG_BED_HEATING_SAFETY_DISABLED
    }
}
#endif //SAFETYTIMER

void manage_inactivity(bool ignore_stepper_queue/*=false*/) //default argument set in Marlin.h
{
bool bInhibitFlag;
#ifdef FILAMENT_SENSOR
	if (mmu_enabled == false)
	{
//-//		if (mcode_in_progress != 600) //M600 not in progress
#ifdef PAT9125
          bInhibitFlag=(menu_menu==lcd_menu_extruder_info); // Support::ExtruderInfo menu active
#endif // PAT9125
#ifdef IR_SENSOR
          bInhibitFlag=(menu_menu==lcd_menu_show_sensors_state); // Support::SensorInfo menu active
#endif // IR_SENSOR
          if ((mcode_in_progress != 600) && (eFilamentAction != FilamentAction::AutoLoad) && (!bInhibitFlag)) //M600 not in progress, preHeat @ autoLoad menu not active, Support::ExtruderInfo/SensorInfo menu not active
		{
			if (!moves_planned() && !IS_SD_PRINTING && !is_usb_printing && (lcd_commands_type != LcdCommands::Layer1Cal) && !wizard_active)
			{
				if (fsensor_check_autoload())
				{
#ifdef PAT9125
					fsensor_autoload_check_stop();
#endif //PAT9125
//-//					if (degHotend0() > EXTRUDE_MINTEMP)
if(0)
					{
            Sound_MakeCustom(50,1000,false);
						loading_flag = true;
						enquecommand_front_P((PSTR("M701")));
					}
					else
					{
/*
						lcd_update_enable(false);
						show_preheat_nozzle_warning();
						lcd_update_enable(true);
*/
                              eFilamentAction=FilamentAction::AutoLoad;
                              bFilamentFirstRun=false;
                              if(target_temperature[0]>=EXTRUDE_MINTEMP)
                              {
                                   bFilamentPreheatState=true;
//                                   mFilamentItem(target_temperature[0],target_temperature_bed);
                                   menu_submenu(mFilamentItemForce);
                              }
                              else
                              {
                                   menu_submenu(mFilamentMenu);
                                   lcd_timeoutToStatus.start();
                              }
                         }
				}
			}
			else
			{
#ifdef PAT9125
				fsensor_autoload_check_stop();
#endif //PAT9125
				fsensor_update();
			}
		}
	}
#endif //FILAMENT_SENSOR

#ifdef SAFETYTIMER
	handleSafetyTimer();
#endif //SAFETYTIMER

#if defined(KILL_PIN) && KILL_PIN > -1
	static int killCount = 0;   // make the inactivity button a bit less responsive
   const int KILL_DELAY = 10000;
#endif
	
    if(buflen < (BUFSIZE-1)){
        get_command();
    }

  if( (_millis() - previous_millis_cmd) >  max_inactive_time )
    if(max_inactive_time)
      kill(_n(""), 4);
  if(stepper_inactive_time)  {
    if( (_millis() - previous_millis_cmd) >  stepper_inactive_time )
    {
      if(blocks_queued() == false && ignore_stepper_queue == false) {
        disable_x();
        disable_y();
        disable_z();
        disable_e0();
        disable_e1();
        disable_e2();
      }
    }
  }
  
  #ifdef CHDK //Check if pin should be set to LOW after M240 set it to HIGH
    if (chdkActive && (_millis() - chdkHigh > CHDK_DELAY))
    {
      chdkActive = false;
      WRITE(CHDK, LOW);
    }
  #endif
  
  #if defined(KILL_PIN) && KILL_PIN > -1
    
    // Check if the kill button was pressed and wait just in case it was an accidental
    // key kill key press
    // -------------------------------------------------------------------------------
    if( 0 == READ(KILL_PIN) )
    {
       killCount++;
    }
    else if (killCount > 0)
    {
       killCount--;
    }
    // Exceeded threshold and we can confirm that it was not accidental
    // KILL the machine
    // ----------------------------------------------------------------
    if ( killCount >= KILL_DELAY)
    {
       kill("", 5);
    }
  #endif
    
  #if defined(CONTROLLERFAN_PIN) && CONTROLLERFAN_PIN > -1
    controllerFan(); //Check if fan should be turned on to cool stepper drivers down
  #endif
  #ifdef EXTRUDER_RUNOUT_PREVENT
    if( (_millis() - previous_millis_cmd) >  EXTRUDER_RUNOUT_SECONDS*1000 )
    if(degHotend(active_extruder)>EXTRUDER_RUNOUT_MINTEMP)
    {
     bool oldstatus=READ(E0_ENABLE_PIN);
     enable_e0();
     float oldepos=current_position[E_AXIS];
     float oldedes=destination[E_AXIS];
     plan_buffer_line(destination[X_AXIS], destination[Y_AXIS], destination[Z_AXIS],
                      destination[E_AXIS]+EXTRUDER_RUNOUT_EXTRUDE*EXTRUDER_RUNOUT_ESTEPS/cs.axis_steps_per_unit[E_AXIS],
                      EXTRUDER_RUNOUT_SPEED/60.*EXTRUDER_RUNOUT_ESTEPS/cs.axis_steps_per_unit[E_AXIS], active_extruder);
     current_position[E_AXIS]=oldepos;
     destination[E_AXIS]=oldedes;
     plan_set_e_position(oldepos);
     previous_millis_cmd=_millis();
     st_synchronize();
     WRITE(E0_ENABLE_PIN,oldstatus);
    }
  #endif
  #ifdef TEMP_STAT_LEDS
      handle_status_leds();
  #endif
  check_axes_activity();
  mmu_loop();
}

void kill(const char *full_screen_message, unsigned char id)
{
	printf_P(_N("KILL: %d\n"), id);
	//return;
  cli(); // Stop interrupts
  disable_heater();

  disable_x();
//  SERIAL_ECHOLNPGM("kill - disable Y");
  disable_y();
  disable_z();
  disable_e0();
  disable_e1();
  disable_e2();

#if defined(PS_ON_PIN) && PS_ON_PIN > -1
  pinMode(PS_ON_PIN,INPUT);
#endif
  SERIAL_ERROR_START;
  SERIAL_ERRORLNRPGM(_n("Printer halted. kill() called!"));////MSG_ERR_KILLED
  if (full_screen_message != NULL) {
      SERIAL_ERRORLNRPGM(full_screen_message);
      lcd_display_message_fullscreen_P(full_screen_message);
  } else {
      LCD_ALERTMESSAGERPGM(_n("KILLED. "));////MSG_KILLED
  }

  // FMC small patch to update the LCD before ending
  sei();   // enable interrupts
  for ( int i=5; i--; lcd_update(0))
  {
     _delay(200);	
  }
  cli();   // disable interrupts
  suicide();
  while(1)
  {
#ifdef WATCHDOG
    wdt_reset();
#endif //WATCHDOG
	  /* Intentionally left empty */
	
  } // Wait for reset
}

void Stop()
{
  disable_heater();
  if(Stopped == false) {
    Stopped = true;
    lcd_print_stop();
    Stopped_gcode_LastN = gcode_LastN; // Save last g_code for restart
    SERIAL_ERROR_START;
    SERIAL_ERRORLNRPGM(MSG_ERR_STOPPED);
    LCD_MESSAGERPGM(_T(MSG_STOPPED));
  }
}

bool IsStopped() { return Stopped; };

#ifdef FAST_PWM_FAN
void setPwmFrequency(uint8_t pin, int val)
{
  val &= 0x07;
  switch(digitalPinToTimer(pin))
  {

    #if defined(TCCR0A)
    case TIMER0A:
    case TIMER0B:
//         TCCR0B &= ~(_BV(CS00) | _BV(CS01) | _BV(CS02));
//         TCCR0B |= val;
         break;
    #endif

    #if defined(TCCR1A)
    case TIMER1A:
    case TIMER1B:
//         TCCR1B &= ~(_BV(CS10) | _BV(CS11) | _BV(CS12));
//         TCCR1B |= val;
         break;
    #endif

    #if defined(TCCR2)
    case TIMER2:
    case TIMER2:
         TCCR2 &= ~(_BV(CS10) | _BV(CS11) | _BV(CS12));
         TCCR2 |= val;
         break;
    #endif

    #if defined(TCCR2A)
    case TIMER2A:
    case TIMER2B:
         TCCR2B &= ~(_BV(CS20) | _BV(CS21) | _BV(CS22));
         TCCR2B |= val;
         break;
    #endif

    #if defined(TCCR3A)
    case TIMER3A:
    case TIMER3B:
    case TIMER3C:
         TCCR3B &= ~(_BV(CS30) | _BV(CS31) | _BV(CS32));
         TCCR3B |= val;
         break;
    #endif

    #if defined(TCCR4A)
    case TIMER4A:
    case TIMER4B:
    case TIMER4C:
         TCCR4B &= ~(_BV(CS40) | _BV(CS41) | _BV(CS42));
         TCCR4B |= val;
         break;
   #endif

    #if defined(TCCR5A)
    case TIMER5A:
    case TIMER5B:
    case TIMER5C:
         TCCR5B &= ~(_BV(CS50) | _BV(CS51) | _BV(CS52));
         TCCR5B |= val;
         break;
   #endif

  }
}
#endif //FAST_PWM_FAN

//! @brief Get and validate extruder number
//!
//! If it is not specified, active_extruder is returned in parameter extruder.
//! @param [in] code M code number
//! @param [out] extruder
//! @return error
//! @retval true Invalid extruder specified in T code
//! @retval false Valid extruder specified in T code, or not specifiead

bool setTargetedHotend(int code, uint8_t &extruder)
{
  extruder = active_extruder;
  if(code_seen('T')) {
      extruder = code_value();
    if(extruder >= EXTRUDERS) {
      SERIAL_ECHO_START;
      switch(code){
        case 104:
          SERIAL_ECHORPGM(_n("M104 Invalid extruder "));////MSG_M104_INVALID_EXTRUDER
          break;
        case 105:
          SERIAL_ECHO(_n("M105 Invalid extruder "));////MSG_M105_INVALID_EXTRUDER
          break;
        case 109:
          SERIAL_ECHO(_n("M109 Invalid extruder "));////MSG_M109_INVALID_EXTRUDER
          break;
        case 218:
          SERIAL_ECHO(_n("M218 Invalid extruder "));////MSG_M218_INVALID_EXTRUDER
          break;
        case 221:
          SERIAL_ECHO(_n("M221 Invalid extruder "));////MSG_M221_INVALID_EXTRUDER
          break;
      }
      SERIAL_PROTOCOLLN((int)extruder);
      return true;
    }
  }
  return false;
}

void save_statistics(unsigned long _total_filament_used, unsigned long _total_print_time) //_total_filament_used unit: mm/100; print time in s
{
	if (eeprom_read_byte((uint8_t *)EEPROM_TOTALTIME) == 255 && eeprom_read_byte((uint8_t *)EEPROM_TOTALTIME + 1) == 255 && eeprom_read_byte((uint8_t *)EEPROM_TOTALTIME + 2) == 255 && eeprom_read_byte((uint8_t *)EEPROM_TOTALTIME + 3) == 255)
	{
		eeprom_update_dword((uint32_t *)EEPROM_TOTALTIME, 0);
		eeprom_update_dword((uint32_t *)EEPROM_FILAMENTUSED, 0);
	}

	unsigned long _previous_filament = eeprom_read_dword((uint32_t *)EEPROM_FILAMENTUSED); //_previous_filament unit: cm
	unsigned long _previous_time = eeprom_read_dword((uint32_t *)EEPROM_TOTALTIME); //_previous_time unit: min

	eeprom_update_dword((uint32_t *)EEPROM_TOTALTIME, _previous_time + (_total_print_time/60)); //EEPROM_TOTALTIME unit: min
	eeprom_update_dword((uint32_t *)EEPROM_FILAMENTUSED, _previous_filament + (_total_filament_used / 1000));

	total_filament_used = 0;

}

float calculate_extruder_multiplier(float diameter) {
  float out = 1.f;
  if (cs.volumetric_enabled && diameter > 0.f) {
    float area = M_PI * diameter * diameter * 0.25;
    out = 1.f / area;
  }
  if (extrudemultiply != 100)
    out *= float(extrudemultiply) * 0.01f;
  return out;
}

void calculate_extruder_multipliers() {
	extruder_multiplier[0] = calculate_extruder_multiplier(cs.filament_size[0]);
#if EXTRUDERS > 1
	extruder_multiplier[1] = calculate_extruder_multiplier(cs.filament_size[1]);
#if EXTRUDERS > 2
	extruder_multiplier[2] = calculate_extruder_multiplier(cs.filament_size[2]);
#endif
#endif
}

void delay_keep_alive(unsigned int ms)
{
    for (;;) {
        manage_heater();
        // Manage inactivity, but don't disable steppers on timeout.
        manage_inactivity(true);
        lcd_update(0);
        if (ms == 0)
            break;
        else if (ms >= 50) {
            _delay(50);
            ms -= 50;
        } else {
			_delay(ms);
            ms = 0;
        }
    }
}

static void wait_for_heater(long codenum, uint8_t extruder) {

#ifdef TEMP_RESIDENCY_TIME
	long residencyStart;
	residencyStart = -1;
	/* continue to loop until we have reached the target temp
	_and_ until TEMP_RESIDENCY_TIME hasn't passed since we reached it */
	while ((!cancel_heatup) && ((residencyStart == -1) ||
		(residencyStart >= 0 && (((unsigned int)(_millis() - residencyStart)) < (TEMP_RESIDENCY_TIME * 1000UL))))) {
#else
	while (target_direction ? (isHeatingHotend(tmp_extruder)) : (isCoolingHotend(tmp_extruder) && (CooldownNoWait == false))) {
#endif //TEMP_RESIDENCY_TIME
		if ((_millis() - codenum) > 1000UL)
		{ //Print Temp Reading and remaining time every 1 second while heating up/cooling down
			if (!farm_mode) {
				SERIAL_PROTOCOLPGM("T:");
				SERIAL_PROTOCOL_F(degHotend(extruder), 1);
				SERIAL_PROTOCOLPGM(" E:");
				SERIAL_PROTOCOL((int)extruder);

#ifdef TEMP_RESIDENCY_TIME
				SERIAL_PROTOCOLPGM(" W:");
				if (residencyStart > -1)
				{
					codenum = ((TEMP_RESIDENCY_TIME * 1000UL) - (_millis() - residencyStart)) / 1000UL;
					SERIAL_PROTOCOLLN(codenum);
				}
				else
				{
					SERIAL_PROTOCOLLN("?");
				}
			}
#else
				SERIAL_PROTOCOLLN("");
#endif
				codenum = _millis();
		}
			manage_heater();
			manage_inactivity(true); //do not disable steppers
			lcd_update(0);
#ifdef TEMP_RESIDENCY_TIME
			/* start/restart the TEMP_RESIDENCY_TIME timer whenever we reach target temp for the first time
			or when current temp falls outside the hysteresis after target temp was reached */
			if ((residencyStart == -1 && target_direction && (degHotend(extruder) >= (degTargetHotend(extruder) - TEMP_WINDOW))) ||
				(residencyStart == -1 && !target_direction && (degHotend(extruder) <= (degTargetHotend(extruder) + TEMP_WINDOW))) ||
				(residencyStart > -1 && labs(degHotend(extruder) - degTargetHotend(extruder)) > TEMP_HYSTERESIS))
			{
				residencyStart = _millis();
			}
#endif //TEMP_RESIDENCY_TIME
	}
}

void check_babystep()
{
	int babystep_z = eeprom_read_word(reinterpret_cast<uint16_t *>(&(EEPROM_Sheets_base->
            s[(eeprom_read_byte(&(EEPROM_Sheets_base->active_sheet)))].z_offset)));

	if ((babystep_z < Z_BABYSTEP_MIN) || (babystep_z > Z_BABYSTEP_MAX)) {
		babystep_z = 0; //if babystep value is out of min max range, set it to 0
		SERIAL_ECHOLNPGM("Z live adjust out of range. Setting to 0");
		eeprom_write_word(reinterpret_cast<uint16_t *>(&(EEPROM_Sheets_base->
            s[(eeprom_read_byte(&(EEPROM_Sheets_base->active_sheet)))].z_offset)),
                    babystep_z);
		lcd_show_fullscreen_message_and_wait_P(PSTR("Z live adjust out of range. Setting to 0. Click to continue."));
		lcd_update_enable(true);		
	}	
}
#ifdef HEATBED_ANALYSIS
void d_setup()
{	
	pinMode(D_DATACLOCK, INPUT_PULLUP);
	pinMode(D_DATA, INPUT_PULLUP);
	pinMode(D_REQUIRE, OUTPUT);
	digitalWrite(D_REQUIRE, HIGH);
}


float d_ReadData()
{
	int digit[13];
	String mergeOutput;
	float output;

	digitalWrite(D_REQUIRE, HIGH);
	for (int i = 0; i<13; i++)
	{
		for (int j = 0; j < 4; j++)
		{
			while (digitalRead(D_DATACLOCK) == LOW) {}
			while (digitalRead(D_DATACLOCK) == HIGH) {}
			bitWrite(digit[i], j, digitalRead(D_DATA));
		}
	}

	digitalWrite(D_REQUIRE, LOW);
	mergeOutput = "";
	output = 0;
	for (int r = 5; r <= 10; r++) //Merge digits
	{
		mergeOutput += digit[r];
	}
	output = mergeOutput.toFloat();

	if (digit[4] == 8) //Handle sign
	{
		output *= -1;
	}

	for (int i = digit[11]; i > 0; i--) //Handle floating point
	{
		output /= 10;
	}

	return output;

}

void bed_check(float x_dimension, float y_dimension, int x_points_num, int y_points_num, float shift_x, float shift_y) {
	int t1 = 0;
	int t_delay = 0;
	int digit[13];
	int m;
	char str[3];
	//String mergeOutput;
	char mergeOutput[15];
	float output;

	int mesh_point = 0; //index number of calibration point
	float bed_zero_ref_x = (-22.f + X_PROBE_OFFSET_FROM_EXTRUDER); //shift between zero point on bed and target and between probe and nozzle
	float bed_zero_ref_y = (-0.6f + Y_PROBE_OFFSET_FROM_EXTRUDER);

	float mesh_home_z_search = 4;
	float measure_z_height = 0.2f;
	float row[x_points_num];
	int ix = 0;
	int iy = 0;

	const char* filename_wldsd = "mesh.txt";
	char data_wldsd[x_points_num * 7 + 1]; //6 chars(" -A.BCD")for each measurement + null 
	char numb_wldsd[8]; // (" -A.BCD" + null)
#ifdef MICROMETER_LOGGING
	d_setup();
#endif //MICROMETER_LOGGING

	int XY_AXIS_FEEDRATE = homing_feedrate[X_AXIS] / 20;
	int Z_LIFT_FEEDRATE = homing_feedrate[Z_AXIS] / 40;

	unsigned int custom_message_type_old = custom_message_type;
	unsigned int custom_message_state_old = custom_message_state;
	custom_message_type = CustomMsg::MeshBedLeveling;
	custom_message_state = (x_points_num * y_points_num) + 10;
	lcd_update(1);

	//mbl.reset();
	babystep_undo();

	card.openFile(filename_wldsd, false);

	/*destination[Z_AXIS] = mesh_home_z_search;
	//plan_buffer_line(current_position[X_AXIS], current_position[Y_AXIS], current_position[Z_AXIS], current_position[E_AXIS], Z_LIFT_FEEDRATE, active_extruder);

	plan_buffer_line(destination[X_AXIS], destination[Y_AXIS], destination[Z_AXIS], destination[E_AXIS], Z_LIFT_FEEDRATE, active_extruder);
	for(int8_t i=0; i < NUM_AXIS; i++) {
		current_position[i] = destination[i];
	}
	st_synchronize();
	*/
		destination[Z_AXIS] = measure_z_height;
		plan_buffer_line(destination[X_AXIS], destination[Y_AXIS], destination[Z_AXIS], destination[E_AXIS], Z_LIFT_FEEDRATE, active_extruder);
		for(int8_t i=0; i < NUM_AXIS; i++) {
			current_position[i] = destination[i];
		}
		st_synchronize();
	/*int l_feedmultiply = */setup_for_endstop_move(false);

	SERIAL_PROTOCOLPGM("Num X,Y: ");
	SERIAL_PROTOCOL(x_points_num);
	SERIAL_PROTOCOLPGM(",");
	SERIAL_PROTOCOL(y_points_num);
	SERIAL_PROTOCOLPGM("\nZ search height: ");
	SERIAL_PROTOCOL(mesh_home_z_search);
	SERIAL_PROTOCOLPGM("\nDimension X,Y: ");
	SERIAL_PROTOCOL(x_dimension);
	SERIAL_PROTOCOLPGM(",");
	SERIAL_PROTOCOL(y_dimension);
	SERIAL_PROTOCOLLNPGM("\nMeasured points:");

	while (mesh_point != x_points_num * y_points_num) {
		ix = mesh_point % x_points_num; // from 0 to MESH_NUM_X_POINTS - 1
		iy = mesh_point / x_points_num;
		if (iy & 1) ix = (x_points_num - 1) - ix; // Zig zag
		float z0 = 0.f;
		/*destination[Z_AXIS] = mesh_home_z_search;
		//plan_buffer_line(current_position[X_AXIS], current_position[Y_AXIS], current_position[Z_AXIS], current_position[E_AXIS], Z_LIFT_FEEDRATE, active_extruder);

		plan_buffer_line(destination[X_AXIS], destination[Y_AXIS], destination[Z_AXIS], destination[E_AXIS], Z_LIFT_FEEDRATE, active_extruder);
		for(int8_t i=0; i < NUM_AXIS; i++) {
			current_position[i] = destination[i];
		}
		st_synchronize();*/


		//current_position[X_AXIS] = 13.f + ix * (x_dimension / (x_points_num - 1)) - bed_zero_ref_x + shift_x;
		//current_position[Y_AXIS] = 6.4f + iy * (y_dimension / (y_points_num - 1)) - bed_zero_ref_y + shift_y;

		destination[X_AXIS] = ix * (x_dimension / (x_points_num - 1)) + shift_x;
		destination[Y_AXIS] = iy * (y_dimension / (y_points_num - 1)) + shift_y;

		mesh_plan_buffer_line(destination[X_AXIS], destination[Y_AXIS], destination[Z_AXIS], destination[E_AXIS], XY_AXIS_FEEDRATE/6, active_extruder);
		for(int8_t i=0; i < NUM_AXIS; i++) {
			current_position[i] = destination[i];
		}
		st_synchronize();

	//	printf_P(PSTR("X = %f; Y= %f \n"), current_position[X_AXIS], current_position[Y_AXIS]);

		delay_keep_alive(1000);
#ifdef MICROMETER_LOGGING

		//memset(numb_wldsd, 0, sizeof(numb_wldsd));
		//dtostrf(d_ReadData(), 8, 5, numb_wldsd);
		//strcat(data_wldsd, numb_wldsd);


		
		//MYSERIAL.println(data_wldsd);
		//delay(1000);
		//delay(3000);
		//t1 = millis();
		
		//while (digitalRead(D_DATACLOCK) == LOW) {}
		//while (digitalRead(D_DATACLOCK) == HIGH) {}
		memset(digit, 0, sizeof(digit));
		//cli();
		digitalWrite(D_REQUIRE, LOW);	
		
		for (int i = 0; i<13; i++)
		{
			//t1 = millis();
			for (int j = 0; j < 4; j++)
			{
				while (digitalRead(D_DATACLOCK) == LOW) {}				
				while (digitalRead(D_DATACLOCK) == HIGH) {}
				//printf_P(PSTR("Done %d\n"), j);
				bitWrite(digit[i], j, digitalRead(D_DATA));
			}
			//t_delay = (millis() - t1);
			//SERIAL_PROTOCOLPGM(" ");
			//SERIAL_PROTOCOL_F(t_delay, 5);
			//SERIAL_PROTOCOLPGM(" ");

		}
		//sei();
		digitalWrite(D_REQUIRE, HIGH);
		mergeOutput[0] = '\0';
		output = 0;
		for (int r = 5; r <= 10; r++) //Merge digits
		{			
			sprintf(str, "%d", digit[r]);
			strcat(mergeOutput, str);
		}
		
		output = atof(mergeOutput);

		if (digit[4] == 8) //Handle sign
		{
			output *= -1;
		}

		for (int i = digit[11]; i > 0; i--) //Handle floating point
		{
			output *= 0.1;
		}
		

		//output = d_ReadData();

		//row[ix] = current_position[Z_AXIS];


		
		//row[ix] = d_ReadData();
		
		row[ix] = output;

		if (iy % 2 == 1 ? ix == 0 : ix == x_points_num - 1) {
			memset(data_wldsd, 0, sizeof(data_wldsd));
			for (int i = 0; i < x_points_num; i++) {
				SERIAL_PROTOCOLPGM(" ");
				SERIAL_PROTOCOL_F(row[i], 5);
				memset(numb_wldsd, 0, sizeof(numb_wldsd));
				dtostrf(row[i], 7, 3, numb_wldsd);
				strcat(data_wldsd, numb_wldsd);
			}
			card.write_command(data_wldsd);
			SERIAL_PROTOCOLPGM("\n");

		}

		custom_message_state--;
		mesh_point++;
		lcd_update(1);

	}
	#endif //MICROMETER_LOGGING
	card.closefile();
	//clean_up_after_endstop_move(l_feedmultiply);

}

void bed_analysis(float x_dimension, float y_dimension, int x_points_num, int y_points_num, float shift_x, float shift_y) {
	int t1 = 0;
	int t_delay = 0;
	int digit[13];
	int m;
	char str[3];
	//String mergeOutput;
	char mergeOutput[15];
	float output;

	int mesh_point = 0; //index number of calibration point
	float bed_zero_ref_x = (-22.f + X_PROBE_OFFSET_FROM_EXTRUDER); //shift between zero point on bed and target and between probe and nozzle
	float bed_zero_ref_y = (-0.6f + Y_PROBE_OFFSET_FROM_EXTRUDER);

	float mesh_home_z_search = 4;
	float row[x_points_num];
	int ix = 0;
	int iy = 0;

	const char* filename_wldsd = "wldsd.txt";
	char data_wldsd[70];
	char numb_wldsd[10];

	d_setup();

	if (!(axis_known_position[X_AXIS] && axis_known_position[Y_AXIS] && axis_known_position[Z_AXIS])) {
		// We don't know where we are! HOME!
		// Push the commands to the front of the message queue in the reverse order!
		// There shall be always enough space reserved for these commands.
		repeatcommand_front(); // repeat G80 with all its parameters
		
		enquecommand_front_P((PSTR("G28 W0")));
		enquecommand_front_P((PSTR("G1 Z5")));
		return;
	}
	unsigned int custom_message_type_old = custom_message_type;
	unsigned int custom_message_state_old = custom_message_state;
	custom_message_type = CustomMsg::MeshBedLeveling;
	custom_message_state = (x_points_num * y_points_num) + 10;
	lcd_update(1);

	mbl.reset();
	babystep_undo();

	card.openFile(filename_wldsd, false);

	current_position[Z_AXIS] = mesh_home_z_search;
	plan_buffer_line(current_position[X_AXIS], current_position[Y_AXIS], current_position[Z_AXIS], current_position[E_AXIS], homing_feedrate[Z_AXIS] / 60, active_extruder);

	int XY_AXIS_FEEDRATE = homing_feedrate[X_AXIS] / 20;
	int Z_LIFT_FEEDRATE = homing_feedrate[Z_AXIS] / 40;

	int l_feedmultiply = setup_for_endstop_move(false);

	SERIAL_PROTOCOLPGM("Num X,Y: ");
	SERIAL_PROTOCOL(x_points_num);
	SERIAL_PROTOCOLPGM(",");
	SERIAL_PROTOCOL(y_points_num);
	SERIAL_PROTOCOLPGM("\nZ search height: ");
	SERIAL_PROTOCOL(mesh_home_z_search);
	SERIAL_PROTOCOLPGM("\nDimension X,Y: ");
	SERIAL_PROTOCOL(x_dimension);
	SERIAL_PROTOCOLPGM(",");
	SERIAL_PROTOCOL(y_dimension);
	SERIAL_PROTOCOLLNPGM("\nMeasured points:");

	while (mesh_point != x_points_num * y_points_num) {
		ix = mesh_point % x_points_num; // from 0 to MESH_NUM_X_POINTS - 1
		iy = mesh_point / x_points_num;
		if (iy & 1) ix = (x_points_num - 1) - ix; // Zig zag
		float z0 = 0.f;
		current_position[Z_AXIS] = mesh_home_z_search;
		plan_buffer_line(current_position[X_AXIS], current_position[Y_AXIS], current_position[Z_AXIS], current_position[E_AXIS], Z_LIFT_FEEDRATE, active_extruder);
		st_synchronize();


		current_position[X_AXIS] = 13.f + ix * (x_dimension / (x_points_num - 1)) - bed_zero_ref_x + shift_x;
		current_position[Y_AXIS] = 6.4f + iy * (y_dimension / (y_points_num - 1)) - bed_zero_ref_y + shift_y;

		plan_buffer_line(current_position[X_AXIS], current_position[Y_AXIS], current_position[Z_AXIS], current_position[E_AXIS], XY_AXIS_FEEDRATE, active_extruder);
		st_synchronize();

		if (!find_bed_induction_sensor_point_z(-10.f)) { //if we have data from z calibration max allowed difference is 1mm for each point, if we dont have data max difference is 10mm from initial point  
			break;
			card.closefile();
		}


		//memset(numb_wldsd, 0, sizeof(numb_wldsd));
		//dtostrf(d_ReadData(), 8, 5, numb_wldsd);
		//strcat(data_wldsd, numb_wldsd);


		
		//MYSERIAL.println(data_wldsd);
		//_delay(1000);
		//_delay(3000);
		//t1 = _millis();
		
		//while (digitalRead(D_DATACLOCK) == LOW) {}
		//while (digitalRead(D_DATACLOCK) == HIGH) {}
		memset(digit, 0, sizeof(digit));
		//cli();
		digitalWrite(D_REQUIRE, LOW);	
		
		for (int i = 0; i<13; i++)
		{
			//t1 = _millis();
			for (int j = 0; j < 4; j++)
			{
				while (digitalRead(D_DATACLOCK) == LOW) {}				
				while (digitalRead(D_DATACLOCK) == HIGH) {}
				bitWrite(digit[i], j, digitalRead(D_DATA));
			}
			//t_delay = (_millis() - t1);
			//SERIAL_PROTOCOLPGM(" ");
			//SERIAL_PROTOCOL_F(t_delay, 5);
			//SERIAL_PROTOCOLPGM(" ");
		}
		//sei();
		digitalWrite(D_REQUIRE, HIGH);
		mergeOutput[0] = '\0';
		output = 0;
		for (int r = 5; r <= 10; r++) //Merge digits
		{			
			sprintf(str, "%d", digit[r]);
			strcat(mergeOutput, str);
		}
		
		output = atof(mergeOutput);

		if (digit[4] == 8) //Handle sign
		{
			output *= -1;
		}

		for (int i = digit[11]; i > 0; i--) //Handle floating point
		{
			output *= 0.1;
		}
		

		//output = d_ReadData();

		//row[ix] = current_position[Z_AXIS];

		memset(data_wldsd, 0, sizeof(data_wldsd));

		for (int i = 0; i <3; i++) {
			memset(numb_wldsd, 0, sizeof(numb_wldsd));
			dtostrf(current_position[i], 8, 5, numb_wldsd);
			strcat(data_wldsd, numb_wldsd);
			strcat(data_wldsd, ";");

		}
		memset(numb_wldsd, 0, sizeof(numb_wldsd));
		dtostrf(output, 8, 5, numb_wldsd);
		strcat(data_wldsd, numb_wldsd);
		//strcat(data_wldsd, ";");
		card.write_command(data_wldsd);

		
		//row[ix] = d_ReadData();
		
		row[ix] = output; // current_position[Z_AXIS];

		if (iy % 2 == 1 ? ix == 0 : ix == x_points_num - 1) {
			for (int i = 0; i < x_points_num; i++) {
				SERIAL_PROTOCOLPGM(" ");
				SERIAL_PROTOCOL_F(row[i], 5);


			}
			SERIAL_PROTOCOLPGM("\n");
		}
		custom_message_state--;
		mesh_point++;
		lcd_update(1);

	}
	card.closefile();
	clean_up_after_endstop_move(l_feedmultiply);
}
#endif //HEATBED_ANALYSIS

void temp_compensation_start() {
	
	custom_message_type = CustomMsg::TempCompPreheat;
	custom_message_state = PINDA_HEAT_T + 1;
	lcd_update(2);
	if (degHotend(active_extruder) > EXTRUDE_MINTEMP) {
		current_position[E_AXIS] -= default_retraction;
	}
	plan_buffer_line(current_position[X_AXIS], current_position[Y_AXIS], current_position[Z_AXIS], current_position[E_AXIS], 400, active_extruder);
	
	current_position[X_AXIS] = PINDA_PREHEAT_X;
	current_position[Y_AXIS] = PINDA_PREHEAT_Y;
	current_position[Z_AXIS] = PINDA_PREHEAT_Z;
	plan_buffer_line(current_position[X_AXIS], current_position[Y_AXIS], current_position[Z_AXIS], current_position[E_AXIS], 3000 / 60, active_extruder);
	st_synchronize();
	while (fabs(degBed() - target_temperature_bed) > 1) delay_keep_alive(1000);

	for (int i = 0; i < PINDA_HEAT_T; i++) {
		delay_keep_alive(1000);
		custom_message_state = PINDA_HEAT_T - i;
		if (custom_message_state == 99 || custom_message_state == 9) lcd_update(2); //force whole display redraw if number of digits changed
		else lcd_update(1);
	}	
	custom_message_type = CustomMsg::Status;
	custom_message_state = 0;
}

void temp_compensation_apply() {
	int i_add;
	int z_shift = 0;
	float z_shift_mm;

	if (calibration_status() == CALIBRATION_STATUS_CALIBRATED) {
		if (target_temperature_bed % 10 == 0 && target_temperature_bed >= 60 && target_temperature_bed <= 100) {
			i_add = (target_temperature_bed - 60) / 10;
			EEPROM_read_B(EEPROM_PROBE_TEMP_SHIFT + i_add * 2, &z_shift);
			z_shift_mm = z_shift / cs.axis_steps_per_unit[Z_AXIS];
		}else {
			//interpolation
			z_shift_mm = temp_comp_interpolation(target_temperature_bed) / cs.axis_steps_per_unit[Z_AXIS];
		}
		printf_P(_N("\nZ shift applied:%.3f\n"), z_shift_mm);
		plan_buffer_line(current_position[X_AXIS], current_position[Y_AXIS], current_position[Z_AXIS] - z_shift_mm, current_position[E_AXIS], homing_feedrate[Z_AXIS] / 40, active_extruder);
		st_synchronize();
		plan_set_z_position(current_position[Z_AXIS]);
	}
	else {		
		//we have no temp compensation data
	}
}

float temp_comp_interpolation(float inp_temperature) {

	//cubic spline interpolation

	int n, i, j;
	float h[10], a, b, c, d, sum, s[10] = { 0 }, x[10], F[10], f[10], m[10][10] = { 0 }, temp;
	int shift[10];
	int temp_C[10];

	n = 6; //number of measured points

	shift[0] = 0;
	for (i = 0; i < n; i++) {
		if (i>0) EEPROM_read_B(EEPROM_PROBE_TEMP_SHIFT + (i-1) * 2, &shift[i]); //read shift in steps from EEPROM
		temp_C[i] = 50 + i * 10; //temperature in C
#ifdef PINDA_THERMISTOR
		temp_C[i] = 35 + i * 5; //temperature in C
#else
		temp_C[i] = 50 + i * 10; //temperature in C
#endif
		x[i] = (float)temp_C[i];
		f[i] = (float)shift[i];
	}
	if (inp_temperature < x[0]) return 0;


	for (i = n - 1; i>0; i--) {
		F[i] = (f[i] - f[i - 1]) / (x[i] - x[i - 1]);
		h[i - 1] = x[i] - x[i - 1];
	}
	//*********** formation of h, s , f matrix **************
	for (i = 1; i<n - 1; i++) {
		m[i][i] = 2 * (h[i - 1] + h[i]);
		if (i != 1) {
			m[i][i - 1] = h[i - 1];
			m[i - 1][i] = h[i - 1];
		}
		m[i][n - 1] = 6 * (F[i + 1] - F[i]);
	}
	//*********** forward elimination **************
	for (i = 1; i<n - 2; i++) {
		temp = (m[i + 1][i] / m[i][i]);
		for (j = 1; j <= n - 1; j++)
			m[i + 1][j] -= temp*m[i][j];
	}
	//*********** backward substitution *********
	for (i = n - 2; i>0; i--) {
		sum = 0;
		for (j = i; j <= n - 2; j++)
			sum += m[i][j] * s[j];
		s[i] = (m[i][n - 1] - sum) / m[i][i];
	}

		for (i = 0; i<n - 1; i++)
			if ((x[i] <= inp_temperature && inp_temperature <= x[i + 1]) || (i == n-2 && inp_temperature > x[i + 1])) {
				a = (s[i + 1] - s[i]) / (6 * h[i]);
				b = s[i] / 2;
				c = (f[i + 1] - f[i]) / h[i] - (2 * h[i] * s[i] + s[i + 1] * h[i]) / 6;
				d = f[i];
				sum = a*pow((inp_temperature - x[i]), 3) + b*pow((inp_temperature - x[i]), 2) + c*(inp_temperature - x[i]) + d;
			}

		return sum;

}

#ifdef PINDA_THERMISTOR
float temp_compensation_pinda_thermistor_offset(float temperature_pinda)
{
	if (!temp_cal_active) return 0;
	if (!calibration_status_pinda()) return 0;
	return temp_comp_interpolation(temperature_pinda) / cs.axis_steps_per_unit[Z_AXIS];
}
#endif //PINDA_THERMISTOR

void long_pause() //long pause print
{
	st_synchronize();
	
	start_pause_print = _millis();

	//retract
	current_position[E_AXIS] -= default_retraction;
	plan_buffer_line(current_position[X_AXIS], current_position[Y_AXIS], current_position[Z_AXIS], current_position[E_AXIS], 400, active_extruder);

	//lift z
	current_position[Z_AXIS] += Z_PAUSE_LIFT;
	if (current_position[Z_AXIS] > Z_MAX_POS) current_position[Z_AXIS] = Z_MAX_POS;
	plan_buffer_line(current_position[X_AXIS], current_position[Y_AXIS], current_position[Z_AXIS], current_position[E_AXIS], 15, active_extruder);

	//Move XY to side
	current_position[X_AXIS] = X_PAUSE_POS;
	current_position[Y_AXIS] = Y_PAUSE_POS;
	plan_buffer_line(current_position[X_AXIS], current_position[Y_AXIS], current_position[Z_AXIS], current_position[E_AXIS], 50, active_extruder);

	// Turn off the print fan
	fanSpeed = 0;

	st_synchronize();
}

void serialecho_temperatures() {
	float tt = degHotend(active_extruder);
	SERIAL_PROTOCOLPGM("T:");
	SERIAL_PROTOCOL(tt);
	SERIAL_PROTOCOLPGM(" E:");
	SERIAL_PROTOCOL((int)active_extruder);
	SERIAL_PROTOCOLPGM(" B:");
	SERIAL_PROTOCOL_F(degBed(), 1);
	SERIAL_PROTOCOLLN("");
}
extern uint32_t sdpos_atomic;
#ifdef UVLO_SUPPORT

void uvlo_()
{
	unsigned long time_start = _millis();
	bool sd_print = card.sdprinting;
    // Conserve power as soon as possible.
    disable_x();
    disable_y();
    
#ifdef TMC2130
	tmc2130_set_current_h(Z_AXIS, 20);
	tmc2130_set_current_r(Z_AXIS, 20);
	tmc2130_set_current_h(E_AXIS, 20);
	tmc2130_set_current_r(E_AXIS, 20);
#endif //TMC2130


    // Indicate that the interrupt has been triggered.
	//	SERIAL_ECHOLNPGM("UVLO");

    // Read out the current Z motor microstep counter. This will be later used
    // for reaching the zero full step before powering off.
    uint16_t z_microsteps = 0;
#ifdef TMC2130
	z_microsteps = tmc2130_rd_MSCNT(Z_TMC2130_CS);
#endif //TMC2130

    // Calculate the file position, from which to resume this print.
    long sd_position = sdpos_atomic; //atomic sd position of last command added in queue
    {
      uint16_t sdlen_planner = planner_calc_sd_length(); //length of sd commands in planner
      sd_position -= sdlen_planner;
      uint16_t sdlen_cmdqueue = cmdqueue_calc_sd_length(); //length of sd commands in cmdqueue
      sd_position -= sdlen_cmdqueue;
      if (sd_position < 0) sd_position = 0;
    }

    // Backup the feedrate in mm/min.
    int feedrate_bckp = blocks_queued() ? (block_buffer[block_buffer_tail].nominal_speed * 60.f) : feedrate;

    // After this call, the planner queue is emptied and the current_position is set to a current logical coordinate.
    // The logical coordinate will likely differ from the machine coordinate if the skew calibration and mesh bed leveling
    // are in action.
    planner_abort_hard();

	// Store the current extruder position.
	eeprom_update_float((float*)(EEPROM_UVLO_CURRENT_POSITION_E), st_get_position_mm(E_AXIS));
	eeprom_update_byte((uint8_t*)EEPROM_UVLO_E_ABS, axis_relative_modes[3]?0:1);
    // Clean the input command queue.
    cmdqueue_reset();
    card.sdprinting = false;
//    card.closefile();    
    // Enable stepper driver interrupt to move Z axis.
    // This should be fine as the planner and command queues are empty and the SD card printing is disabled.
    //FIXME one may want to disable serial lines at this point of time to avoid interfering with the command queue,
    // though it should not happen that the command queue is touched as the plan_buffer_line always succeed without blocking.
		sei();
		plan_buffer_line(
      current_position[X_AXIS], 
      current_position[Y_AXIS], 
      current_position[Z_AXIS], 
      current_position[E_AXIS] - default_retraction,
      95, active_extruder);
    
        st_synchronize();
        disable_e0();
    
    plan_buffer_line(
      current_position[X_AXIS],
      current_position[Y_AXIS],
      current_position[Z_AXIS] + UVLO_Z_AXIS_SHIFT + float((1024 - z_microsteps + 7) >> 4) / cs.axis_steps_per_unit[Z_AXIS],
      current_position[E_AXIS] - default_retraction,
      40, active_extruder);
    st_synchronize();
    disable_e0();

    plan_buffer_line(
      current_position[X_AXIS],
      current_position[Y_AXIS],
      current_position[Z_AXIS] + UVLO_Z_AXIS_SHIFT + float((1024 - z_microsteps + 7) >> 4) / cs.axis_steps_per_unit[Z_AXIS],
      current_position[E_AXIS] - default_retraction,
      40, active_extruder);
    st_synchronize();

    disable_e0();
    disable_z();
    // Move Z up to the next 0th full step.
    // Write the file position.
    eeprom_update_dword((uint32_t*)(EEPROM_FILE_POSITION), sd_position);
    // Store the mesh bed leveling offsets. This is 2*7*7=98 bytes, which takes 98*3.4us=333us in worst case.
    for (int8_t mesh_point = 0; mesh_point < MESH_NUM_X_POINTS * MESH_NUM_Y_POINTS; ++ mesh_point) {
      uint8_t ix = mesh_point % MESH_NUM_X_POINTS; // from 0 to MESH_NUM_X_POINTS - 1
      uint8_t iy = mesh_point / MESH_NUM_X_POINTS;
      // Scale the z value to 1u resolution.
      int16_t v = mbl.active ? int16_t(floor(mbl.z_values[iy][ix] * 1000.f + 0.5f)) : 0;
      eeprom_update_word((uint16_t*)(EEPROM_UVLO_MESH_BED_LEVELING_FULL +2*mesh_point), *reinterpret_cast<uint16_t*>(&v));
    }
    // Read out the current Z motor microstep counter. This will be later used
    // for reaching the zero full step before powering off.
    eeprom_update_word((uint16_t*)(EEPROM_UVLO_Z_MICROSTEPS), z_microsteps);
    // Store the current position.

    eeprom_update_float((float*)(EEPROM_UVLO_CURRENT_POSITION + 0), current_position[X_AXIS]);
    eeprom_update_float((float*)(EEPROM_UVLO_CURRENT_POSITION + 4), current_position[Y_AXIS]);
    eeprom_update_float((float*)EEPROM_UVLO_CURRENT_POSITION_Z , current_position[Z_AXIS]);
    // Store the current feed rate, temperatures, fan speed and extruder multipliers (flow rates)
    EEPROM_save_B(EEPROM_UVLO_FEEDRATE, &feedrate_bckp);
    eeprom_update_byte((uint8_t*)EEPROM_UVLO_TARGET_HOTEND, target_temperature[active_extruder]);
    eeprom_update_byte((uint8_t*)EEPROM_UVLO_TARGET_BED, target_temperature_bed);
    eeprom_update_byte((uint8_t*)EEPROM_UVLO_FAN_SPEED, fanSpeed);
	eeprom_update_float((float*)(EEPROM_EXTRUDER_MULTIPLIER_0), extruder_multiplier[0]);
#if EXTRUDERS > 1
	eeprom_update_float((float*)(EEPROM_EXTRUDER_MULTIPLIER_1), extruder_multiplier[1]);
#if EXTRUDERS > 2
	eeprom_update_float((float*)(EEPROM_EXTRUDER_MULTIPLIER_2), extruder_multiplier[2]);
#endif
#endif
	eeprom_update_word((uint16_t*)(EEPROM_EXTRUDEMULTIPLY), (uint16_t)extrudemultiply);
#ifdef LIN_ADVANCE
	eeprom_update_float((float*)(EEPROM_UVLO_LA_K), extruder_advance_K);
#endif

    // Finaly store the "power outage" flag.
	if(sd_print) eeprom_update_byte((uint8_t*)EEPROM_UVLO, 1);

    st_synchronize();
    printf_P(_N("stps%d\n"), tmc2130_rd_MSCNT(Z_AXIS));

    disable_z();
    
    // Increment power failure counter
	eeprom_update_byte((uint8_t*)EEPROM_POWER_COUNT, eeprom_read_byte((uint8_t*)EEPROM_POWER_COUNT) + 1);
	eeprom_update_word((uint16_t*)EEPROM_POWER_COUNT_TOT, eeprom_read_word((uint16_t*)EEPROM_POWER_COUNT_TOT) + 1);
      printf_P(_N("UVLO - end %d\n"), _millis() - time_start);

#if 0
    // Move the print head to the side of the print until all the power stored in the power supply capacitors is depleted.
    current_position[X_AXIS] = (current_position[X_AXIS] < 0.5f * (X_MIN_POS + X_MAX_POS)) ? X_MIN_POS : X_MAX_POS;
    plan_buffer_line(current_position[X_AXIS], current_position[Y_AXIS], current_position[Z_AXIS], current_position[E_AXIS], 500, active_extruder);
    st_synchronize();
#endif
wdt_enable(WDTO_500MS);
WRITE(BEEPER,HIGH);
while(1)
     ;
}


void uvlo_tiny()
{
uint16_t z_microsteps=0;

// Conserve power as soon as possible.
disable_x();
disable_y();
disable_e0();
    
#ifdef TMC2130
tmc2130_set_current_h(Z_AXIS, 20);
tmc2130_set_current_r(Z_AXIS, 20);
#endif //TMC2130

// Read out the current Z motor microstep counter
#ifdef TMC2130
z_microsteps=tmc2130_rd_MSCNT(Z_TMC2130_CS);
#endif //TMC2130
planner_abort_hard();
disable_z();

//save current position only in case, where the printer is moving on Z axis, which is only when EEPROM_UVLO is 1
//EEPROM_UVLO is 1 after normal uvlo or after recover_print(), when the extruder is moving on Z axis after rehome
if(eeprom_read_byte((uint8_t*)EEPROM_UVLO)!=2){
  eeprom_update_float((float*)(EEPROM_UVLO_TINY_CURRENT_POSITION_Z), current_position[Z_AXIS]);
  eeprom_update_word((uint16_t*)(EEPROM_UVLO_TINY_Z_MICROSTEPS),z_microsteps);
}

//after multiple power panics current Z axis is unknow
//in this case we set EEPROM_UVLO_TINY_CURRENT_POSITION_Z to last know position which is EEPROM_UVLO_CURRENT_POSITION_Z 
if(eeprom_read_float((float*)EEPROM_UVLO_TINY_CURRENT_POSITION_Z) < 0.001f){
  eeprom_update_float((float*)(EEPROM_UVLO_TINY_CURRENT_POSITION_Z), eeprom_read_float((float*)EEPROM_UVLO_CURRENT_POSITION_Z));
  eeprom_update_word((uint16_t*)(EEPROM_UVLO_TINY_Z_MICROSTEPS), eeprom_read_word((uint16_t*)EEPROM_UVLO_Z_MICROSTEPS));
}

// Finaly store the "power outage" flag.
eeprom_update_byte((uint8_t*)EEPROM_UVLO,2);

// Increment power failure counter
eeprom_update_byte((uint8_t*)EEPROM_POWER_COUNT, eeprom_read_byte((uint8_t*)EEPROM_POWER_COUNT) + 1);
eeprom_update_word((uint16_t*)EEPROM_POWER_COUNT_TOT, eeprom_read_word((uint16_t*)EEPROM_POWER_COUNT_TOT) + 1);
wdt_enable(WDTO_500MS);
WRITE(BEEPER,HIGH);
while(1)
     ;
}
#endif //UVLO_SUPPORT

#if (defined(FANCHECK) && defined(TACH_1) && (TACH_1 >-1))

void setup_fan_interrupt() {
//INT7
	DDRE &= ~(1 << 7); //input pin
	PORTE &= ~(1 << 7); //no internal pull-up

	//start with sensing rising edge
	EICRB &= ~(1 << 6);
	EICRB |= (1 << 7);

	//enable INT7 interrupt
	EIMSK |= (1 << 7);
}

// The fan interrupt is triggered at maximum 325Hz (may be a bit more due to component tollerances),
// and it takes 4.24 us to process (the interrupt invocation overhead not taken into account).
ISR(INT7_vect) {
	//measuring speed now works for fanSpeed > 18 (approximately), which is sufficient because MIN_PRINT_FAN_SPEED is higher
#ifdef FAN_SOFT_PWM
	if (!fan_measuring || (fanSpeedSoftPwm < MIN_PRINT_FAN_SPEED)) return;
#else //FAN_SOFT_PWM
	if (fanSpeed < MIN_PRINT_FAN_SPEED) return;
#endif //FAN_SOFT_PWM

	if ((1 << 6) & EICRB) { //interrupt was triggered by rising edge
		t_fan_rising_edge = millis_nc();
	}
	else { //interrupt was triggered by falling edge
		if ((millis_nc() - t_fan_rising_edge) >= FAN_PULSE_WIDTH_LIMIT) {//this pulse was from sensor and not from pwm
			fan_edge_counter[1] += 2; //we are currently counting all edges so lets count two edges for one pulse
		}
	}	
	EICRB ^= (1 << 6); //change edge
}

#endif

#ifdef UVLO_SUPPORT
void setup_uvlo_interrupt() {
	DDRE &= ~(1 << 4); //input pin
	PORTE &= ~(1 << 4); //no internal pull-up

						//sensing falling edge
	EICRB |= (1 << 0);
	EICRB &= ~(1 << 1);

	//enable INT4 interrupt
	EIMSK |= (1 << 4);
}

ISR(INT4_vect) {
	EIMSK &= ~(1 << 4); //disable INT4 interrupt to make sure that this code will be executed just once 
	SERIAL_ECHOLNPGM("INT4");
    //fire normal uvlo only in case where EEPROM_UVLO is 0 or if IS_SD_PRINTING is 1. 
     if(PRINTER_ACTIVE && (!(eeprom_read_byte((uint8_t*)EEPROM_UVLO)))) uvlo_();
     if(eeprom_read_byte((uint8_t*)EEPROM_UVLO)) uvlo_tiny();
}

void recover_print(uint8_t automatic) {
	char cmd[30];
	lcd_update_enable(true);
	lcd_update(2);
  lcd_setstatuspgm(_i("Recovering print    "));////MSG_RECOVERING_PRINT c=20 r=1

      bool bTiny=(eeprom_read_byte((uint8_t*)EEPROM_UVLO)==2);
      recover_machine_state_after_power_panic(bTiny); //recover position, temperatures and extrude_multipliers
  // Lift the print head, so one may remove the excess priming material.
      if(!bTiny&&(current_position[Z_AXIS]<25))
          enquecommand_P(PSTR("G1 Z25 F800"));

  // Home X and Y axes. Homing just X and Y shall not touch the babystep and the world2machine transformation status.
	enquecommand_P(PSTR("G28 X Y"));
  // Set the target bed and nozzle temperatures and wait.
	sprintf_P(cmd, PSTR("M109 S%d"), target_temperature[active_extruder]);
	enquecommand(cmd);
	sprintf_P(cmd, PSTR("M190 S%d"), target_temperature_bed);
	enquecommand(cmd);
	enquecommand_P(PSTR("M83")); //E axis relative mode
	//enquecommand_P(PSTR("G1 E5 F120")); //Extrude some filament to stabilize pessure
    // If not automatically recoreverd (long power loss), extrude extra filament to stabilize 
    if(automatic == 0){ 
        enquecommand_P(PSTR("G1 E5 F120")); //Extrude some filament to stabilize pessure 
    } 
	enquecommand_P(PSTR("G1 E"  STRINGIFY(-default_retraction)" F480"));

	printf_P(_N("After waiting for temp:\nCurrent pos X_AXIS:%.3f\nCurrent pos Y_AXIS:%.3f\n"), current_position[X_AXIS], current_position[Y_AXIS]);

  // Restart the print.
	restore_print_from_eeprom();
  printf_P(_N("Current pos Z_AXIS:%.3f\nCurrent pos E_AXIS:%.3f\n"), current_position[Z_AXIS], current_position[E_AXIS]);
}

void recover_machine_state_after_power_panic(bool bTiny)
{
  char cmd[30];
  // 1) Recover the logical cordinates at the time of the power panic.
  // The logical XY coordinates are needed to recover the machine Z coordinate corrected by the mesh bed leveling.
  current_position[X_AXIS] = eeprom_read_float((float*)(EEPROM_UVLO_CURRENT_POSITION + 0));
  current_position[Y_AXIS] = eeprom_read_float((float*)(EEPROM_UVLO_CURRENT_POSITION + 4));

  // 2) Restore the mesh bed leveling offsets. This is 2*7*7=98 bytes, which takes 98*3.4us=333us in worst case.
  mbl.active = false;
  for (int8_t mesh_point = 0; mesh_point < MESH_NUM_X_POINTS * MESH_NUM_Y_POINTS; ++ mesh_point) {
    uint8_t ix = mesh_point % MESH_NUM_X_POINTS; // from 0 to MESH_NUM_X_POINTS - 1
    uint8_t iy = mesh_point / MESH_NUM_X_POINTS;
    // Scale the z value to 10u resolution.
    int16_t v;
    eeprom_read_block(&v, (void*)(EEPROM_UVLO_MESH_BED_LEVELING_FULL+2*mesh_point), 2);
    if (v != 0)
      mbl.active = true;
    mbl.z_values[iy][ix] = float(v) * 0.001f;
  }

  // Recover the logical coordinate of the Z axis at the time of the power panic.
  // The current position after power panic is moved to the next closest 0th full step.
  if(bTiny){    
    current_position[Z_AXIS] = eeprom_read_float((float*)(EEPROM_UVLO_TINY_CURRENT_POSITION_Z))
     + float((1024 - eeprom_read_word((uint16_t*)(EEPROM_UVLO_TINY_Z_MICROSTEPS)) 
    + 7) >> 4) / cs.axis_steps_per_unit[Z_AXIS];

    //after multiple power panics the print is slightly in the air so get it little bit down. 
    //Not exactly sure why is this happening, but it has something to do with bed leveling and world2machine coordinates 
    current_position[Z_AXIS] -= 0.4*mbl.get_z(current_position[X_AXIS], current_position[Y_AXIS]); 
  }
  else{
    current_position[Z_AXIS] = eeprom_read_float((float*)(EEPROM_UVLO_CURRENT_POSITION_Z)) + 
    UVLO_Z_AXIS_SHIFT + float((1024 - eeprom_read_word((uint16_t*)(EEPROM_UVLO_Z_MICROSTEPS)) 
    + 7) >> 4) / cs.axis_steps_per_unit[Z_AXIS];
  }
  if (eeprom_read_byte((uint8_t*)EEPROM_UVLO_E_ABS)) {
	  current_position[E_AXIS] = eeprom_read_float((float*)(EEPROM_UVLO_CURRENT_POSITION_E));
	  sprintf_P(cmd, PSTR("G92 E"));
	  dtostrf(current_position[E_AXIS], 6, 3, cmd + strlen(cmd));
	  enquecommand(cmd);
  }

  memcpy(destination, current_position, sizeof(destination));

  SERIAL_ECHOPGM("recover_machine_state_after_power_panic, initial ");
  print_world_coordinates();

  // 3) Initialize the logical to physical coordinate system transformation.
  world2machine_initialize();
//  SERIAL_ECHOPGM("recover_machine_state_after_power_panic, initial ");
//  print_mesh_bed_leveling_table();

  // 4) Load the baby stepping value, which is expected to be active at the time of power panic.
  // The baby stepping value is used to reset the physical Z axis when rehoming the Z axis.
  babystep_load();

  // 5) Set the physical positions from the logical positions using the world2machine transformation and the active bed leveling.
  plan_set_position(current_position[X_AXIS], current_position[Y_AXIS], current_position[Z_AXIS], current_position[E_AXIS]);

  // 6) Power up the motors, mark their positions as known.
  //FIXME Verfiy, whether the X and Y axes should be powered up here, as they will later be re-homed anyway.
  axis_known_position[X_AXIS] = true; enable_x();
  axis_known_position[Y_AXIS] = true; enable_y();
  axis_known_position[Z_AXIS] = true; enable_z();
  
  SERIAL_ECHOPGM("recover_machine_state_after_power_panic, initial ");
  print_physical_coordinates();

  // 7) Recover the target temperatures.
  target_temperature[active_extruder] = eeprom_read_byte((uint8_t*)EEPROM_UVLO_TARGET_HOTEND);
  target_temperature_bed = eeprom_read_byte((uint8_t*)EEPROM_UVLO_TARGET_BED);

  // 8) Recover extruder multipilers
  extruder_multiplier[0] = eeprom_read_float((float*)(EEPROM_EXTRUDER_MULTIPLIER_0));
#if EXTRUDERS > 1
  extruder_multiplier[1] = eeprom_read_float((float*)(EEPROM_EXTRUDER_MULTIPLIER_1));
#if EXTRUDERS > 2
  extruder_multiplier[2] = eeprom_read_float((float*)(EEPROM_EXTRUDER_MULTIPLIER_2));
#endif
#endif
  extrudemultiply = (int)eeprom_read_word((uint16_t*)(EEPROM_EXTRUDEMULTIPLY));
#ifdef LIN_ADVANCE
  extruder_advance_K = eeprom_read_float((float*)EEPROM_UVLO_LA_K);
#endif
}

void restore_print_from_eeprom() {
	int feedrate_rec;
	uint8_t fan_speed_rec;
	char cmd[30];
	char filename[13];
	uint8_t depth = 0;
	char dir_name[9];

	fan_speed_rec = eeprom_read_byte((uint8_t*)EEPROM_UVLO_FAN_SPEED);
	EEPROM_read_B(EEPROM_UVLO_FEEDRATE, &feedrate_rec);
	SERIAL_ECHOPGM("Feedrate:");
	MYSERIAL.println(feedrate_rec);

	depth = eeprom_read_byte((uint8_t*)EEPROM_DIR_DEPTH);
	
	MYSERIAL.println(int(depth));
	for (int i = 0; i < depth; i++) {
		for (int j = 0; j < 8; j++) {
			dir_name[j] = eeprom_read_byte((uint8_t*)EEPROM_DIRS + j + 8 * i);
		}
		dir_name[8] = '\0';
		MYSERIAL.println(dir_name);
		strcpy(dir_names[i], dir_name);
		card.chdir(dir_name);
	}

	for (int i = 0; i < 8; i++) {
		filename[i] = eeprom_read_byte((uint8_t*)EEPROM_FILENAME + i);
	}
	filename[8] = '\0';

	MYSERIAL.print(filename);
	strcat_P(filename, PSTR(".gco"));
	sprintf_P(cmd, PSTR("M23 %s"), filename);
	enquecommand(cmd);
	uint32_t position = eeprom_read_dword((uint32_t*)(EEPROM_FILE_POSITION));
	SERIAL_ECHOPGM("Position read from eeprom:");
	MYSERIAL.println(position);	
  // E axis relative mode.
	enquecommand_P(PSTR("M83"));
  // Move to the XY print position in logical coordinates, where the print has been killed.
	strcpy_P(cmd, PSTR("G1 X")); strcat(cmd, ftostr32(eeprom_read_float((float*)(EEPROM_UVLO_CURRENT_POSITION + 0))));
	strcat_P(cmd, PSTR(" Y"));   strcat(cmd, ftostr32(eeprom_read_float((float*)(EEPROM_UVLO_CURRENT_POSITION + 4))));
	strcat_P(cmd, PSTR(" F2000"));
	enquecommand(cmd);
  //moving on Z axis ahead, set EEPROM_UVLO to 1, so normal uvlo can fire
  eeprom_update_byte((uint8_t*)EEPROM_UVLO,1);
  // Move the Z axis down to the print, in logical coordinates.
	strcpy_P(cmd, PSTR("G1 Z")); strcat(cmd, ftostr32(eeprom_read_float((float*)(EEPROM_UVLO_CURRENT_POSITION_Z))));
	enquecommand(cmd);
  // Unretract.
	enquecommand_P(PSTR("G1 E"  STRINGIFY(2*default_retraction)" F480"));
  // Set the feedrate saved at the power panic.
	sprintf_P(cmd, PSTR("G1 F%d"), feedrate_rec);
	enquecommand(cmd);
	if (eeprom_read_byte((uint8_t*)EEPROM_UVLO_E_ABS))
	{
	  enquecommand_P(PSTR("M82")); //E axis abslute mode
	}
  // Set the fan speed saved at the power panic.
	strcpy_P(cmd, PSTR("M106 S"));
	strcat(cmd, itostr3(int(fan_speed_rec)));
	enquecommand(cmd);

  // Set a position in the file.
  sprintf_P(cmd, PSTR("M26 S%lu"), position);
  enquecommand(cmd);
  enquecommand_P(PSTR("G4 S0")); 
  enquecommand_P(PSTR("PRUSA uvlo"));
}
#endif //UVLO_SUPPORT


//! @brief Immediately stop print moves
//!
//! Immediately stop print moves, save current extruder temperature and position to RAM.
//! If printing from sd card, position in file is saved.
//! If printing from USB, line number is saved.
//!
//! @param z_move
//! @param e_move
void stop_and_save_print_to_ram(float z_move, float e_move)
{
	if (saved_printing) return;
#if 0
	unsigned char nplanner_blocks;
#endif
	unsigned char nlines;
	uint16_t sdlen_planner;
	uint16_t sdlen_cmdqueue;
	

	cli();
	if (card.sdprinting) {
#if 0
		nplanner_blocks = number_of_blocks();
#endif
		saved_sdpos = sdpos_atomic; //atomic sd position of last command added in queue
		sdlen_planner = planner_calc_sd_length(); //length of sd commands in planner
		saved_sdpos -= sdlen_planner;
		sdlen_cmdqueue = cmdqueue_calc_sd_length(); //length of sd commands in cmdqueue
		saved_sdpos -= sdlen_cmdqueue;
		saved_printing_type = PRINTING_TYPE_SD;

	}
	else if (is_usb_printing) { //reuse saved_sdpos for storing line number
		 saved_sdpos = gcode_LastN; //start with line number of command added recently to cmd queue
		 //reuse planner_calc_sd_length function for getting number of lines of commands in planner:
		 nlines = planner_calc_sd_length(); //number of lines of commands in planner 
		 saved_sdpos -= nlines;
		 saved_sdpos -= buflen; //number of blocks in cmd buffer
		 saved_printing_type = PRINTING_TYPE_USB;
	}
	else {
		 saved_printing_type = PRINTING_TYPE_NONE;
		 //not sd printing nor usb printing
	}

#if 0
  SERIAL_ECHOPGM("SDPOS_ATOMIC="); MYSERIAL.println(sdpos_atomic, DEC);
  SERIAL_ECHOPGM("SDPOS="); MYSERIAL.println(card.get_sdpos(), DEC);
  SERIAL_ECHOPGM("SDLEN_PLAN="); MYSERIAL.println(sdlen_planner, DEC);
  SERIAL_ECHOPGM("SDLEN_CMDQ="); MYSERIAL.println(sdlen_cmdqueue, DEC);
  SERIAL_ECHOPGM("PLANNERBLOCKS="); MYSERIAL.println(int(nplanner_blocks), DEC);
  SERIAL_ECHOPGM("SDSAVED="); MYSERIAL.println(saved_sdpos, DEC);
  //SERIAL_ECHOPGM("SDFILELEN="); MYSERIAL.println(card.fileSize(), DEC);


  {
    card.setIndex(saved_sdpos);
    SERIAL_ECHOLNPGM("Content of planner buffer: ");
    for (unsigned int idx = 0; idx < sdlen_planner; ++ idx)
      MYSERIAL.print(char(card.get()));
    SERIAL_ECHOLNPGM("Content of command buffer: ");
    for (unsigned int idx = 0; idx < sdlen_cmdqueue; ++ idx)
      MYSERIAL.print(char(card.get()));
    SERIAL_ECHOLNPGM("End of command buffer");
  }
  {
    // Print the content of the planner buffer, line by line:
    card.setIndex(saved_sdpos);
    int8_t iline = 0;
    for (unsigned char idx = block_buffer_tail; idx != block_buffer_head; idx = (idx + 1) & (BLOCK_BUFFER_SIZE - 1), ++ iline) {
      SERIAL_ECHOPGM("Planner line (from file): ");
      MYSERIAL.print(int(iline), DEC);
      SERIAL_ECHOPGM(", length: ");
      MYSERIAL.print(block_buffer[idx].sdlen, DEC);
      SERIAL_ECHOPGM(", steps: (");
      MYSERIAL.print(block_buffer[idx].steps_x, DEC);
      SERIAL_ECHOPGM(",");
      MYSERIAL.print(block_buffer[idx].steps_y, DEC);
      SERIAL_ECHOPGM(",");
      MYSERIAL.print(block_buffer[idx].steps_z, DEC);
      SERIAL_ECHOPGM(",");
      MYSERIAL.print(block_buffer[idx].steps_e, DEC);
      SERIAL_ECHOPGM("), events: ");
      MYSERIAL.println(block_buffer[idx].step_event_count, DEC);
      for (int len = block_buffer[idx].sdlen; len > 0; -- len)
        MYSERIAL.print(char(card.get()));
    }
  }
  {
    // Print the content of the command buffer, line by line:
    int8_t iline = 0;
    union {
        struct {
            char lo;
            char hi;
        } lohi;
        uint16_t value;
    } sdlen_single;
    int _bufindr = bufindr;
	for (int _buflen  = buflen; _buflen > 0; ++ iline) {
        if (cmdbuffer[_bufindr] == CMDBUFFER_CURRENT_TYPE_SDCARD) {
            sdlen_single.lohi.lo = cmdbuffer[_bufindr + 1];
            sdlen_single.lohi.hi = cmdbuffer[_bufindr + 2];
        }		 
        SERIAL_ECHOPGM("Buffer line (from buffer): ");
        MYSERIAL.print(int(iline), DEC);
        SERIAL_ECHOPGM(", type: ");
        MYSERIAL.print(int(cmdbuffer[_bufindr]), DEC);
        SERIAL_ECHOPGM(", len: ");
        MYSERIAL.println(sdlen_single.value, DEC);
        // Print the content of the buffer line.
        MYSERIAL.println(cmdbuffer + _bufindr + CMDHDRSIZE);

        SERIAL_ECHOPGM("Buffer line (from file): ");
        MYSERIAL.println(int(iline), DEC);
        for (; sdlen_single.value > 0; -- sdlen_single.value)
          MYSERIAL.print(char(card.get()));

        if (-- _buflen == 0)
          break;
        // First skip the current command ID and iterate up to the end of the string.
        for (_bufindr += CMDHDRSIZE; cmdbuffer[_bufindr] != 0; ++ _bufindr) ;
        // Second, skip the end of string null character and iterate until a nonzero command ID is found.
        for (++ _bufindr; _bufindr < sizeof(cmdbuffer) && cmdbuffer[_bufindr] == 0; ++ _bufindr) ;
        // If the end of the buffer was empty,
        if (_bufindr == sizeof(cmdbuffer)) {
            // skip to the start and find the nonzero command.
            for (_bufindr = 0; cmdbuffer[_bufindr] == 0; ++ _bufindr) ;
        }
    }
  }
#endif

#if 0
  saved_feedrate2 = feedrate; //save feedrate
#else
  // Try to deduce the feedrate from the first block of the planner.
  // Speed is in mm/min.
  saved_feedrate2 = blocks_queued() ? (block_buffer[block_buffer_tail].nominal_speed * 60.f) : feedrate;
#endif

	planner_abort_hard(); //abort printing
	memcpy(saved_pos, current_position, sizeof(saved_pos));
	saved_active_extruder = active_extruder; //save active_extruder
	saved_extruder_temperature = degTargetHotend(active_extruder);
	saved_extruder_relative_mode = axis_relative_modes[E_AXIS];
	saved_fanSpeed = fanSpeed;
	cmdqueue_reset(); //empty cmdqueue
	card.sdprinting = false;
//	card.closefile();
	saved_printing = true;
  // We may have missed a stepper timer interrupt. Be safe than sorry, reset the stepper timer before re-enabling interrupts.
  st_reset_timer();
	sei();
	if ((z_move != 0) || (e_move != 0)) { // extruder or z move
#if 1
    // Rather than calling plan_buffer_line directly, push the move into the command queue, 
    char buf[48];

	// First unretract (relative extrusion)
	if(!saved_extruder_relative_mode){
		enquecommand(PSTR("M83"), true);
	}
	//retract 45mm/s
	// A single sprintf may not be faster, but is definitely 20B shorter
	// than a sequence of commands building the string piece by piece
	// A snprintf would have been a safer call, but since it is not used
	// in the whole program, its implementation would bring more bytes to the total size
	// The behavior of dtostrf 8,3 should be roughly the same as %-0.3
	sprintf_P(buf, PSTR("G1 E%-0.3f F2700"), e_move);
	enquecommand(buf, false);

	// Then lift Z axis
	sprintf_P(buf, PSTR("G1 Z%-0.3f F%-0.3f"), saved_pos[Z_AXIS] + z_move, homing_feedrate[Z_AXIS]); 
    // At this point the command queue is empty.
    enquecommand(buf, false);
    // If this call is invoked from the main Arduino loop() function, let the caller know that the command
    // in the command queue is not the original command, but a new one, so it should not be removed from the queue.
    repeatcommand_front();
#else
		plan_buffer_line(saved_pos[X_AXIS], saved_pos[Y_AXIS], saved_pos[Z_AXIS] + z_move, saved_pos[E_AXIS] + e_move, homing_feedrate[Z_AXIS], active_extruder);
    st_synchronize(); //wait moving
    memcpy(current_position, saved_pos, sizeof(saved_pos));
    memcpy(destination, current_position, sizeof(destination));
#endif
  }
}

//! @brief Restore print from ram
//!
//! Restore print saved by stop_and_save_print_to_ram(). Is blocking, restores
//! print fan speed, waits for extruder temperature restore, then restores
//! position and continues print moves.
//!
//! Internally lcd_update() is called by wait_for_heater().
//!
//! @param e_move
void restore_print_from_ram_and_continue(float e_move)
{
	if (!saved_printing) return;
	
#ifdef FANCHECK
	// Do not allow resume printing if fans are still not ok
	if( fan_check_error != EFCE_OK )return;
#endif
	
//	for (int axis = X_AXIS; axis <= E_AXIS; axis++)
//	    current_position[axis] = st_get_position_mm(axis);
	active_extruder = saved_active_extruder; //restore active_extruder
	fanSpeed = saved_fanSpeed;
	if (degTargetHotend(saved_active_extruder) != saved_extruder_temperature)
	{
		setTargetHotendSafe(saved_extruder_temperature, saved_active_extruder);
		heating_status = 1;
		wait_for_heater(_millis(), saved_active_extruder);
		heating_status = 2;
	}
	feedrate = saved_feedrate2; //restore feedrate
	axis_relative_modes[E_AXIS] = saved_extruder_relative_mode;
	float e = saved_pos[E_AXIS] - e_move;
	plan_set_e_position(e);
  
  #ifdef FANCHECK
    fans_check_enabled = false;
  #endif

	//first move print head in XY to the saved position:
	plan_buffer_line(saved_pos[X_AXIS], saved_pos[Y_AXIS], current_position[Z_AXIS], saved_pos[E_AXIS] - e_move, homing_feedrate[Z_AXIS]/13, active_extruder);
	st_synchronize();
	//then move Z
	plan_buffer_line(saved_pos[X_AXIS], saved_pos[Y_AXIS], saved_pos[Z_AXIS], saved_pos[E_AXIS] - e_move, homing_feedrate[Z_AXIS]/13, active_extruder);
	st_synchronize();
	//and finaly unretract (35mm/s)
	plan_buffer_line(saved_pos[X_AXIS], saved_pos[Y_AXIS], saved_pos[Z_AXIS], saved_pos[E_AXIS], 35, active_extruder);
	st_synchronize();

  #ifdef FANCHECK
    fans_check_enabled = true;
  #endif

	memcpy(current_position, saved_pos, sizeof(saved_pos));
	memcpy(destination, current_position, sizeof(destination));
	if (saved_printing_type == PRINTING_TYPE_SD) { //was sd printing
		card.setIndex(saved_sdpos);
		sdpos_atomic = saved_sdpos;
		card.sdprinting = true;
	}
	else if (saved_printing_type == PRINTING_TYPE_USB) { //was usb printing
		gcode_LastN = saved_sdpos; //saved_sdpos was reused for storing line number when usb printing
		serial_count = 0; 
		FlushSerialRequestResend();
	}
	else {
		//not sd printing nor usb printing
	}
	printf_P(PSTR("ok\n")); //dummy response because of octoprint is waiting for this
	lcd_setstatuspgm(_T(WELCOME_MSG));
	saved_printing = false;
}

void print_world_coordinates()
{
	printf_P(_N("world coordinates: (%.3f, %.3f, %.3f)\n"), current_position[X_AXIS], current_position[Y_AXIS], current_position[Z_AXIS]);
}

void print_physical_coordinates()
{
	printf_P(_N("physical coordinates: (%.3f, %.3f, %.3f)\n"), st_get_position_mm(X_AXIS), st_get_position_mm(Y_AXIS), st_get_position_mm(Z_AXIS));
}

void print_mesh_bed_leveling_table()
{
  SERIAL_ECHOPGM("mesh bed leveling: ");
  for (int8_t y = 0; y < MESH_NUM_Y_POINTS; ++ y)
    for (int8_t x = 0; x < MESH_NUM_Y_POINTS; ++ x) {
      MYSERIAL.print(mbl.z_values[y][x], 3);
      SERIAL_ECHOPGM(" ");
    }
  SERIAL_ECHOLNPGM("");
}

uint16_t print_time_remaining() {
	uint16_t print_t = PRINT_TIME_REMAINING_INIT;
#ifdef TMC2130 
	if (SilentModeMenu == SILENT_MODE_OFF) print_t = print_time_remaining_normal;
	else print_t = print_time_remaining_silent;
#else
	print_t = print_time_remaining_normal;
#endif //TMC2130
	if ((print_t != PRINT_TIME_REMAINING_INIT) && (feedmultiply != 0)) print_t = 100ul * print_t / feedmultiply;
	return print_t;
}

uint8_t calc_percent_done()
{
	//in case that we have information from M73 gcode return percentage counted by slicer, else return percentage counted as byte_printed/filesize
	uint8_t percent_done = 0;
#ifdef TMC2130
	if (SilentModeMenu == SILENT_MODE_OFF && print_percent_done_normal <= 100) {
		percent_done = print_percent_done_normal;
	}
	else if (print_percent_done_silent <= 100) {
		percent_done = print_percent_done_silent;
	}
#else
	if (print_percent_done_normal <= 100) {
		percent_done = print_percent_done_normal;
	}
#endif //TMC2130
	else {
		percent_done = card.percentDone();
	}
	return percent_done;
}

static void print_time_remaining_init()
{
	print_time_remaining_normal = PRINT_TIME_REMAINING_INIT;
	print_time_remaining_silent = PRINT_TIME_REMAINING_INIT;
	print_percent_done_normal = PRINT_PERCENT_DONE_INIT;
	print_percent_done_silent = PRINT_PERCENT_DONE_INIT;
}

void load_filament_final_feed()
{
	current_position[E_AXIS]+= FILAMENTCHANGE_FINALFEED;
	plan_buffer_line(current_position[X_AXIS], current_position[Y_AXIS], current_position[Z_AXIS], current_position[E_AXIS], FILAMENTCHANGE_EFEED_FINAL, active_extruder);
}

//! @brief Wait for user to check the state
//! @par nozzle_temp nozzle temperature to load filament
void M600_check_state(float nozzle_temp)
{
    lcd_change_fil_state = 0;
    while (lcd_change_fil_state != 1)
    {
        lcd_change_fil_state = 0;
        KEEPALIVE_STATE(PAUSED_FOR_USER);
        lcd_alright();
        KEEPALIVE_STATE(IN_HANDLER);
        switch(lcd_change_fil_state)
        {
        // Filament failed to load so load it again
        case 2:
            if (mmu_enabled)
                mmu_M600_load_filament(false, nozzle_temp); //nonautomatic load; change to "wrong filament loaded" option?
            else
                M600_load_filament_movements();
            break;

        // Filament loaded properly but color is not clear
        case 3:
            st_synchronize();
            load_filament_final_feed();
            lcd_loading_color();
            st_synchronize();
            break;

        // Everything good
        default:
            lcd_change_success();
            break;
        }
    }
}

//! @brief Wait for user action
//!
//! Beep, manage nozzle heater and wait for user to start unload filament
//! If times out, active extruder temperature is set to 0.
//!
//! @param HotendTempBckp Temperature to be restored for active extruder, after user resolves MMU problem.
void M600_wait_for_user(float HotendTempBckp) {

		KEEPALIVE_STATE(PAUSED_FOR_USER);

		int counterBeep = 0;
		unsigned long waiting_start_time = _millis();
		uint8_t wait_for_user_state = 0;
		lcd_display_message_fullscreen_P(_T(MSG_PRESS_TO_UNLOAD));
		bool bFirst=true;

		while (!(wait_for_user_state == 0 && lcd_clicked())){
			manage_heater();
			manage_inactivity(true);

			#if BEEPER > 0
			if (counterBeep == 500) {
				counterBeep = 0;
			}
			SET_OUTPUT(BEEPER);
			if (counterBeep == 0) {
				if((eSoundMode==e_SOUND_MODE_BLIND)|| (eSoundMode==e_SOUND_MODE_LOUD)||((eSoundMode==e_SOUND_MODE_ONCE)&&bFirst))
				{
					bFirst=false;
					WRITE(BEEPER, HIGH);
				}
			}
			if (counterBeep == 20) {
				WRITE(BEEPER, LOW);
			}
				
			counterBeep++;
			#endif //BEEPER > 0
			
			switch (wait_for_user_state) {
			case 0: //nozzle is hot, waiting for user to press the knob to unload filament
				delay_keep_alive(4);

				if (_millis() > waiting_start_time + (unsigned long)M600_TIMEOUT * 1000) {
					lcd_display_message_fullscreen_P(_i("Press knob to preheat nozzle and continue."));////MSG_PRESS_TO_PREHEAT c=20 r=4
					wait_for_user_state = 1;
					setAllTargetHotends(0);
					st_synchronize();
					disable_e0();
					disable_e1();
					disable_e2();
				}
				break;
			case 1: //nozzle target temperature is set to zero, waiting for user to start nozzle preheat
				delay_keep_alive(4);
		
				if (lcd_clicked()) {
					setTargetHotend(HotendTempBckp, active_extruder);
					lcd_wait_for_heater();

					wait_for_user_state = 2;
				}
				break;
			case 2: //waiting for nozzle to reach target temperature

				if (abs(degTargetHotend(active_extruder) - degHotend(active_extruder)) < 1) {
					lcd_display_message_fullscreen_P(_T(MSG_PRESS_TO_UNLOAD));
					waiting_start_time = _millis();
					wait_for_user_state = 0;
				}
				else {
					counterBeep = 20; //beeper will be inactive during waiting for nozzle preheat
					lcd_set_cursor(1, 4);
					lcd_print(ftostr3(degHotend(active_extruder)));
				}
				break;

			}

		}
		WRITE(BEEPER, LOW);
}

void M600_load_filament_movements()
{
#ifdef SNMM
	display_loading();
	do
	{
		current_position[E_AXIS] += 0.002;
		plan_buffer_line(current_position[X_AXIS], current_position[Y_AXIS], current_position[Z_AXIS], current_position[E_AXIS], 500, active_extruder);
		delay_keep_alive(2);
	}
	while (!lcd_clicked());
	st_synchronize();
	current_position[E_AXIS] += bowden_length[mmu_extruder];
	plan_buffer_line(current_position[X_AXIS], current_position[Y_AXIS], current_position[Z_AXIS], current_position[E_AXIS], 3000, active_extruder);
	current_position[E_AXIS] += FIL_LOAD_LENGTH - 60;
	plan_buffer_line(current_position[X_AXIS], current_position[Y_AXIS], current_position[Z_AXIS], current_position[E_AXIS], 1400, active_extruder);
	current_position[E_AXIS] += 40;
	plan_buffer_line(current_position[X_AXIS], current_position[Y_AXIS], current_position[Z_AXIS], current_position[E_AXIS], 400, active_extruder);
	current_position[E_AXIS] += 10;
	plan_buffer_line(current_position[X_AXIS], current_position[Y_AXIS], current_position[Z_AXIS], current_position[E_AXIS], 50, active_extruder);
#else
	current_position[E_AXIS]+= FILAMENTCHANGE_FIRSTFEED ;
	plan_buffer_line(current_position[X_AXIS], current_position[Y_AXIS], current_position[Z_AXIS], current_position[E_AXIS], FILAMENTCHANGE_EFEED_FIRST, active_extruder); 
#endif                
	load_filament_final_feed();
	lcd_loading_filament();
	st_synchronize();
}

void M600_load_filament() {
	//load filament for single material and SNMM 
	lcd_wait_interact();

	//load_filament_time = _millis();
	KEEPALIVE_STATE(PAUSED_FOR_USER);

#ifdef PAT9125
	fsensor_autoload_check_start();
#endif //PAT9125
	while(!lcd_clicked())
	{
		manage_heater();
		manage_inactivity(true);
#ifdef FILAMENT_SENSOR
		if (fsensor_check_autoload())
		{
      Sound_MakeCustom(50,1000,false);
			break;
		}
#endif //FILAMENT_SENSOR
	}
#ifdef PAT9125
	fsensor_autoload_check_stop();
#endif //PAT9125
	KEEPALIVE_STATE(IN_HANDLER);

#ifdef FSENSOR_QUALITY
	fsensor_oq_meassure_start(70);
#endif //FSENSOR_QUALITY

	M600_load_filament_movements();

      Sound_MakeCustom(50,1000,false);

#ifdef FSENSOR_QUALITY
	fsensor_oq_meassure_stop();

	if (!fsensor_oq_result())
	{
		bool disable = lcd_show_fullscreen_message_yes_no_and_wait_P(_i("Fil. sensor response is poor, disable it?"), false, true);
		lcd_update_enable(true);
		lcd_update(2);
		if (disable)
			fsensor_disable();
	}
#endif //FSENSOR_QUALITY
	lcd_update_enable(false);
}


//! @brief Wait for click
//!
//! Set
void marlin_wait_for_click()
{
    int8_t busy_state_backup = busy_state;
    KEEPALIVE_STATE(PAUSED_FOR_USER);
    lcd_consume_click();
    while(!lcd_clicked())
    {
        manage_heater();
        manage_inactivity(true);
        lcd_update(0);
    }
    KEEPALIVE_STATE(busy_state_backup);
}

#define FIL_LOAD_LENGTH 60

#ifdef PSU_Delta
bool bEnableForce_z;

void init_force_z()
{
WRITE(Z_ENABLE_PIN,Z_ENABLE_ON);
bEnableForce_z=true;                              // "true"-value enforce "disable_force_z()" executing
disable_force_z();
}

void check_force_z()
{
if(!(bEnableForce_z||eeprom_read_byte((uint8_t*)EEPROM_SILENT)))
     init_force_z();                              // causes enforced switching into disable-state
}

void disable_force_z()
{
uint16_t z_microsteps=0;

if(!bEnableForce_z)
     return;                                      // motor already disabled (may be ;-p )
bEnableForce_z=false;

// alignment to full-step
#ifdef TMC2130
z_microsteps=tmc2130_rd_MSCNT(Z_TMC2130_CS);
#endif // TMC2130
planner_abort_hard();
sei();
plan_buffer_line(
     current_position[X_AXIS], 
     current_position[Y_AXIS], 
     current_position[Z_AXIS]+float((1024-z_microsteps+7)>>4)/cs.axis_steps_per_unit[Z_AXIS], 
     current_position[E_AXIS],
     40, active_extruder);
st_synchronize();

// switching to silent mode
#ifdef TMC2130
tmc2130_mode=TMC2130_MODE_SILENT;
update_mode_profile();
tmc2130_init(true);
#endif // TMC2130

axis_known_position[Z_AXIS]=false; 
}


void enable_force_z()
{
if(bEnableForce_z)
     return;                                      // motor already enabled (may be ;-p )
bEnableForce_z=true;

// mode recovering
#ifdef TMC2130
tmc2130_mode=eeprom_read_byte((uint8_t*)EEPROM_SILENT)?TMC2130_MODE_SILENT:TMC2130_MODE_NORMAL;
update_mode_profile();
tmc2130_init(true);
#endif // TMC2130

WRITE(Z_ENABLE_PIN,Z_ENABLE_ON);                  // slightly redundant ;-p
}
#endif // PSU_Delta<|MERGE_RESOLUTION|>--- conflicted
+++ resolved
@@ -356,12 +356,6 @@
 unsigned long stoptime=0;
 unsigned long _usb_timer = 0;
 
-<<<<<<< HEAD
-=======
-bool extruder_under_pressure = true;
-
-
->>>>>>> 6f3844cc
 bool Stopped=false;
 
 #if NUM_SERVOS > 0
