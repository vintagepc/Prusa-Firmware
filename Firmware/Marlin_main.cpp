/* -*- c++ -*- */
/**
 * @file
 */

/**
 * @mainpage Reprap 3D printer firmware based on Sprinter and grbl.
 *
 * @section intro_sec Introduction
 *
 * This firmware is a mashup between Sprinter and grbl.
 * https://github.com/kliment/Sprinter
 * https://github.com/simen/grbl/tree
 *
 * It has preliminary support for Matthew Roberts advance algorithm
 * http://reprap.org/pipermail/reprap-dev/2011-May/003323.html
 *
 * Prusa Research s.r.o. https://www.prusa3d.cz
 *
 * @section copyright_sec Copyright
 *
 * Copyright (C) 2011 Camiel Gubbels / Erik van der Zalm
 *
 * This program is free software: you can redistribute it and/or modify
 * it under the terms of the GNU General Public License as published by
 * the Free Software Foundation, either version 3 of the License, or
 * (at your option) any later version.
 *
 * This program is distributed in the hope that it will be useful,
 * but WITHOUT ANY WARRANTY; without even the implied warranty of
 * MERCHANTABILITY or FITNESS FOR A PARTICULAR PURPOSE.  See the
 * GNU General Public License for more details.
 *
 * You should have received a copy of the GNU General Public License
 * along with this program.  If not, see <http://www.gnu.org/licenses/>.
 *
 * @section notes_sec Notes
 *
 * * Do not create static objects in global functions.
 *   Otherwise constructor guard against concurrent calls is generated costing
 *   about 8B RAM and 14B flash.
 *
 *
 */

#include "Marlin.h"

#ifdef ENABLE_AUTO_BED_LEVELING
#include "vector_3.h"
  #ifdef AUTO_BED_LEVELING_GRID
    #include "qr_solve.h"
  #endif
#endif // ENABLE_AUTO_BED_LEVELING

#ifdef MESH_BED_LEVELING
  #include "mesh_bed_leveling.h"
  #include "mesh_bed_calibration.h"
#endif

#include "printers.h"

#include "menu.h"
#include "ultralcd.h"

#include "planner.h"
#include "stepper.h"
#include "temperature.h"
#include "motion_control.h"
#include "cardreader.h"
#include "ConfigurationStore.h"
#include "language.h"
#include "pins_arduino.h"
#include "math.h"
#include "util.h"
#include "Timer.h"

#include <avr/wdt.h>
#include <avr/pgmspace.h>

#include "Dcodes.h"


#ifdef SWSPI
#include "swspi.h"
#endif //SWSPI

#include "spi.h"

#ifdef SWI2C
#include "swi2c.h"
#endif //SWI2C

#ifdef FILAMENT_SENSOR
#include "fsensor.h"
#endif //FILAMENT_SENSOR

#ifdef TMC2130
#include "tmc2130.h"
#endif //TMC2130

#ifdef W25X20CL
#include "w25x20cl.h"
#include "optiboot_w25x20cl.h"
#endif //W25X20CL

#ifdef BLINKM
#include "BlinkM.h"
#include "Wire.h"
#endif

#ifdef ULTRALCD
#include "ultralcd.h"
#endif

#if NUM_SERVOS > 0
#include "Servo.h"
#endif

#if defined(DIGIPOTSS_PIN) && DIGIPOTSS_PIN > -1
#include <SPI.h>
#endif

#include "mmu.h"

#define VERSION_STRING  "1.0.2"


#include "ultralcd.h"
#include "sound.h"

#include "cmdqueue.h"

// Macros for bit masks
#define BIT(b) (1<<(b))
#define TEST(n,b) (((n)&BIT(b))!=0)
#define SET_BIT(n,b,value) (n) ^= ((-value)^(n)) & (BIT(b))

//Macro for print fan speed
#define FAN_PULSE_WIDTH_LIMIT ((fanSpeed > 100) ? 3 : 4) //time in ms

#define PRINTING_TYPE_SD 0
#define PRINTING_TYPE_USB 1

//filament types 
#define FILAMENT_DEFAULT 0
#define FILAMENT_FLEX 1
#define FILAMENT_PVA 2
#define FILAMENT_UNDEFINED 255

//Stepper Movement Variables

//===========================================================================
//=============================imported variables============================
//===========================================================================


//===========================================================================
//=============================public variables=============================
//===========================================================================
#ifdef SDSUPPORT
CardReader card;
#endif

unsigned long PingTime = millis();
unsigned long NcTime;


//used for PINDA temp calibration and pause print
#define DEFAULT_RETRACTION    1
#define DEFAULT_RETRACTION_MM 4 //MM

float default_retraction = DEFAULT_RETRACTION;


float homing_feedrate[] = HOMING_FEEDRATE;
// Currently only the extruder axis may be switched to a relative mode.
// Other axes are always absolute or relative based on the common relative_mode flag.
bool axis_relative_modes[] = AXIS_RELATIVE_MODES;
int feedmultiply=100; //100->1 200->2
int extrudemultiply=100; //100->1 200->2
int extruder_multiply[EXTRUDERS] = {100
  #if EXTRUDERS > 1
    , 100
    #if EXTRUDERS > 2
      , 100
    #endif
  #endif
};

int bowden_length[4] = {385, 385, 385, 385};

bool is_usb_printing = false;
bool homing_flag = false;

bool temp_cal_active = false;

unsigned long kicktime = millis()+100000;

unsigned int  usb_printing_counter;

int8_t lcd_change_fil_state = 0;

unsigned long pause_time = 0;
unsigned long start_pause_print = millis();
unsigned long t_fan_rising_edge = millis();
LongTimer safetyTimer;
LongTimer crashDetTimer;

//unsigned long load_filament_time;

bool mesh_bed_leveling_flag = false;
bool mesh_bed_run_from_menu = false;

int8_t FarmMode = 0;

bool prusa_sd_card_upload = false;

unsigned int status_number = 0;

unsigned long total_filament_used;
unsigned int heating_status;
unsigned int heating_status_counter;
bool loading_flag = false;



char snmm_filaments_used = 0;


bool fan_state[2];
int fan_edge_counter[2];
int fan_speed[2];

char dir_names[3][9];

bool sortAlpha = false;


float extruder_multiplier[EXTRUDERS] = {1.0
  #if EXTRUDERS > 1
    , 1.0
    #if EXTRUDERS > 2
      , 1.0
    #endif
  #endif
};

float current_position[NUM_AXIS] = { 0.0, 0.0, 0.0, 0.0 };
//shortcuts for more readable code
#define _x current_position[X_AXIS]
#define _y current_position[Y_AXIS]
#define _z current_position[Z_AXIS]
#define _e current_position[E_AXIS]

float min_pos[3] = { X_MIN_POS, Y_MIN_POS, Z_MIN_POS };
float max_pos[3] = { X_MAX_POS, Y_MAX_POS, Z_MAX_POS };
bool axis_known_position[3] = {false, false, false};

// Extruder offset
#if EXTRUDERS > 1
  #define NUM_EXTRUDER_OFFSETS 2 // only in XY plane
float extruder_offset[NUM_EXTRUDER_OFFSETS][EXTRUDERS] = {
#if defined(EXTRUDER_OFFSET_X) && defined(EXTRUDER_OFFSET_Y)
  EXTRUDER_OFFSET_X, EXTRUDER_OFFSET_Y
#endif
};
#endif

uint8_t active_extruder = 0;
int fanSpeed=0;

#ifdef FWRETRACT
  bool retracted[EXTRUDERS]={false
    #if EXTRUDERS > 1
    , false
     #if EXTRUDERS > 2
      , false
     #endif
  #endif
  };
  bool retracted_swap[EXTRUDERS]={false
    #if EXTRUDERS > 1
    , false
     #if EXTRUDERS > 2
      , false
     #endif
  #endif
  };

  float retract_length_swap = RETRACT_LENGTH_SWAP;
  float retract_recover_length_swap = RETRACT_RECOVER_LENGTH_SWAP;
#endif

  #ifdef PS_DEFAULT_OFF
    bool powersupply = false;
  #else
	  bool powersupply = true;
  #endif

bool cancel_heatup = false ;

#ifdef HOST_KEEPALIVE_FEATURE
  
  int busy_state = NOT_BUSY;
  static long prev_busy_signal_ms = -1;
  uint8_t host_keepalive_interval = HOST_KEEPALIVE_INTERVAL;
#else
  #define host_keepalive();
  #define KEEPALIVE_STATE(n);
#endif


const char errormagic[] PROGMEM = "Error:";
const char echomagic[] PROGMEM = "echo:";

bool no_response = false;
uint8_t important_status;
uint8_t saved_filament_type;


// save/restore printing in case that mmu was not responding 
bool mmu_print_saved = false;

// storing estimated time to end of print counted by slicer
uint8_t print_percent_done_normal = PRINT_PERCENT_DONE_INIT;
uint16_t print_time_remaining_normal = PRINT_TIME_REMAINING_INIT; //estimated remaining print time in minutes
uint8_t print_percent_done_silent = PRINT_PERCENT_DONE_INIT;
uint16_t print_time_remaining_silent = PRINT_TIME_REMAINING_INIT; //estimated remaining print time in minutes

bool wizard_active = false; //autoload temporarily disabled during wizard

//===========================================================================
//=============================Private Variables=============================
//===========================================================================
const char axis_codes[NUM_AXIS] = {'X', 'Y', 'Z', 'E'};
float destination[NUM_AXIS] = {  0.0, 0.0, 0.0, 0.0};

// For tracing an arc
static float offset[3] = {0.0, 0.0, 0.0};
static float feedrate = 1500.0, next_feedrate, saved_feedrate;

// Determines Absolute or Relative Coordinates.
// Also there is bool axis_relative_modes[] per axis flag.
static bool relative_mode = false;  

const int sensitive_pins[] = SENSITIVE_PINS; // Sensitive pin list for M42

//static float tt = 0;
//static float bt = 0;

//Inactivity shutdown variables
static unsigned long previous_millis_cmd = 0;
unsigned long max_inactive_time = 0;
static unsigned long stepper_inactive_time = DEFAULT_STEPPER_DEACTIVE_TIME*1000l;
static unsigned long safetytimer_inactive_time = DEFAULT_SAFETYTIMER_TIME_MINS*60*1000ul;

unsigned long starttime=0;
unsigned long stoptime=0;
unsigned long _usb_timer = 0;


bool extruder_under_pressure = true;


bool Stopped=false;

#if NUM_SERVOS > 0
  Servo servos[NUM_SERVOS];
#endif

bool CooldownNoWait = true;
bool target_direction;

//Insert variables if CHDK is defined
#ifdef CHDK
unsigned long chdkHigh = 0;
boolean chdkActive = false;
#endif

//! @name RAM save/restore printing
//! @{
bool saved_printing = false; //!< Print is paused and saved in RAM
static uint32_t saved_sdpos = 0; //!< SD card position, or line number in case of USB printing
static uint8_t saved_printing_type = PRINTING_TYPE_SD;
static float saved_pos[4] = { 0, 0, 0, 0 };
//! Feedrate hopefully derived from an active block of the planner at the time the print has been canceled, in mm/min.
static float saved_feedrate2 = 0;
static uint8_t saved_active_extruder = 0;
static float saved_extruder_temperature = 0.0; //!< Active extruder temperature
static bool saved_extruder_under_pressure = false;
static bool saved_extruder_relative_mode = false;
static int saved_fanSpeed = 0; //!< Print fan speed
//! @}

//===========================================================================
//=============================Routines======================================
//===========================================================================

static void get_arc_coordinates();
static bool setTargetedHotend(int code, uint8_t &extruder);
static void print_time_remaining_init();
static void wait_for_heater(long codenum, uint8_t extruder);

uint16_t gcode_in_progress = 0;
uint16_t mcode_in_progress = 0;

void serial_echopair_P(const char *s_P, float v)
    { serialprintPGM(s_P); SERIAL_ECHO(v); }
void serial_echopair_P(const char *s_P, double v)
    { serialprintPGM(s_P); SERIAL_ECHO(v); }
void serial_echopair_P(const char *s_P, unsigned long v)
    { serialprintPGM(s_P); SERIAL_ECHO(v); }

#ifdef SDSUPPORT
  #include "SdFatUtil.h"
  int freeMemory() { return SdFatUtil::FreeRam(); }
#else
  extern "C" {
    extern unsigned int __bss_end;
    extern unsigned int __heap_start;
    extern void *__brkval;

    int freeMemory() {
      int free_memory;

      if ((int)__brkval == 0)
        free_memory = ((int)&free_memory) - ((int)&__bss_end);
      else
        free_memory = ((int)&free_memory) - ((int)__brkval);

      return free_memory;
    }
  }
#endif //!SDSUPPORT

void setup_killpin()
{
  #if defined(KILL_PIN) && KILL_PIN > -1
    SET_INPUT(KILL_PIN);
    WRITE(KILL_PIN,HIGH);
  #endif
}

// Set home pin
void setup_homepin(void)
{
#if defined(HOME_PIN) && HOME_PIN > -1
   SET_INPUT(HOME_PIN);
   WRITE(HOME_PIN,HIGH);
#endif
}

void setup_photpin()
{
  #if defined(PHOTOGRAPH_PIN) && PHOTOGRAPH_PIN > -1
    SET_OUTPUT(PHOTOGRAPH_PIN);
    WRITE(PHOTOGRAPH_PIN, LOW);
  #endif
}

void setup_powerhold()
{
  #if defined(SUICIDE_PIN) && SUICIDE_PIN > -1
    SET_OUTPUT(SUICIDE_PIN);
    WRITE(SUICIDE_PIN, HIGH);
  #endif
  #if defined(PS_ON_PIN) && PS_ON_PIN > -1
    SET_OUTPUT(PS_ON_PIN);
	#if defined(PS_DEFAULT_OFF)
	  WRITE(PS_ON_PIN, PS_ON_ASLEEP);
    #else
	  WRITE(PS_ON_PIN, PS_ON_AWAKE);
	#endif
  #endif
}

void suicide()
{
  #if defined(SUICIDE_PIN) && SUICIDE_PIN > -1
    SET_OUTPUT(SUICIDE_PIN);
    WRITE(SUICIDE_PIN, LOW);
  #endif
}

void servo_init()
{
  #if (NUM_SERVOS >= 1) && defined(SERVO0_PIN) && (SERVO0_PIN > -1)
    servos[0].attach(SERVO0_PIN);
  #endif
  #if (NUM_SERVOS >= 2) && defined(SERVO1_PIN) && (SERVO1_PIN > -1)
    servos[1].attach(SERVO1_PIN);
  #endif
  #if (NUM_SERVOS >= 3) && defined(SERVO2_PIN) && (SERVO2_PIN > -1)
    servos[2].attach(SERVO2_PIN);
  #endif
  #if (NUM_SERVOS >= 4) && defined(SERVO3_PIN) && (SERVO3_PIN > -1)
    servos[3].attach(SERVO3_PIN);
  #endif
  #if (NUM_SERVOS >= 5)
    #error "TODO: enter initalisation code for more servos"
  #endif
}


bool fans_check_enabled = true;


#ifdef TMC2130

extern int8_t CrashDetectMenu;

void crashdet_enable()
{
	tmc2130_sg_stop_on_crash = true;
	eeprom_update_byte((uint8_t*)EEPROM_CRASH_DET, 0xFF); 
	CrashDetectMenu = 1;

}

void crashdet_disable()
{
	tmc2130_sg_stop_on_crash = false;
	tmc2130_sg_crash = 0;
	eeprom_update_byte((uint8_t*)EEPROM_CRASH_DET, 0x00); 
	CrashDetectMenu = 0;
}

void crashdet_stop_and_save_print()
{
	stop_and_save_print_to_ram(10, -default_retraction); //XY - no change, Z 10mm up, E -1mm retract
}

void crashdet_restore_print_and_continue()
{
	restore_print_from_ram_and_continue(default_retraction); //XYZ = orig, E +1mm unretract
//	babystep_apply();
}


void crashdet_stop_and_save_print2()
{
	cli();
	planner_abort_hard(); //abort printing
	cmdqueue_reset(); //empty cmdqueue
	card.sdprinting = false;
	card.closefile();
  // Reset and re-enable the stepper timer just before the global interrupts are enabled.
  st_reset_timer();
	sei();
}

void crashdet_detected(uint8_t mask)
{
	st_synchronize();
	static uint8_t crashDet_counter = 0;
	bool automatic_recovery_after_crash = true;

	if (crashDet_counter++ == 0) {
		crashDetTimer.start();
	}
	else if (crashDetTimer.expired(CRASHDET_TIMER * 1000ul)){
		crashDetTimer.stop();
		crashDet_counter = 0;
	}
	else if(crashDet_counter == CRASHDET_COUNTER_MAX){
		automatic_recovery_after_crash = false;
		crashDetTimer.stop();
		crashDet_counter = 0;
	}
	else {
		crashDetTimer.start();
	}

	lcd_update_enable(true);
	lcd_clear();
	lcd_update(2);

	if (mask & X_AXIS_MASK)
	{
		eeprom_update_byte((uint8_t*)EEPROM_CRASH_COUNT_X, eeprom_read_byte((uint8_t*)EEPROM_CRASH_COUNT_X) + 1);
		eeprom_update_word((uint16_t*)EEPROM_CRASH_COUNT_X_TOT, eeprom_read_word((uint16_t*)EEPROM_CRASH_COUNT_X_TOT) + 1);
	}
	if (mask & Y_AXIS_MASK)
	{
		eeprom_update_byte((uint8_t*)EEPROM_CRASH_COUNT_Y, eeprom_read_byte((uint8_t*)EEPROM_CRASH_COUNT_Y) + 1);
		eeprom_update_word((uint16_t*)EEPROM_CRASH_COUNT_Y_TOT, eeprom_read_word((uint16_t*)EEPROM_CRASH_COUNT_Y_TOT) + 1);
	}
    


	lcd_update_enable(true);
	lcd_update(2);
	lcd_setstatuspgm(_T(MSG_CRASH_DETECTED));
	gcode_G28(true, true, false); //home X and Y
	st_synchronize();

	if (automatic_recovery_after_crash) {
		enquecommand_P(PSTR("CRASH_RECOVER"));
	}else{
		setTargetHotend(0, active_extruder);
		bool yesno = lcd_show_fullscreen_message_yes_no_and_wait_P(_i("Crash detected. Resume print?"), false);
		lcd_update_enable(true);
		if (yesno)
		{
			enquecommand_P(PSTR("CRASH_RECOVER"));
		}
		else
		{
			enquecommand_P(PSTR("CRASH_CANCEL"));
		}
	}
}

void crashdet_recover()
{
	crashdet_restore_print_and_continue();
	tmc2130_sg_stop_on_crash = true;
}

void crashdet_cancel()
{
	tmc2130_sg_stop_on_crash = true;
	if (saved_printing_type == PRINTING_TYPE_SD) {
		lcd_print_stop();
	}else if(saved_printing_type == PRINTING_TYPE_USB){
		SERIAL_ECHOLNPGM("// action:cancel"); //for Octoprint: works the same as clicking "Abort" button in Octoprint GUI
		SERIAL_PROTOCOLLNRPGM(_T(MSG_OK));
	}
}

#endif //TMC2130

void failstats_reset_print()
{
	eeprom_update_byte((uint8_t *)EEPROM_CRASH_COUNT_X, 0);
	eeprom_update_byte((uint8_t *)EEPROM_CRASH_COUNT_Y, 0);
	eeprom_update_byte((uint8_t *)EEPROM_FERROR_COUNT, 0);
	eeprom_update_byte((uint8_t *)EEPROM_POWER_COUNT, 0);
}



#ifdef MESH_BED_LEVELING
   enum MeshLevelingState { MeshReport, MeshStart, MeshNext, MeshSet };
#endif


// Factory reset function
// This function is used to erase parts or whole EEPROM memory which is used for storing calibration and and so on.
// Level input parameter sets depth of reset
int  er_progress = 0;
static void factory_reset(char level)
{	
	lcd_clear();
    switch (level) {
                   
        // Level 0: Language reset
        case 0:
if((eSoundMode==e_SOUND_MODE_LOUD)||(eSoundMode==e_SOUND_MODE_ONCE))
            WRITE(BEEPER, HIGH);
            _delay_ms(100);
            WRITE(BEEPER, LOW);
			lang_reset();
            break;
         
		//Level 1: Reset statistics
		case 1:
if((eSoundMode==e_SOUND_MODE_LOUD)||(eSoundMode==e_SOUND_MODE_ONCE))
			WRITE(BEEPER, HIGH);
			_delay_ms(100);
			WRITE(BEEPER, LOW);
			eeprom_update_dword((uint32_t *)EEPROM_TOTALTIME, 0);
			eeprom_update_dword((uint32_t *)EEPROM_FILAMENTUSED, 0);

			eeprom_update_byte((uint8_t *)EEPROM_CRASH_COUNT_X, 0);
			eeprom_update_byte((uint8_t *)EEPROM_CRASH_COUNT_Y, 0);
			eeprom_update_byte((uint8_t *)EEPROM_FERROR_COUNT, 0);
			eeprom_update_byte((uint8_t *)EEPROM_POWER_COUNT, 0);

			eeprom_update_word((uint16_t *)EEPROM_CRASH_COUNT_X_TOT, 0);
			eeprom_update_word((uint16_t *)EEPROM_CRASH_COUNT_Y_TOT, 0);
			eeprom_update_word((uint16_t *)EEPROM_FERROR_COUNT_TOT, 0);
			eeprom_update_word((uint16_t *)EEPROM_POWER_COUNT_TOT, 0);

			lcd_menu_statistics();
            
			break;

        // Level 2: Prepare for shipping
        case 2:
			//lcd_puts_P(PSTR("Factory RESET"));
            //lcd_puts_at_P(1,2,PSTR("Shipping prep"));
            
            // Force language selection at the next boot up.
			lang_reset();
            // Force the "Follow calibration flow" message at the next boot up.
            calibration_status_store(CALIBRATION_STATUS_Z_CALIBRATION);
			eeprom_write_byte((uint8_t*)EEPROM_WIZARD_ACTIVE, 1); //run wizard
            farm_no = 0;
			farm_mode = false;
			eeprom_update_byte((uint8_t*)EEPROM_FARM_MODE, farm_mode);
            EEPROM_save_B(EEPROM_FARM_NUMBER, &farm_no);

            eeprom_update_dword((uint32_t *)EEPROM_TOTALTIME, 0);
            eeprom_update_dword((uint32_t *)EEPROM_FILAMENTUSED, 0);
            eeprom_update_word((uint16_t *)EEPROM_CRASH_COUNT_X_TOT, 0);
            eeprom_update_word((uint16_t *)EEPROM_CRASH_COUNT_Y_TOT, 0);
            eeprom_update_word((uint16_t *)EEPROM_FERROR_COUNT_TOT, 0);
            eeprom_update_word((uint16_t *)EEPROM_POWER_COUNT_TOT, 0);

#ifdef FILAMENT_SENSOR
			fsensor_enable();
            fsensor_autoload_set(true);
#endif //FILAMENT_SENSOR
                       
if((eSoundMode==e_SOUND_MODE_LOUD)||(eSoundMode==e_SOUND_MODE_ONCE))
            WRITE(BEEPER, HIGH);
            _delay_ms(100);
            WRITE(BEEPER, LOW);
			//_delay_ms(2000);
            break;

			// Level 3: erase everything, whole EEPROM will be set to 0xFF

		case 3:
			lcd_puts_P(PSTR("Factory RESET"));
			lcd_puts_at_P(1, 2, PSTR("ERASING all data"));

if((eSoundMode==e_SOUND_MODE_LOUD)||(eSoundMode==e_SOUND_MODE_ONCE))
			WRITE(BEEPER, HIGH);
			_delay_ms(100);
			WRITE(BEEPER, LOW);

			er_progress = 0;
			lcd_puts_at_P(3, 3, PSTR("      "));
			lcd_set_cursor(3, 3);
			lcd_print(er_progress);

			// Erase EEPROM
			for (int i = 0; i < 4096; i++) {
				eeprom_update_byte((uint8_t*)i, 0xFF);

				if (i % 41 == 0) {
					er_progress++;
					lcd_puts_at_P(3, 3, PSTR("      "));
					lcd_set_cursor(3, 3);
					lcd_print(er_progress);
					lcd_puts_P(PSTR("%"));
				}

			}


			break;
		case 4:
			bowden_menu();
			break;
        
        default:
            break;
    }
    

}


FILE _uartout; //= {0}; Global variable is always zero initialized. No need to explicitly state this.

int uart_putchar(char c, FILE *)
{
	MYSERIAL.write(c);
	return 0;
}


void lcd_splash()
{
//	lcd_puts_at_P(0, 1, PSTR("   Original Prusa   "));
//	lcd_puts_at_P(0, 2, PSTR("    3D  Printers    "));
//	lcd_puts_P(PSTR("\x1b[1;3HOriginal Prusa\x1b[2;4H3D  Printers"));
//    fputs_P(PSTR(ESC_2J ESC_H(1,1) "Original Prusa i3" ESC_H(3,2) "Prusa Research"), lcdout);
    lcd_puts_P(PSTR(ESC_2J ESC_H(1,1) "Original Prusa i3" ESC_H(3,2) "Prusa Research"));
//	lcd_printf_P(_N(ESC_2J "x:%.3f\ny:%.3f\nz:%.3f\ne:%.3f"), _x, _y, _z, _e);
}


void factory_reset() 
{
	KEEPALIVE_STATE(PAUSED_FOR_USER);
	if (!READ(BTN_ENC))
	{
		_delay_ms(1000);
		if (!READ(BTN_ENC))
		{
			lcd_clear();


			lcd_puts_P(PSTR("Factory RESET"));


			SET_OUTPUT(BEEPER);
if((eSoundMode==e_SOUND_MODE_LOUD)||(eSoundMode==e_SOUND_MODE_ONCE))
			WRITE(BEEPER, HIGH);

			while (!READ(BTN_ENC));

			WRITE(BEEPER, LOW);



			_delay_ms(2000);

			char level = reset_menu();
			factory_reset(level);

			switch (level) {
			case 0: _delay_ms(0); break;
			case 1: _delay_ms(0); break;
			case 2: _delay_ms(0); break;
			case 3: _delay_ms(0); break;
			}

		}
	}
	KEEPALIVE_STATE(IN_HANDLER);
}

void show_fw_version_warnings() {
	if (FW_DEV_VERSION == FW_VERSION_GOLD || FW_DEV_VERSION == FW_VERSION_RC) return;
	switch (FW_DEV_VERSION) {
	case(FW_VERSION_ALPHA):   lcd_show_fullscreen_message_and_wait_P(_i("You are using firmware alpha version. This is development version. Using this version is not recommended and may cause printer damage."));   break;////MSG_FW_VERSION_ALPHA c=20 r=8
	case(FW_VERSION_BETA):    lcd_show_fullscreen_message_and_wait_P(_i("You are using firmware beta version. This is development version. Using this version is not recommended and may cause printer damage."));    break;////MSG_FW_VERSION_BETA c=20 r=8
  case(FW_VERSION_DEVEL):
	case(FW_VERSION_DEBUG):
    lcd_update_enable(false);
    lcd_clear();
  #if FW_DEV_VERSION == FW_VERSION_DEVEL
    lcd_puts_at_P(0, 0, PSTR("Development build !!"));
  #else
    lcd_puts_at_P(0, 0, PSTR("Debbugging build !!!"));
  #endif
    lcd_puts_at_P(0, 1, PSTR("May destroy printer!"));
    lcd_puts_at_P(0, 2, PSTR("ver ")); lcd_puts_P(PSTR(FW_VERSION_FULL));
    lcd_puts_at_P(0, 3, PSTR(FW_REPOSITORY));
    lcd_wait_for_click();
    break;
//	default: lcd_show_fullscreen_message_and_wait_P(_i("WARNING: This is an unofficial, unsupported build. Use at your own risk!")); break;////MSG_FW_VERSION_UNKNOWN c=20 r=8
	}
	lcd_update_enable(true);
}

uint8_t check_printer_version()
{
	uint8_t version_changed = 0;
	uint16_t printer_type = eeprom_read_word((uint16_t*)EEPROM_PRINTER_TYPE);
	uint16_t motherboard = eeprom_read_word((uint16_t*)EEPROM_BOARD_TYPE);

	if (printer_type != PRINTER_TYPE) {
		if (printer_type == 0xffff) eeprom_write_word((uint16_t*)EEPROM_PRINTER_TYPE, PRINTER_TYPE);
		else version_changed |= 0b10;
	}
	if (motherboard != MOTHERBOARD) {
		if(motherboard == 0xffff) eeprom_write_word((uint16_t*)EEPROM_BOARD_TYPE, MOTHERBOARD);
		else version_changed |= 0b01;
	}
	return version_changed;
}

#ifdef BOOTAPP
#include "bootapp.h" //bootloader support
#endif //BOOTAPP

#if (LANG_MODE != 0) //secondary language support

#ifdef W25X20CL


// language update from external flash
#define LANGBOOT_BLOCKSIZE 0x1000u
#define LANGBOOT_RAMBUFFER 0x0800

void update_sec_lang_from_external_flash()
{
	if ((boot_app_magic == BOOT_APP_MAGIC) && (boot_app_flags & BOOT_APP_FLG_USER0))
	{
		uint8_t lang = boot_reserved >> 4;
		uint8_t state = boot_reserved & 0xf;
		lang_table_header_t header;
		uint32_t src_addr;
		if (lang_get_header(lang, &header, &src_addr))
		{
			fputs_P(PSTR(ESC_H(1,3) "Language update."), lcdout);
			for (uint8_t i = 0; i < state; i++) fputc('.', lcdout);
			delay(100);
			boot_reserved = (state + 1) | (lang << 4);
			if ((state * LANGBOOT_BLOCKSIZE) < header.size)
			{
				cli();
				uint16_t size = header.size - state * LANGBOOT_BLOCKSIZE;
				if (size > LANGBOOT_BLOCKSIZE) size = LANGBOOT_BLOCKSIZE;
				w25x20cl_rd_data(src_addr + state * LANGBOOT_BLOCKSIZE, (uint8_t*)LANGBOOT_RAMBUFFER, size);
				if (state == 0)
				{
					//TODO - check header integrity
				}
				bootapp_ram2flash(LANGBOOT_RAMBUFFER, _SEC_LANG_TABLE + state * LANGBOOT_BLOCKSIZE, size);
			}
			else
			{
				//TODO - check sec lang data integrity
				eeprom_update_byte((unsigned char *)EEPROM_LANG, LANG_ID_SEC);
			}
		}
	}
	boot_app_flags &= ~BOOT_APP_FLG_USER0;
}


#ifdef DEBUG_W25X20CL

uint8_t lang_xflash_enum_codes(uint16_t* codes)
{
	lang_table_header_t header;
	uint8_t count = 0;
	uint32_t addr = 0x00000;
	while (1)
	{
		printf_P(_n("LANGTABLE%d:"), count);
		w25x20cl_rd_data(addr, (uint8_t*)&header, sizeof(lang_table_header_t));
		if (header.magic != LANG_MAGIC)
		{
			printf_P(_n("NG!\n"));
			break;
		}
		printf_P(_n("OK\n"));
		printf_P(_n(" _lt_magic        = 0x%08lx %S\n"), header.magic, (header.magic==LANG_MAGIC)?_n("OK"):_n("NA"));
		printf_P(_n(" _lt_size         = 0x%04x (%d)\n"), header.size, header.size);
		printf_P(_n(" _lt_count        = 0x%04x (%d)\n"), header.count, header.count);
		printf_P(_n(" _lt_chsum        = 0x%04x\n"), header.checksum);
		printf_P(_n(" _lt_code         = 0x%04x (%c%c)\n"), header.code, header.code >> 8, header.code & 0xff);
		printf_P(_n(" _lt_sign         = 0x%08lx\n"), header.signature);

		addr += header.size;
		codes[count] = header.code;
		count ++;
	}
	return count;
}

void list_sec_lang_from_external_flash()
{
	uint16_t codes[8];
	uint8_t count = lang_xflash_enum_codes(codes);
	printf_P(_n("XFlash lang count = %hhd\n"), count);
}

#endif //DEBUG_W25X20CL

#endif //W25X20CL

#endif //(LANG_MODE != 0)


// "Setup" function is called by the Arduino framework on startup.
// Before startup, the Timers-functions (PWM)/Analog RW and HardwareSerial provided by the Arduino-code 
// are initialized by the main() routine provided by the Arduino framework.
void setup()
{
	mmu_init();
	
	ultralcd_init();

	spi_init();

	lcd_splash();
     Sound_Init();                                // also guarantee "SET_OUTPUT(BEEPER)"

#ifdef W25X20CL
	if (!w25x20cl_init())
		kill(_i("External SPI flash W25X20CL not responding."));
	// Enter an STK500 compatible Optiboot boot loader waiting for flashing the languages to an external flash memory.
	optiboot_w25x20cl_enter();
#endif

#if (LANG_MODE != 0) //secondary language support
#ifdef W25X20CL
	if (w25x20cl_init())
		update_sec_lang_from_external_flash();
#endif //W25X20CL
#endif //(LANG_MODE != 0)

	setup_killpin();
	setup_powerhold();

	farm_mode = eeprom_read_byte((uint8_t*)EEPROM_FARM_MODE); 
	EEPROM_read_B(EEPROM_FARM_NUMBER, &farm_no);
	if ((farm_mode == 0xFF && farm_no == 0) || ((uint16_t)farm_no == 0xFFFF)) 
		farm_mode = false; //if farm_mode has not been stored to eeprom yet and farm number is set to zero or EEPROM is fresh, deactivate farm mode
	if ((uint16_t)farm_no == 0xFFFF) farm_no = 0;
	
	selectedSerialPort = eeprom_read_byte((uint8_t*)EEPROM_SECOND_SERIAL_ACTIVE);
	if (selectedSerialPort == 0xFF) selectedSerialPort = 0;
	if (farm_mode)
	{
		no_response = true; //we need confirmation by recieving PRUSA thx
		important_status = 8;
		prusa_statistics(8);
		selectedSerialPort = 1;
#ifdef TMC2130
		//increased extruder current (PFW363)
		tmc2130_current_h[E_AXIS] = 36;
		tmc2130_current_r[E_AXIS] = 36;
#endif //TMC2130
#ifdef FILAMENT_SENSOR
		//disabled filament autoload (PFW360)
		fsensor_autoload_set(false);
#endif //FILAMENT_SENSOR
	}
	MYSERIAL.begin(BAUDRATE);
	fdev_setup_stream(uartout, uart_putchar, NULL, _FDEV_SETUP_WRITE); //setup uart out stream
	stdout = uartout;
	SERIAL_ECHO_START;
	printf_P(PSTR(" " FW_VERSION_FULL "\n"));


#ifdef DEBUG_SEC_LANG
	lang_table_header_t header;
	uint32_t src_addr = 0x00000;
	if (lang_get_header(1, &header, &src_addr))
	{
//this is comparsion of some printing-methods regarding to flash space usage and code size/readability
#define LT_PRINT_TEST 2
//  flash usage
//  total   p.test
//0 252718  t+c  text code
//1 253142  424  170  254
//2 253040  322  164  158
//3 253248  530  135  395
#if (LT_PRINT_TEST==1) //not optimized printf
		printf_P(_n(" _src_addr = 0x%08lx\n"), src_addr);
		printf_P(_n(" _lt_magic = 0x%08lx %S\n"), header.magic, (header.magic==LANG_MAGIC)?_n("OK"):_n("NA"));
		printf_P(_n(" _lt_size  = 0x%04x (%d)\n"), header.size, header.size);
		printf_P(_n(" _lt_count = 0x%04x (%d)\n"), header.count, header.count);
		printf_P(_n(" _lt_chsum = 0x%04x\n"), header.checksum);
		printf_P(_n(" _lt_code  = 0x%04x (%c%c)\n"), header.code, header.code >> 8, header.code & 0xff);
		printf_P(_n(" _lt_sign = 0x%08lx\n"), header.signature);
#elif (LT_PRINT_TEST==2) //optimized printf
		printf_P(
		 _n(
		  " _src_addr = 0x%08lx\n"
		  " _lt_magic = 0x%08lx %S\n"
		  " _lt_size  = 0x%04x (%d)\n"
		  " _lt_count = 0x%04x (%d)\n"
		  " _lt_chsum = 0x%04x\n"
		  " _lt_code  = 0x%04x (%c%c)\n"
		  " _lt_resv1 = 0x%08lx\n"
		 ),
		 src_addr,
		 header.magic, (header.magic==LANG_MAGIC)?_n("OK"):_n("NA"),
		 header.size, header.size,
		 header.count, header.count,
		 header.checksum,
		 header.code, header.code >> 8, header.code & 0xff,
		 header.signature
		);
#elif (LT_PRINT_TEST==3) //arduino print/println (leading zeros not solved)
		MYSERIAL.print(" _src_addr = 0x");
		MYSERIAL.println(src_addr, 16);
		MYSERIAL.print(" _lt_magic = 0x");
		MYSERIAL.print(header.magic, 16);
		MYSERIAL.println((header.magic==LANG_MAGIC)?" OK":" NA");
		MYSERIAL.print(" _lt_size  = 0x");
		MYSERIAL.print(header.size, 16);
		MYSERIAL.print(" (");
		MYSERIAL.print(header.size, 10);
		MYSERIAL.println(")");
		MYSERIAL.print(" _lt_count = 0x");
		MYSERIAL.print(header.count, 16);
		MYSERIAL.print(" (");
		MYSERIAL.print(header.count, 10);
		MYSERIAL.println(")");
		MYSERIAL.print(" _lt_chsum = 0x");
		MYSERIAL.println(header.checksum, 16);
		MYSERIAL.print(" _lt_code  = 0x");
		MYSERIAL.print(header.code, 16);
		MYSERIAL.print(" (");
		MYSERIAL.print((char)(header.code >> 8), 0);
		MYSERIAL.print((char)(header.code & 0xff), 0);
		MYSERIAL.println(")");
		MYSERIAL.print(" _lt_resv1 = 0x");
		MYSERIAL.println(header.signature, 16);
#endif //(LT_PRINT_TEST==)
#undef LT_PRINT_TEST

#if 0
		w25x20cl_rd_data(0x25ba, (uint8_t*)&block_buffer, 1024);
		for (uint16_t i = 0; i < 1024; i++)
		{
			if ((i % 16) == 0) printf_P(_n("%04x:"), 0x25ba+i);
			printf_P(_n(" %02x"), ((uint8_t*)&block_buffer)[i]);
			if ((i % 16) == 15) putchar('\n');
		}
#endif
		uint16_t sum = 0;
		for (uint16_t i = 0; i < header.size; i++)
			sum += (uint16_t)pgm_read_byte((uint8_t*)(_SEC_LANG_TABLE + i)) << ((i & 1)?0:8);
		printf_P(_n("_SEC_LANG_TABLE checksum = %04x\n"), sum);
		sum -= header.checksum; //subtract checksum
		printf_P(_n("_SEC_LANG_TABLE checksum = %04x\n"), sum);
		sum = (sum >> 8) | ((sum & 0xff) << 8); //swap bytes
		if (sum == header.checksum)
			printf_P(_n("Checksum OK\n"), sum);
		else
			printf_P(_n("Checksum NG\n"), sum);
	}
	else
		printf_P(_n("lang_get_header failed!\n"));

#if 0
		for (uint16_t i = 0; i < 1024*10; i++)
		{
			if ((i % 16) == 0) printf_P(_n("%04x:"), _SEC_LANG_TABLE+i);
			printf_P(_n(" %02x"), pgm_read_byte((uint8_t*)(_SEC_LANG_TABLE+i)));
			if ((i % 16) == 15) putchar('\n');
		}
#endif

#if 0
	SERIAL_ECHOLN("Reading eeprom from 0 to 100: start");
	for (int i = 0; i < 4096; ++i) {
		int b = eeprom_read_byte((unsigned char*)i);
		if (b != 255) {
			SERIAL_ECHO(i);
			SERIAL_ECHO(":");
			SERIAL_ECHO(b);
			SERIAL_ECHOLN("");
		}
	}
	SERIAL_ECHOLN("Reading eeprom from 0 to 100: done");
#endif

#endif //DEBUG_SEC_LANG

	// Check startup - does nothing if bootloader sets MCUSR to 0
	byte mcu = MCUSR;
/*	if (mcu & 1) SERIAL_ECHOLNRPGM(_T(MSG_POWERUP));
	if (mcu & 2) SERIAL_ECHOLNRPGM(MSG_EXTERNAL_RESET);
	if (mcu & 4) SERIAL_ECHOLNRPGM(MSG_BROWNOUT_RESET);
	if (mcu & 8) SERIAL_ECHOLNRPGM(MSG_WATCHDOG_RESET);
	if (mcu & 32) SERIAL_ECHOLNRPGM(MSG_SOFTWARE_RESET);*/
	if (mcu & 1) puts_P(_T(MSG_POWERUP));
	if (mcu & 2) puts_P(MSG_EXTERNAL_RESET);
	if (mcu & 4) puts_P(MSG_BROWNOUT_RESET);
	if (mcu & 8) puts_P(MSG_WATCHDOG_RESET);
	if (mcu & 32) puts_P(MSG_SOFTWARE_RESET);
	MCUSR = 0;

	//SERIAL_ECHORPGM(MSG_MARLIN);
	//SERIAL_ECHOLNRPGM(VERSION_STRING);

#ifdef STRING_VERSION_CONFIG_H
#ifdef STRING_CONFIG_H_AUTHOR
	SERIAL_ECHO_START;
	SERIAL_ECHORPGM(_i(" Last Updated: "));////MSG_CONFIGURATION_VER c=0 r=0
	SERIAL_ECHOPGM(STRING_VERSION_CONFIG_H);
	SERIAL_ECHORPGM(_n(" | Author: "));////MSG_AUTHOR c=0 r=0
	SERIAL_ECHOLNPGM(STRING_CONFIG_H_AUTHOR);
	SERIAL_ECHOPGM("Compiled: ");
	SERIAL_ECHOLNPGM(__DATE__);
#endif
#endif

	SERIAL_ECHO_START;
	SERIAL_ECHORPGM(_i(" Free Memory: "));////MSG_FREE_MEMORY c=0 r=0
	SERIAL_ECHO(freeMemory());
	SERIAL_ECHORPGM(_i("  PlannerBufferBytes: "));////MSG_PLANNER_BUFFER_BYTES c=0 r=0
	SERIAL_ECHOLN((int)sizeof(block_t)*BLOCK_BUFFER_SIZE);
	//lcd_update_enable(false); // why do we need this?? - andre
	// loads data from EEPROM if available else uses defaults (and resets step acceleration rate)
	
	bool previous_settings_retrieved = false; 
	uint8_t hw_changed = check_printer_version();
	if (!(hw_changed & 0b10)) { //if printer version wasn't changed, check for eeprom version and retrieve settings from eeprom in case that version wasn't changed
		previous_settings_retrieved = Config_RetrieveSettings();
	} 
	else { //printer version was changed so use default settings 
		Config_ResetDefault();
	}
	SdFatUtil::set_stack_guard(); //writes magic number at the end of static variables to protect against overwriting static memory by stack

	tp_init();    // Initialize temperature loop

	lcd_splash(); // we need to do this again, because tp_init() kills lcd

	plan_init();  // Initialize planner;

	factory_reset();
     lcd_encoder_diff=0;

#ifdef TMC2130
	uint8_t silentMode = eeprom_read_byte((uint8_t*)EEPROM_SILENT);
	if (silentMode == 0xff) silentMode = 0;
	tmc2130_mode = TMC2130_MODE_NORMAL;
	uint8_t crashdet = eeprom_read_byte((uint8_t*)EEPROM_CRASH_DET);
	if (crashdet && !farm_mode)
	{
		crashdet_enable();
	    puts_P(_N("CrashDetect ENABLED!"));
	}
	else
	{
		crashdet_disable();
	    puts_P(_N("CrashDetect DISABLED"));
	}

#ifdef TMC2130_LINEARITY_CORRECTION
#ifdef TMC2130_LINEARITY_CORRECTION_XYZ
	tmc2130_wave_fac[X_AXIS] = eeprom_read_byte((uint8_t*)EEPROM_TMC2130_WAVE_X_FAC);
	tmc2130_wave_fac[Y_AXIS] = eeprom_read_byte((uint8_t*)EEPROM_TMC2130_WAVE_Y_FAC);
	tmc2130_wave_fac[Z_AXIS] = eeprom_read_byte((uint8_t*)EEPROM_TMC2130_WAVE_Z_FAC);
#endif //TMC2130_LINEARITY_CORRECTION_XYZ
	tmc2130_wave_fac[E_AXIS] = eeprom_read_byte((uint8_t*)EEPROM_TMC2130_WAVE_E_FAC);
	if (tmc2130_wave_fac[X_AXIS] == 0xff) tmc2130_wave_fac[X_AXIS] = 0;
	if (tmc2130_wave_fac[Y_AXIS] == 0xff) tmc2130_wave_fac[Y_AXIS] = 0;
	if (tmc2130_wave_fac[Z_AXIS] == 0xff) tmc2130_wave_fac[Z_AXIS] = 0;
	if (tmc2130_wave_fac[E_AXIS] == 0xff) tmc2130_wave_fac[E_AXIS] = 0;
#endif //TMC2130_LINEARITY_CORRECTION

#ifdef TMC2130_VARIABLE_RESOLUTION
	tmc2130_mres[X_AXIS] = eeprom_read_byte((uint8_t*)EEPROM_TMC2130_X_MRES);
	tmc2130_mres[Y_AXIS] = eeprom_read_byte((uint8_t*)EEPROM_TMC2130_Y_MRES);
	tmc2130_mres[Z_AXIS] = eeprom_read_byte((uint8_t*)EEPROM_TMC2130_Z_MRES);
	tmc2130_mres[E_AXIS] = eeprom_read_byte((uint8_t*)EEPROM_TMC2130_E_MRES);
	if (tmc2130_mres[X_AXIS] == 0xff) tmc2130_mres[X_AXIS] = tmc2130_usteps2mres(TMC2130_USTEPS_XY);
	if (tmc2130_mres[Y_AXIS] == 0xff) tmc2130_mres[Y_AXIS] = tmc2130_usteps2mres(TMC2130_USTEPS_XY);
	if (tmc2130_mres[Z_AXIS] == 0xff) tmc2130_mres[Z_AXIS] = tmc2130_usteps2mres(TMC2130_USTEPS_Z);
	if (tmc2130_mres[E_AXIS] == 0xff) tmc2130_mres[E_AXIS] = tmc2130_usteps2mres(TMC2130_USTEPS_E);
	eeprom_update_byte((uint8_t*)EEPROM_TMC2130_X_MRES, tmc2130_mres[X_AXIS]);
	eeprom_update_byte((uint8_t*)EEPROM_TMC2130_Y_MRES, tmc2130_mres[Y_AXIS]);
	eeprom_update_byte((uint8_t*)EEPROM_TMC2130_Z_MRES, tmc2130_mres[Z_AXIS]);
	eeprom_update_byte((uint8_t*)EEPROM_TMC2130_E_MRES, tmc2130_mres[E_AXIS]);
#else //TMC2130_VARIABLE_RESOLUTION
	tmc2130_mres[X_AXIS] = tmc2130_usteps2mres(TMC2130_USTEPS_XY);
	tmc2130_mres[Y_AXIS] = tmc2130_usteps2mres(TMC2130_USTEPS_XY);
	tmc2130_mres[Z_AXIS] = tmc2130_usteps2mres(TMC2130_USTEPS_Z);
	tmc2130_mres[E_AXIS] = tmc2130_usteps2mres(TMC2130_USTEPS_E);
#endif //TMC2130_VARIABLE_RESOLUTION

#endif //TMC2130


	st_init();    // Initialize stepper, this enables interrupts!

#ifdef TMC2130
	tmc2130_mode = silentMode?TMC2130_MODE_SILENT:TMC2130_MODE_NORMAL;
	update_mode_profile();
	tmc2130_init();
#endif //TMC2130
    
	setup_photpin();

	servo_init();
	// Reset the machine correction matrix.
	// It does not make sense to load the correction matrix until the machine is homed.
	world2machine_reset();
    
#ifdef FILAMENT_SENSOR
	fsensor_init();
#endif //FILAMENT_SENSOR


#if defined(CONTROLLERFAN_PIN) && (CONTROLLERFAN_PIN > -1)
	SET_OUTPUT(CONTROLLERFAN_PIN); //Set pin used for driver cooling fan
#endif


	setup_homepin();

#ifdef TMC2130

  if (1) {
    // try to run to zero phase before powering the Z motor.    
    // Move in negative direction
    WRITE(Z_DIR_PIN,INVERT_Z_DIR);
    // Round the current micro-micro steps to micro steps.
    for (uint16_t phase = (tmc2130_rd_MSCNT(Z_AXIS) + 8) >> 4; phase > 0; -- phase) {
      // Until the phase counter is reset to zero.
      WRITE(Z_STEP_PIN, !INVERT_Z_STEP_PIN);
      delay(2);
      WRITE(Z_STEP_PIN, INVERT_Z_STEP_PIN);
      delay(2);
    }
  }
#endif //TMC2130

#if defined(Z_AXIS_ALWAYS_ON)
	enable_z();
#endif
	farm_mode = eeprom_read_byte((uint8_t*)EEPROM_FARM_MODE);
	EEPROM_read_B(EEPROM_FARM_NUMBER, &farm_no);
	if ((farm_mode == 0xFF && farm_no == 0) || (farm_no == static_cast<int>(0xFFFF))) farm_mode = false; //if farm_mode has not been stored to eeprom yet and farm number is set to zero or EEPROM is fresh, deactivate farm mode
	if (farm_no == static_cast<int>(0xFFFF)) farm_no = 0;
	if (farm_mode)
	{
		prusa_statistics(8);
	}

	// Enable Toshiba FlashAir SD card / WiFi enahanced card.
	card.ToshibaFlashAir_enable(eeprom_read_byte((unsigned char*)EEPROM_TOSHIBA_FLASH_AIR_COMPATIBLITY) == 1);

	if (eeprom_read_dword((uint32_t*)(EEPROM_TOP - 4)) == 0x0ffffffff &&
		eeprom_read_dword((uint32_t*)(EEPROM_TOP - 8)) == 0x0ffffffff) {
		// Maiden startup. The firmware has been loaded and first started on a virgin RAMBo board,
		// where all the EEPROM entries are set to 0x0ff.
		// Once a firmware boots up, it forces at least a language selection, which changes
		// EEPROM_LANG to number lower than 0x0ff.
		// 1) Set a high power mode.
#ifdef TMC2130
		eeprom_write_byte((uint8_t*)EEPROM_SILENT, 0);
		tmc2130_mode = TMC2130_MODE_NORMAL;
#endif //TMC2130
		eeprom_write_byte((uint8_t*)EEPROM_WIZARD_ACTIVE, 1); //run wizard
	}

	// Force SD card update. Otherwise the SD card update is done from loop() on card.checkautostart(false), 
	// but this times out if a blocking dialog is shown in setup().
	card.initsd();
#ifdef DEBUG_SD_SPEED_TEST
	if (card.cardOK)
	{
		uint8_t* buff = (uint8_t*)block_buffer;
		uint32_t block = 0;
		uint32_t sumr = 0;
		uint32_t sumw = 0;
		for (int i = 0; i < 1024; i++)
		{
			uint32_t u = micros();
			bool res = card.card.readBlock(i, buff);
			u = micros() - u;
			if (res)
			{
				printf_P(PSTR("readBlock %4d 512 bytes %lu us\n"), i, u);
				sumr += u;
				u = micros();
				res = card.card.writeBlock(i, buff);
				u = micros() - u;
				if (res)
				{
					printf_P(PSTR("writeBlock %4d 512 bytes %lu us\n"), i, u);
					sumw += u;
				}
				else
				{
					printf_P(PSTR("writeBlock %4d error\n"), i);
					break;
				}
			}
			else
			{
				printf_P(PSTR("readBlock %4d error\n"), i);
				break;
			}
		}
		uint32_t avg_rspeed = (1024 * 1000000) / (sumr / 512);
		uint32_t avg_wspeed = (1024 * 1000000) / (sumw / 512);
		printf_P(PSTR("avg read speed %lu bytes/s\n"), avg_rspeed);
		printf_P(PSTR("avg write speed %lu bytes/s\n"), avg_wspeed);
	}
	else
		printf_P(PSTR("Card NG!\n"));
#endif //DEBUG_SD_SPEED_TEST

	if (eeprom_read_byte((uint8_t*)EEPROM_POWER_COUNT) == 0xff) eeprom_write_byte((uint8_t*)EEPROM_POWER_COUNT, 0);
	if (eeprom_read_byte((uint8_t*)EEPROM_CRASH_COUNT_X) == 0xff) eeprom_write_byte((uint8_t*)EEPROM_CRASH_COUNT_X, 0);
	if (eeprom_read_byte((uint8_t*)EEPROM_CRASH_COUNT_Y) == 0xff) eeprom_write_byte((uint8_t*)EEPROM_CRASH_COUNT_Y, 0);
	if (eeprom_read_byte((uint8_t*)EEPROM_FERROR_COUNT) == 0xff) eeprom_write_byte((uint8_t*)EEPROM_FERROR_COUNT, 0);
	if (eeprom_read_word((uint16_t*)EEPROM_POWER_COUNT_TOT) == 0xffff) eeprom_write_word((uint16_t*)EEPROM_POWER_COUNT_TOT, 0);
	if (eeprom_read_word((uint16_t*)EEPROM_CRASH_COUNT_X_TOT) == 0xffff) eeprom_write_word((uint16_t*)EEPROM_CRASH_COUNT_X_TOT, 0);
	if (eeprom_read_word((uint16_t*)EEPROM_CRASH_COUNT_Y_TOT) == 0xffff) eeprom_write_word((uint16_t*)EEPROM_CRASH_COUNT_Y_TOT, 0);
	if (eeprom_read_word((uint16_t*)EEPROM_FERROR_COUNT_TOT) == 0xffff) eeprom_write_word((uint16_t*)EEPROM_FERROR_COUNT_TOT, 0);
#ifdef SNMM
	if (eeprom_read_dword((uint32_t*)EEPROM_BOWDEN_LENGTH) == 0x0ffffffff) { //bowden length used for SNMM
	  int _z = BOWDEN_LENGTH;
	  for(int i = 0; i<4; i++) EEPROM_save_B(EEPROM_BOWDEN_LENGTH + i * 2, &_z);
	}
#endif

  // In the future, somewhere here would one compare the current firmware version against the firmware version stored in the EEPROM.
  // If they differ, an update procedure may need to be performed. At the end of this block, the current firmware version
  // is being written into the EEPROM, so the update procedure will be triggered only once.


#if (LANG_MODE != 0) //secondary language support

#ifdef DEBUG_W25X20CL
	W25X20CL_SPI_ENTER();
	uint8_t uid[8]; // 64bit unique id
	w25x20cl_rd_uid(uid);
	puts_P(_n("W25X20CL UID="));
	for (uint8_t i = 0; i < 8; i ++)
		printf_P(PSTR("%02hhx"), uid[i]);
	putchar('\n');
	list_sec_lang_from_external_flash();
#endif //DEBUG_W25X20CL

//	lang_reset();
	if (!lang_select(eeprom_read_byte((uint8_t*)EEPROM_LANG)))
		lcd_language();

#ifdef DEBUG_SEC_LANG

	uint16_t sec_lang_code = lang_get_code(1);
	uint16_t ui = _SEC_LANG_TABLE; //table pointer
	printf_P(_n("lang_selected=%d\nlang_table=0x%04x\nSEC_LANG_CODE=0x%04x (%c%c)\n"), lang_selected, ui, sec_lang_code, sec_lang_code >> 8, sec_lang_code & 0xff);

//	lang_print_sec_lang(uartout);
#endif //DEBUG_SEC_LANG

#endif //(LANG_MODE != 0)

	if (eeprom_read_byte((uint8_t*)EEPROM_TEMP_CAL_ACTIVE) == 255) {
		eeprom_write_byte((uint8_t*)EEPROM_TEMP_CAL_ACTIVE, 0);
		temp_cal_active = false;
	} else temp_cal_active = eeprom_read_byte((uint8_t*)EEPROM_TEMP_CAL_ACTIVE);

	if (eeprom_read_byte((uint8_t*)EEPROM_CALIBRATION_STATUS_PINDA) == 255) {
		//eeprom_write_byte((uint8_t*)EEPROM_CALIBRATION_STATUS_PINDA, 0);
		eeprom_write_byte((uint8_t*)EEPROM_CALIBRATION_STATUS_PINDA, 1);
		int16_t z_shift = 0;
		for (uint8_t i = 0; i < 5; i++) EEPROM_save_B(EEPROM_PROBE_TEMP_SHIFT + i * 2, &z_shift);
		eeprom_write_byte((uint8_t*)EEPROM_TEMP_CAL_ACTIVE, 0);
		temp_cal_active = false;
	}
	if (eeprom_read_byte((uint8_t*)EEPROM_UVLO) == 255) {
		eeprom_write_byte((uint8_t*)EEPROM_UVLO, 0);
	}
	if (eeprom_read_byte((uint8_t*)EEPROM_SD_SORT) == 255) {
		eeprom_write_byte((uint8_t*)EEPROM_SD_SORT, 0);
	}

	check_babystep(); //checking if Z babystep is in allowed range

#ifdef UVLO_SUPPORT
	setup_uvlo_interrupt();
#endif //UVLO_SUPPORT

#if !defined(DEBUG_DISABLE_FANCHECK) && defined(FANCHECK) && defined(TACH_1) && TACH_1 >-1
	setup_fan_interrupt();
#endif //DEBUG_DISABLE_FANCHECK

#ifdef FILAMENT_SENSOR
	fsensor_setup_interrupt();
#endif //FILAMENT_SENSOR
	for (int i = 0; i<4; i++) EEPROM_read_B(EEPROM_BOWDEN_LENGTH + i * 2, &bowden_length[i]); 
	
#ifndef DEBUG_DISABLE_STARTMSGS
  KEEPALIVE_STATE(PAUSED_FOR_USER);

  show_fw_version_warnings();

  switch (hw_changed) { 
	  //if motherboard or printer type was changed inform user as it can indicate flashing wrong firmware version
	  //if user confirms with knob, new hw version (printer and/or motherboard) is written to eeprom and message will be not shown next time
	case(0b01): 
		lcd_show_fullscreen_message_and_wait_P(_i("Warning: motherboard type changed.")); ////MSG_CHANGED_MOTHERBOARD c=20 r=4
		eeprom_write_word((uint16_t*)EEPROM_BOARD_TYPE, MOTHERBOARD); 
		break;
	case(0b10): 
		lcd_show_fullscreen_message_and_wait_P(_i("Warning: printer type changed.")); ////MSG_CHANGED_PRINTER c=20 r=4
		eeprom_write_word((uint16_t*)EEPROM_PRINTER_TYPE, PRINTER_TYPE); 
		break;
	case(0b11): 
		lcd_show_fullscreen_message_and_wait_P(_i("Warning: both printer type and motherboard type changed.")); ////MSG_CHANGED_BOTH c=20 r=4
		eeprom_write_word((uint16_t*)EEPROM_PRINTER_TYPE, PRINTER_TYPE);
		eeprom_write_word((uint16_t*)EEPROM_BOARD_TYPE, MOTHERBOARD); 
		break;
	default: break; //no change, show no message
  }

  if (!previous_settings_retrieved) {
	  lcd_show_fullscreen_message_and_wait_P(_i("Old settings found. Default PID, Esteps etc. will be set.")); //if EEPROM version or printer type was changed, inform user that default setting were loaded////MSG_DEFAULT_SETTINGS_LOADED c=20 r=4
<<<<<<< HEAD
	  erase_eeprom_section(EEPROM_OFFSET, EEPROM_M500_SIZE); 							   //erase M500 part of eeprom
=======
	  Config_StoreSettings();
>>>>>>> 866d6758
  }
  if (eeprom_read_byte((uint8_t*)EEPROM_WIZARD_ACTIVE) == 1) {
	  lcd_wizard(WizState::Run);
  }
  if (eeprom_read_byte((uint8_t*)EEPROM_WIZARD_ACTIVE) == 0) { //dont show calibration status messages if wizard is currently active
	  if (calibration_status() == CALIBRATION_STATUS_ASSEMBLED ||
		  calibration_status() == CALIBRATION_STATUS_UNKNOWN || 
		  calibration_status() == CALIBRATION_STATUS_XYZ_CALIBRATION) {
		  // Reset the babystepping values, so the printer will not move the Z axis up when the babystepping is enabled.
		  eeprom_update_word((uint16_t*)EEPROM_BABYSTEP_Z, 0);
		  // Show the message.
		  lcd_show_fullscreen_message_and_wait_P(_T(MSG_FOLLOW_CALIBRATION_FLOW));
	  }
	  else if (calibration_status() == CALIBRATION_STATUS_LIVE_ADJUST) {
		  // Show the message.
		  lcd_show_fullscreen_message_and_wait_P(_T(MSG_BABYSTEP_Z_NOT_SET));
		  lcd_update_enable(true);
	  }
	  else if (calibration_status() == CALIBRATION_STATUS_CALIBRATED && temp_cal_active == true && calibration_status_pinda() == false) {
		  //lcd_show_fullscreen_message_and_wait_P(_i("Temperature calibration has not been run yet"));////MSG_PINDA_NOT_CALIBRATED c=20 r=4
		  lcd_update_enable(true);
	  }
	  else if (calibration_status() == CALIBRATION_STATUS_Z_CALIBRATION) {
		  // Show the message.
		  lcd_show_fullscreen_message_and_wait_P(_T(MSG_FOLLOW_Z_CALIBRATION_FLOW));
	  }
  }

#if !defined (DEBUG_DISABLE_FORCE_SELFTEST) && defined (TMC2130)
  if (force_selftest_if_fw_version() && calibration_status() < CALIBRATION_STATUS_ASSEMBLED) {
	  lcd_show_fullscreen_message_and_wait_P(_i("Selftest will be run to calibrate accurate sensorless rehoming."));////MSG_FORCE_SELFTEST c=20 r=8
	  update_current_firmware_version_to_eeprom();
	  lcd_selftest();
  }
#endif //TMC2130 && !DEBUG_DISABLE_FORCE_SELFTEST

  KEEPALIVE_STATE(IN_PROCESS);
#endif //DEBUG_DISABLE_STARTMSGS
  lcd_update_enable(true);
  lcd_clear();
  lcd_update(2);
  // Store the currently running firmware into an eeprom,
  // so the next time the firmware gets updated, it will know from which version it has been updated.
  update_current_firmware_version_to_eeprom();

#ifdef TMC2130
  	tmc2130_home_origin[X_AXIS] = eeprom_read_byte((uint8_t*)EEPROM_TMC2130_HOME_X_ORIGIN);
	tmc2130_home_bsteps[X_AXIS] = eeprom_read_byte((uint8_t*)EEPROM_TMC2130_HOME_X_BSTEPS);
	tmc2130_home_fsteps[X_AXIS] = eeprom_read_byte((uint8_t*)EEPROM_TMC2130_HOME_X_FSTEPS);
	if (tmc2130_home_origin[X_AXIS] == 0xff) tmc2130_home_origin[X_AXIS] = 0;
	if (tmc2130_home_bsteps[X_AXIS] == 0xff) tmc2130_home_bsteps[X_AXIS] = 48;
	if (tmc2130_home_fsteps[X_AXIS] == 0xff) tmc2130_home_fsteps[X_AXIS] = 48;

	tmc2130_home_origin[Y_AXIS] = eeprom_read_byte((uint8_t*)EEPROM_TMC2130_HOME_Y_ORIGIN);
	tmc2130_home_bsteps[Y_AXIS] = eeprom_read_byte((uint8_t*)EEPROM_TMC2130_HOME_Y_BSTEPS);
	tmc2130_home_fsteps[Y_AXIS] = eeprom_read_byte((uint8_t*)EEPROM_TMC2130_HOME_Y_FSTEPS);
	if (tmc2130_home_origin[Y_AXIS] == 0xff) tmc2130_home_origin[Y_AXIS] = 0;
	if (tmc2130_home_bsteps[Y_AXIS] == 0xff) tmc2130_home_bsteps[Y_AXIS] = 48;
	if (tmc2130_home_fsteps[Y_AXIS] == 0xff) tmc2130_home_fsteps[Y_AXIS] = 48;

	tmc2130_home_enabled = eeprom_read_byte((uint8_t*)EEPROM_TMC2130_HOME_ENABLED);
	if (tmc2130_home_enabled == 0xff) tmc2130_home_enabled = 0;
#endif //TMC2130

#ifdef UVLO_SUPPORT
  if (eeprom_read_byte((uint8_t*)EEPROM_UVLO) != 0) { //previous print was terminated by UVLO
/*
	  if (lcd_show_fullscreen_message_yes_no_and_wait_P(_T(MSG_RECOVER_PRINT), false))	recover_print();
	  else {
		  eeprom_update_byte((uint8_t*)EEPROM_UVLO, 0);
		  lcd_update_enable(true);
		  lcd_update(2);
		  lcd_setstatuspgm(_T(WELCOME_MSG));
	  }
*/
      manage_heater(); // Update temperatures 
#ifdef DEBUG_UVLO_AUTOMATIC_RECOVER 
		printf_P(_N("Power panic detected!\nCurrent bed temp:%d\nSaved bed temp:%d\n"), (int)degBed(), eeprom_read_byte((uint8_t*)EEPROM_UVLO_TARGET_BED))
#endif 
     if ( degBed() > ( (float)eeprom_read_byte((uint8_t*)EEPROM_UVLO_TARGET_BED) - AUTOMATIC_UVLO_BED_TEMP_OFFSET) ){ 
          #ifdef DEBUG_UVLO_AUTOMATIC_RECOVER 
        puts_P(_N("Automatic recovery!")); 
          #endif 
         recover_print(1); 
      } 
      else{ 
          #ifdef DEBUG_UVLO_AUTOMATIC_RECOVER 
        puts_P(_N("Normal recovery!")); 
          #endif 
          if ( lcd_show_fullscreen_message_yes_no_and_wait_P(_T(MSG_RECOVER_PRINT), false) ) recover_print(0); 
          else { 
              eeprom_update_byte((uint8_t*)EEPROM_UVLO, 0); 
              lcd_update_enable(true); 
              lcd_update(2); 
              lcd_setstatuspgm(_T(WELCOME_MSG)); 
          } 
           
      }

	   
  }
#endif //UVLO_SUPPORT

  KEEPALIVE_STATE(NOT_BUSY);
#ifdef WATCHDOG
  wdt_enable(WDTO_4S);
#endif //WATCHDOG

}


void trace();

#define CHUNK_SIZE 64 // bytes
#define SAFETY_MARGIN 1
char chunk[CHUNK_SIZE+SAFETY_MARGIN];
int chunkHead = 0;

void serial_read_stream() {

    setAllTargetHotends(0);
    setTargetBed(0);

    lcd_clear();
    lcd_puts_P(PSTR(" Upload in progress"));

    // first wait for how many bytes we will receive
    uint32_t bytesToReceive;

    // receive the four bytes
    char bytesToReceiveBuffer[4];
    for (int i=0; i<4; i++) {
        int data;
        while ((data = MYSERIAL.read()) == -1) {};
        bytesToReceiveBuffer[i] = data;

    }

    // make it a uint32
    memcpy(&bytesToReceive, &bytesToReceiveBuffer, 4);

    // we're ready, notify the sender
    MYSERIAL.write('+');

    // lock in the routine
    uint32_t receivedBytes = 0;
    while (prusa_sd_card_upload) {
        int i;
        for (i=0; i<CHUNK_SIZE; i++) {
            int data;

            // check if we're not done
            if (receivedBytes == bytesToReceive) {
                break;
            }

            // read the next byte
            while ((data = MYSERIAL.read()) == -1) {};
            receivedBytes++;

            // save it to the chunk
            chunk[i] = data;
        }

        // write the chunk to SD
        card.write_command_no_newline(&chunk[0]);

        // notify the sender we're ready for more data
        MYSERIAL.write('+');

        // for safety
        manage_heater();

        // check if we're done
        if(receivedBytes == bytesToReceive) {
            trace(); // beep
            card.closefile();
            prusa_sd_card_upload = false;
            SERIAL_PROTOCOLLNRPGM(MSG_FILE_SAVED);
        }
    }
}

#ifdef HOST_KEEPALIVE_FEATURE
/**
* Output a "busy" message at regular intervals
* while the machine is not accepting commands.
*/
void host_keepalive() {
  if (farm_mode) return;
  long ms = millis();
  if (host_keepalive_interval && busy_state != NOT_BUSY) {
    if ((ms - prev_busy_signal_ms) < (long)(1000L * host_keepalive_interval)) return;
     switch (busy_state) {
      case IN_HANDLER:
      case IN_PROCESS:
        SERIAL_ECHO_START;
        SERIAL_ECHOLNPGM("busy: processing");
        break;
      case PAUSED_FOR_USER:
        SERIAL_ECHO_START;
        SERIAL_ECHOLNPGM("busy: paused for user");
        break;
      case PAUSED_FOR_INPUT:
        SERIAL_ECHO_START;
        SERIAL_ECHOLNPGM("busy: paused for input");
        break;
      default:
	break;
    }
  }
  prev_busy_signal_ms = ms;
}
#endif

// The loop() function is called in an endless loop by the Arduino framework from the default main() routine.
// Before loop(), the setup() function is called by the main() routine.
void loop()
{
	KEEPALIVE_STATE(NOT_BUSY);

	if ((usb_printing_counter > 0) && ((millis()-_usb_timer) > 1000))
	{
		is_usb_printing = true;
		usb_printing_counter--;
		_usb_timer = millis();
	}
	if (usb_printing_counter == 0)
	{
		is_usb_printing = false;
	}

    if (prusa_sd_card_upload)
    {
        //we read byte-by byte
        serial_read_stream();
    } else 
    {

        get_command();

  #ifdef SDSUPPORT
  card.checkautostart(false);
  #endif
  if(buflen)
  {
    cmdbuffer_front_already_processed = false;
    #ifdef SDSUPPORT
      if(card.saving)
      {
        // Saving a G-code file onto an SD-card is in progress.
        // Saving starts with M28, saving until M29 is seen.
        if(strstr_P(CMDBUFFER_CURRENT_STRING, PSTR("M29")) == NULL) {
          card.write_command(CMDBUFFER_CURRENT_STRING);
          if(card.logging)
            process_commands();
          else
           SERIAL_PROTOCOLLNRPGM(_T(MSG_OK));
        } else {
          card.closefile();
          SERIAL_PROTOCOLLNRPGM(MSG_FILE_SAVED);
        }
      } else {
        process_commands();
      }
    #else
      process_commands();
    #endif //SDSUPPORT

    if (! cmdbuffer_front_already_processed && buflen)
    {
      // ptr points to the start of the block currently being processed.
      // The first character in the block is the block type.      
      char *ptr = cmdbuffer + bufindr;
      if (*ptr == CMDBUFFER_CURRENT_TYPE_SDCARD) {
        // To support power panic, move the lenght of the command on the SD card to a planner buffer.
        union {
          struct {
              char lo;
              char hi;
          } lohi;
          uint16_t value;
        } sdlen;
        sdlen.value = 0;
        {
          // This block locks the interrupts globally for 3.25 us,
          // which corresponds to a maximum repeat frequency of 307.69 kHz.
          // This blocking is safe in the context of a 10kHz stepper driver interrupt
          // or a 115200 Bd serial line receive interrupt, which will not trigger faster than 12kHz.
          cli();
          // Reset the command to something, which will be ignored by the power panic routine,
          // so this buffer length will not be counted twice.
          *ptr ++ = CMDBUFFER_CURRENT_TYPE_TO_BE_REMOVED;
          // Extract the current buffer length.
          sdlen.lohi.lo = *ptr ++;
          sdlen.lohi.hi = *ptr;
          // and pass it to the planner queue.
          planner_add_sd_length(sdlen.value);
          sei();
        }
	  }
	  else if((*ptr == CMDBUFFER_CURRENT_TYPE_USB_WITH_LINENR) && !IS_SD_PRINTING){ 
		  
		  cli();
          *ptr ++ = CMDBUFFER_CURRENT_TYPE_TO_BE_REMOVED;
          // and one for each command to previous block in the planner queue.
          planner_add_sd_length(1);
          sei();
	  }
      // Now it is safe to release the already processed command block. If interrupted by the power panic now,
      // this block's SD card length will not be counted twice as its command type has been replaced 
      // by CMDBUFFER_CURRENT_TYPE_TO_BE_REMOVED.
      cmdqueue_pop_front();
    }
	host_keepalive();
  }
}
  //check heater every n milliseconds
  manage_heater();
  isPrintPaused ? manage_inactivity(true) : manage_inactivity(false);
  checkHitEndstops();
  lcd_update(0);
#ifdef TMC2130
	tmc2130_check_overtemp();
	if (tmc2130_sg_crash)
	{
		uint8_t crash = tmc2130_sg_crash;
		tmc2130_sg_crash = 0;
//		crashdet_stop_and_save_print();
		switch (crash)
		{
		case 1: enquecommand_P((PSTR("CRASH_DETECTEDX"))); break;
		case 2: enquecommand_P((PSTR("CRASH_DETECTEDY"))); break;
		case 3: enquecommand_P((PSTR("CRASH_DETECTEDXY"))); break;
		}
	}
#endif //TMC2130
	mmu_loop();
}

#define DEFINE_PGM_READ_ANY(type, reader)       \
    static inline type pgm_read_any(const type *p)  \
    { return pgm_read_##reader##_near(p); }

DEFINE_PGM_READ_ANY(float,       float);
DEFINE_PGM_READ_ANY(signed char, byte);

#define XYZ_CONSTS_FROM_CONFIG(type, array, CONFIG) \
static const PROGMEM type array##_P[3] =        \
    { X_##CONFIG, Y_##CONFIG, Z_##CONFIG };     \
static inline type array(int axis)              \
    { return pgm_read_any(&array##_P[axis]); }  \
type array##_ext(int axis)                      \
    { return pgm_read_any(&array##_P[axis]); }

XYZ_CONSTS_FROM_CONFIG(float, base_min_pos,    MIN_POS);
XYZ_CONSTS_FROM_CONFIG(float, base_max_pos,    MAX_POS);
XYZ_CONSTS_FROM_CONFIG(float, base_home_pos,   HOME_POS);
XYZ_CONSTS_FROM_CONFIG(float, max_length,      MAX_LENGTH);
XYZ_CONSTS_FROM_CONFIG(float, home_retract_mm, HOME_RETRACT_MM);
XYZ_CONSTS_FROM_CONFIG(signed char, home_dir,  HOME_DIR);

static void axis_is_at_home(int axis) {
  current_position[axis] = base_home_pos(axis) + cs.add_homing[axis];
  min_pos[axis] =          base_min_pos(axis) + cs.add_homing[axis];
  max_pos[axis] =          base_max_pos(axis) + cs.add_homing[axis];
}


inline void set_current_to_destination() { memcpy(current_position, destination, sizeof(current_position)); }
inline void set_destination_to_current() { memcpy(destination, current_position, sizeof(destination)); }

//! @return original feedmultiply
static int setup_for_endstop_move(bool enable_endstops_now = true) {
    saved_feedrate = feedrate;
    int l_feedmultiply = feedmultiply;
    feedmultiply = 100;
    previous_millis_cmd = millis();
    
    enable_endstops(enable_endstops_now);
    return l_feedmultiply;
}

//! @param original_feedmultiply feedmultiply to restore
static void clean_up_after_endstop_move(int original_feedmultiply) {
#ifdef ENDSTOPS_ONLY_FOR_HOMING
    enable_endstops(false);
#endif
    
    feedrate = saved_feedrate;
    feedmultiply = original_feedmultiply;
    previous_millis_cmd = millis();
}



#ifdef ENABLE_AUTO_BED_LEVELING
#ifdef AUTO_BED_LEVELING_GRID
static void set_bed_level_equation_lsq(double *plane_equation_coefficients)
{
    vector_3 planeNormal = vector_3(-plane_equation_coefficients[0], -plane_equation_coefficients[1], 1);
    planeNormal.debug("planeNormal");
    plan_bed_level_matrix = matrix_3x3::create_look_at(planeNormal);
    //bedLevel.debug("bedLevel");

    //plan_bed_level_matrix.debug("bed level before");
    //vector_3 uncorrected_position = plan_get_position_mm();
    //uncorrected_position.debug("position before");

    vector_3 corrected_position = plan_get_position();
//    corrected_position.debug("position after");
    current_position[X_AXIS] = corrected_position.x;
    current_position[Y_AXIS] = corrected_position.y;
    current_position[Z_AXIS] = corrected_position.z;

    // put the bed at 0 so we don't go below it.
    current_position[Z_AXIS] = cs.zprobe_zoffset; // in the lsq we reach here after raising the extruder due to the loop structure

    plan_set_position(current_position[X_AXIS], current_position[Y_AXIS], current_position[Z_AXIS], current_position[E_AXIS]);
}

#else // not AUTO_BED_LEVELING_GRID

static void set_bed_level_equation_3pts(float z_at_pt_1, float z_at_pt_2, float z_at_pt_3) {

    plan_bed_level_matrix.set_to_identity();

    vector_3 pt1 = vector_3(ABL_PROBE_PT_1_X, ABL_PROBE_PT_1_Y, z_at_pt_1);
    vector_3 pt2 = vector_3(ABL_PROBE_PT_2_X, ABL_PROBE_PT_2_Y, z_at_pt_2);
    vector_3 pt3 = vector_3(ABL_PROBE_PT_3_X, ABL_PROBE_PT_3_Y, z_at_pt_3);

    vector_3 from_2_to_1 = (pt1 - pt2).get_normal();
    vector_3 from_2_to_3 = (pt3 - pt2).get_normal();
    vector_3 planeNormal = vector_3::cross(from_2_to_1, from_2_to_3).get_normal();
    planeNormal = vector_3(planeNormal.x, planeNormal.y, abs(planeNormal.z));

    plan_bed_level_matrix = matrix_3x3::create_look_at(planeNormal);

    vector_3 corrected_position = plan_get_position();
    current_position[X_AXIS] = corrected_position.x;
    current_position[Y_AXIS] = corrected_position.y;
    current_position[Z_AXIS] = corrected_position.z;

    // put the bed at 0 so we don't go below it.
    current_position[Z_AXIS] = cs.zprobe_zoffset;

    plan_set_position(current_position[X_AXIS], current_position[Y_AXIS], current_position[Z_AXIS], current_position[E_AXIS]);

}

#endif // AUTO_BED_LEVELING_GRID

static void run_z_probe() {
    plan_bed_level_matrix.set_to_identity();
    feedrate = homing_feedrate[Z_AXIS];

    // move down until you find the bed
    float zPosition = -10;
    plan_buffer_line(current_position[X_AXIS], current_position[Y_AXIS], zPosition, current_position[E_AXIS], feedrate/60, active_extruder);
    st_synchronize();

        // we have to let the planner know where we are right now as it is not where we said to go.
    zPosition = st_get_position_mm(Z_AXIS);
    plan_set_position(current_position[X_AXIS], current_position[Y_AXIS], zPosition, current_position[E_AXIS]);

    // move up the retract distance
    zPosition += home_retract_mm(Z_AXIS);
    plan_buffer_line(current_position[X_AXIS], current_position[Y_AXIS], zPosition, current_position[E_AXIS], feedrate/60, active_extruder);
    st_synchronize();

    // move back down slowly to find bed
    feedrate = homing_feedrate[Z_AXIS]/4;
    zPosition -= home_retract_mm(Z_AXIS) * 2;
    plan_buffer_line(current_position[X_AXIS], current_position[Y_AXIS], zPosition, current_position[E_AXIS], feedrate/60, active_extruder);
    st_synchronize();

    current_position[Z_AXIS] = st_get_position_mm(Z_AXIS);
    // make sure the planner knows where we are as it may be a bit different than we last said to move to
    plan_set_position(current_position[X_AXIS], current_position[Y_AXIS], current_position[Z_AXIS], current_position[E_AXIS]);
}

static void do_blocking_move_to(float x, float y, float z) {
    float oldFeedRate = feedrate;

    feedrate = homing_feedrate[Z_AXIS];

    current_position[Z_AXIS] = z;
    plan_buffer_line(current_position[X_AXIS], current_position[Y_AXIS], current_position[Z_AXIS], current_position[E_AXIS], feedrate/60, active_extruder);
    st_synchronize();

    feedrate = XY_TRAVEL_SPEED;

    current_position[X_AXIS] = x;
    current_position[Y_AXIS] = y;
    plan_buffer_line(current_position[X_AXIS], current_position[Y_AXIS], current_position[Z_AXIS], current_position[E_AXIS], feedrate/60, active_extruder);
    st_synchronize();

    feedrate = oldFeedRate;
}

static void do_blocking_move_relative(float offset_x, float offset_y, float offset_z) {
    do_blocking_move_to(current_position[X_AXIS] + offset_x, current_position[Y_AXIS] + offset_y, current_position[Z_AXIS] + offset_z);
}


/// Probe bed height at position (x,y), returns the measured z value
static float probe_pt(float x, float y, float z_before) {
  // move to right place
  do_blocking_move_to(current_position[X_AXIS], current_position[Y_AXIS], z_before);
  do_blocking_move_to(x - X_PROBE_OFFSET_FROM_EXTRUDER, y - Y_PROBE_OFFSET_FROM_EXTRUDER, current_position[Z_AXIS]);

  run_z_probe();
  float measured_z = current_position[Z_AXIS];

  SERIAL_PROTOCOLRPGM(_T(MSG_BED));
  SERIAL_PROTOCOLPGM(" x: ");
  SERIAL_PROTOCOL(x);
  SERIAL_PROTOCOLPGM(" y: ");
  SERIAL_PROTOCOL(y);
  SERIAL_PROTOCOLPGM(" z: ");
  SERIAL_PROTOCOL(measured_z);
  SERIAL_PROTOCOLPGM("\n");
  return measured_z;
}

#endif // #ifdef ENABLE_AUTO_BED_LEVELING

#ifdef LIN_ADVANCE
   /**
    * M900: Set and/or Get advance K factor and WH/D ratio
    *
    *  K<factor>                  Set advance K factor
    *  R<ratio>                   Set ratio directly (overrides WH/D)
    *  W<width> H<height> D<diam> Set ratio from WH/D
    */
inline void gcode_M900() {
    st_synchronize();
    
    const float newK = code_seen('K') ? code_value_float() : -1;
    if (newK >= 0) extruder_advance_k = newK;
    
    float newR = code_seen('R') ? code_value_float() : -1;
    if (newR < 0) {
        const float newD = code_seen('D') ? code_value_float() : -1,
        newW = code_seen('W') ? code_value_float() : -1,
        newH = code_seen('H') ? code_value_float() : -1;
        if (newD >= 0 && newW >= 0 && newH >= 0)
            newR = newD ? (newW * newH) / (sq(newD * 0.5) * M_PI) : 0;
    }
    if (newR >= 0) advance_ed_ratio = newR;
    
    SERIAL_ECHO_START;
    SERIAL_ECHOPGM("Advance K=");
    SERIAL_ECHOLN(extruder_advance_k);
    SERIAL_ECHOPGM(" E/D=");
    const float ratio = advance_ed_ratio;
    if (ratio) SERIAL_ECHOLN(ratio); else SERIAL_ECHOLNPGM("Auto");
    }
#endif // LIN_ADVANCE

bool check_commands() {
	bool end_command_found = false;
	
		while (buflen)
		{
		if ((code_seen("M84")) || (code_seen("M 84"))) end_command_found = true;
		if (!cmdbuffer_front_already_processed)
			 cmdqueue_pop_front();
		cmdbuffer_front_already_processed = false;
		}
	return end_command_found;
	
}

#ifdef TMC2130
bool calibrate_z_auto()
{
	//lcd_display_message_fullscreen_P(_T(MSG_CALIBRATE_Z_AUTO));
	lcd_clear();
	lcd_puts_at_P(0,1, _T(MSG_CALIBRATE_Z_AUTO));
	bool endstops_enabled  = enable_endstops(true);
	int axis_up_dir = -home_dir(Z_AXIS);
	tmc2130_home_enter(Z_AXIS_MASK);
	current_position[Z_AXIS] = 0;
	plan_set_position(current_position[X_AXIS], current_position[Y_AXIS], current_position[Z_AXIS], current_position[E_AXIS]);
	set_destination_to_current();
	destination[Z_AXIS] += (1.1 * max_length(Z_AXIS) * axis_up_dir);
	feedrate = homing_feedrate[Z_AXIS];
	plan_buffer_line(destination[X_AXIS], destination[Y_AXIS], destination[Z_AXIS], destination[E_AXIS], feedrate/60, active_extruder);
	st_synchronize();
//	current_position[axis] = 0;
//	plan_set_position(current_position[X_AXIS], current_position[Y_AXIS], current_position[Z_AXIS], current_position[E_AXIS]);
	tmc2130_home_exit();
    enable_endstops(false);
	current_position[Z_AXIS] = 0;
	plan_set_position(current_position[X_AXIS], current_position[Y_AXIS], current_position[Z_AXIS], current_position[E_AXIS]);
	set_destination_to_current();
	destination[Z_AXIS] += 10 * axis_up_dir; //10mm up
	feedrate = homing_feedrate[Z_AXIS] / 2;
	plan_buffer_line(destination[X_AXIS], destination[Y_AXIS], destination[Z_AXIS], destination[E_AXIS], feedrate/60, active_extruder);
	st_synchronize();
    enable_endstops(endstops_enabled);
    current_position[Z_AXIS] = Z_MAX_POS+2.0;
    plan_set_position(current_position[X_AXIS], current_position[Y_AXIS], current_position[Z_AXIS], current_position[E_AXIS]);
	return true;
}
#endif //TMC2130

void homeaxis(int axis, uint8_t cnt, uint8_t* pstep)
{
	bool endstops_enabled  = enable_endstops(true); //RP: endstops should be allways enabled durring homing
#define HOMEAXIS_DO(LETTER) \
((LETTER##_MIN_PIN > -1 && LETTER##_HOME_DIR==-1) || (LETTER##_MAX_PIN > -1 && LETTER##_HOME_DIR==1))
    if ((axis==X_AXIS)?HOMEAXIS_DO(X):(axis==Y_AXIS)?HOMEAXIS_DO(Y):0)
	{
        int axis_home_dir = home_dir(axis);
        feedrate = homing_feedrate[axis];

#ifdef TMC2130
    	tmc2130_home_enter(X_AXIS_MASK << axis);
#endif //TMC2130


        // Move away a bit, so that the print head does not touch the end position,
        // and the following movement to endstop has a chance to achieve the required velocity
        // for the stall guard to work.
        current_position[axis] = 0;
        plan_set_position(current_position[X_AXIS], current_position[Y_AXIS], current_position[Z_AXIS], current_position[E_AXIS]);
		set_destination_to_current();
//        destination[axis] = 11.f;
        destination[axis] = -3.f * axis_home_dir;
        plan_buffer_line(destination[X_AXIS], destination[Y_AXIS], destination[Z_AXIS], destination[E_AXIS], feedrate/60, active_extruder);
        st_synchronize();
        // Move away from the possible collision with opposite endstop with the collision detection disabled.
        endstops_hit_on_purpose();
        enable_endstops(false);
        current_position[axis] = 0;
        plan_set_position(current_position[X_AXIS], current_position[Y_AXIS], current_position[Z_AXIS], current_position[E_AXIS]);
        destination[axis] = 1. * axis_home_dir;
        plan_buffer_line(destination[X_AXIS], destination[Y_AXIS], destination[Z_AXIS], destination[E_AXIS], feedrate/60, active_extruder);
        st_synchronize();
        // Now continue to move up to the left end stop with the collision detection enabled.
        enable_endstops(true);
        destination[axis] = 1.1 * axis_home_dir * max_length(axis);
        plan_buffer_line(destination[X_AXIS], destination[Y_AXIS], destination[Z_AXIS], destination[E_AXIS], feedrate/60, active_extruder);
        st_synchronize();
		for (uint8_t i = 0; i < cnt; i++)
		{
			// Move away from the collision to a known distance from the left end stop with the collision detection disabled.
			endstops_hit_on_purpose();
			enable_endstops(false);
			current_position[axis] = 0;
			plan_set_position(current_position[X_AXIS], current_position[Y_AXIS], current_position[Z_AXIS], current_position[E_AXIS]);
			destination[axis] = -10.f * axis_home_dir;
			plan_buffer_line(destination[X_AXIS], destination[Y_AXIS], destination[Z_AXIS], destination[E_AXIS], feedrate/60, active_extruder);
			st_synchronize();
			endstops_hit_on_purpose();
			// Now move left up to the collision, this time with a repeatable velocity.
			enable_endstops(true);
			destination[axis] = 11.f * axis_home_dir;
#ifdef TMC2130
			feedrate = homing_feedrate[axis];
#else //TMC2130
			feedrate = homing_feedrate[axis] / 2;
#endif //TMC2130
			plan_buffer_line(destination[X_AXIS], destination[Y_AXIS], destination[Z_AXIS], destination[E_AXIS], feedrate/60, active_extruder);
			st_synchronize();
#ifdef TMC2130
			uint16_t mscnt = tmc2130_rd_MSCNT(axis);
			if (pstep) pstep[i] = mscnt >> 4;
			printf_P(PSTR("%3d step=%2d mscnt=%4d\n"), i, mscnt >> 4, mscnt);
#endif //TMC2130
		}
		endstops_hit_on_purpose();
		enable_endstops(false);

#ifdef TMC2130
		uint8_t orig = tmc2130_home_origin[axis];
		uint8_t back = tmc2130_home_bsteps[axis];
		if (tmc2130_home_enabled && (orig <= 63))
		{
			tmc2130_goto_step(axis, orig, 2, 1000, tmc2130_get_res(axis));
			if (back > 0)
				tmc2130_do_steps(axis, back, -axis_home_dir, 1000);
		}
		else
			tmc2130_do_steps(axis, 8, -axis_home_dir, 1000);
		tmc2130_home_exit();
#endif //TMC2130

        axis_is_at_home(axis);
        axis_known_position[axis] = true;
        // Move from minimum
#ifdef TMC2130
        float dist = - axis_home_dir * 0.01f * tmc2130_home_fsteps[axis];
#else //TMC2130
        float dist = - axis_home_dir * 0.01f * 64;
#endif //TMC2130
        current_position[axis] -= dist;
        plan_set_position(current_position[X_AXIS], current_position[Y_AXIS], current_position[Z_AXIS], current_position[E_AXIS]);
        current_position[axis] += dist;
        destination[axis] = current_position[axis];
        plan_buffer_line(destination[X_AXIS], destination[Y_AXIS], destination[Z_AXIS], destination[E_AXIS], 0.5f*feedrate/60, active_extruder);
        st_synchronize();

   		feedrate = 0.0;
    }
    else if ((axis==Z_AXIS)?HOMEAXIS_DO(Z):0)
	{
#ifdef TMC2130
		FORCE_HIGH_POWER_START;
#endif	
        int axis_home_dir = home_dir(axis);
        current_position[axis] = 0;
        plan_set_position(current_position[X_AXIS], current_position[Y_AXIS], current_position[Z_AXIS], current_position[E_AXIS]);
        destination[axis] = 1.5 * max_length(axis) * axis_home_dir;
        feedrate = homing_feedrate[axis];
        plan_buffer_line(destination[X_AXIS], destination[Y_AXIS], destination[Z_AXIS], destination[E_AXIS], feedrate/60, active_extruder);
        st_synchronize();
#ifdef TMC2130
		if (READ(Z_TMC2130_DIAG) != 0) { //Z crash
			FORCE_HIGH_POWER_END;
			kill(_T(MSG_BED_LEVELING_FAILED_POINT_LOW));
			return; 
		}
#endif //TMC2130
        current_position[axis] = 0;
        plan_set_position(current_position[X_AXIS], current_position[Y_AXIS], current_position[Z_AXIS], current_position[E_AXIS]);
        destination[axis] = -home_retract_mm(axis) * axis_home_dir;
        plan_buffer_line(destination[X_AXIS], destination[Y_AXIS], destination[Z_AXIS], destination[E_AXIS], feedrate/60, active_extruder);
        st_synchronize();
        destination[axis] = 2*home_retract_mm(axis) * axis_home_dir;
        feedrate = homing_feedrate[axis]/2 ;
        plan_buffer_line(destination[X_AXIS], destination[Y_AXIS], destination[Z_AXIS], destination[E_AXIS], feedrate/60, active_extruder);
        st_synchronize();
#ifdef TMC2130
		if (READ(Z_TMC2130_DIAG) != 0) { //Z crash
			FORCE_HIGH_POWER_END;
			kill(_T(MSG_BED_LEVELING_FAILED_POINT_LOW));
			return; 
		}
#endif //TMC2130
        axis_is_at_home(axis);
        destination[axis] = current_position[axis];
        feedrate = 0.0;
        endstops_hit_on_purpose();
        axis_known_position[axis] = true;
#ifdef TMC2130
		FORCE_HIGH_POWER_END;
#endif	
    }
    enable_endstops(endstops_enabled);
}

/**/
void home_xy()
{
    set_destination_to_current();
    homeaxis(X_AXIS);
    homeaxis(Y_AXIS);
    plan_set_position(current_position[X_AXIS], current_position[Y_AXIS], current_position[Z_AXIS], current_position[E_AXIS]);
    endstops_hit_on_purpose();
}

void refresh_cmd_timeout(void)
{
  previous_millis_cmd = millis();
}

#ifdef FWRETRACT
  void retract(bool retracting, bool swapretract = false) {
    if(retracting && !retracted[active_extruder]) {
      destination[X_AXIS]=current_position[X_AXIS];
      destination[Y_AXIS]=current_position[Y_AXIS];
      destination[Z_AXIS]=current_position[Z_AXIS];
      destination[E_AXIS]=current_position[E_AXIS];
      current_position[E_AXIS]+=(swapretract?retract_length_swap:cs.retract_length)*float(extrudemultiply)*0.01f;
      plan_set_e_position(current_position[E_AXIS]);
      float oldFeedrate = feedrate;
      feedrate=cs.retract_feedrate*60;
      retracted[active_extruder]=true;
      prepare_move();
      current_position[Z_AXIS]-=cs.retract_zlift;
      plan_set_position(current_position[X_AXIS], current_position[Y_AXIS], current_position[Z_AXIS], current_position[E_AXIS]);
      prepare_move();
      feedrate = oldFeedrate;
    } else if(!retracting && retracted[active_extruder]) {
      destination[X_AXIS]=current_position[X_AXIS];
      destination[Y_AXIS]=current_position[Y_AXIS];
      destination[Z_AXIS]=current_position[Z_AXIS];
      destination[E_AXIS]=current_position[E_AXIS];
      current_position[Z_AXIS]+=cs.retract_zlift;
      plan_set_position(current_position[X_AXIS], current_position[Y_AXIS], current_position[Z_AXIS], current_position[E_AXIS]);
      current_position[E_AXIS]-=(swapretract?(retract_length_swap+retract_recover_length_swap):(cs.retract_length+cs.retract_recover_length))*float(extrudemultiply)*0.01f;
      plan_set_e_position(current_position[E_AXIS]);
      float oldFeedrate = feedrate;
      feedrate=cs.retract_recover_feedrate*60;
      retracted[active_extruder]=false;
      prepare_move();
      feedrate = oldFeedrate;
    }
  } //retract
#endif //FWRETRACT

void trace() {
//if((eSoundMode==e_SOUND_MODE_LOUD)||(eSoundMode==e_SOUND_MODE_ONCE))
    tone(BEEPER, 440);
    delay(25);
    noTone(BEEPER);
    delay(20);
}
/*
void ramming() {
//	  float tmp[4] = DEFAULT_MAX_FEEDRATE;
	if (current_temperature[0] < 230) {
		//PLA

		max_feedrate[E_AXIS] = 50;
		//current_position[E_AXIS] -= 8;
		//plan_buffer_line(current_position[X_AXIS], current_position[Y_AXIS], current_position[Z_AXIS], current_position[E_AXIS], 2100 / 60, active_extruder);
		//current_position[E_AXIS] += 8;
		//plan_buffer_line(current_position[X_AXIS], current_position[Y_AXIS], current_position[Z_AXIS], current_position[E_AXIS], 2100 / 60, active_extruder);
		current_position[E_AXIS] += 5.4;
		plan_buffer_line(current_position[X_AXIS], current_position[Y_AXIS], current_position[Z_AXIS], current_position[E_AXIS], 2800 / 60, active_extruder);
		current_position[E_AXIS] += 3.2;
		plan_buffer_line(current_position[X_AXIS], current_position[Y_AXIS], current_position[Z_AXIS], current_position[E_AXIS], 3000 / 60, active_extruder);
		current_position[E_AXIS] += 3;
		plan_buffer_line(current_position[X_AXIS], current_position[Y_AXIS], current_position[Z_AXIS], current_position[E_AXIS], 3400 / 60, active_extruder);
		st_synchronize();
		max_feedrate[E_AXIS] = 80;
		current_position[E_AXIS] -= 82;
		plan_buffer_line(current_position[X_AXIS], current_position[Y_AXIS], current_position[Z_AXIS], current_position[E_AXIS], 9500 / 60, active_extruder);
		max_feedrate[E_AXIS] = 50;//tmp[E_AXIS];
		current_position[E_AXIS] -= 20;
		plan_buffer_line(current_position[X_AXIS], current_position[Y_AXIS], current_position[Z_AXIS], current_position[E_AXIS], 1200 / 60, active_extruder);
		current_position[E_AXIS] += 5;
		plan_buffer_line(current_position[X_AXIS], current_position[Y_AXIS], current_position[Z_AXIS], current_position[E_AXIS], 400 / 60, active_extruder);
		current_position[E_AXIS] += 5;
		plan_buffer_line(current_position[X_AXIS], current_position[Y_AXIS], current_position[Z_AXIS], current_position[E_AXIS], 600 / 60, active_extruder);
		current_position[E_AXIS] -= 10;
		st_synchronize();
		plan_buffer_line(current_position[X_AXIS], current_position[Y_AXIS], current_position[Z_AXIS], current_position[E_AXIS], 600 / 60, active_extruder);
		current_position[E_AXIS] += 10;
		plan_buffer_line(current_position[X_AXIS], current_position[Y_AXIS], current_position[Z_AXIS], current_position[E_AXIS], 600 / 60, active_extruder);
		current_position[E_AXIS] -= 10;
		plan_buffer_line(current_position[X_AXIS], current_position[Y_AXIS], current_position[Z_AXIS], current_position[E_AXIS], 800 / 60, active_extruder);
		current_position[E_AXIS] += 10;
		plan_buffer_line(current_position[X_AXIS], current_position[Y_AXIS], current_position[Z_AXIS], current_position[E_AXIS], 800 / 60, active_extruder);
		current_position[E_AXIS] -= 10;
		plan_buffer_line(current_position[X_AXIS], current_position[Y_AXIS], current_position[Z_AXIS], current_position[E_AXIS], 800 / 60, active_extruder);
		st_synchronize();
	}
	else {
		//ABS
		max_feedrate[E_AXIS] = 50;
		//current_position[E_AXIS] -= 8;
		//plan_buffer_line(current_position[X_AXIS], current_position[Y_AXIS], current_position[Z_AXIS], current_position[E_AXIS], 2100 / 60, active_extruder);
		//current_position[E_AXIS] += 8;
		//plan_buffer_line(current_position[X_AXIS], current_position[Y_AXIS], current_position[Z_AXIS], current_position[E_AXIS], 2100 / 60, active_extruder);
		current_position[E_AXIS] += 3.1;
		plan_buffer_line(current_position[X_AXIS], current_position[Y_AXIS], current_position[Z_AXIS], current_position[E_AXIS], 2000 / 60, active_extruder);
		current_position[E_AXIS] += 3.1;
		plan_buffer_line(current_position[X_AXIS], current_position[Y_AXIS], current_position[Z_AXIS], current_position[E_AXIS], 2500 / 60, active_extruder);
		current_position[E_AXIS] += 4;
		plan_buffer_line(current_position[X_AXIS], current_position[Y_AXIS], current_position[Z_AXIS], current_position[E_AXIS], 3000 / 60, active_extruder);
		st_synchronize();
		//current_position[X_AXIS] += 23; //delay
		//plan_buffer_line(current_position[X_AXIS], current_position[Y_AXIS], current_position[Z_AXIS], current_position[E_AXIS], 600/60, active_extruder); //delay
		//current_position[X_AXIS] -= 23; //delay
		//plan_buffer_line(current_position[X_AXIS], current_position[Y_AXIS], current_position[Z_AXIS], current_position[E_AXIS], 600/60, active_extruder); //delay
		delay(4700);
		max_feedrate[E_AXIS] = 80;
		current_position[E_AXIS] -= 92;
		plan_buffer_line(current_position[X_AXIS], current_position[Y_AXIS], current_position[Z_AXIS], current_position[E_AXIS], 9900 / 60, active_extruder);
		max_feedrate[E_AXIS] = 50;//tmp[E_AXIS];
		current_position[E_AXIS] -= 5;
		plan_buffer_line(current_position[X_AXIS], current_position[Y_AXIS], current_position[Z_AXIS], current_position[E_AXIS], 800 / 60, active_extruder);
		current_position[E_AXIS] += 5;
		plan_buffer_line(current_position[X_AXIS], current_position[Y_AXIS], current_position[Z_AXIS], current_position[E_AXIS], 400 / 60, active_extruder);
		current_position[E_AXIS] -= 5;
		plan_buffer_line(current_position[X_AXIS], current_position[Y_AXIS], current_position[Z_AXIS], current_position[E_AXIS], 600 / 60, active_extruder);
		st_synchronize();
		current_position[E_AXIS] += 5;
		plan_buffer_line(current_position[X_AXIS], current_position[Y_AXIS], current_position[Z_AXIS], current_position[E_AXIS], 600 / 60, active_extruder);
		current_position[E_AXIS] -= 5;
		plan_buffer_line(current_position[X_AXIS], current_position[Y_AXIS], current_position[Z_AXIS], current_position[E_AXIS], 600 / 60, active_extruder);
		current_position[E_AXIS] += 5;
		plan_buffer_line(current_position[X_AXIS], current_position[Y_AXIS], current_position[Z_AXIS], current_position[E_AXIS], 600 / 60, active_extruder);
		current_position[E_AXIS] -= 5;
		plan_buffer_line(current_position[X_AXIS], current_position[Y_AXIS], current_position[Z_AXIS], current_position[E_AXIS], 600 / 60, active_extruder);
		st_synchronize();

	}
  }
*/

#ifdef TMC2130
void force_high_power_mode(bool start_high_power_section) {
	uint8_t silent;
	silent = eeprom_read_byte((uint8_t*)EEPROM_SILENT);
	if (silent == 1) {
		//we are in silent mode, set to normal mode to enable crash detection

    // Wait for the planner queue to drain and for the stepper timer routine to reach an idle state.
		st_synchronize();
		cli();
		tmc2130_mode = (start_high_power_section == true) ? TMC2130_MODE_NORMAL : TMC2130_MODE_SILENT;
		update_mode_profile();
		tmc2130_init();
    // We may have missed a stepper timer interrupt due to the time spent in the tmc2130_init() routine.
    // Be safe than sorry, reset the stepper timer before re-enabling interrupts.
    st_reset_timer();
		sei();
	}
}
#endif //TMC2130

void gcode_G28(bool home_x_axis, bool home_y_axis, bool home_z_axis) {
	gcode_G28(home_x_axis, 0, home_y_axis, 0, home_z_axis, 0, false, true);
}

void gcode_G28(bool home_x_axis, long home_x_value, bool home_y_axis, long home_y_value, bool home_z_axis, long home_z_value, bool calib, bool without_mbl) {
	st_synchronize();

#if 0
	SERIAL_ECHOPGM("G28, initial ");  print_world_coordinates();
	SERIAL_ECHOPGM("G28, initial ");  print_physical_coordinates();
#endif

	// Flag for the display update routine and to disable the print cancelation during homing.
	homing_flag = true;

	// Which axes should be homed?
	bool home_x = home_x_axis;
	bool home_y = home_y_axis;
	bool home_z = home_z_axis;

	// Either all X,Y,Z codes are present, or none of them.
	bool home_all_axes = home_x == home_y && home_x == home_z;
	if (home_all_axes)
		// No X/Y/Z code provided means to home all axes.
		home_x = home_y = home_z = true;

	//if we are homing all axes, first move z higher to protect heatbed/steel sheet
	if (home_all_axes) {
		current_position[Z_AXIS] += MESH_HOME_Z_SEARCH;
		feedrate = homing_feedrate[Z_AXIS];
		plan_buffer_line(current_position[X_AXIS], current_position[Y_AXIS], current_position[Z_AXIS], current_position[E_AXIS], feedrate / 60, active_extruder);
		st_synchronize();
	}
#ifdef ENABLE_AUTO_BED_LEVELING
      plan_bed_level_matrix.set_to_identity();  //Reset the plane ("erase" all leveling data)
#endif //ENABLE_AUTO_BED_LEVELING
            
      // Reset world2machine_rotation_and_skew and world2machine_shift, therefore
      // the planner will not perform any adjustments in the XY plane. 
      // Wait for the motors to stop and update the current position with the absolute values.
      world2machine_revert_to_uncorrected();

      // For mesh bed leveling deactivate the matrix temporarily.
      // It is necessary to disable the bed leveling for the X and Y homing moves, so that the move is performed
      // in a single axis only.
      // In case of re-homing the X or Y axes only, the mesh bed leveling is restored after G28.
#ifdef MESH_BED_LEVELING
      uint8_t mbl_was_active = mbl.active;
      mbl.active = 0;
      current_position[Z_AXIS] = st_get_position_mm(Z_AXIS);
#endif

      // Reset baby stepping to zero, if the babystepping has already been loaded before. The babystepsTodo value will be
      // consumed during the first movements following this statement.
      if (home_z)
        babystep_undo();

      saved_feedrate = feedrate;
      int l_feedmultiply = feedmultiply;
      feedmultiply = 100;
      previous_millis_cmd = millis();

      enable_endstops(true);

      memcpy(destination, current_position, sizeof(destination));
      feedrate = 0.0;

      #if Z_HOME_DIR > 0                      // If homing away from BED do Z first
      if(home_z)
        homeaxis(Z_AXIS);
      #endif

      #ifdef QUICK_HOME
      // In the quick mode, if both x and y are to be homed, a diagonal move will be performed initially.
      if(home_x && home_y)  //first diagonal move
      {
        current_position[X_AXIS] = 0;current_position[Y_AXIS] = 0;

        int x_axis_home_dir = home_dir(X_AXIS);

        plan_set_position(current_position[X_AXIS], current_position[Y_AXIS], current_position[Z_AXIS], current_position[E_AXIS]);
        destination[X_AXIS] = 1.5 * max_length(X_AXIS) * x_axis_home_dir;destination[Y_AXIS] = 1.5 * max_length(Y_AXIS) * home_dir(Y_AXIS);
        feedrate = homing_feedrate[X_AXIS];
        if(homing_feedrate[Y_AXIS]<feedrate)
          feedrate = homing_feedrate[Y_AXIS];
        if (max_length(X_AXIS) > max_length(Y_AXIS)) {
          feedrate *= sqrt(pow(max_length(Y_AXIS) / max_length(X_AXIS), 2) + 1);
        } else {
          feedrate *= sqrt(pow(max_length(X_AXIS) / max_length(Y_AXIS), 2) + 1);
        }
        plan_buffer_line(destination[X_AXIS], destination[Y_AXIS], destination[Z_AXIS], destination[E_AXIS], feedrate/60, active_extruder);
        st_synchronize();

        axis_is_at_home(X_AXIS);
        axis_is_at_home(Y_AXIS);
        plan_set_position(current_position[X_AXIS], current_position[Y_AXIS], current_position[Z_AXIS], current_position[E_AXIS]);
        destination[X_AXIS] = current_position[X_AXIS];
        destination[Y_AXIS] = current_position[Y_AXIS];
        plan_buffer_line(destination[X_AXIS], destination[Y_AXIS], destination[Z_AXIS], destination[E_AXIS], feedrate/60, active_extruder);
        feedrate = 0.0;
        st_synchronize();
        endstops_hit_on_purpose();

        current_position[X_AXIS] = destination[X_AXIS];
        current_position[Y_AXIS] = destination[Y_AXIS];
        current_position[Z_AXIS] = destination[Z_AXIS];
      }
      #endif /* QUICK_HOME */

#ifdef TMC2130	 
      if(home_x)
	  {
		if (!calib)
			homeaxis(X_AXIS);
		else
			tmc2130_home_calibrate(X_AXIS);
	  }

      if(home_y)
	  {
		if (!calib)
	        homeaxis(Y_AXIS);
		else
			tmc2130_home_calibrate(Y_AXIS);
	  }
#endif //TMC2130


      if(home_x_axis && home_x_value != 0)
        current_position[X_AXIS]=home_x_value+cs.add_homing[X_AXIS];

      if(home_y_axis && home_y_value != 0)
        current_position[Y_AXIS]=home_y_value+cs.add_homing[Y_AXIS];

      #if Z_HOME_DIR < 0                      // If homing towards BED do Z last
        #ifndef Z_SAFE_HOMING
          if(home_z) {
            #if defined (Z_RAISE_BEFORE_HOMING) && (Z_RAISE_BEFORE_HOMING > 0)
              destination[Z_AXIS] = Z_RAISE_BEFORE_HOMING * home_dir(Z_AXIS) * (-1);    // Set destination away from bed
              feedrate = max_feedrate[Z_AXIS];
              plan_buffer_line(destination[X_AXIS], destination[Y_AXIS], destination[Z_AXIS], destination[E_AXIS], feedrate, active_extruder);
              st_synchronize();
            #endif // defined (Z_RAISE_BEFORE_HOMING) && (Z_RAISE_BEFORE_HOMING > 0)
            #if (defined(MESH_BED_LEVELING) && !defined(MK1BP))  // If Mesh bed leveling, move X&Y to safe position for home
      			  if (!(axis_known_position[X_AXIS] && axis_known_position[Y_AXIS] )) 
      			  {
                homeaxis(X_AXIS);
                homeaxis(Y_AXIS);
      			  } 
              // 1st mesh bed leveling measurement point, corrected.
              world2machine_initialize();
              world2machine(pgm_read_float(bed_ref_points_4), pgm_read_float(bed_ref_points_4+1), destination[X_AXIS], destination[Y_AXIS]);
              world2machine_reset();
              if (destination[Y_AXIS] < Y_MIN_POS)
                  destination[Y_AXIS] = Y_MIN_POS;
              destination[Z_AXIS] = MESH_HOME_Z_SEARCH;    // Set destination away from bed
              feedrate = homing_feedrate[Z_AXIS]/10;
              current_position[Z_AXIS] = 0;
              enable_endstops(false);
#ifdef DEBUG_BUILD
              SERIAL_ECHOLNPGM("plan_set_position()");
              MYSERIAL.println(current_position[X_AXIS]);MYSERIAL.println(current_position[Y_AXIS]);
              MYSERIAL.println(current_position[Z_AXIS]);MYSERIAL.println(current_position[E_AXIS]);
#endif
              plan_set_position(current_position[X_AXIS], current_position[Y_AXIS], current_position[Z_AXIS], current_position[E_AXIS]);
#ifdef DEBUG_BUILD
              SERIAL_ECHOLNPGM("plan_buffer_line()");
              MYSERIAL.println(destination[X_AXIS]);MYSERIAL.println(destination[Y_AXIS]);
              MYSERIAL.println(destination[Z_AXIS]);MYSERIAL.println(destination[E_AXIS]);
              MYSERIAL.println(feedrate);MYSERIAL.println(active_extruder);
#endif
              plan_buffer_line(destination[X_AXIS], destination[Y_AXIS], destination[Z_AXIS], destination[E_AXIS], feedrate, active_extruder);
              st_synchronize();
              current_position[X_AXIS] = destination[X_AXIS];
              current_position[Y_AXIS] = destination[Y_AXIS];
              enable_endstops(true);
              endstops_hit_on_purpose();
              homeaxis(Z_AXIS);
            #else // MESH_BED_LEVELING
              homeaxis(Z_AXIS);
            #endif // MESH_BED_LEVELING
          }
        #else // defined(Z_SAFE_HOMING): Z Safe mode activated.
          if(home_all_axes) {
            destination[X_AXIS] = round(Z_SAFE_HOMING_X_POINT - X_PROBE_OFFSET_FROM_EXTRUDER);
            destination[Y_AXIS] = round(Z_SAFE_HOMING_Y_POINT - Y_PROBE_OFFSET_FROM_EXTRUDER);
            destination[Z_AXIS] = Z_RAISE_BEFORE_HOMING * home_dir(Z_AXIS) * (-1);    // Set destination away from bed
            feedrate = XY_TRAVEL_SPEED/60;
            current_position[Z_AXIS] = 0;

            plan_set_position(current_position[X_AXIS], current_position[Y_AXIS], current_position[Z_AXIS], current_position[E_AXIS]);
            plan_buffer_line(destination[X_AXIS], destination[Y_AXIS], destination[Z_AXIS], destination[E_AXIS], feedrate, active_extruder);
            st_synchronize();
            current_position[X_AXIS] = destination[X_AXIS];
            current_position[Y_AXIS] = destination[Y_AXIS];

            homeaxis(Z_AXIS);
          }
                                                // Let's see if X and Y are homed and probe is inside bed area.
          if(home_z) {
            if ( (axis_known_position[X_AXIS]) && (axis_known_position[Y_AXIS]) \
              && (current_position[X_AXIS]+X_PROBE_OFFSET_FROM_EXTRUDER >= X_MIN_POS) \
              && (current_position[X_AXIS]+X_PROBE_OFFSET_FROM_EXTRUDER <= X_MAX_POS) \
              && (current_position[Y_AXIS]+Y_PROBE_OFFSET_FROM_EXTRUDER >= Y_MIN_POS) \
              && (current_position[Y_AXIS]+Y_PROBE_OFFSET_FROM_EXTRUDER <= Y_MAX_POS)) {

              current_position[Z_AXIS] = 0;
              plan_set_position(current_position[X_AXIS], current_position[Y_AXIS], current_position[Z_AXIS], current_position[E_AXIS]);
              destination[Z_AXIS] = Z_RAISE_BEFORE_HOMING * home_dir(Z_AXIS) * (-1);    // Set destination away from bed
              feedrate = max_feedrate[Z_AXIS];
              plan_buffer_line(destination[X_AXIS], destination[Y_AXIS], destination[Z_AXIS], destination[E_AXIS], feedrate, active_extruder);
              st_synchronize();

              homeaxis(Z_AXIS);
            } else if (!((axis_known_position[X_AXIS]) && (axis_known_position[Y_AXIS]))) {
                LCD_MESSAGERPGM(MSG_POSITION_UNKNOWN);
                SERIAL_ECHO_START;
                SERIAL_ECHOLNRPGM(MSG_POSITION_UNKNOWN);
            } else {
                LCD_MESSAGERPGM(MSG_ZPROBE_OUT);
                SERIAL_ECHO_START;
                SERIAL_ECHOLNRPGM(MSG_ZPROBE_OUT);
            }
          }
        #endif // Z_SAFE_HOMING
      #endif // Z_HOME_DIR < 0

      if(home_z_axis && home_z_value != 0)
        current_position[Z_AXIS]=home_z_value+cs.add_homing[Z_AXIS];
      #ifdef ENABLE_AUTO_BED_LEVELING
        if(home_z)
          current_position[Z_AXIS] += cs.zprobe_zoffset;  //Add Z_Probe offset (the distance is negative)
      #endif
      
      // Set the planner and stepper routine positions.
      // At this point the mesh bed leveling and world2machine corrections are disabled and current_position
      // contains the machine coordinates.
      plan_set_position(current_position[X_AXIS], current_position[Y_AXIS], current_position[Z_AXIS], current_position[E_AXIS]);

      #ifdef ENDSTOPS_ONLY_FOR_HOMING
        enable_endstops(false);
      #endif

      feedrate = saved_feedrate;
      feedmultiply = l_feedmultiply;
      previous_millis_cmd = millis();
      endstops_hit_on_purpose();
#ifndef MESH_BED_LEVELING
      // If MESH_BED_LEVELING is not active, then it is the original Prusa i3.
      // Offer the user to load the baby step value, which has been adjusted at the previous print session.
      if(card.sdprinting && eeprom_read_word((uint16_t *)EEPROM_BABYSTEP_Z))
          lcd_adjust_z();
#endif

    // Load the machine correction matrix
    world2machine_initialize();
    // and correct the current_position XY axes to match the transformed coordinate system.
    world2machine_update_current();

#if (defined(MESH_BED_LEVELING) && !defined(MK1BP))
	if (home_x_axis || home_y_axis || without_mbl || home_z_axis)
		{
      if (! home_z && mbl_was_active) {
        // Re-enable the mesh bed leveling if only the X and Y axes were re-homed.
        mbl.active = true;
        // and re-adjust the current logical Z axis with the bed leveling offset applicable at the current XY position.
        current_position[Z_AXIS] -= mbl.get_z(st_get_position_mm(X_AXIS), st_get_position_mm(Y_AXIS));
      }
		}
	else
		{
			st_synchronize();
			homing_flag = false;
	  }
#endif

	  if (farm_mode) { prusa_statistics(20); };

	  homing_flag = false;
#if 0
      SERIAL_ECHOPGM("G28, final ");  print_world_coordinates();
      SERIAL_ECHOPGM("G28, final ");  print_physical_coordinates();
      SERIAL_ECHOPGM("G28, final ");  print_mesh_bed_leveling_table();
#endif
}

void adjust_bed_reset()
{
	eeprom_update_byte((unsigned char*)EEPROM_BED_CORRECTION_VALID, 1);
	eeprom_update_byte((unsigned char*)EEPROM_BED_CORRECTION_LEFT, 0);
	eeprom_update_byte((unsigned char*)EEPROM_BED_CORRECTION_RIGHT, 0);
	eeprom_update_byte((unsigned char*)EEPROM_BED_CORRECTION_FRONT, 0);
	eeprom_update_byte((unsigned char*)EEPROM_BED_CORRECTION_REAR, 0);
}

//! @brief Calibrate XYZ
//! @param onlyZ if true, calibrate only Z axis
//! @param verbosity_level
//! @retval true Succeeded
//! @retval false Failed
bool gcode_M45(bool onlyZ, int8_t verbosity_level)
{
	bool final_result = false;
	#ifdef TMC2130
	FORCE_HIGH_POWER_START;
	#endif // TMC2130
	// Only Z calibration?
	if (!onlyZ)
	{
		setTargetBed(0);
		setAllTargetHotends(0);
		adjust_bed_reset(); //reset bed level correction
	}

	// Disable the default update procedure of the display. We will do a modal dialog.
	lcd_update_enable(false);
	// Let the planner use the uncorrected coordinates.
	mbl.reset();
	// Reset world2machine_rotation_and_skew and world2machine_shift, therefore
	// the planner will not perform any adjustments in the XY plane. 
	// Wait for the motors to stop and update the current position with the absolute values.
	world2machine_revert_to_uncorrected();
	// Reset the baby step value applied without moving the axes.
	babystep_reset();
	// Mark all axes as in a need for homing.
	memset(axis_known_position, 0, sizeof(axis_known_position));

	// Home in the XY plane.
	//set_destination_to_current();
	int l_feedmultiply = setup_for_endstop_move();
	lcd_display_message_fullscreen_P(_T(MSG_AUTO_HOME));
	home_xy();

	enable_endstops(false);
	current_position[X_AXIS] += 5;
	current_position[Y_AXIS] += 5;
	plan_buffer_line(current_position[X_AXIS], current_position[Y_AXIS], current_position[Z_AXIS], current_position[E_AXIS], homing_feedrate[Z_AXIS] / 40, active_extruder);
	st_synchronize();

	// Let the user move the Z axes up to the end stoppers.
#ifdef TMC2130
	if (calibrate_z_auto())
	{
#else //TMC2130
	if (lcd_calibrate_z_end_stop_manual(onlyZ))
	{
#endif //TMC2130
		refresh_cmd_timeout();
		#ifndef STEEL_SHEET
		if (((degHotend(0) > MAX_HOTEND_TEMP_CALIBRATION) || (degBed() > MAX_BED_TEMP_CALIBRATION)) && (!onlyZ))
		{
			lcd_wait_for_cool_down();
		}
		#endif //STEEL_SHEET
		if(!onlyZ)
		{
			KEEPALIVE_STATE(PAUSED_FOR_USER);
			#ifdef STEEL_SHEET
			bool result = lcd_show_fullscreen_message_yes_no_and_wait_P(_T(MSG_STEEL_SHEET_CHECK), false, false);
			if(result) lcd_show_fullscreen_message_and_wait_P(_T(MSG_REMOVE_STEEL_SHEET));
			#endif //STEEL_SHEET
			lcd_show_fullscreen_message_and_wait_P(_T(MSG_CONFIRM_NOZZLE_CLEAN));
		    lcd_show_fullscreen_message_and_wait_P(_T(MSG_PAPER));
			KEEPALIVE_STATE(IN_HANDLER);
			lcd_display_message_fullscreen_P(_T(MSG_FIND_BED_OFFSET_AND_SKEW_LINE1));
			lcd_set_cursor(0, 2);
			lcd_print(1);
			lcd_puts_P(_T(MSG_FIND_BED_OFFSET_AND_SKEW_LINE2));
		}
		// Move the print head close to the bed.
		current_position[Z_AXIS] = MESH_HOME_Z_SEARCH;

		bool endstops_enabled  = enable_endstops(true);
#ifdef TMC2130
		tmc2130_home_enter(Z_AXIS_MASK);
#endif //TMC2130

		plan_buffer_line(current_position[X_AXIS], current_position[Y_AXIS], current_position[Z_AXIS], current_position[E_AXIS], homing_feedrate[Z_AXIS] / 40, active_extruder);

		st_synchronize();
#ifdef TMC2130
		tmc2130_home_exit();
#endif //TMC2130
		enable_endstops(endstops_enabled);

		if (st_get_position_mm(Z_AXIS) == MESH_HOME_Z_SEARCH)
		{
			if (onlyZ)
			{
				clean_up_after_endstop_move(l_feedmultiply);
				// Z only calibration.
				// Load the machine correction matrix
				world2machine_initialize();
				// and correct the current_position to match the transformed coordinate system.
				world2machine_update_current();
				//FIXME
				bool result = sample_mesh_and_store_reference();
				if (result)
				{
					if (calibration_status() == CALIBRATION_STATUS_Z_CALIBRATION)
						// Shipped, the nozzle height has been set already. The user can start printing now.
						calibration_status_store(CALIBRATION_STATUS_CALIBRATED);
						final_result = true;
					// babystep_apply();
				}
			}
			else
			{
				// Reset the baby step value and the baby step applied flag.
				calibration_status_store(CALIBRATION_STATUS_XYZ_CALIBRATION);
				eeprom_update_word((uint16_t*)EEPROM_BABYSTEP_Z, 0);
				// Complete XYZ calibration.
				uint8_t point_too_far_mask = 0;
				BedSkewOffsetDetectionResultType result = find_bed_offset_and_skew(verbosity_level, point_too_far_mask);
				clean_up_after_endstop_move(l_feedmultiply);
				// Print head up.
				current_position[Z_AXIS] = MESH_HOME_Z_SEARCH;
				plan_buffer_line(current_position[X_AXIS], current_position[Y_AXIS], current_position[Z_AXIS], current_position[E_AXIS], homing_feedrate[Z_AXIS] / 40, active_extruder);
				st_synchronize();
//#ifndef NEW_XYZCAL
				if (result >= 0)
				{
					#ifdef HEATBED_V2
					sample_z();
					#else //HEATBED_V2
					point_too_far_mask = 0;
					// Second half: The fine adjustment.
					// Let the planner use the uncorrected coordinates.
					mbl.reset();
					world2machine_reset();
					// Home in the XY plane.
					int l_feedmultiply = setup_for_endstop_move();
					home_xy();
					result = improve_bed_offset_and_skew(1, verbosity_level, point_too_far_mask);
					clean_up_after_endstop_move(l_feedmultiply);
					// Print head up.
					current_position[Z_AXIS] = MESH_HOME_Z_SEARCH;
					plan_buffer_line(current_position[X_AXIS], current_position[Y_AXIS], current_position[Z_AXIS], current_position[E_AXIS], homing_feedrate[Z_AXIS] / 40, active_extruder);
					st_synchronize();
					// if (result >= 0) babystep_apply();					
					#endif //HEATBED_V2
				}
//#endif //NEW_XYZCAL
				lcd_update_enable(true);
				lcd_update(2);

				lcd_bed_calibration_show_result(result, point_too_far_mask);
				if (result >= 0)
				{
					// Calibration valid, the machine should be able to print. Advise the user to run the V2Calibration.gcode.
					calibration_status_store(CALIBRATION_STATUS_LIVE_ADJUST);
					if (eeprom_read_byte((uint8_t*)EEPROM_WIZARD_ACTIVE) != 1) lcd_show_fullscreen_message_and_wait_P(_T(MSG_BABYSTEP_Z_NOT_SET));
					final_result = true;
				}
			}
#ifdef TMC2130
			tmc2130_home_exit();
#endif
		}
		else
		{
			lcd_show_fullscreen_message_and_wait_P(PSTR("Calibration failed! Check the axes and run again."));
			final_result = false;
		}
	}
	else
	{
		// Timeouted.
	}
	lcd_update_enable(true);
#ifdef TMC2130
	FORCE_HIGH_POWER_END;
#endif // TMC2130
	return final_result;
}

void gcode_M114()
{
	SERIAL_PROTOCOLPGM("X:");
	SERIAL_PROTOCOL(current_position[X_AXIS]);
	SERIAL_PROTOCOLPGM(" Y:");
	SERIAL_PROTOCOL(current_position[Y_AXIS]);
	SERIAL_PROTOCOLPGM(" Z:");
	SERIAL_PROTOCOL(current_position[Z_AXIS]);
	SERIAL_PROTOCOLPGM(" E:");
	SERIAL_PROTOCOL(current_position[E_AXIS]);

	SERIAL_PROTOCOLRPGM(_n(" Count X: "));////MSG_COUNT_X c=0 r=0
	SERIAL_PROTOCOL(float(st_get_position(X_AXIS)) / cs.axis_steps_per_unit[X_AXIS]);
	SERIAL_PROTOCOLPGM(" Y:");
	SERIAL_PROTOCOL(float(st_get_position(Y_AXIS)) / cs.axis_steps_per_unit[Y_AXIS]);
	SERIAL_PROTOCOLPGM(" Z:");
	SERIAL_PROTOCOL(float(st_get_position(Z_AXIS)) / cs.axis_steps_per_unit[Z_AXIS]);
	SERIAL_PROTOCOLPGM(" E:");
	SERIAL_PROTOCOL(float(st_get_position(E_AXIS)) / cs.axis_steps_per_unit[E_AXIS]);

	SERIAL_PROTOCOLLN("");
}

static void gcode_M600(bool automatic, float x_position, float y_position, float z_shift, float e_shift, float /*e_shift_late*/)
{
    st_synchronize();
    float lastpos[4];

    if (farm_mode)
    {
        prusa_statistics(22);
    }

    //First backup current position and settings
    int feedmultiplyBckp = feedmultiply;
    float HotendTempBckp = degTargetHotend(active_extruder);
    int fanSpeedBckp = fanSpeed;

    lastpos[X_AXIS] = current_position[X_AXIS];
    lastpos[Y_AXIS] = current_position[Y_AXIS];
    lastpos[Z_AXIS] = current_position[Z_AXIS];
    lastpos[E_AXIS] = current_position[E_AXIS];

    //Retract E
    current_position[E_AXIS] += e_shift;
    plan_buffer_line(current_position[X_AXIS], current_position[Y_AXIS], current_position[Z_AXIS],
            current_position[E_AXIS], FILAMENTCHANGE_RFEED, active_extruder);
    st_synchronize();

    //Lift Z
    current_position[Z_AXIS] += z_shift;
    plan_buffer_line(current_position[X_AXIS], current_position[Y_AXIS], current_position[Z_AXIS],
            current_position[E_AXIS], FILAMENTCHANGE_ZFEED, active_extruder);
    st_synchronize();

    //Move XY to side
    current_position[X_AXIS] = x_position;
    current_position[Y_AXIS] = y_position;
    plan_buffer_line(current_position[X_AXIS], current_position[Y_AXIS], current_position[Z_AXIS],
            current_position[E_AXIS], FILAMENTCHANGE_XYFEED, active_extruder);
    st_synchronize();

    //Beep, manage nozzle heater and wait for user to start unload filament
    if(!mmu_enabled) M600_wait_for_user(HotendTempBckp);

    lcd_change_fil_state = 0;

    // Unload filament
    if (mmu_enabled) extr_unload();	//unload just current filament for multimaterial printers (used also in M702)
    else unload_filament(); //unload filament for single material (used also in M702)
    //finish moves
    st_synchronize();

    if (!mmu_enabled)
    {
        KEEPALIVE_STATE(PAUSED_FOR_USER);
        lcd_change_fil_state = lcd_show_fullscreen_message_yes_no_and_wait_P(_i("Was filament unload successful?"),
                false, true); ////MSG_UNLOAD_SUCCESSFUL c=20 r=2
        if (lcd_change_fil_state == 0)
            lcd_show_fullscreen_message_and_wait_P(_i("Please open idler and remove filament manually."));////MSG_CHECK_IDLER c=20 r=4
        lcd_update_enable(true);
    }

    if (mmu_enabled)
    {
        if (!automatic) {
            if (saved_printing) mmu_eject_filament(mmu_extruder, false); //if M600 was invoked by filament senzor (FINDA) eject filament so user can easily remove it
            mmu_M600_wait_and_beep();
            if (saved_printing) {

                lcd_clear();
                lcd_set_cursor(0, 2);
                lcd_puts_P(_T(MSG_PLEASE_WAIT));

                mmu_command(MMU_CMD_R0);
                manage_response(false, false);
            }
        }
        mmu_M600_load_filament(automatic);
    }
    else
        M600_load_filament();

    if (!automatic) M600_check_state();

		lcd_update_enable(true);

    //Not let's go back to print
    fanSpeed = fanSpeedBckp;

    //Feed a little of filament to stabilize pressure
    if (!automatic)
    {
        current_position[E_AXIS] += FILAMENTCHANGE_RECFEED;
        plan_buffer_line(current_position[X_AXIS], current_position[Y_AXIS], current_position[Z_AXIS],
                current_position[E_AXIS], FILAMENTCHANGE_EXFEED, active_extruder);
    }

    //Move XY back
    plan_buffer_line(lastpos[X_AXIS], lastpos[Y_AXIS], current_position[Z_AXIS], current_position[E_AXIS],
            FILAMENTCHANGE_XYFEED, active_extruder);
    st_synchronize();
    //Move Z back
    plan_buffer_line(lastpos[X_AXIS], lastpos[Y_AXIS], lastpos[Z_AXIS], current_position[E_AXIS],
            FILAMENTCHANGE_ZFEED, active_extruder);
    st_synchronize();

    //Set E position to original
    plan_set_e_position(lastpos[E_AXIS]);

    memcpy(current_position, lastpos, sizeof(lastpos));
    memcpy(destination, current_position, sizeof(current_position));

    //Recover feed rate
    feedmultiply = feedmultiplyBckp;
    char cmd[9];
    sprintf_P(cmd, PSTR("M220 S%i"), feedmultiplyBckp);
    enquecommand(cmd);

    lcd_setstatuspgm(_T(WELCOME_MSG));
    custom_message_type = CUSTOM_MSG_TYPE_STATUS;
}


void gcode_M701()
{
	printf_P(PSTR("gcode_M701 begin\n"));

	if (mmu_enabled) 
	{
		extr_adj(tmp_extruder);//loads current extruder
		mmu_extruder = tmp_extruder;
	}
	else
	{
		enable_z();
		custom_message_type = CUSTOM_MSG_TYPE_F_LOAD;

#ifdef FSENSOR_QUALITY
		fsensor_oq_meassure_start(40);
#endif //FSENSOR_QUALITY

		lcd_setstatuspgm(_T(MSG_LOADING_FILAMENT));
		current_position[E_AXIS] += 40;
		plan_buffer_line(current_position[X_AXIS], current_position[Y_AXIS], current_position[Z_AXIS], current_position[E_AXIS], 400 / 60, active_extruder); //fast sequence
		st_synchronize();

		if (current_position[Z_AXIS] < 20) current_position[Z_AXIS] += 30;
		current_position[E_AXIS] += 30;
		plan_buffer_line(current_position[X_AXIS], current_position[Y_AXIS], current_position[Z_AXIS], current_position[E_AXIS], 400 / 60, active_extruder); //fast sequence
		st_synchronize();
		current_position[E_AXIS] += 25;
		plan_buffer_line(current_position[X_AXIS], current_position[Y_AXIS], current_position[Z_AXIS], current_position[E_AXIS], 100 / 60, active_extruder); //slow sequence
		st_synchronize();

		if((eSoundMode==e_SOUND_MODE_LOUD)||(eSoundMode==e_SOUND_MODE_ONCE)) tone(BEEPER, 500);
		delay_keep_alive(50);
		noTone(BEEPER);

		if (!farm_mode && loading_flag) {
			bool clean = lcd_show_fullscreen_message_yes_no_and_wait_P(_T(MSG_FILAMENT_CLEAN), false, true);

			while (!clean) {
				lcd_update_enable(true);
				lcd_update(2);
				current_position[E_AXIS] += 25;
				plan_buffer_line(current_position[X_AXIS], current_position[Y_AXIS], current_position[Z_AXIS], current_position[E_AXIS], 100 / 60, active_extruder); //slow sequence
				st_synchronize();
				clean = lcd_show_fullscreen_message_yes_no_and_wait_P(_T(MSG_FILAMENT_CLEAN), false, true);

			}

		}
		lcd_update_enable(true);
		lcd_update(2);
		lcd_setstatuspgm(_T(WELCOME_MSG));
		disable_z();
		loading_flag = false;
		custom_message_type = CUSTOM_MSG_TYPE_STATUS;

#ifdef FSENSOR_QUALITY
        fsensor_oq_meassure_stop();

        if (!fsensor_oq_result())
        {
            bool disable = lcd_show_fullscreen_message_yes_no_and_wait_P(_i("Fil. sensor response is poor, disable it?"), false, true);
            lcd_update_enable(true);
            lcd_update(2);
            if (disable)
                fsensor_disable();
        }
#endif //FSENSOR_QUALITY
	}
}
/**
 * @brief Get serial number from 32U2 processor
 *
 * Typical format of S/N is:CZPX0917X003XC13518
 *
 * Command operates only in farm mode, if not in farm mode, "Not in farm mode." is written to MYSERIAL.
 *
 * Send command ;S to serial port 0 to retrieve serial number stored in 32U2 processor,
 * reply is transmitted to serial port 1 character by character.
 * Operation takes typically 23 ms. If the retransmit is not finished until 100 ms,
 * it is interrupted, so less, or no characters are retransmitted, only newline character is send
 * in any case.
 */
static void gcode_PRUSA_SN()
{
    if (farm_mode) {
        selectedSerialPort = 0;
        putchar(';');
        putchar('S');
        int numbersRead = 0;
        ShortTimer timeout;
        timeout.start();

        while (numbersRead < 19) {
            while (MSerial.available() > 0) {
                uint8_t serial_char = MSerial.read();
                selectedSerialPort = 1;
                putchar(serial_char);
                numbersRead++;
                selectedSerialPort = 0;
            }
            if (timeout.expired(100u)) break;
        }
        selectedSerialPort = 1;
        putchar('\n');
#if 0
        for (int b = 0; b < 3; b++) {
            tone(BEEPER, 110);
            delay(50);
            noTone(BEEPER);
            delay(50);
        }
#endif
    } else {
        puts_P(_N("Not in farm mode."));
    }
}

#ifdef BACKLASH_X
extern uint8_t st_backlash_x;
#endif //BACKLASH_X
#ifdef BACKLASH_Y
extern uint8_t st_backlash_y;
#endif //BACKLASH_Y

//! @brief Parse and process commands
//!
//! look here for descriptions of G-codes: http://linuxcnc.org/handbook/gcode/g-code.html
//! http://objects.reprap.org/wiki/Mendel_User_Manual:_RepRapGCodes
//!
//! Implemented Codes
//! -------------------
//!
//!@n PRUSA CODES
//!@n P F - Returns FW versions
//!@n P R - Returns revision of printer
//!
//!@n G0  -> G1
//!@n G1  - Coordinated Movement X Y Z E
//!@n G2  - CW ARC
//!@n G3  - CCW ARC
//!@n G4  - Dwell S<seconds> or P<milliseconds>
//!@n G10 - retract filament according to settings of M207
//!@n G11 - retract recover filament according to settings of M208
//!@n G28 - Home all Axis
//!@n G29 - Detailed Z-Probe, probes the bed at 3 or more points.  Will fail if you haven't homed yet.
//!@n G30 - Single Z Probe, probes bed at current XY location.
//!@n G31 - Dock sled (Z_PROBE_SLED only)
//!@n G32 - Undock sled (Z_PROBE_SLED only)
//!@n G80 - Automatic mesh bed leveling
//!@n G81 - Print bed profile
//!@n G90 - Use Absolute Coordinates
//!@n G91 - Use Relative Coordinates
//!@n G92 - Set current position to coordinates given
//!
//!@n M Codes
//!@n M0   - Unconditional stop - Wait for user to press a button on the LCD
//!@n M1   - Same as M0
//!@n M17  - Enable/Power all stepper motors
//!@n M18  - Disable all stepper motors; same as M84
//!@n M20  - List SD card
//!@n M21  - Init SD card
//!@n M22  - Release SD card
//!@n M23  - Select SD file (M23 filename.g)
//!@n M24  - Start/resume SD print
//!@n M25  - Pause SD print
//!@n M26  - Set SD position in bytes (M26 S12345)
//!@n M27  - Report SD print status
//!@n M28  - Start SD write (M28 filename.g)
//!@n M29  - Stop SD write
//!@n M30  - Delete file from SD (M30 filename.g)
//!@n M31  - Output time since last M109 or SD card start to serial
//!@n M32  - Select file and start SD print (Can be used _while_ printing from SD card files):
//!          syntax "M32 /path/filename#", or "M32 S<startpos bytes> !filename#"
//!          Call gcode file : "M32 P !filename#" and return to caller file after finishing (similar to #include).
//!          The '#' is necessary when calling from within sd files, as it stops buffer prereading
//!@n M42  - Change pin status via gcode Use M42 Px Sy to set pin x to value y, when omitting Px the onboard led will be used.
//!@n M73  - Show percent done and print time remaining
//!@n M80  - Turn on Power Supply
//!@n M81  - Turn off Power Supply
//!@n M82  - Set E codes absolute (default)
//!@n M83  - Set E codes relative while in Absolute Coordinates (G90) mode
//!@n M84  - Disable steppers until next move,
//!          or use S<seconds> to specify an inactivity timeout, after which the steppers will be disabled.  S0 to disable the timeout.
//!@n M85  - Set inactivity shutdown timer with parameter S<seconds>. To disable set zero (default)
//!@n M86  - Set safety timer expiration time with parameter S<seconds>; M86 S0 will disable safety timer
//!@n M92  - Set axis_steps_per_unit - same syntax as G92
//!@n M104 - Set extruder target temp
//!@n M105 - Read current temp
//!@n M106 - Fan on
//!@n M107 - Fan off
//!@n M109 - Sxxx Wait for extruder current temp to reach target temp. Waits only when heating
//!          Rxxx Wait for extruder current temp to reach target temp. Waits when heating and cooling
//!        IF AUTOTEMP is enabled, S<mintemp> B<maxtemp> F<factor>. Exit autotemp by any M109 without F
//!@n M112 - Emergency stop
//!@n M113 - Get or set the timeout interval for Host Keepalive "busy" messages
//!@n M114 - Output current position to serial port
//!@n M115 - Capabilities string
//!@n M117 - display message
//!@n M119 - Output Endstop status to serial port
//!@n M126 - Solenoid Air Valve Open (BariCUDA support by jmil)
//!@n M127 - Solenoid Air Valve Closed (BariCUDA vent to atmospheric pressure by jmil)
//!@n M128 - EtoP Open (BariCUDA EtoP = electricity to air pressure transducer by jmil)
//!@n M129 - EtoP Closed (BariCUDA EtoP = electricity to air pressure transducer by jmil)
//!@n M140 - Set bed target temp
//!@n M150 - Set BlinkM Color Output R: Red<0-255> U(!): Green<0-255> B: Blue<0-255> over i2c, G for green does not work.
//!@n M190 - Sxxx Wait for bed current temp to reach target temp. Waits only when heating
//!          Rxxx Wait for bed current temp to reach target temp. Waits when heating and cooling
//!@n M200 D<millimeters>- set filament diameter and set E axis units to cubic millimeters (use S0 to set back to millimeters).
//!@n M201 - Set max acceleration in units/s^2 for print moves (M201 X1000 Y1000)
//!@n M202 - Set max acceleration in units/s^2 for travel moves (M202 X1000 Y1000) Unused in Marlin!!
//!@n M203 - Set maximum feedrate that your machine can sustain (M203 X200 Y200 Z300 E10000) in mm/sec
//!@n M204 - Set default acceleration: S normal moves T filament only moves (M204 S3000 T7000) in mm/sec^2  also sets minimum segment time in ms (B20000) to prevent buffer under-runs and M20 minimum feedrate
//!@n M205 -  advanced settings:  minimum travel speed S=while printing T=travel only,  B=minimum segment time X= maximum xy jerk, Z=maximum Z jerk, E=maximum E jerk
//!@n M206 - set additional homing offset
//!@n M207 - set retract length S[positive mm] F[feedrate mm/min] Z[additional zlift/hop], stays in mm regardless of M200 setting
//!@n M208 - set recover=unretract length S[positive mm surplus to the M207 S*] F[feedrate mm/sec]
//!@n M209 - S<1=true/0=false> enable automatic retract detect if the slicer did not support G10/11: every normal extrude-only move will be classified as retract depending on the direction.
//!@n M218 - set hotend offset (in mm): T<extruder_number> X<offset_on_X> Y<offset_on_Y>
//!@n M220 S<factor in percent>- set speed factor override percentage
//!@n M221 S<factor in percent>- set extrude factor override percentage
//!@n M226 P<pin number> S<pin state>- Wait until the specified pin reaches the state required
//!@n M240 - Trigger a camera to take a photograph
//!@n M250 - Set LCD contrast C<contrast value> (value 0..63)
//!@n M280 - set servo position absolute. P: servo index, S: angle or microseconds
//!@n M300 - Play beep sound S<frequency Hz> P<duration ms>
//!@n M301 - Set PID parameters P I and D
//!@n M302 - Allow cold extrudes, or set the minimum extrude S<temperature>.
//!@n M303 - PID relay autotune S<temperature> sets the target temperature. (default target temperature = 150C)
//!@n M304 - Set bed PID parameters P I and D
//!@n M400 - Finish all moves
//!@n M401 - Lower z-probe if present
//!@n M402 - Raise z-probe if present
//!@n M404 - N<dia in mm> Enter the nominal filament width (3mm, 1.75mm ) or will display nominal filament width without parameters
//!@n M405 - Turn on Filament Sensor extrusion control.  Optional D<delay in cm> to set delay in centimeters between sensor and extruder
//!@n M406 - Turn off Filament Sensor extrusion control
//!@n M407 - Displays measured filament diameter
//!@n M500 - stores parameters in EEPROM
//!@n M501 - reads parameters from EEPROM (if you need reset them after you changed them temporarily).
//!@n M502 - reverts to the default "factory settings".  You still need to store them in EEPROM afterwards if you want to.
//!@n M503 - print the current settings (from memory not from EEPROM)
//!@n M509 - force language selection on next restart
//!@n M540 - Use S[0|1] to enable or disable the stop SD card print on endstop hit (requires ABORT_ON_ENDSTOP_HIT_FEATURE_ENABLED)
//!@n M600 - Pause for filament change X[pos] Y[pos] Z[relative lift] E[initial retract] L[later retract distance for removal]
//!@n M605 - Set dual x-carriage movement mode: S<mode> [ X<duplication x-offset> R<duplication temp offset> ]
//!@n M860 - Wait for PINDA thermistor to reach target temperature.
//!@n M861 - Set / Read PINDA temperature compensation offsets
//!@n M900 - Set LIN_ADVANCE options, if enabled. See Configuration_adv.h for details.
//!@n M907 - Set digital trimpot motor current using axis codes.
//!@n M908 - Control digital trimpot directly.
//!@n M350 - Set microstepping mode.
//!@n M351 - Toggle MS1 MS2 pins directly.
//!
//!@n M928 - Start SD logging (M928 filename.g) - ended by M29
//!@n M999 - Restart after being stopped by error
void process_commands()
{
	if (!buflen) return; //empty command
  #ifdef FILAMENT_RUNOUT_SUPPORT
    SET_INPUT(FR_SENS);
  #endif

#ifdef CMDBUFFER_DEBUG
  SERIAL_ECHOPGM("Processing a GCODE command: ");
  SERIAL_ECHO(cmdbuffer+bufindr+CMDHDRSIZE);
  SERIAL_ECHOLNPGM("");
  SERIAL_ECHOPGM("In cmdqueue: ");
  SERIAL_ECHO(buflen);
  SERIAL_ECHOLNPGM("");
#endif /* CMDBUFFER_DEBUG */
  
  unsigned long codenum; //throw away variable
  char *starpos = NULL;
#ifdef ENABLE_AUTO_BED_LEVELING
  float x_tmp, y_tmp, z_tmp, real_z;
#endif

  // PRUSA GCODES
  KEEPALIVE_STATE(IN_HANDLER);

#ifdef SNMM
  float tmp_motor[3] = DEFAULT_PWM_MOTOR_CURRENT;
  float tmp_motor_loud[3] = DEFAULT_PWM_MOTOR_CURRENT_LOUD;
  int8_t SilentMode;
#endif
  
  if (code_seen("M117")) { //moved to highest priority place to be able to to print strings which includes "G", "PRUSA" and "^"
	  starpos = (strchr(strchr_pointer + 5, '*'));
	  if (starpos != NULL)
		  *(starpos) = '\0';
	  lcd_setstatus(strchr_pointer + 5);
  }

#ifdef TMC2130
	else if (strncmp_P(CMDBUFFER_CURRENT_STRING, PSTR("CRASH_"), 6) == 0)
	{
	  if(code_seen("CRASH_DETECTED")) //! CRASH_DETECTED
	  {
		  uint8_t mask = 0;
		  if (code_seen('X')) mask |= X_AXIS_MASK;
		  if (code_seen('Y')) mask |= Y_AXIS_MASK;
		  crashdet_detected(mask);
	  }
	  else if(code_seen("CRASH_RECOVER")) //! CRASH_RECOVER
		  crashdet_recover();
	  else if(code_seen("CRASH_CANCEL")) //! CRASH_CANCEL
		  crashdet_cancel();
	}
	else if (strncmp_P(CMDBUFFER_CURRENT_STRING, PSTR("TMC_"), 4) == 0)
	{
		if (strncmp_P(CMDBUFFER_CURRENT_STRING + 4, PSTR("SET_WAVE_"), 9) == 0) //! TMC_SET_WAVE_
		{
			uint8_t axis = *(CMDBUFFER_CURRENT_STRING + 13);
			axis = (axis == 'E')?3:(axis - 'X');
			if (axis < 4)
			{
				uint8_t fac = (uint8_t)strtol(CMDBUFFER_CURRENT_STRING + 14, NULL, 10);
				tmc2130_set_wave(axis, 247, fac);
			}
		}
		else if (strncmp_P(CMDBUFFER_CURRENT_STRING + 4, PSTR("SET_STEP_"), 9) == 0) //! TMC_SET_STEP_
		{
			uint8_t axis = *(CMDBUFFER_CURRENT_STRING + 13);
			axis = (axis == 'E')?3:(axis - 'X');
			if (axis < 4)
			{
				uint8_t step = (uint8_t)strtol(CMDBUFFER_CURRENT_STRING + 14, NULL, 10);
				uint16_t res = tmc2130_get_res(axis);
				tmc2130_goto_step(axis, step & (4*res - 1), 2, 1000, res);
			}
		}
		else if (strncmp_P(CMDBUFFER_CURRENT_STRING + 4, PSTR("SET_CHOP_"), 9) == 0) //! TMC_SET_CHOP_
		{
			uint8_t axis = *(CMDBUFFER_CURRENT_STRING + 13);
			axis = (axis == 'E')?3:(axis - 'X');
			if (axis < 4)
			{
				uint8_t chop0 = tmc2130_chopper_config[axis].toff;
				uint8_t chop1 = tmc2130_chopper_config[axis].hstr;
				uint8_t chop2 = tmc2130_chopper_config[axis].hend;
				uint8_t chop3 = tmc2130_chopper_config[axis].tbl;
				char* str_end = 0;
				if (CMDBUFFER_CURRENT_STRING[14])
				{
					chop0 = (uint8_t)strtol(CMDBUFFER_CURRENT_STRING + 14, &str_end, 10) & 15;
					if (str_end && *str_end)
					{
						chop1 = (uint8_t)strtol(str_end, &str_end, 10) & 7;
						if (str_end && *str_end)
						{
							chop2 = (uint8_t)strtol(str_end, &str_end, 10) & 15;
							if (str_end && *str_end)
								chop3 = (uint8_t)strtol(str_end, &str_end, 10) & 3;
						}
					}
				}
				tmc2130_chopper_config[axis].toff = chop0;
				tmc2130_chopper_config[axis].hstr = chop1 & 7;
				tmc2130_chopper_config[axis].hend = chop2 & 15;
				tmc2130_chopper_config[axis].tbl = chop3 & 3;
				tmc2130_setup_chopper(axis, tmc2130_mres[axis], tmc2130_current_h[axis], tmc2130_current_r[axis]);
				//printf_P(_N("TMC_SET_CHOP_%c %hhd %hhd %hhd %hhd\n"), "xyze"[axis], chop0, chop1, chop2, chop3);
			}
		}
	}
#ifdef BACKLASH_X
	else if (strncmp_P(CMDBUFFER_CURRENT_STRING, PSTR("BACKLASH_X"), 10) == 0)
	{
		uint8_t bl = (uint8_t)strtol(CMDBUFFER_CURRENT_STRING + 10, NULL, 10);
		st_backlash_x = bl;
		printf_P(_N("st_backlash_x = %hhd\n"), st_backlash_x);
	}
#endif //BACKLASH_X
#ifdef BACKLASH_Y
	else if (strncmp_P(CMDBUFFER_CURRENT_STRING, PSTR("BACKLASH_Y"), 10) == 0)
	{
		uint8_t bl = (uint8_t)strtol(CMDBUFFER_CURRENT_STRING + 10, NULL, 10);
		st_backlash_y = bl;
		printf_P(_N("st_backlash_y = %hhd\n"), st_backlash_y);
	}
#endif //BACKLASH_Y
#endif //TMC2130
	else if (code_seen("FSENSOR_RECOVER")) { //! FSENSOR_RECOVER
		fsensor_restore_print_and_continue();
  }
  else if(code_seen("PRUSA")){
		if (code_seen("Ping")) {  //! PRUSA Ping
			if (farm_mode) {
				PingTime = millis();
				//MYSERIAL.print(farm_no); MYSERIAL.println(": OK");
			}	  
		}
		else if (code_seen("PRN")) { //! PRUSA PRN
		  printf_P(_N("%d"), status_number);

        }else if (code_seen("FAN")) { //! PRUSA FAN
			printf_P(_N("E0:%d RPM\nPRN0:%d RPM\n"), 60*fan_speed[0], 60*fan_speed[1]);
		}else if (code_seen("fn")) { //! PRUSA fn
		  if (farm_mode) {
			printf_P(_N("%d"), farm_no);
		  }
		  else {
			  puts_P(_N("Not in farm mode."));
		  }
		  
		}
		else if (code_seen("thx")) //! PRUSA thx
		{
			no_response = false;
		}	
		else if (code_seen("uvlo")) //! PRUSA uvlo
		{
               eeprom_update_byte((uint8_t*)EEPROM_UVLO,0); 
               enquecommand_P(PSTR("M24")); 
		}	
		else if (code_seen("MMURES")) //! PRUSA MMURES
		{
			mmu_reset();
		}
		else if (code_seen("RESET")) { //! PRUSA RESET
            // careful!
            if (farm_mode) {
#ifdef WATCHDOG
                boot_app_magic = BOOT_APP_MAGIC;
                boot_app_flags = BOOT_APP_FLG_RUN;
				wdt_enable(WDTO_15MS);
				cli();
				while(1);
#else //WATCHDOG
                asm volatile("jmp 0x3E000");
#endif //WATCHDOG
            }
            else {
                MYSERIAL.println("Not in farm mode.");
            }
		}else if (code_seen("fv")) { //! PRUSA fv
        // get file version
        #ifdef SDSUPPORT
        card.openFile(strchr_pointer + 3,true);
        while (true) {
            uint16_t readByte = card.get();
            MYSERIAL.write(readByte);
            if (readByte=='\n') {
                break;
            }
        }
        card.closefile();

        #endif // SDSUPPORT

    } else if (code_seen("M28")) { //! PRUSA M28
        trace();
        prusa_sd_card_upload = true;
        card.openFile(strchr_pointer+4,false);

	} else if (code_seen("SN")) { //! PRUSA SN
        gcode_PRUSA_SN();

	} else if(code_seen("Fir")){ //! PRUSA Fir

      SERIAL_PROTOCOLLN(FW_VERSION_FULL);

    } else if(code_seen("Rev")){ //! PRUSA Rev

      SERIAL_PROTOCOLLN(FILAMENT_SIZE "-" ELECTRONICS "-" NOZZLE_TYPE );

    } else if(code_seen("Lang")) { //! PRUSA Lang
	  lang_reset();

	} else if(code_seen("Lz")) { //! PRUSA Lz
      EEPROM_save_B(EEPROM_BABYSTEP_Z,0);

	} else if(code_seen("Beat")) { //! PRUSA Beat
        // Kick farm link timer
        kicktime = millis();

    } else if(code_seen("FR")) { //! PRUSA FR
        // Factory full reset
        factory_reset(0);
    }
    //else if (code_seen('Cal')) {
		//  lcd_calibration();
	  // }

  }  
  else if (code_seen('^')) {
    // nothing, this is a version line
  } else if(code_seen('G'))
  {
	gcode_in_progress = (int)code_value();
//	printf_P(_N("BEGIN G-CODE=%u\n"), gcode_in_progress);
    switch (gcode_in_progress)
    {
    case 0: // G0 -> G1
    case 1: // G1
      if(Stopped == false) {

        #ifdef FILAMENT_RUNOUT_SUPPORT
            
            if(READ(FR_SENS)){

                        int feedmultiplyBckp=feedmultiply;
                        float target[4];
                        float lastpos[4];
                        target[X_AXIS]=current_position[X_AXIS];
                        target[Y_AXIS]=current_position[Y_AXIS];
                        target[Z_AXIS]=current_position[Z_AXIS];
                        target[E_AXIS]=current_position[E_AXIS];
                        lastpos[X_AXIS]=current_position[X_AXIS];
                        lastpos[Y_AXIS]=current_position[Y_AXIS];
                        lastpos[Z_AXIS]=current_position[Z_AXIS];
                        lastpos[E_AXIS]=current_position[E_AXIS];
                        //retract by E
                        
                        target[E_AXIS]+= FILAMENTCHANGE_FIRSTRETRACT ;
                        
                        plan_buffer_line(target[X_AXIS], target[Y_AXIS], target[Z_AXIS], target[E_AXIS], 400, active_extruder);


                        target[Z_AXIS]+= FILAMENTCHANGE_ZADD ;

                        plan_buffer_line(target[X_AXIS], target[Y_AXIS], target[Z_AXIS], target[E_AXIS], 300, active_extruder);

                        target[X_AXIS]= FILAMENTCHANGE_XPOS ;
                        
                        target[Y_AXIS]= FILAMENTCHANGE_YPOS ;
                         
                 
                        plan_buffer_line(target[X_AXIS], target[Y_AXIS], target[Z_AXIS], target[E_AXIS], 70, active_extruder);

                        target[E_AXIS]+= FILAMENTCHANGE_FINALRETRACT ;
                          

                        plan_buffer_line(target[X_AXIS], target[Y_AXIS], target[Z_AXIS], target[E_AXIS], 20, active_extruder);

                        //finish moves
                        st_synchronize();
                        //disable extruder steppers so filament can be removed
                        disable_e0();
                        disable_e1();
                        disable_e2();
                        delay(100);
                        
                        //LCD_ALERTMESSAGEPGM(_T(MSG_FILAMENTCHANGE));
                        uint8_t cnt=0;
                        int counterBeep = 0;
                        lcd_wait_interact();
                        while(!lcd_clicked()){
                          cnt++;
                          manage_heater();
                          manage_inactivity(true);
                          //lcd_update(0);
                          if(cnt==0)
                          {
                          #if BEEPER > 0
                          
                            if (counterBeep== 500){
                              counterBeep = 0;
                              
                            }
                          
                            
                            SET_OUTPUT(BEEPER);
                            if (counterBeep== 0){
if((eSoundMode==e_SOUND_MODE_LOUD)||(eSoundMode==e_SOUND_MODE_ONCE))
                              WRITE(BEEPER,HIGH);
                            }
                            
                            if (counterBeep== 20){
                              WRITE(BEEPER,LOW);
                            }
                            
                            
                            
                          
                            counterBeep++;
                          #else
                          #endif
                          }
                        }
                        
                        WRITE(BEEPER,LOW);
                        
                        target[E_AXIS]+= FILAMENTCHANGE_FIRSTFEED ;
                        plan_buffer_line(target[X_AXIS], target[Y_AXIS], target[Z_AXIS], target[E_AXIS], 20, active_extruder); 
                        
                        
                        target[E_AXIS]+= FILAMENTCHANGE_FINALFEED ;
                        plan_buffer_line(target[X_AXIS], target[Y_AXIS], target[Z_AXIS], target[E_AXIS], 2, active_extruder); 
                        
                 
                        
                        
                        
                        lcd_change_fil_state = 0;
                        lcd_loading_filament();
                        while ((lcd_change_fil_state == 0)||(lcd_change_fil_state != 1)){
                        
                          lcd_change_fil_state = 0;
                          lcd_alright();
                          switch(lcd_change_fil_state){
                          
                             case 2:
                                     target[E_AXIS]+= FILAMENTCHANGE_FIRSTFEED ;
                                     plan_buffer_line(target[X_AXIS], target[Y_AXIS], target[Z_AXIS], target[E_AXIS], 20, active_extruder); 
                        
                        
                                     target[E_AXIS]+= FILAMENTCHANGE_FINALFEED ;
                                     plan_buffer_line(target[X_AXIS], target[Y_AXIS], target[Z_AXIS], target[E_AXIS], 2, active_extruder); 
                                      
                                     
                                     lcd_loading_filament();
                                     break;
                             case 3:
                                     target[E_AXIS]+= FILAMENTCHANGE_FINALFEED ;
                                     plan_buffer_line(target[X_AXIS], target[Y_AXIS], target[Z_AXIS], target[E_AXIS], 2, active_extruder); 
                                     lcd_loading_color();
                                     break;
                                          
                             default:
                                     lcd_change_success();
                                     break;
                          }
                          
                        }
                        

                        
                      target[E_AXIS]+= 5;
                      plan_buffer_line(target[X_AXIS], target[Y_AXIS], target[Z_AXIS], target[E_AXIS], 2, active_extruder);
                        
                      target[E_AXIS]+= FILAMENTCHANGE_FIRSTRETRACT;
                      plan_buffer_line(target[X_AXIS], target[Y_AXIS], target[Z_AXIS], target[E_AXIS], 400, active_extruder);
                        

                        //current_position[E_AXIS]=target[E_AXIS]; //the long retract of L is compensated by manual filament feeding
                        //plan_set_e_position(current_position[E_AXIS]);
                        plan_buffer_line(target[X_AXIS], target[Y_AXIS], target[Z_AXIS], target[E_AXIS], 70, active_extruder); //should do nothing
                        plan_buffer_line(lastpos[X_AXIS], lastpos[Y_AXIS], target[Z_AXIS], target[E_AXIS], 70, active_extruder); //move xy back
                        plan_buffer_line(lastpos[X_AXIS], lastpos[Y_AXIS], lastpos[Z_AXIS], target[E_AXIS], 200, active_extruder); //move z back
                        
                        
                        target[E_AXIS]= target[E_AXIS] - FILAMENTCHANGE_FIRSTRETRACT;
                        
                      
                             
                        plan_buffer_line(lastpos[X_AXIS], lastpos[Y_AXIS], lastpos[Z_AXIS], target[E_AXIS], 5, active_extruder); //final untretract
                        
                        
                        plan_set_e_position(lastpos[E_AXIS]);
                        
                        feedmultiply=feedmultiplyBckp;
                        
                     
                        
                        char cmd[9];

                        sprintf_P(cmd, PSTR("M220 S%i"), feedmultiplyBckp);
                        enquecommand(cmd);

            }



        #endif


        get_coordinates(); // For X Y Z E F
		if (total_filament_used > ((current_position[E_AXIS] - destination[E_AXIS]) * 100)) { //protection against total_filament_used overflow
			total_filament_used = total_filament_used + ((destination[E_AXIS] - current_position[E_AXIS]) * 100);
		}
          #ifdef FWRETRACT
            if(cs.autoretract_enabled)
            if( !(code_seen('X') || code_seen('Y') || code_seen('Z')) && code_seen('E')) {
              float echange=destination[E_AXIS]-current_position[E_AXIS];

              if((echange<-MIN_RETRACT && !retracted[active_extruder]) || (echange>MIN_RETRACT && retracted[active_extruder])) { //move appears to be an attempt to retract or recover
                  current_position[E_AXIS] = destination[E_AXIS]; //hide the slicer-generated retract/recover from calculations
                  plan_set_e_position(current_position[E_AXIS]); //AND from the planner
                  retract(!retracted[active_extruder]);
                  return;
              }


            }
          #endif //FWRETRACT
        prepare_move();
        //ClearToSend();
      }
      break;
    case 2: // G2  - CW ARC
      if(Stopped == false) {
        get_arc_coordinates();
        prepare_arc_move(true);
      }
      break;
    case 3: // G3  - CCW ARC
      if(Stopped == false) {
        get_arc_coordinates();
        prepare_arc_move(false);
      }
      break;
    case 4: // G4 dwell      
      codenum = 0;
      if(code_seen('P')) codenum = code_value(); // milliseconds to wait
      if(code_seen('S')) codenum = code_value() * 1000; // seconds to wait
	  if(codenum != 0) LCD_MESSAGERPGM(_i("Sleep..."));////MSG_DWELL c=0 r=0
      st_synchronize();
      codenum += millis();  // keep track of when we started waiting
      previous_millis_cmd = millis();
      while(millis() < codenum) {
        manage_heater();
        manage_inactivity();
        lcd_update(0);
      }
      break;
      #ifdef FWRETRACT
      case 10: // G10 retract
       #if EXTRUDERS > 1
        retracted_swap[active_extruder]=(code_seen('S') && code_value_long() == 1); // checks for swap retract argument
        retract(true,retracted_swap[active_extruder]);
       #else
        retract(true);
       #endif
      break;
      case 11: // G11 retract_recover
       #if EXTRUDERS > 1
        retract(false,retracted_swap[active_extruder]);
       #else
        retract(false);
       #endif 
      break;
      #endif //FWRETRACT
    case 28: //G28 Home all Axis one at a time
    {
      long home_x_value = 0;
      long home_y_value = 0;
      long home_z_value = 0;
      // Which axes should be homed?
      bool home_x = code_seen(axis_codes[X_AXIS]);
      home_x_value = code_value_long();
      bool home_y = code_seen(axis_codes[Y_AXIS]);
      home_y_value = code_value_long();
      bool home_z = code_seen(axis_codes[Z_AXIS]);
      home_z_value = code_value_long();
      bool without_mbl = code_seen('W');
      // calibrate?
      bool calib = code_seen('C');
      gcode_G28(home_x, home_x_value, home_y, home_y_value, home_z, home_z_value, calib, without_mbl);
      if ((home_x || home_y || without_mbl || home_z) == false) {
         // Push the commands to the front of the message queue in the reverse order!
         // There shall be always enough space reserved for these commands.
         goto case_G80;
      }
      break;
    }
#ifdef ENABLE_AUTO_BED_LEVELING
    case 29: // G29 Detailed Z-Probe, probes the bed at 3 or more points.
        {
            #if Z_MIN_PIN == -1
            #error "You must have a Z_MIN endstop in order to enable Auto Bed Leveling feature! Z_MIN_PIN must point to a valid hardware pin."
            #endif

            // Prevent user from running a G29 without first homing in X and Y
            if (! (axis_known_position[X_AXIS] && axis_known_position[Y_AXIS]) )
            {
                LCD_MESSAGERPGM(MSG_POSITION_UNKNOWN);
                SERIAL_ECHO_START;
                SERIAL_ECHOLNRPGM(MSG_POSITION_UNKNOWN);
                break; // abort G29, since we don't know where we are
            }

            st_synchronize();
            // make sure the bed_level_rotation_matrix is identity or the planner will get it incorectly
            //vector_3 corrected_position = plan_get_position_mm();
            //corrected_position.debug("position before G29");
            plan_bed_level_matrix.set_to_identity();
            vector_3 uncorrected_position = plan_get_position();
            //uncorrected_position.debug("position durring G29");
            current_position[X_AXIS] = uncorrected_position.x;
            current_position[Y_AXIS] = uncorrected_position.y;
            current_position[Z_AXIS] = uncorrected_position.z;
            plan_set_position(current_position[X_AXIS], current_position[Y_AXIS], current_position[Z_AXIS], current_position[E_AXIS]);
            int l_feedmultiply = setup_for_endstop_move();

            feedrate = homing_feedrate[Z_AXIS];
#ifdef AUTO_BED_LEVELING_GRID
            // probe at the points of a lattice grid

            int xGridSpacing = (RIGHT_PROBE_BED_POSITION - LEFT_PROBE_BED_POSITION) / (AUTO_BED_LEVELING_GRID_POINTS-1);
            int yGridSpacing = (BACK_PROBE_BED_POSITION - FRONT_PROBE_BED_POSITION) / (AUTO_BED_LEVELING_GRID_POINTS-1);


            // solve the plane equation ax + by + d = z
            // A is the matrix with rows [x y 1] for all the probed points
            // B is the vector of the Z positions
            // the normal vector to the plane is formed by the coefficients of the plane equation in the standard form, which is Vx*x+Vy*y+Vz*z+d = 0
            // so Vx = -a Vy = -b Vz = 1 (we want the vector facing towards positive Z

            // "A" matrix of the linear system of equations
            double eqnAMatrix[AUTO_BED_LEVELING_GRID_POINTS*AUTO_BED_LEVELING_GRID_POINTS*3];
            // "B" vector of Z points
            double eqnBVector[AUTO_BED_LEVELING_GRID_POINTS*AUTO_BED_LEVELING_GRID_POINTS];


            int probePointCounter = 0;
            bool zig = true;

            for (int yProbe=FRONT_PROBE_BED_POSITION; yProbe <= BACK_PROBE_BED_POSITION; yProbe += yGridSpacing)
            {
              int xProbe, xInc;
              if (zig)
              {
                xProbe = LEFT_PROBE_BED_POSITION;
                //xEnd = RIGHT_PROBE_BED_POSITION;
                xInc = xGridSpacing;
                zig = false;
              } else // zag
              {
                xProbe = RIGHT_PROBE_BED_POSITION;
                //xEnd = LEFT_PROBE_BED_POSITION;
                xInc = -xGridSpacing;
                zig = true;
              }

              for (int xCount=0; xCount < AUTO_BED_LEVELING_GRID_POINTS; xCount++)
              {
                float z_before;
                if (probePointCounter == 0)
                {
                  // raise before probing
                  z_before = Z_RAISE_BEFORE_PROBING;
                } else
                {
                  // raise extruder
                  z_before = current_position[Z_AXIS] + Z_RAISE_BETWEEN_PROBINGS;
                }

                float measured_z = probe_pt(xProbe, yProbe, z_before);

                eqnBVector[probePointCounter] = measured_z;

                eqnAMatrix[probePointCounter + 0*AUTO_BED_LEVELING_GRID_POINTS*AUTO_BED_LEVELING_GRID_POINTS] = xProbe;
                eqnAMatrix[probePointCounter + 1*AUTO_BED_LEVELING_GRID_POINTS*AUTO_BED_LEVELING_GRID_POINTS] = yProbe;
                eqnAMatrix[probePointCounter + 2*AUTO_BED_LEVELING_GRID_POINTS*AUTO_BED_LEVELING_GRID_POINTS] = 1;
                probePointCounter++;
                xProbe += xInc;
              }
            }
            clean_up_after_endstop_move(l_feedmultiply);

            // solve lsq problem
            double *plane_equation_coefficients = qr_solve(AUTO_BED_LEVELING_GRID_POINTS*AUTO_BED_LEVELING_GRID_POINTS, 3, eqnAMatrix, eqnBVector);

            SERIAL_PROTOCOLPGM("Eqn coefficients: a: ");
            SERIAL_PROTOCOL(plane_equation_coefficients[0]);
            SERIAL_PROTOCOLPGM(" b: ");
            SERIAL_PROTOCOL(plane_equation_coefficients[1]);
            SERIAL_PROTOCOLPGM(" d: ");
            SERIAL_PROTOCOLLN(plane_equation_coefficients[2]);


            set_bed_level_equation_lsq(plane_equation_coefficients);

            free(plane_equation_coefficients);

#else // AUTO_BED_LEVELING_GRID not defined

            // Probe at 3 arbitrary points
            // probe 1
            float z_at_pt_1 = probe_pt(ABL_PROBE_PT_1_X, ABL_PROBE_PT_1_Y, Z_RAISE_BEFORE_PROBING);

            // probe 2
            float z_at_pt_2 = probe_pt(ABL_PROBE_PT_2_X, ABL_PROBE_PT_2_Y, current_position[Z_AXIS] + Z_RAISE_BETWEEN_PROBINGS);

            // probe 3
            float z_at_pt_3 = probe_pt(ABL_PROBE_PT_3_X, ABL_PROBE_PT_3_Y, current_position[Z_AXIS] + Z_RAISE_BETWEEN_PROBINGS);

            clean_up_after_endstop_move(l_feedmultiply);

            set_bed_level_equation_3pts(z_at_pt_1, z_at_pt_2, z_at_pt_3);


#endif // AUTO_BED_LEVELING_GRID
            st_synchronize();

            // The following code correct the Z height difference from z-probe position and hotend tip position.
            // The Z height on homing is measured by Z-Probe, but the probe is quite far from the hotend.
            // When the bed is uneven, this height must be corrected.
            real_z = float(st_get_position(Z_AXIS))/cs.axis_steps_per_unit[Z_AXIS];  //get the real Z (since the auto bed leveling is already correcting the plane)
            x_tmp = current_position[X_AXIS] + X_PROBE_OFFSET_FROM_EXTRUDER;
            y_tmp = current_position[Y_AXIS] + Y_PROBE_OFFSET_FROM_EXTRUDER;
            z_tmp = current_position[Z_AXIS];

            apply_rotation_xyz(plan_bed_level_matrix, x_tmp, y_tmp, z_tmp);         //Apply the correction sending the probe offset
            current_position[Z_AXIS] = z_tmp - real_z + current_position[Z_AXIS];   //The difference is added to current position and sent to planner.
            plan_set_position(current_position[X_AXIS], current_position[Y_AXIS], current_position[Z_AXIS], current_position[E_AXIS]);
        }
        break;
#ifndef Z_PROBE_SLED
    case 30: // G30 Single Z Probe
        {
            st_synchronize();
            // TODO: make sure the bed_level_rotation_matrix is identity or the planner will get set incorectly
            int l_feedmultiply = setup_for_endstop_move();

            feedrate = homing_feedrate[Z_AXIS];

            run_z_probe();
            SERIAL_PROTOCOLPGM(_T(MSG_BED));
            SERIAL_PROTOCOLPGM(" X: ");
            SERIAL_PROTOCOL(current_position[X_AXIS]);
            SERIAL_PROTOCOLPGM(" Y: ");
            SERIAL_PROTOCOL(current_position[Y_AXIS]);
            SERIAL_PROTOCOLPGM(" Z: ");
            SERIAL_PROTOCOL(current_position[Z_AXIS]);
            SERIAL_PROTOCOLPGM("\n");

            clean_up_after_endstop_move(l_feedmultiply);
        }
        break;
#else
    case 31: // dock the sled
        dock_sled(true);
        break;
    case 32: // undock the sled
        dock_sled(false);
        break;
#endif // Z_PROBE_SLED
#endif // ENABLE_AUTO_BED_LEVELING
            
#ifdef MESH_BED_LEVELING
    case 30: // G30 Single Z Probe
        {
            st_synchronize();
            // TODO: make sure the bed_level_rotation_matrix is identity or the planner will get set incorectly
            int l_feedmultiply = setup_for_endstop_move();

            feedrate = homing_feedrate[Z_AXIS];

            find_bed_induction_sensor_point_z(-10.f, 3);

			printf_P(_N("%S X: %.5f Y: %.5f Z: %.5f\n"), _T(MSG_BED), _x, _y, _z);

            clean_up_after_endstop_move(l_feedmultiply);
        }
        break;
	

	case 75:
	{
		for (int i = 40; i <= 110; i++)
			printf_P(_N("%d  %.2f"), i, temp_comp_interpolation(i));
	}
	break;

	case 76: //! G76 - PINDA probe temperature calibration
	{
#ifdef PINDA_THERMISTOR
		if (true)
		{

			if (calibration_status() >= CALIBRATION_STATUS_XYZ_CALIBRATION) {
				//we need to know accurate position of first calibration point
				//if xyz calibration was not performed yet, interrupt temperature calibration and inform user that xyz cal. is needed
				lcd_show_fullscreen_message_and_wait_P(_i("Please run XYZ calibration first."));
				break;
			}
			
			if (!(axis_known_position[X_AXIS] && axis_known_position[Y_AXIS] && axis_known_position[Z_AXIS]))
			{
				// We don't know where we are! HOME!
				// Push the commands to the front of the message queue in the reverse order!
				// There shall be always enough space reserved for these commands.
				repeatcommand_front(); // repeat G76 with all its parameters
				enquecommand_front_P((PSTR("G28 W0")));
				break;
			}
			lcd_show_fullscreen_message_and_wait_P(_i("Stable ambient temperature 21-26C is needed a rigid stand is required."));////MSG_TEMP_CAL_WARNING c=20 r=4
			bool result = lcd_show_fullscreen_message_yes_no_and_wait_P(_T(MSG_STEEL_SHEET_CHECK), false, false);
			
			if (result)
			{
				current_position[Z_AXIS] = MESH_HOME_Z_SEARCH;
				plan_buffer_line(current_position[X_AXIS], current_position[Y_AXIS], current_position[Z_AXIS], current_position[E_AXIS], 3000 / 60, active_extruder);
				current_position[Z_AXIS] = 50;
				current_position[Y_AXIS] = 180;
				plan_buffer_line(current_position[X_AXIS], current_position[Y_AXIS], current_position[Z_AXIS], current_position[E_AXIS], 3000 / 60, active_extruder);
				st_synchronize();
				lcd_show_fullscreen_message_and_wait_P(_T(MSG_REMOVE_STEEL_SHEET));
				current_position[Y_AXIS] = pgm_read_float(bed_ref_points_4 + 1);
				current_position[X_AXIS] = pgm_read_float(bed_ref_points_4);
				plan_buffer_line(current_position[X_AXIS], current_position[Y_AXIS], current_position[Z_AXIS], current_position[E_AXIS], 3000 / 60, active_extruder);
				st_synchronize();
				gcode_G28(false, false, true);

			}
			if ((current_temperature_pinda > 35) && (farm_mode == false)) {
				//waiting for PIDNA probe to cool down in case that we are not in farm mode
				current_position[Z_AXIS] = 100;
				plan_buffer_line(current_position[X_AXIS], current_position[Y_AXIS], current_position[Z_AXIS], current_position[E_AXIS], 3000 / 60, active_extruder);
				if (lcd_wait_for_pinda(35) == false) { //waiting for PINDA probe to cool, if this takes more then time expected, temp. cal. fails
					lcd_temp_cal_show_result(false);
					break;
				}
			}
			lcd_update_enable(true);
			KEEPALIVE_STATE(NOT_BUSY); //no need to print busy messages as we print current temperatures periodicaly
			SERIAL_ECHOLNPGM("PINDA probe calibration start");

			float zero_z;
			int z_shift = 0; //unit: steps
			float start_temp = 5 * (int)(current_temperature_pinda / 5);
			if (start_temp < 35) start_temp = 35;
			if (start_temp < current_temperature_pinda) start_temp += 5;
			printf_P(_N("start temperature: %.1f\n"), start_temp);

//			setTargetHotend(200, 0);
			setTargetBed(70 + (start_temp - 30));

			custom_message_type = CUSTOM_MSG_TYPE_TEMCAL;
			custom_message_state = 1;
			lcd_setstatuspgm(_T(MSG_TEMP_CALIBRATION));
			current_position[Z_AXIS] = MESH_HOME_Z_SEARCH;
			plan_buffer_line(current_position[X_AXIS], current_position[Y_AXIS], current_position[Z_AXIS], current_position[E_AXIS], 3000 / 60, active_extruder);
			current_position[X_AXIS] = PINDA_PREHEAT_X;
			current_position[Y_AXIS] = PINDA_PREHEAT_Y;
			plan_buffer_line(current_position[X_AXIS], current_position[Y_AXIS], current_position[Z_AXIS], current_position[E_AXIS], 3000 / 60, active_extruder);
			current_position[Z_AXIS] = PINDA_PREHEAT_Z;
			plan_buffer_line(current_position[X_AXIS], current_position[Y_AXIS], current_position[Z_AXIS], current_position[E_AXIS], 3000 / 60, active_extruder);
			st_synchronize();

			while (current_temperature_pinda < start_temp)
			{
				delay_keep_alive(1000);
				serialecho_temperatures();
			}

			eeprom_update_byte((uint8_t*)EEPROM_CALIBRATION_STATUS_PINDA, 0); //invalidate temp. calibration in case that in will be aborted during the calibration process 

			current_position[Z_AXIS] = MESH_HOME_Z_SEARCH;
			plan_buffer_line(current_position[X_AXIS], current_position[Y_AXIS], current_position[Z_AXIS], current_position[E_AXIS], 3000 / 60, active_extruder);
			current_position[X_AXIS] = pgm_read_float(bed_ref_points_4);
			current_position[Y_AXIS] = pgm_read_float(bed_ref_points_4 + 1);
			plan_buffer_line(current_position[X_AXIS], current_position[Y_AXIS], current_position[Z_AXIS], current_position[E_AXIS], 3000 / 60, active_extruder);
			st_synchronize();

			bool find_z_result = find_bed_induction_sensor_point_z(-1.f);
			if (find_z_result == false) {
				lcd_temp_cal_show_result(find_z_result);
				break;
			}
			zero_z = current_position[Z_AXIS];

			printf_P(_N("\nZERO: %.3f\n"), current_position[Z_AXIS]);

			int i = -1; for (; i < 5; i++)
			{
				float temp = (40 + i * 5);
				printf_P(_N("\nStep: %d/6 (skipped)\nPINDA temperature: %d Z shift (mm):0\n"), i + 2, (40 + i*5));
				if (i >= 0) EEPROM_save_B(EEPROM_PROBE_TEMP_SHIFT + i * 2, &z_shift);
				if (start_temp <= temp) break;
			}

			for (i++; i < 5; i++)
			{
				float temp = (40 + i * 5);
				printf_P(_N("\nStep: %d/6\n"), i + 2);
				custom_message_state = i + 2;
				setTargetBed(50 + 10 * (temp - 30) / 5);
//				setTargetHotend(255, 0);
				current_position[Z_AXIS] = MESH_HOME_Z_SEARCH;
				plan_buffer_line(current_position[X_AXIS], current_position[Y_AXIS], current_position[Z_AXIS], current_position[E_AXIS], 3000 / 60, active_extruder);
				current_position[X_AXIS] = PINDA_PREHEAT_X;
				current_position[Y_AXIS] = PINDA_PREHEAT_Y;
				plan_buffer_line(current_position[X_AXIS], current_position[Y_AXIS], current_position[Z_AXIS], current_position[E_AXIS], 3000 / 60, active_extruder);
				current_position[Z_AXIS] = PINDA_PREHEAT_Z;
				plan_buffer_line(current_position[X_AXIS], current_position[Y_AXIS], current_position[Z_AXIS], current_position[E_AXIS], 3000 / 60, active_extruder);
				st_synchronize();
				while (current_temperature_pinda < temp)
				{
					delay_keep_alive(1000);
					serialecho_temperatures();
				}
				current_position[Z_AXIS] = MESH_HOME_Z_SEARCH;
				plan_buffer_line(current_position[X_AXIS], current_position[Y_AXIS], current_position[Z_AXIS], current_position[E_AXIS], 3000 / 60, active_extruder);
				current_position[X_AXIS] = pgm_read_float(bed_ref_points_4);
				current_position[Y_AXIS] = pgm_read_float(bed_ref_points_4 + 1);
				plan_buffer_line(current_position[X_AXIS], current_position[Y_AXIS], current_position[Z_AXIS], current_position[E_AXIS], 3000 / 60, active_extruder);
				st_synchronize();
				find_z_result = find_bed_induction_sensor_point_z(-1.f);
				if (find_z_result == false) {
					lcd_temp_cal_show_result(find_z_result);
					break;
				}
				z_shift = (int)((current_position[Z_AXIS] - zero_z)*cs.axis_steps_per_unit[Z_AXIS]);

				printf_P(_N("\nPINDA temperature: %.1f Z shift (mm): %.3f"), current_temperature_pinda, current_position[Z_AXIS] - zero_z);

				EEPROM_save_B(EEPROM_PROBE_TEMP_SHIFT + i * 2, &z_shift);

			}
			lcd_temp_cal_show_result(true);

			break;
		}
#endif //PINDA_THERMISTOR

		setTargetBed(PINDA_MIN_T);
		float zero_z;
		int z_shift = 0; //unit: steps
		int t_c; // temperature

		if (!(axis_known_position[X_AXIS] && axis_known_position[Y_AXIS] && axis_known_position[Z_AXIS])) {
			// We don't know where we are! HOME!
			// Push the commands to the front of the message queue in the reverse order!
			// There shall be always enough space reserved for these commands.
			repeatcommand_front(); // repeat G76 with all its parameters
			enquecommand_front_P((PSTR("G28 W0")));
			break;
		}
		puts_P(_N("PINDA probe calibration start"));
		custom_message_type = CUSTOM_MSG_TYPE_TEMCAL;
		custom_message_state = 1;
		lcd_setstatuspgm(_T(MSG_TEMP_CALIBRATION));
		current_position[X_AXIS] = PINDA_PREHEAT_X;
		current_position[Y_AXIS] = PINDA_PREHEAT_Y;
		current_position[Z_AXIS] = PINDA_PREHEAT_Z;
		plan_buffer_line(current_position[X_AXIS], current_position[Y_AXIS], current_position[Z_AXIS], current_position[E_AXIS], 3000 / 60, active_extruder);
		st_synchronize();
		
		while (abs(degBed() - PINDA_MIN_T) > 1) {
			delay_keep_alive(1000);
			serialecho_temperatures();
		}
		
		//enquecommand_P(PSTR("M190 S50"));
		for (int i = 0; i < PINDA_HEAT_T; i++) {
			delay_keep_alive(1000);
			serialecho_temperatures();
		}
		eeprom_update_byte((uint8_t*)EEPROM_CALIBRATION_STATUS_PINDA, 0); //invalidate temp. calibration in case that in will be aborted during the calibration process 

		current_position[Z_AXIS] = 5;
		plan_buffer_line(current_position[X_AXIS], current_position[Y_AXIS], current_position[Z_AXIS], current_position[E_AXIS], 3000 / 60, active_extruder);

		current_position[X_AXIS] = pgm_read_float(bed_ref_points);
		current_position[Y_AXIS] = pgm_read_float(bed_ref_points + 1);
		plan_buffer_line(current_position[X_AXIS], current_position[Y_AXIS], current_position[Z_AXIS], current_position[E_AXIS], 3000 / 60, active_extruder);
		st_synchronize();
		
		find_bed_induction_sensor_point_z(-1.f);
		zero_z = current_position[Z_AXIS];

		printf_P(_N("\nZERO: %.3f\n"), current_position[Z_AXIS]);

		for (int i = 0; i<5; i++) {
			printf_P(_N("\nStep: %d/6\n"), i + 2);
			custom_message_state = i + 2;
			t_c = 60 + i * 10;

			setTargetBed(t_c);
			current_position[X_AXIS] = PINDA_PREHEAT_X;
			current_position[Y_AXIS] = PINDA_PREHEAT_Y;
			current_position[Z_AXIS] = PINDA_PREHEAT_Z;
			plan_buffer_line(current_position[X_AXIS], current_position[Y_AXIS], current_position[Z_AXIS], current_position[E_AXIS], 3000 / 60, active_extruder);
			st_synchronize();
			while (degBed() < t_c) {
				delay_keep_alive(1000);
				serialecho_temperatures();
			}
			for (int i = 0; i < PINDA_HEAT_T; i++) {
				delay_keep_alive(1000);
				serialecho_temperatures();
			}
			current_position[Z_AXIS] = 5;
			plan_buffer_line(current_position[X_AXIS], current_position[Y_AXIS], current_position[Z_AXIS], current_position[E_AXIS], 3000 / 60, active_extruder);
			current_position[X_AXIS] = pgm_read_float(bed_ref_points);
			current_position[Y_AXIS] = pgm_read_float(bed_ref_points + 1);
			plan_buffer_line(current_position[X_AXIS], current_position[Y_AXIS], current_position[Z_AXIS], current_position[E_AXIS], 3000 / 60, active_extruder);
			st_synchronize();
			find_bed_induction_sensor_point_z(-1.f);
			z_shift = (int)((current_position[Z_AXIS] - zero_z)*cs.axis_steps_per_unit[Z_AXIS]);

			printf_P(_N("\nTemperature: %d  Z shift (mm): %.3f\n"), t_c, current_position[Z_AXIS] - zero_z);

			EEPROM_save_B(EEPROM_PROBE_TEMP_SHIFT + i*2, &z_shift);
			
		
		}
		custom_message_type = CUSTOM_MSG_TYPE_STATUS;

		eeprom_update_byte((uint8_t*)EEPROM_CALIBRATION_STATUS_PINDA, 1);
		puts_P(_N("Temperature calibration done."));
			disable_x();
			disable_y();
			disable_z();
			disable_e0();
			disable_e1();
			disable_e2();
			setTargetBed(0); //set bed target temperature back to 0
		lcd_show_fullscreen_message_and_wait_P(_T(MSG_TEMP_CALIBRATION_DONE));
		temp_cal_active = true;
		eeprom_update_byte((unsigned char *)EEPROM_TEMP_CAL_ACTIVE, 1);
		lcd_update_enable(true);
		lcd_update(2);		

		

	}
	break;

#ifdef DIS
	case 77:
	{
		//! G77 X200 Y150 XP100 YP15 XO10 Y015
		//! for 9 point mesh bed leveling G77 X203 Y196 XP3 YP3 XO0 YO0
		//! G77 X232 Y218 XP116 YP109 XO-11 YO0

		float dimension_x = 40;
		float dimension_y = 40;
		int points_x = 40;
		int points_y = 40;
		float offset_x = 74;
		float offset_y = 33;

		if (code_seen('X')) dimension_x = code_value();
		if (code_seen('Y')) dimension_y = code_value();
		if (code_seen("XP")) { strchr_pointer+=1; points_x = code_value(); }
		if (code_seen("YP")) { strchr_pointer+=1; points_y = code_value(); }
		if (code_seen("XO")) { strchr_pointer+=1; offset_x = code_value(); }
		if (code_seen("YO")) { strchr_pointer+=1; offset_y = code_value(); }
		
		bed_analysis(dimension_x,dimension_y,points_x,points_y,offset_x,offset_y);
		
	} break;
	
#endif

	case 79: {
		for (int i = 255; i > 0; i = i - 5) {
			fanSpeed = i;
			//delay_keep_alive(2000);
			for (int j = 0; j < 100; j++) {
				delay_keep_alive(100);

			}
			printf_P(_N("%d: %d\n"), i, fan_speed[1]);
		}
	}break;

	/**
	* G80: Mesh-based Z probe, probes a grid and produces a
	*      mesh to compensate for variable bed height
	*
	* The S0 report the points as below
	* @code{.unparsed}
	*  +----> X-axis
	*  |
	*  |
	*  v Y-axis
	* @endcode
	*/

	case 80:
#ifdef MK1BP
		break;
#endif //MK1BP
	case_G80:
	{
		mesh_bed_leveling_flag = true;
        static bool run = false;

#ifdef SUPPORT_VERBOSITY
		int8_t verbosity_level = 0;
		if (code_seen('V')) {
			// Just 'V' without a number counts as V1.
			char c = strchr_pointer[1];
			verbosity_level = (c == ' ' || c == '\t' || c == 0) ? 1 : code_value_short();
		}
#endif //SUPPORT_VERBOSITY
		// Firstly check if we know where we are
		if (!(axis_known_position[X_AXIS] && axis_known_position[Y_AXIS] && axis_known_position[Z_AXIS])) {
			// We don't know where we are! HOME!
			// Push the commands to the front of the message queue in the reverse order!
			// There shall be always enough space reserved for these commands.
			if (lcd_commands_type != LCD_COMMAND_STOP_PRINT) {
				repeatcommand_front(); // repeat G80 with all its parameters
				enquecommand_front_P((PSTR("G28 W0")));
			}
			else {
				mesh_bed_leveling_flag = false;
			}
			break;
		} 
		
		
		bool temp_comp_start = true;
#ifdef PINDA_THERMISTOR
		temp_comp_start = false;
#endif //PINDA_THERMISTOR

		if (temp_comp_start)
		if (run == false && temp_cal_active == true && calibration_status_pinda() == true && target_temperature_bed >= 50) {
			if (lcd_commands_type != LCD_COMMAND_STOP_PRINT) {
				temp_compensation_start();
				run = true;
				repeatcommand_front(); // repeat G80 with all its parameters
				enquecommand_front_P((PSTR("G28 W0")));
			}
			else {
				mesh_bed_leveling_flag = false;
			}
			break;
		}
		run = false;
		if (lcd_commands_type == LCD_COMMAND_STOP_PRINT) {
			mesh_bed_leveling_flag = false;
			break;
		}
		// Save custom message state, set a new custom message state to display: Calibrating point 9.
		unsigned int custom_message_type_old = custom_message_type;
		unsigned int custom_message_state_old = custom_message_state;
		custom_message_type = CUSTOM_MSG_TYPE_MESHBL;
		custom_message_state = (MESH_MEAS_NUM_X_POINTS * MESH_MEAS_NUM_Y_POINTS) + 10;
		lcd_update(1);

		mbl.reset(); //reset mesh bed leveling

					 // Reset baby stepping to zero, if the babystepping has already been loaded before. The babystepsTodo value will be
					 // consumed during the first movements following this statement.
		babystep_undo();

		// Cycle through all points and probe them
		// First move up. During this first movement, the babystepping will be reverted.
		current_position[Z_AXIS] = MESH_HOME_Z_SEARCH;
		plan_buffer_line(current_position[X_AXIS], current_position[Y_AXIS], current_position[Z_AXIS], current_position[E_AXIS], homing_feedrate[Z_AXIS] / 60, active_extruder);
		// The move to the first calibration point.
		current_position[X_AXIS] = pgm_read_float(bed_ref_points);
		current_position[Y_AXIS] = pgm_read_float(bed_ref_points + 1);

		#ifdef SUPPORT_VERBOSITY
		if (verbosity_level >= 1)
		{
		    bool clamped = world2machine_clamp(current_position[X_AXIS], current_position[Y_AXIS]);
			clamped ? SERIAL_PROTOCOLPGM("First calibration point clamped.\n") : SERIAL_PROTOCOLPGM("No clamping for first calibration point.\n");
		}
		#endif //SUPPORT_VERBOSITY
		//            mbl.get_meas_xy(0, 0, current_position[X_AXIS], current_position[Y_AXIS], false);            
		plan_buffer_line(current_position[X_AXIS], current_position[Y_AXIS], current_position[Z_AXIS], current_position[E_AXIS], homing_feedrate[X_AXIS] / 30, active_extruder);
		// Wait until the move is finished.
		st_synchronize();

		int mesh_point = 0; //index number of calibration point

		int ix = 0;
		int iy = 0;

		int XY_AXIS_FEEDRATE = homing_feedrate[X_AXIS] / 20;
		int Z_LIFT_FEEDRATE = homing_feedrate[Z_AXIS] / 40;
		bool has_z = is_bed_z_jitter_data_valid(); //checks if we have data from Z calibration (offsets of the Z heiths of the 8 calibration points from the first point)
		#ifdef SUPPORT_VERBOSITY
		if (verbosity_level >= 1) {
			has_z ? SERIAL_PROTOCOLPGM("Z jitter data from Z cal. valid.\n") : SERIAL_PROTOCOLPGM("Z jitter data from Z cal. not valid.\n");
		}
		#endif // SUPPORT_VERBOSITY
		int l_feedmultiply = setup_for_endstop_move(false); //save feedrate and feedmultiply, sets feedmultiply to 100
		const char *kill_message = NULL;
		while (mesh_point != MESH_MEAS_NUM_X_POINTS * MESH_MEAS_NUM_Y_POINTS) {
			// Get coords of a measuring point.
			ix = mesh_point % MESH_MEAS_NUM_X_POINTS; // from 0 to MESH_NUM_X_POINTS - 1
			iy = mesh_point / MESH_MEAS_NUM_X_POINTS;
			if (iy & 1) ix = (MESH_MEAS_NUM_X_POINTS - 1) - ix; // Zig zag
			float z0 = 0.f;
			if (has_z && mesh_point > 0) {
				uint16_t z_offset_u = eeprom_read_word((uint16_t*)(EEPROM_BED_CALIBRATION_Z_JITTER + 2 * (ix + iy * 3 - 1)));
				z0 = mbl.z_values[0][0] + *reinterpret_cast<int16_t*>(&z_offset_u) * 0.01;
				//#if 0
				#ifdef SUPPORT_VERBOSITY
				if (verbosity_level >= 1) {
					SERIAL_ECHOLNPGM("");
					SERIAL_ECHOPGM("Bed leveling, point: ");
					MYSERIAL.print(mesh_point);
					SERIAL_ECHOPGM(", calibration z: ");
					MYSERIAL.print(z0, 5);
					SERIAL_ECHOLNPGM("");
				}
				#endif // SUPPORT_VERBOSITY
				//#endif
			}

			// Move Z up to MESH_HOME_Z_SEARCH.
			current_position[Z_AXIS] = MESH_HOME_Z_SEARCH;
			plan_buffer_line(current_position[X_AXIS], current_position[Y_AXIS], current_position[Z_AXIS], current_position[E_AXIS], Z_LIFT_FEEDRATE, active_extruder);
			st_synchronize();

			// Move to XY position of the sensor point.
			current_position[X_AXIS] = pgm_read_float(bed_ref_points + 2 * mesh_point);
			current_position[Y_AXIS] = pgm_read_float(bed_ref_points + 2 * mesh_point + 1);



			world2machine_clamp(current_position[X_AXIS], current_position[Y_AXIS]);
			#ifdef SUPPORT_VERBOSITY
			if (verbosity_level >= 1) {

				SERIAL_PROTOCOL(mesh_point);
				clamped ? SERIAL_PROTOCOLPGM(": xy clamped.\n") : SERIAL_PROTOCOLPGM(": no xy clamping\n");
			}
			#endif // SUPPORT_VERBOSITY

			plan_buffer_line(current_position[X_AXIS], current_position[Y_AXIS], current_position[Z_AXIS], current_position[E_AXIS], XY_AXIS_FEEDRATE, active_extruder);
			st_synchronize();

			// Go down until endstop is hit
			const float Z_CALIBRATION_THRESHOLD = 1.f;
			if (!find_bed_induction_sensor_point_z((has_z && mesh_point > 0) ? z0 - Z_CALIBRATION_THRESHOLD : -10.f)) { //if we have data from z calibration max allowed difference is 1mm for each point, if we dont have data max difference is 10mm from initial point  
				kill_message = _T(MSG_BED_LEVELING_FAILED_POINT_LOW);
				break;
			}
			if (MESH_HOME_Z_SEARCH - current_position[Z_AXIS] < 0.1f) {
				kill_message = _i("Bed leveling failed. Sensor disconnected or cable broken. Waiting for reset.");////MSG_BED_LEVELING_FAILED_PROBE_DISCONNECTED c=20 r=4
				break;
			}
			if (has_z && fabs(z0 - current_position[Z_AXIS]) > Z_CALIBRATION_THRESHOLD) { //if we have data from z calibration, max. allowed difference is 1mm for each point
				kill_message = _i("Bed leveling failed. Sensor triggered too high. Waiting for reset.");////MSG_BED_LEVELING_FAILED_POINT_HIGH c=20 r=4
				break;
			}
			#ifdef SUPPORT_VERBOSITY
			if (verbosity_level >= 10) {
				SERIAL_ECHOPGM("X: ");
				MYSERIAL.print(current_position[X_AXIS], 5);
				SERIAL_ECHOLNPGM("");
				SERIAL_ECHOPGM("Y: ");
				MYSERIAL.print(current_position[Y_AXIS], 5);
				SERIAL_PROTOCOLPGM("\n");
			}
			#endif // SUPPORT_VERBOSITY
			float offset_z = 0;

#ifdef PINDA_THERMISTOR
			offset_z = temp_compensation_pinda_thermistor_offset(current_temperature_pinda);
#endif //PINDA_THERMISTOR
//			#ifdef SUPPORT_VERBOSITY
/*			if (verbosity_level >= 1)
			{
				SERIAL_ECHOPGM("mesh bed leveling: ");
				MYSERIAL.print(current_position[Z_AXIS], 5);
				SERIAL_ECHOPGM(" offset: ");
				MYSERIAL.print(offset_z, 5);
				SERIAL_ECHOLNPGM("");
			}*/
//			#endif // SUPPORT_VERBOSITY
			mbl.set_z(ix, iy, current_position[Z_AXIS] - offset_z); //store measured z values z_values[iy][ix] = z - offset_z;

			custom_message_state--;
			mesh_point++;
			lcd_update(1);
		}
		current_position[Z_AXIS] = MESH_HOME_Z_SEARCH;
		#ifdef SUPPORT_VERBOSITY
		if (verbosity_level >= 20) {
			SERIAL_ECHOLNPGM("Mesh bed leveling while loop finished.");
			SERIAL_ECHOLNPGM("MESH_HOME_Z_SEARCH: ");
			MYSERIAL.print(current_position[Z_AXIS], 5);
		}
		#endif // SUPPORT_VERBOSITY
		plan_buffer_line(current_position[X_AXIS], current_position[Y_AXIS], current_position[Z_AXIS], current_position[E_AXIS], Z_LIFT_FEEDRATE, active_extruder);
		st_synchronize();
		if (mesh_point != MESH_MEAS_NUM_X_POINTS * MESH_MEAS_NUM_Y_POINTS) {
			kill(kill_message);
			SERIAL_ECHOLNPGM("killed");
		}
		clean_up_after_endstop_move(l_feedmultiply);
//		SERIAL_ECHOLNPGM("clean up finished ");

		bool apply_temp_comp = true;
#ifdef PINDA_THERMISTOR
		apply_temp_comp = false;
#endif
		if (apply_temp_comp)
		if(temp_cal_active == true && calibration_status_pinda() == true) temp_compensation_apply(); //apply PINDA temperature compensation
		babystep_apply(); // Apply Z height correction aka baby stepping before mesh bed leveing gets activated.
//		SERIAL_ECHOLNPGM("babystep applied");
		bool eeprom_bed_correction_valid = eeprom_read_byte((unsigned char*)EEPROM_BED_CORRECTION_VALID) == 1;
		#ifdef SUPPORT_VERBOSITY
		if (verbosity_level >= 1) {
			eeprom_bed_correction_valid ? SERIAL_PROTOCOLPGM("Bed correction data valid\n") : SERIAL_PROTOCOLPGM("Bed correction data not valid\n");
		}
		#endif // SUPPORT_VERBOSITY

		for (uint8_t i = 0; i < 4; ++i) {
			unsigned char codes[4] = { 'L', 'R', 'F', 'B' };
			long correction = 0;
			if (code_seen(codes[i]))
				correction = code_value_long();
			else if (eeprom_bed_correction_valid) {
				unsigned char *addr = (i < 2) ?
					((i == 0) ? (unsigned char*)EEPROM_BED_CORRECTION_LEFT : (unsigned char*)EEPROM_BED_CORRECTION_RIGHT) :
					((i == 2) ? (unsigned char*)EEPROM_BED_CORRECTION_FRONT : (unsigned char*)EEPROM_BED_CORRECTION_REAR);
				correction = eeprom_read_int8(addr);
			}
			if (correction == 0)
				continue;
			float offset = float(correction) * 0.001f;
			if (fabs(offset) > 0.101f) {
				SERIAL_ERROR_START;
				SERIAL_ECHOPGM("Excessive bed leveling correction: ");
				SERIAL_ECHO(offset);
				SERIAL_ECHOLNPGM(" microns");
			}
			else {
				switch (i) {
				case 0:
					for (uint8_t row = 0; row < 3; ++row) {
						mbl.z_values[row][1] += 0.5f * offset;
						mbl.z_values[row][0] += offset;
					}
					break;
				case 1:
					for (uint8_t row = 0; row < 3; ++row) {
						mbl.z_values[row][1] += 0.5f * offset;
						mbl.z_values[row][2] += offset;
					}
					break;
				case 2:
					for (uint8_t col = 0; col < 3; ++col) {
						mbl.z_values[1][col] += 0.5f * offset;
						mbl.z_values[0][col] += offset;
					}
					break;
				case 3:
					for (uint8_t col = 0; col < 3; ++col) {
						mbl.z_values[1][col] += 0.5f * offset;
						mbl.z_values[2][col] += offset;
					}
					break;
				}
			}
		}
//		SERIAL_ECHOLNPGM("Bed leveling correction finished");
		mbl.upsample_3x3(); //bilinear interpolation from 3x3 to 7x7 points while using the same array z_values[iy][ix] for storing (just coppying measured data to new destination and interpolating between them)
//		SERIAL_ECHOLNPGM("Upsample finished");
		mbl.active = 1; //activate mesh bed leveling
//		SERIAL_ECHOLNPGM("Mesh bed leveling activated");
		go_home_with_z_lift();
//		SERIAL_ECHOLNPGM("Go home finished");
		//unretract (after PINDA preheat retraction)
		if (degHotend(active_extruder) > EXTRUDE_MINTEMP && temp_cal_active == true && calibration_status_pinda() == true && target_temperature_bed >= 50) {
			current_position[E_AXIS] += default_retraction;
			plan_buffer_line(current_position[X_AXIS], current_position[Y_AXIS], current_position[Z_AXIS], current_position[E_AXIS], 400, active_extruder);
		}
		KEEPALIVE_STATE(NOT_BUSY);
		// Restore custom message state
		lcd_setstatuspgm(_T(WELCOME_MSG));
		custom_message_type = custom_message_type_old;
		custom_message_state = custom_message_state_old;
		mesh_bed_leveling_flag = false;
		mesh_bed_run_from_menu = false;
		lcd_update(2);
		
	}
	break;

        /**
         * G81: Print mesh bed leveling status and bed profile if activated
         */
        case 81:
            if (mbl.active) {
                SERIAL_PROTOCOLPGM("Num X,Y: ");
                SERIAL_PROTOCOL(MESH_NUM_X_POINTS);
                SERIAL_PROTOCOLPGM(",");
                SERIAL_PROTOCOL(MESH_NUM_Y_POINTS);
                SERIAL_PROTOCOLPGM("\nZ search height: ");
                SERIAL_PROTOCOL(MESH_HOME_Z_SEARCH);
                SERIAL_PROTOCOLLNPGM("\nMeasured points:");
                for (int y = MESH_NUM_Y_POINTS-1; y >= 0; y--) {
                    for (int x = 0; x < MESH_NUM_X_POINTS; x++) {
                        SERIAL_PROTOCOLPGM("  ");
                        SERIAL_PROTOCOL_F(mbl.z_values[y][x], 5);
                    }
                    SERIAL_PROTOCOLPGM("\n");
                }
            }
            else
                SERIAL_PROTOCOLLNPGM("Mesh bed leveling not active.");
            break;
            
#if 0
        /**
         * G82: Single Z probe at current location
         *
         * WARNING! USE WITH CAUTION! If you'll try to probe where is no leveling pad, nasty things can happen!
         *
         */
        case 82:
            SERIAL_PROTOCOLLNPGM("Finding bed ");
            int l_feedmultiply = setup_for_endstop_move();
            find_bed_induction_sensor_point_z();
            clean_up_after_endstop_move(l_feedmultiply);
            SERIAL_PROTOCOLPGM("Bed found at: ");
            SERIAL_PROTOCOL_F(current_position[Z_AXIS], 5);
            SERIAL_PROTOCOLPGM("\n");
            break;

            /**
             * G83: Prusa3D specific: Babystep in Z and store to EEPROM
             */
        case 83:
        {
            int babystepz = code_seen('S') ? code_value() : 0;
            int BabyPosition = code_seen('P') ? code_value() : 0;
            
            if (babystepz != 0) {
                //FIXME Vojtech: What shall be the index of the axis Z: 3 or 4?
                // Is the axis indexed starting with zero or one?
                if (BabyPosition > 4) {
                    SERIAL_PROTOCOLLNPGM("Index out of bounds");
                }else{
                    // Save it to the eeprom
                    babystepLoadZ = babystepz;
                    EEPROM_save_B(EEPROM_BABYSTEP_Z0+(BabyPosition*2),&babystepLoadZ);
                    // adjust the Z
                    babystepsTodoZadd(babystepLoadZ);
                }
            
            }
            
        }
        break;
            /**
             * G84: Prusa3D specific: UNDO Babystep Z (move Z axis back)
             */
        case 84:
            babystepsTodoZsubtract(babystepLoadZ);
            // babystepLoadZ = 0;
            break;
            
            /**
             * G85: Prusa3D specific: Pick best babystep
             */
        case 85:
            lcd_pick_babystep();
            break;
#endif
            
            /**
             * G86: Prusa3D specific: Disable babystep correction after home.
             * This G-code will be performed at the start of a calibration script.
             */
        case 86:
            calibration_status_store(CALIBRATION_STATUS_LIVE_ADJUST);
            break;
            /**
             * G87: Prusa3D specific: Enable babystep correction after home
             * This G-code will be performed at the end of a calibration script.
             */
        case 87:
			calibration_status_store(CALIBRATION_STATUS_CALIBRATED);
            break;

            /**
             * G88: Prusa3D specific: Don't know what it is for, it is in V2Calibration.gcode
             */
		    case 88:
			      break;


#endif  // ENABLE_MESH_BED_LEVELING
            
            
    case 90: // G90
      relative_mode = false;
      break;
    case 91: // G91
      relative_mode = true;
      break;
    case 92: // G92
      if(!code_seen(axis_codes[E_AXIS]))
        st_synchronize();
      for(int8_t i=0; i < NUM_AXIS; i++) {
        if(code_seen(axis_codes[i])) {
           if(i == E_AXIS) {
             current_position[i] = code_value();
             plan_set_e_position(current_position[E_AXIS]);
           }
           else {
		current_position[i] = code_value()+cs.add_homing[i];
            plan_set_position(current_position[X_AXIS], current_position[Y_AXIS], current_position[Z_AXIS], current_position[E_AXIS]);
           }
        }
      }
      break;

	case 98: //! G98 (activate farm mode)
		farm_mode = 1;
		PingTime = millis();
		eeprom_update_byte((unsigned char *)EEPROM_FARM_MODE, farm_mode);
		EEPROM_save_B(EEPROM_FARM_NUMBER, &farm_no);
          SilentModeMenu = SILENT_MODE_OFF;
          eeprom_update_byte((unsigned char *)EEPROM_SILENT, SilentModeMenu);
		break;

	case 99: //! G99 (deactivate farm mode)
		farm_mode = 0;
		lcd_printer_connected();
		eeprom_update_byte((unsigned char *)EEPROM_FARM_MODE, farm_mode);
		lcd_update(2);
		break;
	default:
		printf_P(PSTR("Unknown G code: %s \n"), cmdbuffer + bufindr + CMDHDRSIZE);
    }
//	printf_P(_N("END G-CODE=%u\n"), gcode_in_progress);
	gcode_in_progress = 0;
  } // end if(code_seen('G'))

  else if(code_seen('M'))
  {

	  int index;
	  for (index = 1; *(strchr_pointer + index) == ' ' || *(strchr_pointer + index) == '\t'; index++);
	   
	 /*for (++strchr_pointer; *strchr_pointer == ' ' || *strchr_pointer == '\t'; ++strchr_pointer);*/
	  if (*(strchr_pointer+index) < '0' || *(strchr_pointer+index) > '9') {
		  printf_P(PSTR("Invalid M code: %s \n"), cmdbuffer + bufindr + CMDHDRSIZE);

	  } else
	  {
	  mcode_in_progress = (int)code_value();
//	printf_P(_N("BEGIN M-CODE=%u\n"), mcode_in_progress);

    switch(mcode_in_progress)
    {

    case 0: // M0 - Unconditional stop - Wait for user button press on LCD
    case 1: // M1 - Conditional stop - Wait for user button press on LCD
    {
      char *src = strchr_pointer + 2;

      codenum = 0;

      bool hasP = false, hasS = false;
      if (code_seen('P')) {
        codenum = code_value(); // milliseconds to wait
        hasP = codenum > 0;
      }
      if (code_seen('S')) {
        codenum = code_value() * 1000; // seconds to wait
        hasS = codenum > 0;
      }
      starpos = strchr(src, '*');
      if (starpos != NULL) *(starpos) = '\0';
      while (*src == ' ') ++src;
      if (!hasP && !hasS && *src != '\0') {
        lcd_setstatus(src);
      } else {
        LCD_MESSAGERPGM(_i("Wait for user..."));////MSG_USERWAIT c=0 r=0
      }

      lcd_ignore_click();				//call lcd_ignore_click aslo for else ???
      st_synchronize();
      previous_millis_cmd = millis();
      if (codenum > 0){
        codenum += millis();  // keep track of when we started waiting
		KEEPALIVE_STATE(PAUSED_FOR_USER);
        while(millis() < codenum && !lcd_clicked()){
          manage_heater();
          manage_inactivity(true);
          lcd_update(0);
        }
		KEEPALIVE_STATE(IN_HANDLER);
        lcd_ignore_click(false);
      }else{
		KEEPALIVE_STATE(PAUSED_FOR_USER);
        while(!lcd_clicked()){
          manage_heater();
          manage_inactivity(true);
          lcd_update(0);
        }
		KEEPALIVE_STATE(IN_HANDLER);
      }
      if (IS_SD_PRINTING)
        LCD_MESSAGERPGM(_T(MSG_RESUMING_PRINT));
      else
        LCD_MESSAGERPGM(_T(WELCOME_MSG));
    }
    break;
    case 17:
        LCD_MESSAGERPGM(_i("No move."));////MSG_NO_MOVE c=0 r=0
        enable_x();
        enable_y();
        enable_z();
        enable_e0();
        enable_e1();
        enable_e2();
      break;

#ifdef SDSUPPORT
    case 20: // M20 - list SD card
      SERIAL_PROTOCOLLNRPGM(_N("Begin file list"));////MSG_BEGIN_FILE_LIST c=0 r=0
      card.ls();
      SERIAL_PROTOCOLLNRPGM(_N("End file list"));////MSG_END_FILE_LIST c=0 r=0
      break;
    case 21: // M21 - init SD card

      card.initsd();

      break;
    case 22: //M22 - release SD card
      card.release();

      break;
    case 23: //M23 - Select file
      starpos = (strchr(strchr_pointer + 4,'*'));
      if(starpos!=NULL)
        *(starpos)='\0';
      card.openFile(strchr_pointer + 4,true);
      break;
    case 24: //M24 - Start SD print
	  if (!card.paused) 
		failstats_reset_print();
      card.startFileprint();
      starttime=millis();
	  break;
    case 25: //M25 - Pause SD print
      card.pauseSDPrint();
      break;
    case 26: //M26 - Set SD index
      if(card.cardOK && code_seen('S')) {
        card.setIndex(code_value_long());
      }
      break;
    case 27: //M27 - Get SD status
      card.getStatus();
      break;
    case 28: //M28 - Start SD write
      starpos = (strchr(strchr_pointer + 4,'*'));
      if(starpos != NULL){
        char* npos = strchr(CMDBUFFER_CURRENT_STRING, 'N');
        strchr_pointer = strchr(npos,' ') + 1;
        *(starpos) = '\0';
      }
      card.openFile(strchr_pointer+4,false);
      break;
    case 29: //M29 - Stop SD write
      //processed in write to file routine above
      //card,saving = false;
      break;
    case 30: //M30 <filename> Delete File
      if (card.cardOK){
        card.closefile();
        starpos = (strchr(strchr_pointer + 4,'*'));
        if(starpos != NULL){
          char* npos = strchr(CMDBUFFER_CURRENT_STRING, 'N');
          strchr_pointer = strchr(npos,' ') + 1;
          *(starpos) = '\0';
        }
        card.removeFile(strchr_pointer + 4);
      }
      break;
    case 32: //M32 - Select file and start SD print
    {
      if(card.sdprinting) {
        st_synchronize();

      }
      starpos = (strchr(strchr_pointer + 4,'*'));

      char* namestartpos = (strchr(strchr_pointer + 4,'!'));   //find ! to indicate filename string start.
      if(namestartpos==NULL)
      {
        namestartpos=strchr_pointer + 4; //default name position, 4 letters after the M
      }
      else
        namestartpos++; //to skip the '!'

      if(starpos!=NULL)
        *(starpos)='\0';

      bool call_procedure=(code_seen('P'));

      if(strchr_pointer>namestartpos)
        call_procedure=false;  //false alert, 'P' found within filename

      if( card.cardOK )
      {
        card.openFile(namestartpos,true,!call_procedure);
        if(code_seen('S'))
          if(strchr_pointer<namestartpos) //only if "S" is occuring _before_ the filename
            card.setIndex(code_value_long());
        card.startFileprint();
        if(!call_procedure)
          starttime=millis(); //procedure calls count as normal print time.
      }
    } break;
    case 928: //M928 - Start SD write
      starpos = (strchr(strchr_pointer + 5,'*'));
      if(starpos != NULL){
        char* npos = strchr(CMDBUFFER_CURRENT_STRING, 'N');
        strchr_pointer = strchr(npos,' ') + 1;
        *(starpos) = '\0';
      }
      card.openLogFile(strchr_pointer+5);
      break;

#endif //SDSUPPORT

    case 31: //M31 take time since the start of the SD print or an M109 command
      {
      stoptime=millis();
      char time[30];
      unsigned long t=(stoptime-starttime)/1000;
      int sec,min;
      min=t/60;
      sec=t%60;
      sprintf_P(time, PSTR("%i min, %i sec"), min, sec);
      SERIAL_ECHO_START;
      SERIAL_ECHOLN(time);
      lcd_setstatus(time);
      autotempShutdown();
      }
      break;
    case 42: //M42 -Change pin status via gcode
      if (code_seen('S'))
      {
        int pin_status = code_value();
        int pin_number = LED_PIN;
        if (code_seen('P') && pin_status >= 0 && pin_status <= 255)
          pin_number = code_value();
        for(int8_t i = 0; i < (int8_t)(sizeof(sensitive_pins)/sizeof(int)); i++)
        {
          if (sensitive_pins[i] == pin_number)
          {
            pin_number = -1;
            break;
          }
        }
      #if defined(FAN_PIN) && FAN_PIN > -1
        if (pin_number == FAN_PIN)
          fanSpeed = pin_status;
      #endif
        if (pin_number > -1)
        {
          pinMode(pin_number, OUTPUT);
          digitalWrite(pin_number, pin_status);
          analogWrite(pin_number, pin_status);
        }
      }
     break;
    case 44: //! M44: Prusa3D: Reset the bed skew and offset calibration.

		// Reset the baby step value and the baby step applied flag.
		calibration_status_store(CALIBRATION_STATUS_ASSEMBLED);
		eeprom_update_word((uint16_t*)EEPROM_BABYSTEP_Z, 0);

        // Reset the skew and offset in both RAM and EEPROM.
        reset_bed_offset_and_skew();
        // Reset world2machine_rotation_and_skew and world2machine_shift, therefore
        // the planner will not perform any adjustments in the XY plane. 
        // Wait for the motors to stop and update the current position with the absolute values.
        world2machine_revert_to_uncorrected();
        break;

    case 45: //! M45: Prusa3D: bed skew and offset with manual Z up
    {
		int8_t verbosity_level = 0;
		bool only_Z = code_seen('Z');
		#ifdef SUPPORT_VERBOSITY
		if (code_seen('V'))
		{
			// Just 'V' without a number counts as V1.
			char c = strchr_pointer[1];
			verbosity_level = (c == ' ' || c == '\t' || c == 0) ? 1 : code_value_short();
		}
		#endif //SUPPORT_VERBOSITY
		gcode_M45(only_Z, verbosity_level);
    }
	break;

    /*
    case 46:
    {
        // M46: Prusa3D: Show the assigned IP address.
        uint8_t ip[4];
        bool hasIP = card.ToshibaFlashAir_GetIP(ip);
        if (hasIP) {
            SERIAL_ECHOPGM("Toshiba FlashAir current IP: ");
            SERIAL_ECHO(int(ip[0]));
            SERIAL_ECHOPGM(".");
            SERIAL_ECHO(int(ip[1]));
            SERIAL_ECHOPGM(".");
            SERIAL_ECHO(int(ip[2]));
            SERIAL_ECHOPGM(".");
            SERIAL_ECHO(int(ip[3]));
            SERIAL_ECHOLNPGM("");
        } else {
            SERIAL_ECHOLNPGM("Toshiba FlashAir GetIP failed");          
        }
        break;
    }
    */

    case 47:
        //! M47: Prusa3D: Show end stops dialog on the display.
		KEEPALIVE_STATE(PAUSED_FOR_USER);
        lcd_diag_show_end_stops();
		KEEPALIVE_STATE(IN_HANDLER);
        break;

#if 0
    case 48: //! M48: scan the bed induction sensor points, print the sensor trigger coordinates to the serial line for visualization on the PC.
    {
        // Disable the default update procedure of the display. We will do a modal dialog.
        lcd_update_enable(false);
        // Let the planner use the uncorrected coordinates.
        mbl.reset();
        // Reset world2machine_rotation_and_skew and world2machine_shift, therefore
        // the planner will not perform any adjustments in the XY plane. 
        // Wait for the motors to stop and update the current position with the absolute values.
        world2machine_revert_to_uncorrected();
        // Move the print head close to the bed.
        current_position[Z_AXIS] = MESH_HOME_Z_SEARCH;
        plan_buffer_line(current_position[X_AXIS], current_position[Y_AXIS],current_position[Z_AXIS] , current_position[E_AXIS], homing_feedrate[Z_AXIS]/40, active_extruder);
        st_synchronize();
        // Home in the XY plane.
        set_destination_to_current();
        int l_feedmultiply = setup_for_endstop_move();
        home_xy();
        int8_t verbosity_level = 0;
        if (code_seen('V')) {
            // Just 'V' without a number counts as V1.
            char c = strchr_pointer[1];
            verbosity_level = (c == ' ' || c == '\t' || c == 0) ? 1 : code_value_short();
        }
        bool success = scan_bed_induction_points(verbosity_level);
        clean_up_after_endstop_move(l_feedmultiply);
        // Print head up.
        current_position[Z_AXIS] = MESH_HOME_Z_SEARCH;
        plan_buffer_line(current_position[X_AXIS], current_position[Y_AXIS],current_position[Z_AXIS] , current_position[E_AXIS], homing_feedrate[Z_AXIS]/40, active_extruder);
        st_synchronize();
        lcd_update_enable(true);
        break;
    }
#endif


#ifdef ENABLE_AUTO_BED_LEVELING
#ifdef Z_PROBE_REPEATABILITY_TEST 
    //! M48 Z-Probe repeatability measurement function.
    //!
    //! Usage:   M48 <n #_samples> <X X_position_for_samples> <Y Y_position_for_samples> <V Verbose_Level> <L legs_of_movement_prior_to_doing_probe>
    //!
    //! This function assumes the bed has been homed.  Specificaly, that a G28 command
    //! as been issued prior to invoking the M48 Z-Probe repeatability measurement function.
    //! Any information generated by a prior G29 Bed leveling command will be lost and need to be
    //! regenerated.
    //!
    //! The number of samples will default to 10 if not specified.  You can use upper or lower case
    //! letters for any of the options EXCEPT n.  n must be in lower case because Marlin uses a capital
    //! N for its communication protocol and will get horribly confused if you send it a capital N.
    //!
    case 48: // M48 Z-Probe repeatability
        {
            #if Z_MIN_PIN == -1
            #error "You must have a Z_MIN endstop in order to enable calculation of Z-Probe repeatability."
            #endif

	double sum=0.0; 
	double mean=0.0; 
	double sigma=0.0;
	double sample_set[50];
	int verbose_level=1, n=0, j, n_samples = 10, n_legs=0;
	double X_current, Y_current, Z_current;
	double X_probe_location, Y_probe_location, Z_start_location, ext_position;
	
	if (code_seen('V') || code_seen('v')) {
        	verbose_level = code_value();
		if (verbose_level<0 || verbose_level>4 ) {
			SERIAL_PROTOCOLPGM("?Verbose Level not plausable.\n");
			goto Sigma_Exit;
		}
	}

	if (verbose_level > 0)   {
		SERIAL_PROTOCOLPGM("M48 Z-Probe Repeatability test.   Version 2.00\n");
		SERIAL_PROTOCOLPGM("Full support at: http://3dprintboard.com/forum.php\n");
	}

	if (code_seen('n')) {
        	n_samples = code_value();
		if (n_samples<4 || n_samples>50 ) {
			SERIAL_PROTOCOLPGM("?Specified sample size not plausable.\n");
			goto Sigma_Exit;
		}
	}

	X_current = X_probe_location = st_get_position_mm(X_AXIS);
	Y_current = Y_probe_location = st_get_position_mm(Y_AXIS);
	Z_current = st_get_position_mm(Z_AXIS);
	Z_start_location = st_get_position_mm(Z_AXIS) + Z_RAISE_BEFORE_PROBING;
	ext_position	 = st_get_position_mm(E_AXIS);

	if (code_seen('X') || code_seen('x') ) {
        	X_probe_location = code_value() -  X_PROBE_OFFSET_FROM_EXTRUDER;
		if (X_probe_location<X_MIN_POS || X_probe_location>X_MAX_POS ) {
			SERIAL_PROTOCOLPGM("?Specified X position out of range.\n");
			goto Sigma_Exit;
		}
	}

	if (code_seen('Y') || code_seen('y') ) {
        	Y_probe_location = code_value() -  Y_PROBE_OFFSET_FROM_EXTRUDER;
		if (Y_probe_location<Y_MIN_POS || Y_probe_location>Y_MAX_POS ) {
			SERIAL_PROTOCOLPGM("?Specified Y position out of range.\n");
			goto Sigma_Exit;
		}
	}

	if (code_seen('L') || code_seen('l') ) {
        	n_legs = code_value();
		if ( n_legs==1 ) 
			n_legs = 2;
		if ( n_legs<0 || n_legs>15 ) {
			SERIAL_PROTOCOLPGM("?Specified number of legs in movement not plausable.\n");
			goto Sigma_Exit;
		}
	}

//
// Do all the preliminary setup work.   First raise the probe.
//

        st_synchronize();
        plan_bed_level_matrix.set_to_identity();
	plan_buffer_line( X_current, Y_current, Z_start_location,
			ext_position,
    			homing_feedrate[Z_AXIS]/60,
			active_extruder);
        st_synchronize();

//
// Now get everything to the specified probe point So we can safely do a probe to
// get us close to the bed.  If the Z-Axis is far from the bed, we don't want to 
// use that as a starting point for each probe.
//
	if (verbose_level > 2) 
		SERIAL_PROTOCOL("Positioning probe for the test.\n");

	plan_buffer_line( X_probe_location, Y_probe_location, Z_start_location,
			ext_position,
    			homing_feedrate[X_AXIS]/60,
			active_extruder);
        st_synchronize();

	current_position[X_AXIS] = X_current = st_get_position_mm(X_AXIS);
	current_position[Y_AXIS] = Y_current = st_get_position_mm(Y_AXIS);
	current_position[Z_AXIS] = Z_current = st_get_position_mm(Z_AXIS);
	current_position[E_AXIS] = ext_position = st_get_position_mm(E_AXIS);

// 
// OK, do the inital probe to get us close to the bed.
// Then retrace the right amount and use that in subsequent probes
//

	int l_feedmultiply = setup_for_endstop_move();
	run_z_probe();

	current_position[Z_AXIS] = Z_current = st_get_position_mm(Z_AXIS);
	Z_start_location = st_get_position_mm(Z_AXIS) + Z_RAISE_BEFORE_PROBING;

	plan_buffer_line( X_probe_location, Y_probe_location, Z_start_location,
			ext_position,
    			homing_feedrate[X_AXIS]/60,
			active_extruder);
        st_synchronize();
	current_position[Z_AXIS] = Z_current = st_get_position_mm(Z_AXIS);

        for( n=0; n<n_samples; n++) {

		do_blocking_move_to( X_probe_location, Y_probe_location, Z_start_location); // Make sure we are at the probe location

		if ( n_legs)  {
		double radius=0.0, theta=0.0, x_sweep, y_sweep;
		int rotational_direction, l;

			rotational_direction = (unsigned long) millis() & 0x0001;			// clockwise or counter clockwise
			radius = (unsigned long) millis() % (long) (X_MAX_LENGTH/4); 			// limit how far out to go 
			theta = (float) ((unsigned long) millis() % (long) 360) / (360./(2*3.1415926));	// turn into radians

//SERIAL_ECHOPAIR("starting radius: ",radius);
//SERIAL_ECHOPAIR("   theta: ",theta);
//SERIAL_ECHOPAIR("   direction: ",rotational_direction);
//SERIAL_PROTOCOLLNPGM("");

			for( l=0; l<n_legs-1; l++) {
				if (rotational_direction==1)
					theta += (float) ((unsigned long) millis() % (long) 20) / (360.0/(2*3.1415926)); // turn into radians
				else
					theta -= (float) ((unsigned long) millis() % (long) 20) / (360.0/(2*3.1415926)); // turn into radians

				radius += (float) ( ((long) ((unsigned long) millis() % (long) 10)) - 5);
				if ( radius<0.0 )
					radius = -radius;

				X_current = X_probe_location + cos(theta) * radius;
				Y_current = Y_probe_location + sin(theta) * radius;

				if ( X_current<X_MIN_POS)		// Make sure our X & Y are sane
					 X_current = X_MIN_POS;
				if ( X_current>X_MAX_POS)
					 X_current = X_MAX_POS;

				if ( Y_current<Y_MIN_POS)		// Make sure our X & Y are sane
					 Y_current = Y_MIN_POS;
				if ( Y_current>Y_MAX_POS)
					 Y_current = Y_MAX_POS;

				if (verbose_level>3 ) {
					SERIAL_ECHOPAIR("x: ", X_current);
					SERIAL_ECHOPAIR("y: ", Y_current);
					SERIAL_PROTOCOLLNPGM("");
				}

				do_blocking_move_to( X_current, Y_current, Z_current );
			}
			do_blocking_move_to( X_probe_location, Y_probe_location, Z_start_location); // Go back to the probe location
		}

		int l_feedmultiply = setup_for_endstop_move();
                run_z_probe();

		sample_set[n] = current_position[Z_AXIS];

//
// Get the current mean for the data points we have so far
//
		sum=0.0; 
		for( j=0; j<=n; j++) {
			sum = sum + sample_set[j];
		}
		mean = sum / (double (n+1));
//
// Now, use that mean to calculate the standard deviation for the
// data points we have so far
//

		sum=0.0; 
		for( j=0; j<=n; j++) {
			sum = sum + (sample_set[j]-mean) * (sample_set[j]-mean);
		}
		sigma = sqrt( sum / (double (n+1)) );

		if (verbose_level > 1) {
			SERIAL_PROTOCOL(n+1);
			SERIAL_PROTOCOL(" of ");
			SERIAL_PROTOCOL(n_samples);
			SERIAL_PROTOCOLPGM("   z: ");
			SERIAL_PROTOCOL_F(current_position[Z_AXIS], 6);
		}

		if (verbose_level > 2) {
			SERIAL_PROTOCOL(" mean: ");
			SERIAL_PROTOCOL_F(mean,6);

			SERIAL_PROTOCOL("   sigma: ");
			SERIAL_PROTOCOL_F(sigma,6);
		}

		if (verbose_level > 0) 
			SERIAL_PROTOCOLPGM("\n");

		plan_buffer_line( X_probe_location, Y_probe_location, Z_start_location, 
				  current_position[E_AXIS], homing_feedrate[Z_AXIS]/60, active_extruder);
        	st_synchronize();

	}

	delay(1000);

    clean_up_after_endstop_move(l_feedmultiply);

//  enable_endstops(true);

	if (verbose_level > 0) {
		SERIAL_PROTOCOLPGM("Mean: ");
		SERIAL_PROTOCOL_F(mean, 6);
		SERIAL_PROTOCOLPGM("\n");
	}

SERIAL_PROTOCOLPGM("Standard Deviation: ");
SERIAL_PROTOCOL_F(sigma, 6);
SERIAL_PROTOCOLPGM("\n\n");

Sigma_Exit:
        break;
	}
#endif		// Z_PROBE_REPEATABILITY_TEST 
#endif		// ENABLE_AUTO_BED_LEVELING
	case 73: //M73 show percent done and time remaining
		if(code_seen('P')) print_percent_done_normal = code_value();
		if(code_seen('R')) print_time_remaining_normal = code_value();
		if(code_seen('Q')) print_percent_done_silent = code_value();
		if(code_seen('S')) print_time_remaining_silent = code_value();

		{
			const char* _msg_mode_done_remain = _N("%S MODE: Percent done: %d; print time remaining in mins: %d\n");
			printf_P(_msg_mode_done_remain, _N("NORMAL"), int(print_percent_done_normal), print_time_remaining_normal);
			printf_P(_msg_mode_done_remain, _N("SILENT"), int(print_percent_done_silent), print_time_remaining_silent);
		}
		break;

    case 104: // M104
    {
          uint8_t extruder;
          if(setTargetedHotend(104,extruder)){
            break;
          }
          if (code_seen('S'))
          {
              setTargetHotendSafe(code_value(), extruder);
          }
          setWatch();
          break;
    }
    case 112: //  M112 -Emergency Stop
      kill(_n(""), 3);
      break;
    case 140: // M140 set bed temp
      if (code_seen('S')) setTargetBed(code_value());
      break;
    case 105 : // M105
    {
      uint8_t extruder;
      if(setTargetedHotend(105, extruder)){
        break;
        }
      #if defined(TEMP_0_PIN) && TEMP_0_PIN > -1
        SERIAL_PROTOCOLPGM("ok T:");
        SERIAL_PROTOCOL_F(degHotend(extruder),1);
        SERIAL_PROTOCOLPGM(" /");
        SERIAL_PROTOCOL_F(degTargetHotend(extruder),1);
        #if defined(TEMP_BED_PIN) && TEMP_BED_PIN > -1
          SERIAL_PROTOCOLPGM(" B:");
          SERIAL_PROTOCOL_F(degBed(),1);
          SERIAL_PROTOCOLPGM(" /");
          SERIAL_PROTOCOL_F(degTargetBed(),1);
        #endif //TEMP_BED_PIN
        for (int8_t cur_extruder = 0; cur_extruder < EXTRUDERS; ++cur_extruder) {
          SERIAL_PROTOCOLPGM(" T");
          SERIAL_PROTOCOL(cur_extruder);
          SERIAL_PROTOCOLPGM(":");
          SERIAL_PROTOCOL_F(degHotend(cur_extruder),1);
          SERIAL_PROTOCOLPGM(" /");
          SERIAL_PROTOCOL_F(degTargetHotend(cur_extruder),1);
        }
      #else
        SERIAL_ERROR_START;
        SERIAL_ERRORLNRPGM(_i("No thermistors - no temperature"));////MSG_ERR_NO_THERMISTORS c=0 r=0
      #endif

        SERIAL_PROTOCOLPGM(" @:");
      #ifdef EXTRUDER_WATTS
        SERIAL_PROTOCOL((EXTRUDER_WATTS * getHeaterPower(tmp_extruder))/127);
        SERIAL_PROTOCOLPGM("W");
      #else
        SERIAL_PROTOCOL(getHeaterPower(extruder));
      #endif

        SERIAL_PROTOCOLPGM(" B@:");
      #ifdef BED_WATTS
        SERIAL_PROTOCOL((BED_WATTS * getHeaterPower(-1))/127);
        SERIAL_PROTOCOLPGM("W");
      #else
        SERIAL_PROTOCOL(getHeaterPower(-1));
      #endif

#ifdef PINDA_THERMISTOR
		SERIAL_PROTOCOLPGM(" P:");
		SERIAL_PROTOCOL_F(current_temperature_pinda,1);
#endif //PINDA_THERMISTOR

#ifdef AMBIENT_THERMISTOR
		SERIAL_PROTOCOLPGM(" A:");
		SERIAL_PROTOCOL_F(current_temperature_ambient,1);
#endif //AMBIENT_THERMISTOR


        #ifdef SHOW_TEMP_ADC_VALUES
          {float raw = 0.0;

          #if defined(TEMP_BED_PIN) && TEMP_BED_PIN > -1
            SERIAL_PROTOCOLPGM("    ADC B:");
            SERIAL_PROTOCOL_F(degBed(),1);
            SERIAL_PROTOCOLPGM("C->");
            raw = rawBedTemp();
            SERIAL_PROTOCOL_F(raw/OVERSAMPLENR,5);
            SERIAL_PROTOCOLPGM(" Rb->");
            SERIAL_PROTOCOL_F(100 * (1 + (PtA * (raw/OVERSAMPLENR)) + (PtB * sq((raw/OVERSAMPLENR)))), 5);
            SERIAL_PROTOCOLPGM(" Rxb->");
            SERIAL_PROTOCOL_F(raw, 5);
          #endif
          for (int8_t cur_extruder = 0; cur_extruder < EXTRUDERS; ++cur_extruder) {
            SERIAL_PROTOCOLPGM("  T");
            SERIAL_PROTOCOL(cur_extruder);
            SERIAL_PROTOCOLPGM(":");
            SERIAL_PROTOCOL_F(degHotend(cur_extruder),1);
            SERIAL_PROTOCOLPGM("C->");
            raw = rawHotendTemp(cur_extruder);
            SERIAL_PROTOCOL_F(raw/OVERSAMPLENR,5);
            SERIAL_PROTOCOLPGM(" Rt");
            SERIAL_PROTOCOL(cur_extruder);
            SERIAL_PROTOCOLPGM("->");
            SERIAL_PROTOCOL_F(100 * (1 + (PtA * (raw/OVERSAMPLENR)) + (PtB * sq((raw/OVERSAMPLENR)))), 5);
            SERIAL_PROTOCOLPGM(" Rx");
            SERIAL_PROTOCOL(cur_extruder);
            SERIAL_PROTOCOLPGM("->");
            SERIAL_PROTOCOL_F(raw, 5);
          }}
        #endif
		SERIAL_PROTOCOLLN("");
		KEEPALIVE_STATE(NOT_BUSY);
      return;
      break;
    }
    case 109:
    {// M109 - Wait for extruder heater to reach target.
      uint8_t extruder;
      if(setTargetedHotend(109, extruder)){
        break;
      }
      LCD_MESSAGERPGM(_T(MSG_HEATING));
	  heating_status = 1;
	  if (farm_mode) { prusa_statistics(1); };

#ifdef AUTOTEMP
        autotemp_enabled=false;
      #endif
      if (code_seen('S')) {
          setTargetHotendSafe(code_value(), extruder);
              CooldownNoWait = true;
            } else if (code_seen('R')) {
                setTargetHotendSafe(code_value(), extruder);
        CooldownNoWait = false;
      }
      #ifdef AUTOTEMP
        if (code_seen('S')) autotemp_min=code_value();
        if (code_seen('B')) autotemp_max=code_value();
        if (code_seen('F'))
        {
          autotemp_factor=code_value();
          autotemp_enabled=true;
        }
      #endif

      setWatch();
      codenum = millis();

      /* See if we are heating up or cooling down */
      target_direction = isHeatingHotend(extruder); // true if heating, false if cooling
	  
	  KEEPALIVE_STATE(NOT_BUSY);

      cancel_heatup = false;

	  wait_for_heater(codenum, extruder); //loops until target temperature is reached

        LCD_MESSAGERPGM(_T(MSG_HEATING_COMPLETE));
		KEEPALIVE_STATE(IN_HANDLER);
		heating_status = 2;
		if (farm_mode) { prusa_statistics(2); };
        
        //starttime=millis();
        previous_millis_cmd = millis();
      }
      break;
    case 190: // M190 - Wait for bed heater to reach target.
    #if defined(TEMP_BED_PIN) && TEMP_BED_PIN > -1
        LCD_MESSAGERPGM(_T(MSG_BED_HEATING));
		heating_status = 3;
		if (farm_mode) { prusa_statistics(1); };
        if (code_seen('S')) 
		{
          setTargetBed(code_value());
          CooldownNoWait = true;
        } 
		else if (code_seen('R')) 
		{
          setTargetBed(code_value());
          CooldownNoWait = false;
        }
        codenum = millis();
        
        cancel_heatup = false;
        target_direction = isHeatingBed(); // true if heating, false if cooling

		KEEPALIVE_STATE(NOT_BUSY);
        while ( (target_direction)&&(!cancel_heatup) ? (isHeatingBed()) : (isCoolingBed()&&(CooldownNoWait==false)) )
        {
          if(( millis() - codenum) > 1000 ) //Print Temp Reading every 1 second while heating up.
          {
			  if (!farm_mode) {
				  float tt = degHotend(active_extruder);
				  SERIAL_PROTOCOLPGM("T:");
				  SERIAL_PROTOCOL(tt);
				  SERIAL_PROTOCOLPGM(" E:");
				  SERIAL_PROTOCOL((int)active_extruder);
				  SERIAL_PROTOCOLPGM(" B:");
				  SERIAL_PROTOCOL_F(degBed(), 1);
				  SERIAL_PROTOCOLLN("");
			  }
				  codenum = millis();
			  
          }
          manage_heater();
          manage_inactivity();
          lcd_update(0);
        }
        LCD_MESSAGERPGM(_T(MSG_BED_DONE));
		KEEPALIVE_STATE(IN_HANDLER);
		heating_status = 4;

        previous_millis_cmd = millis();
    #endif
        break;

    #if defined(FAN_PIN) && FAN_PIN > -1
      case 106: //!M106 Sxxx Fan On S<speed> 0 .. 255
        if (code_seen('S')){
           fanSpeed=constrain(code_value(),0,255);
        }
        else {
          fanSpeed=255;
        }
        break;
      case 107: //M107 Fan Off
        fanSpeed = 0;
        break;
    #endif //FAN_PIN

    #if defined(PS_ON_PIN) && PS_ON_PIN > -1
      case 80: // M80 - Turn on Power Supply
        SET_OUTPUT(PS_ON_PIN); //GND
        WRITE(PS_ON_PIN, PS_ON_AWAKE);

        // If you have a switch on suicide pin, this is useful
        // if you want to start another print with suicide feature after
        // a print without suicide...
        #if defined SUICIDE_PIN && SUICIDE_PIN > -1
            SET_OUTPUT(SUICIDE_PIN);
            WRITE(SUICIDE_PIN, HIGH);
        #endif

          powersupply = true;
          LCD_MESSAGERPGM(_T(WELCOME_MSG));
          lcd_update(0);
        break;
      #endif

      case 81: // M81 - Turn off Power Supply
        disable_heater();
        st_synchronize();
        disable_e0();
        disable_e1();
        disable_e2();
        finishAndDisableSteppers();
        fanSpeed = 0;
        delay(1000); // Wait a little before to switch off
      #if defined(SUICIDE_PIN) && SUICIDE_PIN > -1
        st_synchronize();
        suicide();
      #elif defined(PS_ON_PIN) && PS_ON_PIN > -1
        SET_OUTPUT(PS_ON_PIN);
        WRITE(PS_ON_PIN, PS_ON_ASLEEP);
      #endif
        powersupply = false;
        LCD_MESSAGERPGM(CAT4(CUSTOM_MENDEL_NAME,PSTR(" "),MSG_OFF,PSTR(".")));
        lcd_update(0);
	  break;

    case 82:
      axis_relative_modes[3] = false;
      break;
    case 83:
      axis_relative_modes[3] = true;
      break;
    case 18: //compatibility
    case 84: // M84
      if(code_seen('S')){
        stepper_inactive_time = code_value() * 1000;
      }
      else
      {
        bool all_axis = !((code_seen(axis_codes[X_AXIS])) || (code_seen(axis_codes[Y_AXIS])) || (code_seen(axis_codes[Z_AXIS]))|| (code_seen(axis_codes[E_AXIS])));
        if(all_axis)
        {
          st_synchronize();
          disable_e0();
          disable_e1();
          disable_e2();
          finishAndDisableSteppers();
        }
        else
        {
          st_synchronize();
		  if (code_seen('X')) disable_x();
		  if (code_seen('Y')) disable_y();
		  if (code_seen('Z')) disable_z();
#if ((E0_ENABLE_PIN != X_ENABLE_PIN) && (E1_ENABLE_PIN != Y_ENABLE_PIN)) // Only enable on boards that have seperate ENABLE_PINS
		  if (code_seen('E')) {
			  disable_e0();
			  disable_e1();
			  disable_e2();
            }
          #endif
        }
      }
	  //in the end of print set estimated time to end of print and extruders used during print to default values for next print
	  print_time_remaining_init();
	  snmm_filaments_used = 0;
      break;
    case 85: // M85
      if(code_seen('S')) {
        max_inactive_time = code_value() * 1000;
      }
      break;
#ifdef SAFETYTIMER
	case 86: // M86 - set safety timer expiration time in seconds; M86 S0 will disable safety timer
	  //when safety timer expires heatbed and nozzle target temperatures are set to zero
	  if (code_seen('S')) {
	    safetytimer_inactive_time = code_value() * 1000;
		safetyTimer.start();
	  }
	  break;
#endif
    case 92: // M92
      for(int8_t i=0; i < NUM_AXIS; i++)
      {
        if(code_seen(axis_codes[i]))
        {
          if(i == 3) { // E
            float value = code_value();
            if(value < 20.0) {
              float factor = cs.axis_steps_per_unit[i] / value; // increase e constants if M92 E14 is given for netfab.
              cs.max_jerk[E_AXIS] *= factor;
              max_feedrate[i] *= factor;
              axis_steps_per_sqr_second[i] *= factor;
            }
            cs.axis_steps_per_unit[i] = value;
          }
          else {
            cs.axis_steps_per_unit[i] = code_value();
          }
        }
      }
      break;
    case 110:   //! M110 N<line number> - reset line pos
      if (code_seen('N'))
	    gcode_LastN = code_value_long();
    break;
#ifdef HOST_KEEPALIVE_FEATURE
	case 113: // M113 - Get or set Host Keepalive interval
		if (code_seen('S')) {
			host_keepalive_interval = (uint8_t)code_value_short();
//			NOMORE(host_keepalive_interval, 60);
		}
		else {
			SERIAL_ECHO_START;
			SERIAL_ECHOPAIR("M113 S", (unsigned long)host_keepalive_interval);
			SERIAL_PROTOCOLLN("");
		}
		break;
#endif
    case 115: // M115
      if (code_seen('V')) {
          // Report the Prusa version number.
          SERIAL_PROTOCOLLNRPGM(FW_VERSION_STR_P());
      } else if (code_seen('U')) {
          // Check the firmware version provided. If the firmware version provided by the U code is higher than the currently running firmware,
          // pause the print and ask the user to upgrade the firmware.
          show_upgrade_dialog_if_version_newer(++ strchr_pointer);
      } else {
          SERIAL_ECHOPGM("FIRMWARE_NAME:Prusa-Firmware ");
          SERIAL_ECHORPGM(FW_VERSION_STR_P());
          SERIAL_ECHOPGM(" based on Marlin FIRMWARE_URL:https://github.com/prusa3d/Prusa-Firmware PROTOCOL_VERSION:");
          SERIAL_ECHOPGM(PROTOCOL_VERSION);
          SERIAL_ECHOPGM(" MACHINE_TYPE:");
          SERIAL_ECHOPGM(CUSTOM_MENDEL_NAME); 
          SERIAL_ECHOPGM(" EXTRUDER_COUNT:"); 
          SERIAL_ECHOPGM(STRINGIFY(EXTRUDERS)); 
          SERIAL_ECHOPGM(" UUID:"); 
          SERIAL_ECHOLNPGM(MACHINE_UUID);
      }
      break;
/*    case 117: // M117 display message
      starpos = (strchr(strchr_pointer + 5,'*'));
      if(starpos!=NULL)
        *(starpos)='\0';
      lcd_setstatus(strchr_pointer + 5);
      break;*/
    case 114: // M114
		gcode_M114();
      break;
    case 120: //! M120 - Disable endstops
      enable_endstops(false) ;
      break;
    case 121: //! M121 - Enable endstops
      enable_endstops(true) ;
      break;
    case 119: // M119
    SERIAL_PROTOCOLRPGM(_N("Reporting endstop status"));////MSG_M119_REPORT c=0 r=0
    SERIAL_PROTOCOLLN("");
      #if defined(X_MIN_PIN) && X_MIN_PIN > -1
        SERIAL_PROTOCOLRPGM(_n("x_min: "));////MSG_X_MIN c=0 r=0
        if(READ(X_MIN_PIN)^X_MIN_ENDSTOP_INVERTING){
          SERIAL_PROTOCOLRPGM(_T(MSG_ENDSTOP_HIT));
        }else{
          SERIAL_PROTOCOLRPGM(_T(MSG_ENDSTOP_OPEN));
        }
        SERIAL_PROTOCOLLN("");
      #endif
      #if defined(X_MAX_PIN) && X_MAX_PIN > -1
        SERIAL_PROTOCOLRPGM(_n("x_max: "));////MSG_X_MAX c=0 r=0
        if(READ(X_MAX_PIN)^X_MAX_ENDSTOP_INVERTING){
          SERIAL_PROTOCOLRPGM(_T(MSG_ENDSTOP_HIT));
        }else{
          SERIAL_PROTOCOLRPGM(_T(MSG_ENDSTOP_OPEN));
        }
        SERIAL_PROTOCOLLN("");
      #endif
      #if defined(Y_MIN_PIN) && Y_MIN_PIN > -1
        SERIAL_PROTOCOLRPGM(_n("y_min: "));////MSG_Y_MIN c=0 r=0
        if(READ(Y_MIN_PIN)^Y_MIN_ENDSTOP_INVERTING){
          SERIAL_PROTOCOLRPGM(_T(MSG_ENDSTOP_HIT));
        }else{
          SERIAL_PROTOCOLRPGM(_T(MSG_ENDSTOP_OPEN));
        }
        SERIAL_PROTOCOLLN("");
      #endif
      #if defined(Y_MAX_PIN) && Y_MAX_PIN > -1
        SERIAL_PROTOCOLRPGM(_n("y_max: "));////MSG_Y_MAX c=0 r=0
        if(READ(Y_MAX_PIN)^Y_MAX_ENDSTOP_INVERTING){
          SERIAL_PROTOCOLRPGM(_T(MSG_ENDSTOP_HIT));
        }else{
          SERIAL_PROTOCOLRPGM(_T(MSG_ENDSTOP_OPEN));
        }
        SERIAL_PROTOCOLLN("");
      #endif
      #if defined(Z_MIN_PIN) && Z_MIN_PIN > -1
        SERIAL_PROTOCOLRPGM(MSG_Z_MIN);
        if(READ(Z_MIN_PIN)^Z_MIN_ENDSTOP_INVERTING){
          SERIAL_PROTOCOLRPGM(_T(MSG_ENDSTOP_HIT));
        }else{
          SERIAL_PROTOCOLRPGM(_T(MSG_ENDSTOP_OPEN));
        }
        SERIAL_PROTOCOLLN("");
      #endif
      #if defined(Z_MAX_PIN) && Z_MAX_PIN > -1
        SERIAL_PROTOCOLRPGM(MSG_Z_MAX);
        if(READ(Z_MAX_PIN)^Z_MAX_ENDSTOP_INVERTING){
          SERIAL_PROTOCOLRPGM(_T(MSG_ENDSTOP_HIT));
        }else{
          SERIAL_PROTOCOLRPGM(_T(MSG_ENDSTOP_OPEN));
        }
        SERIAL_PROTOCOLLN("");
      #endif
      break;
      //TODO: update for all axis, use for loop
    #ifdef BLINKM
    case 150: // M150
      {
        byte red;
        byte grn;
        byte blu;

        if(code_seen('R')) red = code_value();
        if(code_seen('U')) grn = code_value();
        if(code_seen('B')) blu = code_value();

        SendColors(red,grn,blu);
      }
      break;
    #endif //BLINKM
    case 200: // M200 D<millimeters> set filament diameter and set E axis units to cubic millimeters (use S0 to set back to millimeters).
      {

        uint8_t extruder = active_extruder;
        if(code_seen('T')) {
          extruder = code_value();
		  if(extruder >= EXTRUDERS) {
            SERIAL_ECHO_START;
            SERIAL_ECHO(_i("M200 Invalid extruder "));////MSG_M200_INVALID_EXTRUDER c=0 r=0
            break;
          }
        }
        if(code_seen('D')) {
		  float diameter = (float)code_value();
		  if (diameter == 0.0) {
			// setting any extruder filament size disables volumetric on the assumption that
			// slicers either generate in extruder values as cubic mm or as as filament feeds
			// for all extruders
		    cs.volumetric_enabled = false;
		  } else {
            cs.filament_size[extruder] = (float)code_value();
			// make sure all extruders have some sane value for the filament size
			cs.filament_size[0] = (cs.filament_size[0] == 0.0 ? DEFAULT_NOMINAL_FILAMENT_DIA : cs.filament_size[0]);
            #if EXTRUDERS > 1
			cs.filament_size[1] = (cs.filament_size[1] == 0.0 ? DEFAULT_NOMINAL_FILAMENT_DIA : cs.filament_size[1]);
            #if EXTRUDERS > 2
			cs.filament_size[2] = (cs.filament_size[2] == 0.0 ? DEFAULT_NOMINAL_FILAMENT_DIA : cs.filament_size[2]);
            #endif
            #endif
			cs.volumetric_enabled = true;
		  }
        } else {
          //reserved for setting filament diameter via UFID or filament measuring device
          break;
        }
		calculate_extruder_multipliers();
      }
      break;
    case 201: // M201
		for (int8_t i = 0; i < NUM_AXIS; i++)
		{
			if (code_seen(axis_codes[i]))
			{
				unsigned long val = code_value();
#ifdef TMC2130
				unsigned long val_silent = val;
				if ((i == X_AXIS) || (i == Y_AXIS))
				{
					if (val > NORMAL_MAX_ACCEL_XY)
						val = NORMAL_MAX_ACCEL_XY;
					if (val_silent > SILENT_MAX_ACCEL_XY)
						val_silent = SILENT_MAX_ACCEL_XY;
				}
				cs.max_acceleration_units_per_sq_second_normal[i] = val;
				cs.max_acceleration_units_per_sq_second_silent[i] = val_silent;
#else //TMC2130
				max_acceleration_units_per_sq_second[i] = val;
#endif //TMC2130
			}
		}
		// steps per sq second need to be updated to agree with the units per sq second (as they are what is used in the planner)
		reset_acceleration_rates();
		break;
    #if 0 // Not used for Sprinter/grbl gen6
    case 202: // M202
      for(int8_t i=0; i < NUM_AXIS; i++) {
        if(code_seen(axis_codes[i])) axis_travel_steps_per_sqr_second[i] = code_value() * cs.axis_steps_per_unit[i];
      }
      break;
    #endif
    case 203: // M203 max feedrate mm/sec
		for (int8_t i = 0; i < NUM_AXIS; i++)
		{
			if (code_seen(axis_codes[i]))
			{
				float val = code_value();
#ifdef TMC2130
				float val_silent = val;
				if ((i == X_AXIS) || (i == Y_AXIS))
				{
					if (val > NORMAL_MAX_FEEDRATE_XY)
						val = NORMAL_MAX_FEEDRATE_XY;
					if (val_silent > SILENT_MAX_FEEDRATE_XY)
						val_silent = SILENT_MAX_FEEDRATE_XY;
				}
				cs.max_feedrate_normal[i] = val;
				cs.max_feedrate_silent[i] = val_silent;
#else //TMC2130
				max_feedrate[i] = val;
#endif //TMC2130
			}
		}
		break;
    case 204:
      //! M204 acclereration settings.
      //!@n Supporting old format: M204 S[normal moves] T[filmanent only moves]
      //!@n and new format:        M204 P[printing moves] R[filmanent only moves] T[travel moves] (as of now T is ignored)
      {
        if(code_seen('S')) {
          // Legacy acceleration format. This format is used by the legacy Marlin, MK2 or MK3 firmware,
          // and it is also generated by Slic3r to control acceleration per extrusion type
          // (there is a separate acceleration settings in Slicer for perimeter, first layer etc).
          cs.acceleration = code_value();
          // Interpret the T value as retract acceleration in the old Marlin format.
          if(code_seen('T'))
            cs.retract_acceleration = code_value();
        } else {
          // New acceleration format, compatible with the upstream Marlin.
          if(code_seen('P'))
            cs.acceleration = code_value();
          if(code_seen('R'))
            cs.retract_acceleration = code_value();
          if(code_seen('T')) {
            // Interpret the T value as the travel acceleration in the new Marlin format.
            //FIXME Prusa3D firmware currently does not support travel acceleration value independent from the extruding acceleration value.
            // travel_acceleration = code_value();
          }
        }
      }
      break;
    case 205: //M205 advanced settings:  minimum travel speed S=while printing T=travel only,  B=minimum segment time X= maximum xy jerk, Z=maximum Z jerk
    {
      if(code_seen('S')) cs.minimumfeedrate = code_value();
      if(code_seen('T')) cs.mintravelfeedrate = code_value();
      if(code_seen('B')) cs.minsegmenttime = code_value() ;
      if(code_seen('X')) cs.max_jerk[X_AXIS] = cs.max_jerk[Y_AXIS] = code_value();
      if(code_seen('Y')) cs.max_jerk[Y_AXIS] = code_value();
      if(code_seen('Z')) cs.max_jerk[Z_AXIS] = code_value();
      if(code_seen('E')) cs.max_jerk[E_AXIS] = code_value();
		if (cs.max_jerk[X_AXIS] > DEFAULT_XJERK) cs.max_jerk[X_AXIS] = DEFAULT_XJERK;
		if (cs.max_jerk[Y_AXIS] > DEFAULT_YJERK) cs.max_jerk[Y_AXIS] = DEFAULT_YJERK;
    }
    break;
    case 206: // M206 additional homing offset
      for(int8_t i=0; i < 3; i++)
      {
        if(code_seen(axis_codes[i])) cs.add_homing[i] = code_value();
      }
      break;
    #ifdef FWRETRACT
    case 207: //M207 - set retract length S[positive mm] F[feedrate mm/min] Z[additional zlift/hop]
    {
      if(code_seen('S'))
      {
        cs.retract_length = code_value() ;
      }
      if(code_seen('F'))
      {
        cs.retract_feedrate = code_value()/60 ;
      }
      if(code_seen('Z'))
      {
        cs.retract_zlift = code_value() ;
      }
    }break;
    case 208: // M208 - set retract recover length S[positive mm surplus to the M207 S*] F[feedrate mm/min]
    {
      if(code_seen('S'))
      {
        cs.retract_recover_length = code_value() ;
      }
      if(code_seen('F'))
      {
        cs.retract_recover_feedrate = code_value()/60 ;
      }
    }break;
    case 209: // M209 - S<1=true/0=false> enable automatic retract detect if the slicer did not support G10/11: every normal extrude-only move will be classified as retract depending on the direction.
    {
      if(code_seen('S'))
      {
        int t= code_value() ;
        switch(t)
        {
          case 0: 
          {
            cs.autoretract_enabled=false;
            retracted[0]=false;
            #if EXTRUDERS > 1
              retracted[1]=false;
            #endif
            #if EXTRUDERS > 2
              retracted[2]=false;
            #endif
          }break;
          case 1: 
          {
            cs.autoretract_enabled=true;
            retracted[0]=false;
            #if EXTRUDERS > 1
              retracted[1]=false;
            #endif
            #if EXTRUDERS > 2
              retracted[2]=false;
            #endif
          }break;
          default:
            SERIAL_ECHO_START;
            SERIAL_ECHORPGM(MSG_UNKNOWN_COMMAND);
            SERIAL_ECHO(CMDBUFFER_CURRENT_STRING);
            SERIAL_ECHOLNPGM("\"(1)");
        }
      }

    }break;
    #endif // FWRETRACT
    #if EXTRUDERS > 1
    case 218: // M218 - set hotend offset (in mm), T<extruder_number> X<offset_on_X> Y<offset_on_Y>
    {
      uint8_t extruder;
      if(setTargetedHotend(218, extruder)){
        break;
      }
      if(code_seen('X'))
      {
        extruder_offset[X_AXIS][extruder] = code_value();
      }
      if(code_seen('Y'))
      {
        extruder_offset[Y_AXIS][extruder] = code_value();
      }
      SERIAL_ECHO_START;
      SERIAL_ECHORPGM(MSG_HOTEND_OFFSET);
      for(extruder = 0; extruder < EXTRUDERS; extruder++)
      {
         SERIAL_ECHO(" ");
         SERIAL_ECHO(extruder_offset[X_AXIS][extruder]);
         SERIAL_ECHO(",");
         SERIAL_ECHO(extruder_offset[Y_AXIS][extruder]);
      }
      SERIAL_ECHOLN("");
    }break;
    #endif
    case 220: // M220 S<factor in percent>- set speed factor override percentage
    {
      if(code_seen('S'))
      {
        feedmultiply = code_value() ;
      }
    }
    break;
    case 221: // M221 S<factor in percent>- set extrude factor override percentage
    {
      if(code_seen('S'))
      {
        int tmp_code = code_value();
        if (code_seen('T'))
        {
          uint8_t extruder;
          if(setTargetedHotend(221, extruder)){
            break;
          }
          extruder_multiply[extruder] = tmp_code;
        }
        else
        {
          extrudemultiply = tmp_code ;
        }
      }
      calculate_extruder_multipliers();
    }
    break;

	case 226: // M226 P<pin number> S<pin state>- Wait until the specified pin reaches the state required
	{
      if(code_seen('P')){
        int pin_number = code_value(); // pin number
        int pin_state = -1; // required pin state - default is inverted

        if(code_seen('S')) pin_state = code_value(); // required pin state

        if(pin_state >= -1 && pin_state <= 1){

          for(int8_t i = 0; i < (int8_t)(sizeof(sensitive_pins)/sizeof(int)); i++)
          {
            if (sensitive_pins[i] == pin_number)
            {
              pin_number = -1;
              break;
            }
          }

          if (pin_number > -1)
          {
            int target = LOW;

            st_synchronize();

            pinMode(pin_number, INPUT);

            switch(pin_state){
            case 1:
              target = HIGH;
              break;

            case 0:
              target = LOW;
              break;

            case -1:
              target = !digitalRead(pin_number);
              break;
            }

            while(digitalRead(pin_number) != target){
              manage_heater();
              manage_inactivity();
              lcd_update(0);
            }
          }
        }
      }
    }
    break;

    #if NUM_SERVOS > 0
    case 280: // M280 - set servo position absolute. P: servo index, S: angle or microseconds
      {
        int servo_index = -1;
        int servo_position = 0;
        if (code_seen('P'))
          servo_index = code_value();
        if (code_seen('S')) {
          servo_position = code_value();
          if ((servo_index >= 0) && (servo_index < NUM_SERVOS)) {
#if defined (ENABLE_AUTO_BED_LEVELING) && (PROBE_SERVO_DEACTIVATION_DELAY > 0)
		      servos[servo_index].attach(0);
#endif
            servos[servo_index].write(servo_position);
#if defined (ENABLE_AUTO_BED_LEVELING) && (PROBE_SERVO_DEACTIVATION_DELAY > 0)
              delay(PROBE_SERVO_DEACTIVATION_DELAY);
              servos[servo_index].detach();
#endif
          }
          else {
            SERIAL_ECHO_START;
            SERIAL_ECHO("Servo ");
            SERIAL_ECHO(servo_index);
            SERIAL_ECHOLN(" out of range");
          }
        }
        else if (servo_index >= 0) {
          SERIAL_PROTOCOL(_T(MSG_OK));
          SERIAL_PROTOCOL(" Servo ");
          SERIAL_PROTOCOL(servo_index);
          SERIAL_PROTOCOL(": ");
          SERIAL_PROTOCOL(servos[servo_index].read());
          SERIAL_PROTOCOLLN("");
        }
      }
      break;
    #endif // NUM_SERVOS > 0

    #if (LARGE_FLASH == true && ( BEEPER > 0 || defined(ULTRALCD) || defined(LCD_USE_I2C_BUZZER)))
    case 300: // M300
    {
      int beepS = code_seen('S') ? code_value() : 110;
      int beepP = code_seen('P') ? code_value() : 1000;
      if (beepS > 0)
      {
        #if BEEPER > 0
if((eSoundMode==e_SOUND_MODE_LOUD)||(eSoundMode==e_SOUND_MODE_ONCE))
          tone(BEEPER, beepS);
          delay(beepP);
          noTone(BEEPER);
        #endif
      }
      else
      {
        delay(beepP);
      }
    }
    break;
    #endif // M300

    #ifdef PIDTEMP
    case 301: // M301
      {
        if(code_seen('P')) cs.Kp = code_value();
        if(code_seen('I')) cs.Ki = scalePID_i(code_value());
        if(code_seen('D')) cs.Kd = scalePID_d(code_value());

        #ifdef PID_ADD_EXTRUSION_RATE
        if(code_seen('C')) Kc = code_value();
        #endif

        updatePID();
        SERIAL_PROTOCOLRPGM(_T(MSG_OK));
        SERIAL_PROTOCOL(" p:");
        SERIAL_PROTOCOL(cs.Kp);
        SERIAL_PROTOCOL(" i:");
        SERIAL_PROTOCOL(unscalePID_i(cs.Ki));
        SERIAL_PROTOCOL(" d:");
        SERIAL_PROTOCOL(unscalePID_d(cs.Kd));
        #ifdef PID_ADD_EXTRUSION_RATE
        SERIAL_PROTOCOL(" c:");
        //Kc does not have scaling applied above, or in resetting defaults
        SERIAL_PROTOCOL(Kc);
        #endif
        SERIAL_PROTOCOLLN("");
      }
      break;
    #endif //PIDTEMP
    #ifdef PIDTEMPBED
    case 304: // M304
      {
        if(code_seen('P')) cs.bedKp = code_value();
        if(code_seen('I')) cs.bedKi = scalePID_i(code_value());
        if(code_seen('D')) cs.bedKd = scalePID_d(code_value());

        updatePID();
       	SERIAL_PROTOCOLRPGM(_T(MSG_OK));
        SERIAL_PROTOCOL(" p:");
        SERIAL_PROTOCOL(cs.bedKp);
        SERIAL_PROTOCOL(" i:");
        SERIAL_PROTOCOL(unscalePID_i(cs.bedKi));
        SERIAL_PROTOCOL(" d:");
        SERIAL_PROTOCOL(unscalePID_d(cs.bedKd));
        SERIAL_PROTOCOLLN("");
      }
      break;
    #endif //PIDTEMP
    case 240: // M240  Triggers a camera by emulating a Canon RC-1 : http://www.doc-diy.net/photo/rc-1_hacked/
     {
     	#ifdef CHDK
       
         SET_OUTPUT(CHDK);
         WRITE(CHDK, HIGH);
         chdkHigh = millis();
         chdkActive = true;
       
       #else
     	
      	#if defined(PHOTOGRAPH_PIN) && PHOTOGRAPH_PIN > -1
	const uint8_t NUM_PULSES=16;
	const float PULSE_LENGTH=0.01524;
	for(int i=0; i < NUM_PULSES; i++) {
        WRITE(PHOTOGRAPH_PIN, HIGH);
        _delay_ms(PULSE_LENGTH);
        WRITE(PHOTOGRAPH_PIN, LOW);
        _delay_ms(PULSE_LENGTH);
        }
        delay(7.33);
        for(int i=0; i < NUM_PULSES; i++) {
        WRITE(PHOTOGRAPH_PIN, HIGH);
        _delay_ms(PULSE_LENGTH);
        WRITE(PHOTOGRAPH_PIN, LOW);
        _delay_ms(PULSE_LENGTH);
        }
      	#endif
      #endif //chdk end if
     }
    break;
    #ifdef PREVENT_DANGEROUS_EXTRUDE
    case 302: // allow cold extrudes, or set the minimum extrude temperature
    {
	  float temp = .0;
	  if (code_seen('S')) temp=code_value();
      set_extrude_min_temp(temp);
    }
    break;
	#endif
    case 303: // M303 PID autotune
    {
      float temp = 150.0;
      int e=0;
      int c=5;
      if (code_seen('E')) e=code_value();
        if (e<0)
          temp=70;
      if (code_seen('S')) temp=code_value();
      if (code_seen('C')) c=code_value();
      PID_autotune(temp, e, c);
    }
    break;
    case 400: // M400 finish all moves
    {
      st_synchronize();
    }
    break;

	case 403: //! M403 set filament type (material) for particular extruder and send this information to mmu
	{
		//! currently three different materials are needed (default, flex and PVA)
		//! add storing this information for different load/unload profiles etc. in the future
		//!firmware does not wait for "ok" from mmu
		if (mmu_enabled)
		{
			uint8_t extruder = 255;
			uint8_t filament = FILAMENT_UNDEFINED;
			if(code_seen('E')) extruder = code_value();
			if(code_seen('F')) filament = code_value();
			mmu_set_filament_type(extruder, filament);
		}
	}
	break;

    case 500: // M500 Store settings in EEPROM
    {
        Config_StoreSettings();
    }
    break;
    case 501: // M501 Read settings from EEPROM
    {
        Config_RetrieveSettings();
    }
    break;
    case 502: // M502 Revert to default settings
    {
        Config_ResetDefault();
    }
    break;
    case 503: // M503 print settings currently in memory
    {
        Config_PrintSettings();
    }
    break;
    case 509: //M509 Force language selection
    {
		lang_reset();
        SERIAL_ECHO_START;
        SERIAL_PROTOCOLPGM(("LANG SEL FORCED"));
    }
    break;
    #ifdef ABORT_ON_ENDSTOP_HIT_FEATURE_ENABLED
    case 540:
    {
        if(code_seen('S')) abort_on_endstop_hit = code_value() > 0;
    }
    break;
    #endif

    #ifdef CUSTOM_M_CODE_SET_Z_PROBE_OFFSET
    case CUSTOM_M_CODE_SET_Z_PROBE_OFFSET:
    {
      float value;
      if (code_seen('Z'))
      {
        value = code_value();
        if ((Z_PROBE_OFFSET_RANGE_MIN <= value) && (value <= Z_PROBE_OFFSET_RANGE_MAX))
        {
          cs.zprobe_zoffset = -value; // compare w/ line 278 of ConfigurationStore.cpp
          SERIAL_ECHO_START;
          SERIAL_ECHOLNRPGM(CAT4(MSG_ZPROBE_ZOFFSET, " ", _T(MSG_OK),PSTR("")));
          SERIAL_PROTOCOLLN("");
        }
        else
        {
          SERIAL_ECHO_START;
          SERIAL_ECHORPGM(MSG_ZPROBE_ZOFFSET);
          SERIAL_ECHORPGM(MSG_Z_MIN);
          SERIAL_ECHO(Z_PROBE_OFFSET_RANGE_MIN);
          SERIAL_ECHORPGM(MSG_Z_MAX);
          SERIAL_ECHO(Z_PROBE_OFFSET_RANGE_MAX);
          SERIAL_PROTOCOLLN("");
        }
      }
      else
      {
          SERIAL_ECHO_START;
          SERIAL_ECHOLNRPGM(CAT2(MSG_ZPROBE_ZOFFSET, PSTR(" : ")));
          SERIAL_ECHO(-cs.zprobe_zoffset);
          SERIAL_PROTOCOLLN("");
      }
      break;
    }
    #endif // CUSTOM_M_CODE_SET_Z_PROBE_OFFSET

    #ifdef FILAMENTCHANGEENABLE
    case 600: //Pause for filament change X[pos] Y[pos] Z[relative lift] E[initial retract] L[later retract distance for removal]
	{
		st_synchronize();

		float x_position = current_position[X_AXIS];
		float y_position = current_position[Y_AXIS];
		float z_shift = 0;
		float e_shift_init = 0;
		float e_shift_late = 0;
		bool automatic = false;
		
        //Retract extruder
        if(code_seen('E'))
        {
          e_shift_init = code_value();
        }
        else
        {
          #ifdef FILAMENTCHANGE_FIRSTRETRACT
            e_shift_init = FILAMENTCHANGE_FIRSTRETRACT ;
          #endif
        }

		//currently don't work as we are using the same unload sequence as in M702, needs re-work 
		if (code_seen('L'))
		{
			e_shift_late = code_value();
		}
		else
		{
		  #ifdef FILAMENTCHANGE_FINALRETRACT
			e_shift_late = FILAMENTCHANGE_FINALRETRACT;
		  #endif	
		}

        //Lift Z
        if(code_seen('Z'))
        {
          z_shift = code_value();
        }
        else
        {
          #ifdef FILAMENTCHANGE_ZADD
            z_shift= FILAMENTCHANGE_ZADD ;
            if(current_position[Z_AXIS] < 25) z_shift+= 25 ;
          #endif
        }
		//Move XY to side
        if(code_seen('X'))
        {
          x_position = code_value();
        }
        else
        {
          #ifdef FILAMENTCHANGE_XPOS
			x_position = FILAMENTCHANGE_XPOS;
          #endif
        }
        if(code_seen('Y'))
        {
          y_position = code_value();
        }
        else
        {
          #ifdef FILAMENTCHANGE_YPOS
            y_position = FILAMENTCHANGE_YPOS ;
          #endif
        }

		if (mmu_enabled && code_seen("AUTO"))
			automatic = true;

		gcode_M600(automatic, x_position, y_position, z_shift, e_shift_init, e_shift_late);
	
	}
    break;
    #endif //FILAMENTCHANGEENABLE
	case 601: //! M601 - Pause print
	{
		lcd_pause_print();
	}
	break;

	case 602: { //! M602 - Resume print
		lcd_resume_print();
	}
	break;

#ifdef PINDA_THERMISTOR
	case 860: // M860 - Wait for PINDA thermistor to reach target temperature.
	{
		int set_target_pinda = 0;

		if (code_seen('S')) {
			set_target_pinda = code_value();
		}
		else {
			break;
		}

		LCD_MESSAGERPGM(_T(MSG_PLEASE_WAIT));

		SERIAL_PROTOCOLPGM("Wait for PINDA target temperature:");
		SERIAL_PROTOCOL(set_target_pinda);
		SERIAL_PROTOCOLLN("");

		codenum = millis();
		cancel_heatup = false;

		bool is_pinda_cooling = false;
		if ((degTargetBed() == 0) && (degTargetHotend(0) == 0)) {
		    is_pinda_cooling = true;
		}

		while ( ((!is_pinda_cooling) && (!cancel_heatup) && (current_temperature_pinda < set_target_pinda)) || (is_pinda_cooling && (current_temperature_pinda > set_target_pinda)) ) {
			if ((millis() - codenum) > 1000) //Print Temp Reading every 1 second while waiting.
			{
				SERIAL_PROTOCOLPGM("P:");
				SERIAL_PROTOCOL_F(current_temperature_pinda, 1);
				SERIAL_PROTOCOLPGM("/");
				SERIAL_PROTOCOL(set_target_pinda);
				SERIAL_PROTOCOLLN("");
				codenum = millis();
			}
			manage_heater();
			manage_inactivity();
			lcd_update(0);
		}
		LCD_MESSAGERPGM(_T(MSG_OK));

		break;
	}
 
	case 861: // M861 - Set/Read PINDA temperature compensation offsets
		if (code_seen('?')) { // ? - Print out current EEPROM offset values
			uint8_t cal_status = calibration_status_pinda();
			int16_t usteps = 0;
			cal_status ? SERIAL_PROTOCOLLN("PINDA cal status: 1") : SERIAL_PROTOCOLLN("PINDA cal status: 0");
			SERIAL_PROTOCOLLN("index, temp, ustep, um");
			for (uint8_t i = 0; i < 6; i++)
			{
				if(i>0) EEPROM_read_B(EEPROM_PROBE_TEMP_SHIFT + (i-1) * 2, &usteps);
				float mm = ((float)usteps) / cs.axis_steps_per_unit[Z_AXIS];
				i == 0 ? SERIAL_PROTOCOLPGM("n/a") : SERIAL_PROTOCOL(i - 1);
				SERIAL_PROTOCOLPGM(", ");
				SERIAL_PROTOCOL(35 + (i * 5));
				SERIAL_PROTOCOLPGM(", ");
				SERIAL_PROTOCOL(usteps);
				SERIAL_PROTOCOLPGM(", ");
				SERIAL_PROTOCOL(mm * 1000);
				SERIAL_PROTOCOLLN("");
			}
		}
		else if (code_seen('!')) { // ! - Set factory default values
			eeprom_write_byte((uint8_t*)EEPROM_CALIBRATION_STATUS_PINDA, 1);
			int16_t z_shift = 8;    //40C -  20um -   8usteps
			EEPROM_save_B(EEPROM_PROBE_TEMP_SHIFT, &z_shift);
			z_shift = 24;   //45C -  60um -  24usteps
			EEPROM_save_B(EEPROM_PROBE_TEMP_SHIFT + 2, &z_shift);
			z_shift = 48;   //50C - 120um -  48usteps
			EEPROM_save_B(EEPROM_PROBE_TEMP_SHIFT + 4, &z_shift);
			z_shift = 80;   //55C - 200um -  80usteps
			EEPROM_save_B(EEPROM_PROBE_TEMP_SHIFT + 6, &z_shift);
			z_shift = 120;  //60C - 300um - 120usteps
			EEPROM_save_B(EEPROM_PROBE_TEMP_SHIFT + 8, &z_shift);
			SERIAL_PROTOCOLLN("factory restored");
		}
		else if (code_seen('Z')) { // Z - Set all values to 0 (effectively disabling PINDA temperature compensation)
			eeprom_write_byte((uint8_t*)EEPROM_CALIBRATION_STATUS_PINDA, 1);
			int16_t z_shift = 0;
			for (uint8_t i = 0; i < 5; i++) EEPROM_save_B(EEPROM_PROBE_TEMP_SHIFT + i * 2, &z_shift);
			SERIAL_PROTOCOLLN("zerorized");
		}
		else if (code_seen('S')) { // Sxxx Iyyy - Set compensation ustep value S for compensation table index I
			int16_t usteps = code_value();
			if (code_seen('I')) {
			    uint8_t index = code_value();
				if (index < 5) {
					EEPROM_save_B(EEPROM_PROBE_TEMP_SHIFT + index * 2, &usteps);
					SERIAL_PROTOCOLLN("OK");
					SERIAL_PROTOCOLLN("index, temp, ustep, um");
					for (uint8_t i = 0; i < 6; i++)
					{
						usteps = 0;
						if (i>0) EEPROM_read_B(EEPROM_PROBE_TEMP_SHIFT + (i - 1) * 2, &usteps);
						float mm = ((float)usteps) / cs.axis_steps_per_unit[Z_AXIS];
						i == 0 ? SERIAL_PROTOCOLPGM("n/a") : SERIAL_PROTOCOL(i - 1);
						SERIAL_PROTOCOLPGM(", ");
						SERIAL_PROTOCOL(35 + (i * 5));
						SERIAL_PROTOCOLPGM(", ");
						SERIAL_PROTOCOL(usteps);
						SERIAL_PROTOCOLPGM(", ");
						SERIAL_PROTOCOL(mm * 1000);
						SERIAL_PROTOCOLLN("");
					}
				}
			}
		}
		else {
			SERIAL_PROTOCOLPGM("no valid command");
		}
		break;

#endif //PINDA_THERMISTOR

#ifdef LIN_ADVANCE
    case 900: // M900: Set LIN_ADVANCE options.
        gcode_M900();
    break;
#endif

    case 907: // M907 Set digital trimpot motor current using axis codes.
    {
      #if defined(DIGIPOTSS_PIN) && DIGIPOTSS_PIN > -1
        for(int i=0;i<NUM_AXIS;i++) if(code_seen(axis_codes[i])) st_current_set(i,code_value());
        if(code_seen('B')) st_current_set(4,code_value());
        if(code_seen('S')) for(int i=0;i<=4;i++) st_current_set(i,code_value());
      #endif
      #ifdef MOTOR_CURRENT_PWM_XY_PIN
        if(code_seen('X')) st_current_set(0, code_value());
      #endif
      #ifdef MOTOR_CURRENT_PWM_Z_PIN
        if(code_seen('Z')) st_current_set(1, code_value());
      #endif
      #ifdef MOTOR_CURRENT_PWM_E_PIN
        if(code_seen('E')) st_current_set(2, code_value());
      #endif
    }
    break;
    case 908: // M908 Control digital trimpot directly.
    {
      #if defined(DIGIPOTSS_PIN) && DIGIPOTSS_PIN > -1
        uint8_t channel,current;
        if(code_seen('P')) channel=code_value();
        if(code_seen('S')) current=code_value();
        digitalPotWrite(channel, current);
      #endif
    }
    break;

#ifdef TMC2130

	case 910: //! M910 - TMC2130 init
    {
		tmc2130_init();
    }
    break;

	case 911: //! M911 - Set TMC2130 holding currents
    {
		if (code_seen('X')) tmc2130_set_current_h(0, code_value());
		if (code_seen('Y')) tmc2130_set_current_h(1, code_value());
        if (code_seen('Z')) tmc2130_set_current_h(2, code_value());
        if (code_seen('E')) tmc2130_set_current_h(3, code_value());
    }
    break;

	case 912: //! M912 - Set TMC2130 running currents
    {
		if (code_seen('X')) tmc2130_set_current_r(0, code_value());
		if (code_seen('Y')) tmc2130_set_current_r(1, code_value());
        if (code_seen('Z')) tmc2130_set_current_r(2, code_value());
        if (code_seen('E')) tmc2130_set_current_r(3, code_value());
    }
    break;

	case 913: //! M913 - Print TMC2130 currents
    {
		tmc2130_print_currents();
    }
    break;

	case 914: //! M914 - Set normal mode
    {
		tmc2130_mode = TMC2130_MODE_NORMAL;
		update_mode_profile();
		tmc2130_init();
    }
    break;

	case 915: //! M915 - Set silent mode
    {
		tmc2130_mode = TMC2130_MODE_SILENT;
		update_mode_profile();
		tmc2130_init();
    }
    break;

	case 916: //! M916 - Set sg_thrs
    {
		if (code_seen('X')) tmc2130_sg_thr[X_AXIS] = code_value();
		if (code_seen('Y')) tmc2130_sg_thr[Y_AXIS] = code_value();
		if (code_seen('Z')) tmc2130_sg_thr[Z_AXIS] = code_value();
		if (code_seen('E')) tmc2130_sg_thr[E_AXIS] = code_value();
		for (uint8_t a = X_AXIS; a <= E_AXIS; a++)
			printf_P(_N("tmc2130_sg_thr[%c]=%d\n"), "XYZE"[a], tmc2130_sg_thr[a]);
    }
    break;

	case 917: //! M917 - Set TMC2130 pwm_ampl
    {
		if (code_seen('X')) tmc2130_set_pwm_ampl(0, code_value());
		if (code_seen('Y')) tmc2130_set_pwm_ampl(1, code_value());
        if (code_seen('Z')) tmc2130_set_pwm_ampl(2, code_value());
        if (code_seen('E')) tmc2130_set_pwm_ampl(3, code_value());
    }
    break;

	case 918: //! M918 - Set TMC2130 pwm_grad
    {
		if (code_seen('X')) tmc2130_set_pwm_grad(0, code_value());
		if (code_seen('Y')) tmc2130_set_pwm_grad(1, code_value());
        if (code_seen('Z')) tmc2130_set_pwm_grad(2, code_value());
        if (code_seen('E')) tmc2130_set_pwm_grad(3, code_value());
    }
    break;

#endif //TMC2130

    case 350: //! M350 - Set microstepping mode. Warning: Steps per unit remains unchanged. S code sets stepping mode for all drivers.
    {
	#ifdef TMC2130
		if(code_seen('E'))
		{
			uint16_t res_new = code_value();
			if ((res_new == 8) || (res_new == 16) || (res_new == 32) || (res_new == 64) || (res_new == 128))
			{
				st_synchronize();
				uint8_t axis = E_AXIS;
				uint16_t res = tmc2130_get_res(axis);
				tmc2130_set_res(axis, res_new);
				if (res_new > res)
				{
					uint16_t fac = (res_new / res);
					cs.axis_steps_per_unit[axis] *= fac;
					position[E_AXIS] *= fac;
				}
				else
				{
					uint16_t fac = (res / res_new);
					cs.axis_steps_per_unit[axis] /= fac;
					position[E_AXIS] /= fac;
				}
			}
		}
	#else //TMC2130
      #if defined(X_MS1_PIN) && X_MS1_PIN > -1
        if(code_seen('S')) for(int i=0;i<=4;i++) microstep_mode(i,code_value());
        for(int i=0;i<NUM_AXIS;i++) if(code_seen(axis_codes[i])) microstep_mode(i,(uint8_t)code_value());
        if(code_seen('B')) microstep_mode(4,code_value());
        microstep_readings();
      #endif
	#endif //TMC2130
    }
    break;
    case 351: //! M351 - Toggle MS1 MS2 pins directly, S# determines MS1 or MS2, X# sets the pin high/low.
    {
      #if defined(X_MS1_PIN) && X_MS1_PIN > -1
      if(code_seen('S')) switch((int)code_value())
      {
        case 1:
          for(int i=0;i<NUM_AXIS;i++) if(code_seen(axis_codes[i])) microstep_ms(i,code_value(),-1);
          if(code_seen('B')) microstep_ms(4,code_value(),-1);
          break;
        case 2:
          for(int i=0;i<NUM_AXIS;i++) if(code_seen(axis_codes[i])) microstep_ms(i,-1,code_value());
          if(code_seen('B')) microstep_ms(4,-1,code_value());
          break;
      }
      microstep_readings();
      #endif
    }
    break;
	case 701: //! M701 - load filament
	{
		if (mmu_enabled && code_seen('E'))
			tmp_extruder = code_value();
		gcode_M701();
	}
	break;
	case 702: //! M702 [U C] -
	{
		if (mmu_enabled)
		{
			if (code_seen('U'))
				extr_unload_used(); //! if "U" unload all filaments which were used in current print
			else if (code_seen('C'))
				extr_unload(); //! if "C" unload just current filament
			else
				extr_unload_all(); //! otherwise unload all filaments
		}
		else
			unload_filament();
	}
	break;

    case 999: // M999: Restart after being stopped
      Stopped = false;
      lcd_reset_alert_level();
      gcode_LastN = Stopped_gcode_LastN;
      FlushSerialRequestResend();
    break;
	default: 
		printf_P(PSTR("Unknown M code: %s \n"), cmdbuffer + bufindr + CMDHDRSIZE);
    }
//	printf_P(_N("END M-CODE=%u\n"), mcode_in_progress);
	mcode_in_progress = 0;
	}
  } // end if(code_seen('M')) (end of M codes)
  //! T<extruder nr.> - select extruder in case of multi extruder printer
  //! select filament in case of MMU_V2
  //! if extruder is "?", open menu to let the user select extruder/filament
  //!
  //!  For MMU_V2:
  //! @n T<n> Gcode to extrude must follow immediately to load to extruder wheels
  //! @n T? Gcode to extrude doesn't have to follow, load to extruder wheels is done automatically
  else if(code_seen('T'))
  {
      int index;
      st_synchronize();
      for (index = 1; *(strchr_pointer + index) == ' ' || *(strchr_pointer + index) == '\t'; index++);

      if ((*(strchr_pointer + index) < '0' || *(strchr_pointer + index) > '4') && *(strchr_pointer + index) != '?') {
          SERIAL_ECHOLNPGM("Invalid T code.");
      }
      else {
          if (*(strchr_pointer + index) == '?')
          {
              if(mmu_enabled)
              {
                  tmp_extruder = choose_menu_P(_T(MSG_CHOOSE_FILAMENT), _T(MSG_FILAMENT));
              } else
              {
                  tmp_extruder = choose_menu_P(_T(MSG_CHOOSE_EXTRUDER), _T(MSG_EXTRUDER));
              }
          }
          else {
              tmp_extruder = code_value();
          }
          snmm_filaments_used |= (1 << tmp_extruder); //for stop print

          if (mmu_enabled)
          {
              mmu_command(MMU_CMD_T0 + tmp_extruder);

              manage_response(true, true);
              mmu_command(MMU_CMD_C0);
              mmu_extruder = tmp_extruder; //filament change is finished

              if (*(strchr_pointer + index) == '?')// for single material usage with mmu
              {
                  mmu_load_to_nozzle();
              }
          }
          else
          {
#ifdef SNMM

#ifdef LIN_ADVANCE
              if (mmu_extruder != tmp_extruder)
                  clear_current_adv_vars(); //Check if the selected extruder is not the active one and reset LIN_ADVANCE variables if so.
#endif

              mmu_extruder = tmp_extruder;


              delay(100);

              disable_e0();
              disable_e1();
              disable_e2();

              pinMode(E_MUX0_PIN, OUTPUT);
              pinMode(E_MUX1_PIN, OUTPUT);

              delay(100);
              SERIAL_ECHO_START;
              SERIAL_ECHO("T:");
              SERIAL_ECHOLN((int)tmp_extruder);
              switch (tmp_extruder) {
              case 1:
                  WRITE(E_MUX0_PIN, HIGH);
                  WRITE(E_MUX1_PIN, LOW);

                  break;
              case 2:
                  WRITE(E_MUX0_PIN, LOW);
                  WRITE(E_MUX1_PIN, HIGH);

                  break;
              case 3:
                  WRITE(E_MUX0_PIN, HIGH);
                  WRITE(E_MUX1_PIN, HIGH);

                  break;
              default:
                  WRITE(E_MUX0_PIN, LOW);
                  WRITE(E_MUX1_PIN, LOW);

                  break;
              }
              delay(100);

#else //SNMM
              if (tmp_extruder >= EXTRUDERS) {
                  SERIAL_ECHO_START;
                  SERIAL_ECHOPGM("T");
                  SERIAL_PROTOCOLLN((int)tmp_extruder);
                  SERIAL_ECHOLNRPGM(_n("Invalid extruder"));////MSG_INVALID_EXTRUDER c=0 r=0
              }
              else {
#if EXTRUDERS > 1
                  boolean make_move = false;
#endif
                  if (code_seen('F')) {
#if EXTRUDERS > 1
                      make_move = true;
#endif
                      next_feedrate = code_value();
                      if (next_feedrate > 0.0) {
                          feedrate = next_feedrate;
                      }
                  }
#if EXTRUDERS > 1
                  if (tmp_extruder != active_extruder) {
                      // Save current position to return to after applying extruder offset
                      memcpy(destination, current_position, sizeof(destination));
                      // Offset extruder (only by XY)
                      int i;
                      for (i = 0; i < 2; i++) {
                          current_position[i] = current_position[i] -
                                  extruder_offset[i][active_extruder] +
                                  extruder_offset[i][tmp_extruder];
                      }
                      // Set the new active extruder and position
                      active_extruder = tmp_extruder;
                      plan_set_position(current_position[X_AXIS], current_position[Y_AXIS], current_position[Z_AXIS], current_position[E_AXIS]);
                      // Move to the old position if 'F' was in the parameters
                      if (make_move && Stopped == false) {
                          prepare_move();
                      }
                  }
#endif
                  SERIAL_ECHO_START;
                  SERIAL_ECHORPGM(_n("Active Extruder: "));////MSG_ACTIVE_EXTRUDER c=0 r=0
                  SERIAL_PROTOCOLLN((int)active_extruder);
              }

#endif //SNMM
          }
      }
  } // end if(code_seen('T')) (end of T codes)

  else if (code_seen('D')) // D codes (debug)
  {
    switch((int)code_value())
    {
#ifdef DEBUG_DCODES
	case -1: //! D-1 - Endless loop
		dcode__1(); break;
	case 0: //! D0 - Reset
		dcode_0(); break;
	case 1: //! D1 - Clear EEPROM
		dcode_1(); break;
	case 2: //! D2 - Read/Write RAM
		dcode_2(); break;
#endif //DEBUG_DCODES
#ifdef DEBUG_DCODE3
	case 3: //! D3 - Read/Write EEPROM
		dcode_3(); break;
#endif //DEBUG_DCODE3
#ifdef DEBUG_DCODES
	case 4: //! D4 - Read/Write PIN
		dcode_4(); break;
	case 5: //! D5 - Read/Write FLASH
//		dcode_5(); break;
		break;
	case 6: //! D6 - Read/Write external FLASH
		dcode_6(); break;
	case 7: //! D7 - Read/Write Bootloader
		dcode_7(); break;
	case 8: //! D8 - Read/Write PINDA
		dcode_8(); break;
	case 9: //! D9 - Read/Write ADC
		dcode_9(); break;

	case 10: //! D10 - XYZ calibration = OK
		dcode_10(); break;
    

#ifdef TMC2130
	case 2130: //! D2130 - TMC2130
		dcode_2130(); break;
#endif //TMC2130

#ifdef FILAMENT_SENSOR
	case 9125: //! D9125 - FILAMENT_SENSOR
		dcode_9125(); break;
#endif //FILAMENT_SENSOR

#endif //DEBUG_DCODES
	}
  }

  else
  {
    SERIAL_ECHO_START;
    SERIAL_ECHORPGM(MSG_UNKNOWN_COMMAND);
    SERIAL_ECHO(CMDBUFFER_CURRENT_STRING);
    SERIAL_ECHOLNPGM("\"(2)");
  }
  KEEPALIVE_STATE(NOT_BUSY);
  ClearToSend();
}

void FlushSerialRequestResend()
{
  //char cmdbuffer[bufindr][100]="Resend:";
  MYSERIAL.flush();
  printf_P(_N("%S: %ld\n%S\n"), _i("Resend"), gcode_LastN + 1, _T(MSG_OK));
}

// Confirm the execution of a command, if sent from a serial line.
// Execution of a command from a SD card will not be confirmed.
void ClearToSend()
{
    previous_millis_cmd = millis();
	if ((CMDBUFFER_CURRENT_TYPE == CMDBUFFER_CURRENT_TYPE_USB) || (CMDBUFFER_CURRENT_TYPE == CMDBUFFER_CURRENT_TYPE_USB_WITH_LINENR)) 
		SERIAL_PROTOCOLLNRPGM(_T(MSG_OK));
}

#if MOTHERBOARD == BOARD_RAMBO_MINI_1_0 || MOTHERBOARD == BOARD_RAMBO_MINI_1_3
void update_currents() {
	float current_high[3] = DEFAULT_PWM_MOTOR_CURRENT_LOUD;
	float current_low[3] = DEFAULT_PWM_MOTOR_CURRENT;
	float tmp_motor[3];
	
	//SERIAL_ECHOLNPGM("Currents updated: ");

	if (destination[Z_AXIS] < Z_SILENT) {
		//SERIAL_ECHOLNPGM("LOW");
		for (uint8_t i = 0; i < 3; i++) {
			st_current_set(i, current_low[i]);		
			/*MYSERIAL.print(int(i));
			SERIAL_ECHOPGM(": ");
			MYSERIAL.println(current_low[i]);*/
		}		
	}
	else if (destination[Z_AXIS] > Z_HIGH_POWER) {
		//SERIAL_ECHOLNPGM("HIGH");
		for (uint8_t i = 0; i < 3; i++) {
			st_current_set(i, current_high[i]);
			/*MYSERIAL.print(int(i));
			SERIAL_ECHOPGM(": ");
			MYSERIAL.println(current_high[i]);*/
		}		
	}
	else {
		for (uint8_t i = 0; i < 3; i++) {
			float q = current_low[i] - Z_SILENT*((current_high[i] - current_low[i]) / (Z_HIGH_POWER - Z_SILENT));
			tmp_motor[i] = ((current_high[i] - current_low[i]) / (Z_HIGH_POWER - Z_SILENT))*destination[Z_AXIS] + q;
			st_current_set(i, tmp_motor[i]);			
			/*MYSERIAL.print(int(i));
			SERIAL_ECHOPGM(": ");
			MYSERIAL.println(tmp_motor[i]);*/
		}
	}
}
#endif //MOTHERBOARD == BOARD_RAMBO_MINI_1_0 || MOTHERBOARD == BOARD_RAMBO_MINI_1_3

void get_coordinates()
{
  bool seen[4]={false,false,false,false};
  for(int8_t i=0; i < NUM_AXIS; i++) {
    if(code_seen(axis_codes[i]))
    {
      bool relative = axis_relative_modes[i] || relative_mode;
      destination[i] = (float)code_value();
      if (i == E_AXIS) {
        float emult = extruder_multiplier[active_extruder];
        if (emult != 1.) {
          if (! relative) {
            destination[i] -= current_position[i];
            relative = true;
          }
          destination[i] *= emult;
        }
      }
      if (relative)
        destination[i] += current_position[i];
      seen[i]=true;
#if MOTHERBOARD == BOARD_RAMBO_MINI_1_0 || MOTHERBOARD == BOARD_RAMBO_MINI_1_3
	  if (i == Z_AXIS && SilentModeMenu == SILENT_MODE_AUTO) update_currents();
#endif //MOTHERBOARD == BOARD_RAMBO_MINI_1_0 || MOTHERBOARD == BOARD_RAMBO_MINI_1_3
    }
    else destination[i] = current_position[i]; //Are these else lines really needed?
  }
  if(code_seen('F')) {
    next_feedrate = code_value();
#ifdef MAX_SILENT_FEEDRATE
	if (tmc2130_mode == TMC2130_MODE_SILENT)
		if (next_feedrate > MAX_SILENT_FEEDRATE) next_feedrate = MAX_SILENT_FEEDRATE;
#endif //MAX_SILENT_FEEDRATE
    if(next_feedrate > 0.0) feedrate = next_feedrate;
	if (!seen[0] && !seen[1] && !seen[2] && seen[3])
	{
//		float e_max_speed = 
//		printf_P(PSTR("E MOVE speed %7.3f\n"), feedrate / 60)
	}
  }
}

void get_arc_coordinates()
{
#ifdef SF_ARC_FIX
   bool relative_mode_backup = relative_mode;
   relative_mode = true;
#endif
   get_coordinates();
#ifdef SF_ARC_FIX
   relative_mode=relative_mode_backup;
#endif

   if(code_seen('I')) {
     offset[0] = code_value();
   }
   else {
     offset[0] = 0.0;
   }
   if(code_seen('J')) {
     offset[1] = code_value();
   }
   else {
     offset[1] = 0.0;
   }
}

void clamp_to_software_endstops(float target[3])
{
#ifdef DEBUG_DISABLE_SWLIMITS
	return;
#endif //DEBUG_DISABLE_SWLIMITS
    world2machine_clamp(target[0], target[1]);

    // Clamp the Z coordinate.
    if (min_software_endstops) {
        float negative_z_offset = 0;
        #ifdef ENABLE_AUTO_BED_LEVELING
            if (Z_PROBE_OFFSET_FROM_EXTRUDER < 0) negative_z_offset = negative_z_offset + Z_PROBE_OFFSET_FROM_EXTRUDER;
            if (cs.add_homing[Z_AXIS] < 0) negative_z_offset = negative_z_offset + cs.add_homing[Z_AXIS];
        #endif
        if (target[Z_AXIS] < min_pos[Z_AXIS]+negative_z_offset) target[Z_AXIS] = min_pos[Z_AXIS]+negative_z_offset;
    }
    if (max_software_endstops) {
        if (target[Z_AXIS] > max_pos[Z_AXIS]) target[Z_AXIS] = max_pos[Z_AXIS];
    }
}

#ifdef MESH_BED_LEVELING
    void mesh_plan_buffer_line(const float &x, const float &y, const float &z, const float &e, const float &feed_rate, const uint8_t extruder) {
        float dx = x - current_position[X_AXIS];
        float dy = y - current_position[Y_AXIS];
        float dz = z - current_position[Z_AXIS];
        int n_segments = 0;
		
        if (mbl.active) {
            float len = abs(dx) + abs(dy);
            if (len > 0)
                // Split to 3cm segments or shorter.
                n_segments = int(ceil(len / 30.f));
        }
        
        if (n_segments > 1) {
            float de = e - current_position[E_AXIS];
            for (int i = 1; i < n_segments; ++ i) {
                float t = float(i) / float(n_segments);
                if (saved_printing || (mbl.active == false)) return;
                plan_buffer_line(
                                 current_position[X_AXIS] + t * dx,
                                 current_position[Y_AXIS] + t * dy,
                                 current_position[Z_AXIS] + t * dz,
                                 current_position[E_AXIS] + t * de,
                                 feed_rate, extruder);
            }
        }
        // The rest of the path.
        plan_buffer_line(x, y, z, e, feed_rate, extruder);
        current_position[X_AXIS] = x;
        current_position[Y_AXIS] = y;
        current_position[Z_AXIS] = z;
        current_position[E_AXIS] = e;
    }
#endif  // MESH_BED_LEVELING
    
void prepare_move()
{
  clamp_to_software_endstops(destination);
  previous_millis_cmd = millis();

  // Do not use feedmultiply for E or Z only moves
  if( (current_position[X_AXIS] == destination [X_AXIS]) && (current_position[Y_AXIS] == destination [Y_AXIS])) {
      plan_buffer_line(destination[X_AXIS], destination[Y_AXIS], destination[Z_AXIS], destination[E_AXIS], feedrate/60, active_extruder);
  }
  else {
#ifdef MESH_BED_LEVELING
    mesh_plan_buffer_line(destination[X_AXIS], destination[Y_AXIS], destination[Z_AXIS], destination[E_AXIS], feedrate*feedmultiply*(1./(60.f*100.f)), active_extruder);
#else
     plan_buffer_line(destination[X_AXIS], destination[Y_AXIS], destination[Z_AXIS], destination[E_AXIS], feedrate*feedmultiply*(1./(60.f*100.f)), active_extruder);
#endif
  }

  for(int8_t i=0; i < NUM_AXIS; i++) {
    current_position[i] = destination[i];
  }
}

void prepare_arc_move(char isclockwise) {
  float r = hypot(offset[X_AXIS], offset[Y_AXIS]); // Compute arc radius for mc_arc

  // Trace the arc
  mc_arc(current_position, destination, offset, X_AXIS, Y_AXIS, Z_AXIS, feedrate*feedmultiply/60/100.0, r, isclockwise, active_extruder);

  // As far as the parser is concerned, the position is now == target. In reality the
  // motion control system might still be processing the action and the real tool position
  // in any intermediate location.
  for(int8_t i=0; i < NUM_AXIS; i++) {
    current_position[i] = destination[i];
  }
  previous_millis_cmd = millis();
}

#if defined(CONTROLLERFAN_PIN) && CONTROLLERFAN_PIN > -1

#if defined(FAN_PIN)
  #if CONTROLLERFAN_PIN == FAN_PIN
    #error "You cannot set CONTROLLERFAN_PIN equal to FAN_PIN"
  #endif
#endif

unsigned long lastMotor = 0; //Save the time for when a motor was turned on last
unsigned long lastMotorCheck = 0;

void controllerFan()
{
  if ((millis() - lastMotorCheck) >= 2500) //Not a time critical function, so we only check every 2500ms
  {
    lastMotorCheck = millis();

    if(!READ(X_ENABLE_PIN) || !READ(Y_ENABLE_PIN) || !READ(Z_ENABLE_PIN) || (soft_pwm_bed > 0)
    #if EXTRUDERS > 2
       || !READ(E2_ENABLE_PIN)
    #endif
    #if EXTRUDER > 1
      #if defined(X2_ENABLE_PIN) && X2_ENABLE_PIN > -1
       || !READ(X2_ENABLE_PIN)
      #endif
       || !READ(E1_ENABLE_PIN)
    #endif
       || !READ(E0_ENABLE_PIN)) //If any of the drivers are enabled...
    {
      lastMotor = millis(); //... set time to NOW so the fan will turn on
    }

    if ((millis() - lastMotor) >= (CONTROLLERFAN_SECS*1000UL) || lastMotor == 0) //If the last time any driver was enabled, is longer since than CONTROLLERSEC...
    {
        digitalWrite(CONTROLLERFAN_PIN, 0);
        analogWrite(CONTROLLERFAN_PIN, 0);
    }
    else
    {
        // allows digital or PWM fan output to be used (see M42 handling)
        digitalWrite(CONTROLLERFAN_PIN, CONTROLLERFAN_SPEED);
        analogWrite(CONTROLLERFAN_PIN, CONTROLLERFAN_SPEED);
    }
  }
}
#endif

#ifdef TEMP_STAT_LEDS
static bool blue_led = false;
static bool red_led = false;
static uint32_t stat_update = 0;

void handle_status_leds(void) {
  float max_temp = 0.0;
  if(millis() > stat_update) {
    stat_update += 500; // Update every 0.5s
    for (int8_t cur_extruder = 0; cur_extruder < EXTRUDERS; ++cur_extruder) {
       max_temp = max(max_temp, degHotend(cur_extruder));
       max_temp = max(max_temp, degTargetHotend(cur_extruder));
    }
    #if defined(TEMP_BED_PIN) && TEMP_BED_PIN > -1
      max_temp = max(max_temp, degTargetBed());
      max_temp = max(max_temp, degBed());
    #endif
    if((max_temp > 55.0) && (red_led == false)) {
      digitalWrite(STAT_LED_RED, 1);
      digitalWrite(STAT_LED_BLUE, 0);
      red_led = true;
      blue_led = false;
    }
    if((max_temp < 54.0) && (blue_led == false)) {
      digitalWrite(STAT_LED_RED, 0);
      digitalWrite(STAT_LED_BLUE, 1);
      red_led = false;
      blue_led = true;
    }
  }
}
#endif

#ifdef SAFETYTIMER
/**
 * @brief Turn off heating after safetytimer_inactive_time milliseconds of inactivity
 *
 * Full screen blocking notification message is shown after heater turning off.
 * Paused print is not considered inactivity, as nozzle is cooled anyway and bed cooling would
 * damage print.
 *
 * If safetytimer_inactive_time is zero, feature is disabled (heating is never turned off because of inactivity)
 */
static void handleSafetyTimer()
{
#if (EXTRUDERS > 1)
#error Implemented only for one extruder.
#endif //(EXTRUDERS > 1)
    if ((PRINTER_ACTIVE) || (!degTargetBed() && !degTargetHotend(0)) || (!safetytimer_inactive_time))
    {
        safetyTimer.stop();
    }
    else if ((degTargetBed() || degTargetHotend(0)) && (!safetyTimer.running()))
    {
        safetyTimer.start();
    }
    else if (safetyTimer.expired(safetytimer_inactive_time))
    {
        setTargetBed(0);
        setAllTargetHotends(0);
        lcd_show_fullscreen_message_and_wait_P(_i("Heating disabled by safety timer."));////MSG_BED_HEATING_SAFETY_DISABLED c=0 r=0
    }
}
#endif //SAFETYTIMER

void manage_inactivity(bool ignore_stepper_queue/*=false*/) //default argument set in Marlin.h
{
#ifdef FILAMENT_SENSOR
	if (mmu_enabled == false)
	{
		if (mcode_in_progress != 600) //M600 not in progress
		{
			if (!moves_planned() && !IS_SD_PRINTING && !is_usb_printing && (lcd_commands_type != LCD_COMMAND_V2_CAL) && !wizard_active)
			{
				if (fsensor_check_autoload())
				{
					fsensor_autoload_check_stop();
					if (degHotend0() > EXTRUDE_MINTEMP)
					{
						if ((eSoundMode == e_SOUND_MODE_LOUD) || (eSoundMode == e_SOUND_MODE_ONCE))
							tone(BEEPER, 1000);
						delay_keep_alive(50);
						noTone(BEEPER);
						loading_flag = true;
						enquecommand_front_P((PSTR("M701")));
					}
					else
					{
						lcd_update_enable(false);
						lcd_clear();
						lcd_set_cursor(0, 0);
						lcd_puts_P(_T(MSG_ERROR));
						lcd_set_cursor(0, 2);
						lcd_puts_P(_T(MSG_PREHEAT_NOZZLE));
						delay(2000);
						lcd_clear();
						lcd_update_enable(true);
					}
				}
			}
			else
			{
				fsensor_autoload_check_stop();
				fsensor_update();
			}
		}
	}
#endif //FILAMENT_SENSOR

#ifdef SAFETYTIMER
	handleSafetyTimer();
#endif //SAFETYTIMER

#if defined(KILL_PIN) && KILL_PIN > -1
	static int killCount = 0;   // make the inactivity button a bit less responsive
   const int KILL_DELAY = 10000;
#endif
	
    if(buflen < (BUFSIZE-1)){
        get_command();
    }

  if( (millis() - previous_millis_cmd) >  max_inactive_time )
    if(max_inactive_time)
      kill(_n(""), 4);
  if(stepper_inactive_time)  {
    if( (millis() - previous_millis_cmd) >  stepper_inactive_time )
    {
      if(blocks_queued() == false && ignore_stepper_queue == false) {
        disable_x();
//        SERIAL_ECHOLNPGM("manage_inactivity - disable Y");
        disable_y();
        disable_z();
        disable_e0();
        disable_e1();
        disable_e2();
      }
    }
  }
  
  #ifdef CHDK //Check if pin should be set to LOW after M240 set it to HIGH
    if (chdkActive && (millis() - chdkHigh > CHDK_DELAY))
    {
      chdkActive = false;
      WRITE(CHDK, LOW);
    }
  #endif
  
  #if defined(KILL_PIN) && KILL_PIN > -1
    
    // Check if the kill button was pressed and wait just in case it was an accidental
    // key kill key press
    // -------------------------------------------------------------------------------
    if( 0 == READ(KILL_PIN) )
    {
       killCount++;
    }
    else if (killCount > 0)
    {
       killCount--;
    }
    // Exceeded threshold and we can confirm that it was not accidental
    // KILL the machine
    // ----------------------------------------------------------------
    if ( killCount >= KILL_DELAY)
    {
       kill("", 5);
    }
  #endif
    
  #if defined(CONTROLLERFAN_PIN) && CONTROLLERFAN_PIN > -1
    controllerFan(); //Check if fan should be turned on to cool stepper drivers down
  #endif
  #ifdef EXTRUDER_RUNOUT_PREVENT
    if( (millis() - previous_millis_cmd) >  EXTRUDER_RUNOUT_SECONDS*1000 )
    if(degHotend(active_extruder)>EXTRUDER_RUNOUT_MINTEMP)
    {
     bool oldstatus=READ(E0_ENABLE_PIN);
     enable_e0();
     float oldepos=current_position[E_AXIS];
     float oldedes=destination[E_AXIS];
     plan_buffer_line(destination[X_AXIS], destination[Y_AXIS], destination[Z_AXIS],
                      destination[E_AXIS]+EXTRUDER_RUNOUT_EXTRUDE*EXTRUDER_RUNOUT_ESTEPS/cs.axis_steps_per_unit[E_AXIS],
                      EXTRUDER_RUNOUT_SPEED/60.*EXTRUDER_RUNOUT_ESTEPS/cs.axis_steps_per_unit[E_AXIS], active_extruder);
     current_position[E_AXIS]=oldepos;
     destination[E_AXIS]=oldedes;
     plan_set_e_position(oldepos);
     previous_millis_cmd=millis();
     st_synchronize();
     WRITE(E0_ENABLE_PIN,oldstatus);
    }
  #endif
  #ifdef TEMP_STAT_LEDS
      handle_status_leds();
  #endif
  check_axes_activity();
  mmu_loop();
}

void kill(const char *full_screen_message, unsigned char id)
{
	printf_P(_N("KILL: %d\n"), id);
	//return;
  cli(); // Stop interrupts
  disable_heater();

  disable_x();
//  SERIAL_ECHOLNPGM("kill - disable Y");
  disable_y();
  disable_z();
  disable_e0();
  disable_e1();
  disable_e2();

#if defined(PS_ON_PIN) && PS_ON_PIN > -1
  pinMode(PS_ON_PIN,INPUT);
#endif
  SERIAL_ERROR_START;
  SERIAL_ERRORLNRPGM(_i("Printer halted. kill() called!"));////MSG_ERR_KILLED c=0 r=0
  if (full_screen_message != NULL) {
      SERIAL_ERRORLNRPGM(full_screen_message);
      lcd_display_message_fullscreen_P(full_screen_message);
  } else {
      LCD_ALERTMESSAGERPGM(_i("KILLED. "));////MSG_KILLED c=0 r=0
  }

  // FMC small patch to update the LCD before ending
  sei();   // enable interrupts
  for ( int i=5; i--; lcd_update(0))
  {
     delay(200);	
  }
  cli();   // disable interrupts
  suicide();
  while(1)
  {
#ifdef WATCHDOG
    wdt_reset();
#endif //WATCHDOG
	  /* Intentionally left empty */
	
  } // Wait for reset
}

void Stop()
{
  disable_heater();
  if(Stopped == false) {
    Stopped = true;
    Stopped_gcode_LastN = gcode_LastN; // Save last g_code for restart
    SERIAL_ERROR_START;
    SERIAL_ERRORLNRPGM(_T(MSG_ERR_STOPPED));
    LCD_MESSAGERPGM(_T(MSG_STOPPED));
  }
}

bool IsStopped() { return Stopped; };

#ifdef FAST_PWM_FAN
void setPwmFrequency(uint8_t pin, int val)
{
  val &= 0x07;
  switch(digitalPinToTimer(pin))
  {

    #if defined(TCCR0A)
    case TIMER0A:
    case TIMER0B:
//         TCCR0B &= ~(_BV(CS00) | _BV(CS01) | _BV(CS02));
//         TCCR0B |= val;
         break;
    #endif

    #if defined(TCCR1A)
    case TIMER1A:
    case TIMER1B:
//         TCCR1B &= ~(_BV(CS10) | _BV(CS11) | _BV(CS12));
//         TCCR1B |= val;
         break;
    #endif

    #if defined(TCCR2)
    case TIMER2:
    case TIMER2:
         TCCR2 &= ~(_BV(CS10) | _BV(CS11) | _BV(CS12));
         TCCR2 |= val;
         break;
    #endif

    #if defined(TCCR2A)
    case TIMER2A:
    case TIMER2B:
         TCCR2B &= ~(_BV(CS20) | _BV(CS21) | _BV(CS22));
         TCCR2B |= val;
         break;
    #endif

    #if defined(TCCR3A)
    case TIMER3A:
    case TIMER3B:
    case TIMER3C:
         TCCR3B &= ~(_BV(CS30) | _BV(CS31) | _BV(CS32));
         TCCR3B |= val;
         break;
    #endif

    #if defined(TCCR4A)
    case TIMER4A:
    case TIMER4B:
    case TIMER4C:
         TCCR4B &= ~(_BV(CS40) | _BV(CS41) | _BV(CS42));
         TCCR4B |= val;
         break;
   #endif

    #if defined(TCCR5A)
    case TIMER5A:
    case TIMER5B:
    case TIMER5C:
         TCCR5B &= ~(_BV(CS50) | _BV(CS51) | _BV(CS52));
         TCCR5B |= val;
         break;
   #endif

  }
}
#endif //FAST_PWM_FAN

//! @brief Get and validate extruder number
//!
//! If it is not specified, active_extruder is returned in parameter extruder.
//! @param [in] code M code number
//! @param [out] extruder
//! @return error
//! @retval true Invalid extruder specified in T code
//! @retval false Valid extruder specified in T code, or not specifiead

bool setTargetedHotend(int code, uint8_t &extruder)
{
  extruder = active_extruder;
  if(code_seen('T')) {
      extruder = code_value();
    if(extruder >= EXTRUDERS) {
      SERIAL_ECHO_START;
      switch(code){
        case 104:
          SERIAL_ECHORPGM(_i("M104 Invalid extruder "));////MSG_M104_INVALID_EXTRUDER c=0 r=0
          break;
        case 105:
          SERIAL_ECHO(_i("M105 Invalid extruder "));////MSG_M105_INVALID_EXTRUDER c=0 r=0
          break;
        case 109:
          SERIAL_ECHO(_i("M109 Invalid extruder "));////MSG_M109_INVALID_EXTRUDER c=0 r=0
          break;
        case 218:
          SERIAL_ECHO(_i("M218 Invalid extruder "));////MSG_M218_INVALID_EXTRUDER c=0 r=0
          break;
        case 221:
          SERIAL_ECHO(_i("M221 Invalid extruder "));////MSG_M221_INVALID_EXTRUDER c=0 r=0
          break;
      }
      SERIAL_PROTOCOLLN((int)extruder);
      return true;
    }
  }
  return false;
}

void save_statistics(unsigned long _total_filament_used, unsigned long _total_print_time) //_total_filament_used unit: mm/100; print time in s
{
	if (eeprom_read_byte((uint8_t *)EEPROM_TOTALTIME) == 255 && eeprom_read_byte((uint8_t *)EEPROM_TOTALTIME + 1) == 255 && eeprom_read_byte((uint8_t *)EEPROM_TOTALTIME + 2) == 255 && eeprom_read_byte((uint8_t *)EEPROM_TOTALTIME + 3) == 255)
	{
		eeprom_update_dword((uint32_t *)EEPROM_TOTALTIME, 0);
		eeprom_update_dword((uint32_t *)EEPROM_FILAMENTUSED, 0);
	}

	unsigned long _previous_filament = eeprom_read_dword((uint32_t *)EEPROM_FILAMENTUSED); //_previous_filament unit: cm
	unsigned long _previous_time = eeprom_read_dword((uint32_t *)EEPROM_TOTALTIME); //_previous_time unit: min

	eeprom_update_dword((uint32_t *)EEPROM_TOTALTIME, _previous_time + (_total_print_time/60)); //EEPROM_TOTALTIME unit: min
	eeprom_update_dword((uint32_t *)EEPROM_FILAMENTUSED, _previous_filament + (_total_filament_used / 1000));

	total_filament_used = 0;

}

float calculate_extruder_multiplier(float diameter) {
  float out = 1.f;
  if (cs.volumetric_enabled && diameter > 0.f) {
    float area = M_PI * diameter * diameter * 0.25;
    out = 1.f / area;
  }
  if (extrudemultiply != 100)
    out *= float(extrudemultiply) * 0.01f;
  return out;
}

void calculate_extruder_multipliers() {
	extruder_multiplier[0] = calculate_extruder_multiplier(cs.filament_size[0]);
#if EXTRUDERS > 1
	extruder_multiplier[1] = calculate_extruder_multiplier(cs.filament_size[1]);
#if EXTRUDERS > 2
	extruder_multiplier[2] = calculate_extruder_multiplier(cs.filament_size[2]);
#endif
#endif
}

void delay_keep_alive(unsigned int ms)
{
    for (;;) {
        manage_heater();
        // Manage inactivity, but don't disable steppers on timeout.
        manage_inactivity(true);
        lcd_update(0);
        if (ms == 0)
            break;
        else if (ms >= 50) {
            delay(50);
            ms -= 50;
        } else {
            delay(ms);
            ms = 0;
        }
    }
}

static void wait_for_heater(long codenum, uint8_t extruder) {

#ifdef TEMP_RESIDENCY_TIME
	long residencyStart;
	residencyStart = -1;
	/* continue to loop until we have reached the target temp
	_and_ until TEMP_RESIDENCY_TIME hasn't passed since we reached it */
	while ((!cancel_heatup) && ((residencyStart == -1) ||
		(residencyStart >= 0 && (((unsigned int)(millis() - residencyStart)) < (TEMP_RESIDENCY_TIME * 1000UL))))) {
#else
	while (target_direction ? (isHeatingHotend(tmp_extruder)) : (isCoolingHotend(tmp_extruder) && (CooldownNoWait == false))) {
#endif //TEMP_RESIDENCY_TIME
		if ((millis() - codenum) > 1000UL)
		{ //Print Temp Reading and remaining time every 1 second while heating up/cooling down
			if (!farm_mode) {
				SERIAL_PROTOCOLPGM("T:");
				SERIAL_PROTOCOL_F(degHotend(extruder), 1);
				SERIAL_PROTOCOLPGM(" E:");
				SERIAL_PROTOCOL((int)extruder);

#ifdef TEMP_RESIDENCY_TIME
				SERIAL_PROTOCOLPGM(" W:");
				if (residencyStart > -1)
				{
					codenum = ((TEMP_RESIDENCY_TIME * 1000UL) - (millis() - residencyStart)) / 1000UL;
					SERIAL_PROTOCOLLN(codenum);
				}
				else
				{
					SERIAL_PROTOCOLLN("?");
				}
			}
#else
				SERIAL_PROTOCOLLN("");
#endif
				codenum = millis();
		}
			manage_heater();
			manage_inactivity();
			lcd_update(0);
#ifdef TEMP_RESIDENCY_TIME
			/* start/restart the TEMP_RESIDENCY_TIME timer whenever we reach target temp for the first time
			or when current temp falls outside the hysteresis after target temp was reached */
			if ((residencyStart == -1 && target_direction && (degHotend(extruder) >= (degTargetHotend(extruder) - TEMP_WINDOW))) ||
				(residencyStart == -1 && !target_direction && (degHotend(extruder) <= (degTargetHotend(extruder) + TEMP_WINDOW))) ||
				(residencyStart > -1 && labs(degHotend(extruder) - degTargetHotend(extruder)) > TEMP_HYSTERESIS))
			{
				residencyStart = millis();
			}
#endif //TEMP_RESIDENCY_TIME
	}
}

void check_babystep()
{
	int babystep_z;
	EEPROM_read_B(EEPROM_BABYSTEP_Z, &babystep_z);
	if ((babystep_z < Z_BABYSTEP_MIN) || (babystep_z > Z_BABYSTEP_MAX)) {
		babystep_z = 0; //if babystep value is out of min max range, set it to 0
		SERIAL_ECHOLNPGM("Z live adjust out of range. Setting to 0");
		EEPROM_save_B(EEPROM_BABYSTEP_Z, &babystep_z);
		lcd_show_fullscreen_message_and_wait_P(PSTR("Z live adjust out of range. Setting to 0. Click to continue."));
		lcd_update_enable(true);		
	}	
}
#ifdef DIS
void d_setup()
{	
	pinMode(D_DATACLOCK, INPUT_PULLUP);
	pinMode(D_DATA, INPUT_PULLUP);
	pinMode(D_REQUIRE, OUTPUT);
	digitalWrite(D_REQUIRE, HIGH);
}


float d_ReadData()
{
	int digit[13];
	String mergeOutput;
	float output;

	digitalWrite(D_REQUIRE, HIGH);
	for (int i = 0; i<13; i++)
	{
		for (int j = 0; j < 4; j++)
		{
			while (digitalRead(D_DATACLOCK) == LOW) {}
			while (digitalRead(D_DATACLOCK) == HIGH) {}
			bitWrite(digit[i], j, digitalRead(D_DATA));
		}
	}

	digitalWrite(D_REQUIRE, LOW);
	mergeOutput = "";
	output = 0;
	for (int r = 5; r <= 10; r++) //Merge digits
	{
		mergeOutput += digit[r];
	}
	output = mergeOutput.toFloat();

	if (digit[4] == 8) //Handle sign
	{
		output *= -1;
	}

	for (int i = digit[11]; i > 0; i--) //Handle floating point
	{
		output /= 10;
	}

	return output;

}

void bed_analysis(float x_dimension, float y_dimension, int x_points_num, int y_points_num, float shift_x, float shift_y) {
	int t1 = 0;
	int t_delay = 0;
	int digit[13];
	int m;
	char str[3];
	//String mergeOutput;
	char mergeOutput[15];
	float output;

	int mesh_point = 0; //index number of calibration point
	float bed_zero_ref_x = (-22.f + X_PROBE_OFFSET_FROM_EXTRUDER); //shift between zero point on bed and target and between probe and nozzle
	float bed_zero_ref_y = (-0.6f + Y_PROBE_OFFSET_FROM_EXTRUDER);

	float mesh_home_z_search = 4;
	float row[x_points_num];
	int ix = 0;
	int iy = 0;

	const char* filename_wldsd = "wldsd.txt";
	char data_wldsd[70];
	char numb_wldsd[10];

	d_setup();

	if (!(axis_known_position[X_AXIS] && axis_known_position[Y_AXIS] && axis_known_position[Z_AXIS])) {
		// We don't know where we are! HOME!
		// Push the commands to the front of the message queue in the reverse order!
		// There shall be always enough space reserved for these commands.
		repeatcommand_front(); // repeat G80 with all its parameters
		
		enquecommand_front_P((PSTR("G28 W0")));
		enquecommand_front_P((PSTR("G1 Z5")));
		return;
	}
	unsigned int custom_message_type_old = custom_message_type;
	unsigned int custom_message_state_old = custom_message_state;
	custom_message_type = CUSTOM_MSG_TYPE_MESHBL;
	custom_message_state = (x_points_num * y_points_num) + 10;
	lcd_update(1);

	mbl.reset();
	babystep_undo();

	card.openFile(filename_wldsd, false);

	current_position[Z_AXIS] = mesh_home_z_search;
	plan_buffer_line(current_position[X_AXIS], current_position[Y_AXIS], current_position[Z_AXIS], current_position[E_AXIS], homing_feedrate[Z_AXIS] / 60, active_extruder);

	int XY_AXIS_FEEDRATE = homing_feedrate[X_AXIS] / 20;
	int Z_LIFT_FEEDRATE = homing_feedrate[Z_AXIS] / 40;

	int l_feedmultiply = setup_for_endstop_move(false);

	SERIAL_PROTOCOLPGM("Num X,Y: ");
	SERIAL_PROTOCOL(x_points_num);
	SERIAL_PROTOCOLPGM(",");
	SERIAL_PROTOCOL(y_points_num);
	SERIAL_PROTOCOLPGM("\nZ search height: ");
	SERIAL_PROTOCOL(mesh_home_z_search);
	SERIAL_PROTOCOLPGM("\nDimension X,Y: ");
	SERIAL_PROTOCOL(x_dimension);
	SERIAL_PROTOCOLPGM(",");
	SERIAL_PROTOCOL(y_dimension);
	SERIAL_PROTOCOLLNPGM("\nMeasured points:");

	while (mesh_point != x_points_num * y_points_num) {
		ix = mesh_point % x_points_num; // from 0 to MESH_NUM_X_POINTS - 1
		iy = mesh_point / x_points_num;
		if (iy & 1) ix = (x_points_num - 1) - ix; // Zig zag
		float z0 = 0.f;
		current_position[Z_AXIS] = mesh_home_z_search;
		plan_buffer_line(current_position[X_AXIS], current_position[Y_AXIS], current_position[Z_AXIS], current_position[E_AXIS], Z_LIFT_FEEDRATE, active_extruder);
		st_synchronize();


		current_position[X_AXIS] = 13.f + ix * (x_dimension / (x_points_num - 1)) - bed_zero_ref_x + shift_x;
		current_position[Y_AXIS] = 6.4f + iy * (y_dimension / (y_points_num - 1)) - bed_zero_ref_y + shift_y;

		plan_buffer_line(current_position[X_AXIS], current_position[Y_AXIS], current_position[Z_AXIS], current_position[E_AXIS], XY_AXIS_FEEDRATE, active_extruder);
		st_synchronize();

		if (!find_bed_induction_sensor_point_z(-10.f)) { //if we have data from z calibration max allowed difference is 1mm for each point, if we dont have data max difference is 10mm from initial point  
			break;
			card.closefile();
		}


		//memset(numb_wldsd, 0, sizeof(numb_wldsd));
		//dtostrf(d_ReadData(), 8, 5, numb_wldsd);
		//strcat(data_wldsd, numb_wldsd);


		
		//MYSERIAL.println(data_wldsd);
		//delay(1000);
		//delay(3000);
		//t1 = millis();
		
		//while (digitalRead(D_DATACLOCK) == LOW) {}
		//while (digitalRead(D_DATACLOCK) == HIGH) {}
		memset(digit, 0, sizeof(digit));
		//cli();
		digitalWrite(D_REQUIRE, LOW);	
		
		for (int i = 0; i<13; i++)
		{
			//t1 = millis();
			for (int j = 0; j < 4; j++)
			{
				while (digitalRead(D_DATACLOCK) == LOW) {}				
				while (digitalRead(D_DATACLOCK) == HIGH) {}
				bitWrite(digit[i], j, digitalRead(D_DATA));
			}
			//t_delay = (millis() - t1);
			//SERIAL_PROTOCOLPGM(" ");
			//SERIAL_PROTOCOL_F(t_delay, 5);
			//SERIAL_PROTOCOLPGM(" ");
		}
		//sei();
		digitalWrite(D_REQUIRE, HIGH);
		mergeOutput[0] = '\0';
		output = 0;
		for (int r = 5; r <= 10; r++) //Merge digits
		{			
			sprintf(str, "%d", digit[r]);
			strcat(mergeOutput, str);
		}
		
		output = atof(mergeOutput);

		if (digit[4] == 8) //Handle sign
		{
			output *= -1;
		}

		for (int i = digit[11]; i > 0; i--) //Handle floating point
		{
			output *= 0.1;
		}
		

		//output = d_ReadData();

		//row[ix] = current_position[Z_AXIS];

		memset(data_wldsd, 0, sizeof(data_wldsd));

		for (int i = 0; i <3; i++) {
			memset(numb_wldsd, 0, sizeof(numb_wldsd));
			dtostrf(current_position[i], 8, 5, numb_wldsd);
			strcat(data_wldsd, numb_wldsd);
			strcat(data_wldsd, ";");

		}
		memset(numb_wldsd, 0, sizeof(numb_wldsd));
		dtostrf(output, 8, 5, numb_wldsd);
		strcat(data_wldsd, numb_wldsd);
		//strcat(data_wldsd, ";");
		card.write_command(data_wldsd);

		
		//row[ix] = d_ReadData();
		
		row[ix] = output; // current_position[Z_AXIS];

		if (iy % 2 == 1 ? ix == 0 : ix == x_points_num - 1) {
			for (int i = 0; i < x_points_num; i++) {
				SERIAL_PROTOCOLPGM(" ");
				SERIAL_PROTOCOL_F(row[i], 5);


			}
			SERIAL_PROTOCOLPGM("\n");
		}
		custom_message_state--;
		mesh_point++;
		lcd_update(1);

	}
	card.closefile();
	clean_up_after_endstop_move(l_feedmultiply);
}
#endif

void temp_compensation_start() {
	
	custom_message_type = CUSTOM_MSG_TYPE_TEMPRE;
	custom_message_state = PINDA_HEAT_T + 1;
	lcd_update(2);
	if (degHotend(active_extruder) > EXTRUDE_MINTEMP) {
		current_position[E_AXIS] -= default_retraction;
	}
	plan_buffer_line(current_position[X_AXIS], current_position[Y_AXIS], current_position[Z_AXIS], current_position[E_AXIS], 400, active_extruder);
	
	current_position[X_AXIS] = PINDA_PREHEAT_X;
	current_position[Y_AXIS] = PINDA_PREHEAT_Y;
	current_position[Z_AXIS] = PINDA_PREHEAT_Z;
	plan_buffer_line(current_position[X_AXIS], current_position[Y_AXIS], current_position[Z_AXIS], current_position[E_AXIS], 3000 / 60, active_extruder);
	st_synchronize();
	while (fabs(degBed() - target_temperature_bed) > 1) delay_keep_alive(1000);

	for (int i = 0; i < PINDA_HEAT_T; i++) {
		delay_keep_alive(1000);
		custom_message_state = PINDA_HEAT_T - i;
		if (custom_message_state == 99 || custom_message_state == 9) lcd_update(2); //force whole display redraw if number of digits changed
		else lcd_update(1);
	}	
	custom_message_type = CUSTOM_MSG_TYPE_STATUS;
	custom_message_state = 0;
}

void temp_compensation_apply() {
	int i_add;
	int z_shift = 0;
	float z_shift_mm;

	if (calibration_status() == CALIBRATION_STATUS_CALIBRATED) {
		if (target_temperature_bed % 10 == 0 && target_temperature_bed >= 60 && target_temperature_bed <= 100) {
			i_add = (target_temperature_bed - 60) / 10;
			EEPROM_read_B(EEPROM_PROBE_TEMP_SHIFT + i_add * 2, &z_shift);
			z_shift_mm = z_shift / cs.axis_steps_per_unit[Z_AXIS];
		}else {
			//interpolation
			z_shift_mm = temp_comp_interpolation(target_temperature_bed) / cs.axis_steps_per_unit[Z_AXIS];
		}
		printf_P(_N("\nZ shift applied:%.3f\n"), z_shift_mm);
		plan_buffer_line(current_position[X_AXIS], current_position[Y_AXIS], current_position[Z_AXIS] - z_shift_mm, current_position[E_AXIS], homing_feedrate[Z_AXIS] / 40, active_extruder);
		st_synchronize();
		plan_set_z_position(current_position[Z_AXIS]);
	}
	else {		
		//we have no temp compensation data
	}
}

float temp_comp_interpolation(float inp_temperature) {

	//cubic spline interpolation

	int n, i, j;
	float h[10], a, b, c, d, sum, s[10] = { 0 }, x[10], F[10], f[10], m[10][10] = { 0 }, temp;
	int shift[10];
	int temp_C[10];

	n = 6; //number of measured points

	shift[0] = 0;
	for (i = 0; i < n; i++) {
		if (i>0) EEPROM_read_B(EEPROM_PROBE_TEMP_SHIFT + (i-1) * 2, &shift[i]); //read shift in steps from EEPROM
		temp_C[i] = 50 + i * 10; //temperature in C
#ifdef PINDA_THERMISTOR
		temp_C[i] = 35 + i * 5; //temperature in C
#else
		temp_C[i] = 50 + i * 10; //temperature in C
#endif
		x[i] = (float)temp_C[i];
		f[i] = (float)shift[i];
	}
	if (inp_temperature < x[0]) return 0;


	for (i = n - 1; i>0; i--) {
		F[i] = (f[i] - f[i - 1]) / (x[i] - x[i - 1]);
		h[i - 1] = x[i] - x[i - 1];
	}
	//*********** formation of h, s , f matrix **************
	for (i = 1; i<n - 1; i++) {
		m[i][i] = 2 * (h[i - 1] + h[i]);
		if (i != 1) {
			m[i][i - 1] = h[i - 1];
			m[i - 1][i] = h[i - 1];
		}
		m[i][n - 1] = 6 * (F[i + 1] - F[i]);
	}
	//*********** forward elimination **************
	for (i = 1; i<n - 2; i++) {
		temp = (m[i + 1][i] / m[i][i]);
		for (j = 1; j <= n - 1; j++)
			m[i + 1][j] -= temp*m[i][j];
	}
	//*********** backward substitution *********
	for (i = n - 2; i>0; i--) {
		sum = 0;
		for (j = i; j <= n - 2; j++)
			sum += m[i][j] * s[j];
		s[i] = (m[i][n - 1] - sum) / m[i][i];
	}

		for (i = 0; i<n - 1; i++)
			if ((x[i] <= inp_temperature && inp_temperature <= x[i + 1]) || (i == n-2 && inp_temperature > x[i + 1])) {
				a = (s[i + 1] - s[i]) / (6 * h[i]);
				b = s[i] / 2;
				c = (f[i + 1] - f[i]) / h[i] - (2 * h[i] * s[i] + s[i + 1] * h[i]) / 6;
				d = f[i];
				sum = a*pow((inp_temperature - x[i]), 3) + b*pow((inp_temperature - x[i]), 2) + c*(inp_temperature - x[i]) + d;
			}

		return sum;

}

#ifdef PINDA_THERMISTOR
float temp_compensation_pinda_thermistor_offset(float temperature_pinda)
{
	if (!temp_cal_active) return 0;
	if (!calibration_status_pinda()) return 0;
	return temp_comp_interpolation(temperature_pinda) / cs.axis_steps_per_unit[Z_AXIS];
}
#endif //PINDA_THERMISTOR

void long_pause() //long pause print
{
	st_synchronize();
	
	start_pause_print = millis();

	//retract
	current_position[E_AXIS] -= default_retraction;
	plan_buffer_line(current_position[X_AXIS], current_position[Y_AXIS], current_position[Z_AXIS], current_position[E_AXIS], 400, active_extruder);

	//lift z
	current_position[Z_AXIS] += Z_PAUSE_LIFT;
	if (current_position[Z_AXIS] > Z_MAX_POS) current_position[Z_AXIS] = Z_MAX_POS;
	plan_buffer_line(current_position[X_AXIS], current_position[Y_AXIS], current_position[Z_AXIS], current_position[E_AXIS], 15, active_extruder);

	//Move XY to side
	current_position[X_AXIS] = X_PAUSE_POS;
	current_position[Y_AXIS] = Y_PAUSE_POS;
	plan_buffer_line(current_position[X_AXIS], current_position[Y_AXIS], current_position[Z_AXIS], current_position[E_AXIS], 50, active_extruder);

	// Turn off the print fan
	fanSpeed = 0;

	st_synchronize();
}

void serialecho_temperatures() {
	float tt = degHotend(active_extruder);
	SERIAL_PROTOCOLPGM("T:");
	SERIAL_PROTOCOL(tt);
	SERIAL_PROTOCOLPGM(" E:");
	SERIAL_PROTOCOL((int)active_extruder);
	SERIAL_PROTOCOLPGM(" B:");
	SERIAL_PROTOCOL_F(degBed(), 1);
	SERIAL_PROTOCOLLN("");
}

extern uint32_t sdpos_atomic;

#ifdef UVLO_SUPPORT

void uvlo_() 
{
	unsigned long time_start = millis();
	bool sd_print = card.sdprinting;
    // Conserve power as soon as possible.
    disable_x();
    disable_y();
    
#ifdef TMC2130
	tmc2130_set_current_h(Z_AXIS, 20);
	tmc2130_set_current_r(Z_AXIS, 20);
	tmc2130_set_current_h(E_AXIS, 20);
	tmc2130_set_current_r(E_AXIS, 20);
#endif //TMC2130


    // Indicate that the interrupt has been triggered.
	//	SERIAL_ECHOLNPGM("UVLO");

    // Read out the current Z motor microstep counter. This will be later used
    // for reaching the zero full step before powering off.
    uint16_t z_microsteps = 0;
#ifdef TMC2130
	z_microsteps = tmc2130_rd_MSCNT(Z_TMC2130_CS);
#endif //TMC2130

    // Calculate the file position, from which to resume this print.
    long sd_position = sdpos_atomic; //atomic sd position of last command added in queue
    {
      uint16_t sdlen_planner = planner_calc_sd_length(); //length of sd commands in planner
      sd_position -= sdlen_planner;
      uint16_t sdlen_cmdqueue = cmdqueue_calc_sd_length(); //length of sd commands in cmdqueue
      sd_position -= sdlen_cmdqueue;
      if (sd_position < 0) sd_position = 0;
    }

    // Backup the feedrate in mm/min.
    int feedrate_bckp = blocks_queued() ? (block_buffer[block_buffer_tail].nominal_speed * 60.f) : feedrate;

    // After this call, the planner queue is emptied and the current_position is set to a current logical coordinate.
    // The logical coordinate will likely differ from the machine coordinate if the skew calibration and mesh bed leveling
    // are in action.
    planner_abort_hard();

    // Store the current extruder position.
    eeprom_update_float((float*)(EEPROM_UVLO_CURRENT_POSITION_E), st_get_position_mm(E_AXIS));
	eeprom_update_byte((uint8_t*)EEPROM_UVLO_E_ABS, axis_relative_modes[3]?0:1);

    // Clean the input command queue.
    cmdqueue_reset();
    card.sdprinting = false;
//    card.closefile();

    // Enable stepper driver interrupt to move Z axis.
    // This should be fine as the planner and command queues are empty and the SD card printing is disabled.
    //FIXME one may want to disable serial lines at this point of time to avoid interfering with the command queue,
    // though it should not happen that the command queue is touched as the plan_buffer_line always succeed without blocking.
		sei();
		plan_buffer_line(
      current_position[X_AXIS], 
      current_position[Y_AXIS], 
      current_position[Z_AXIS], 
      current_position[E_AXIS] - default_retraction,
      95, active_extruder);
    
        st_synchronize();
        disable_e0();
    
		plan_buffer_line(
      current_position[X_AXIS], 
      current_position[Y_AXIS], 
      current_position[Z_AXIS] + UVLO_Z_AXIS_SHIFT + float((1024 - z_microsteps + 7) >> 4) / cs.axis_steps_per_unit[Z_AXIS], 
      current_position[E_AXIS] - default_retraction,
      40, active_extruder);
    
    st_synchronize();
    disable_e0();
    
    plan_buffer_line(
                     current_position[X_AXIS],
                     current_position[Y_AXIS],
                     current_position[Z_AXIS] + UVLO_Z_AXIS_SHIFT + float((1024 - z_microsteps + 7) >> 4) / cs.axis_steps_per_unit[Z_AXIS],
                     current_position[E_AXIS] - default_retraction,
                     40, active_extruder);
    st_synchronize();
    disable_e0();
    disable_z();
    
    // Move Z up to the next 0th full step.
    // Write the file position.
    eeprom_update_dword((uint32_t*)(EEPROM_FILE_POSITION), sd_position);
    // Store the mesh bed leveling offsets. This is 2*9=18 bytes, which takes 18*3.4us=52us in worst case.
    for (int8_t mesh_point = 0; mesh_point < 9; ++ mesh_point) {
      uint8_t ix = mesh_point % MESH_MEAS_NUM_X_POINTS; // from 0 to MESH_NUM_X_POINTS - 1
      uint8_t iy = mesh_point / MESH_MEAS_NUM_X_POINTS;
      // Scale the z value to 1u resolution.
      int16_t v = mbl.active ? int16_t(floor(mbl.z_values[iy*3][ix*3] * 1000.f + 0.5f)) : 0;
      eeprom_update_word((uint16_t*)(EEPROM_UVLO_MESH_BED_LEVELING+2*mesh_point), *reinterpret_cast<uint16_t*>(&v));
    }
    // Read out the current Z motor microstep counter. This will be later used
    // for reaching the zero full step before powering off.
    eeprom_update_word((uint16_t*)(EEPROM_UVLO_Z_MICROSTEPS), z_microsteps);
    // Store the current position.
    eeprom_update_float((float*)(EEPROM_UVLO_CURRENT_POSITION + 0), current_position[X_AXIS]);
    eeprom_update_float((float*)(EEPROM_UVLO_CURRENT_POSITION + 4), current_position[Y_AXIS]);
    eeprom_update_float((float*)(EEPROM_UVLO_CURRENT_POSITION_Z), current_position[Z_AXIS]);
    // Store the current feed rate, temperatures, fan speed and extruder multipliers (flow rates)
    EEPROM_save_B(EEPROM_UVLO_FEEDRATE, &feedrate_bckp);
    eeprom_update_byte((uint8_t*)EEPROM_UVLO_TARGET_HOTEND, target_temperature[active_extruder]);
    eeprom_update_byte((uint8_t*)EEPROM_UVLO_TARGET_BED, target_temperature_bed);
    eeprom_update_byte((uint8_t*)EEPROM_UVLO_FAN_SPEED, fanSpeed);
	eeprom_update_float((float*)(EEPROM_EXTRUDER_MULTIPLIER_0), extruder_multiplier[0]);
#if EXTRUDERS > 1
	eeprom_update_float((float*)(EEPROM_EXTRUDER_MULTIPLIER_1), extruder_multiplier[1]);
#if EXTRUDERS > 2
	eeprom_update_float((float*)(EEPROM_EXTRUDER_MULTIPLIER_2), extruder_multiplier[2]);
#endif
#endif
	eeprom_update_word((uint16_t*)(EEPROM_EXTRUDEMULTIPLY), (uint16_t)extrudemultiply);

    // Finaly store the "power outage" flag.
	if(sd_print) eeprom_update_byte((uint8_t*)EEPROM_UVLO, 1);

    st_synchronize();
    printf_P(_N("stps%d\n"), tmc2130_rd_MSCNT(Z_AXIS));

    disable_z();
    
    // Increment power failure counter
	eeprom_update_byte((uint8_t*)EEPROM_POWER_COUNT, eeprom_read_byte((uint8_t*)EEPROM_POWER_COUNT) + 1);
	eeprom_update_word((uint16_t*)EEPROM_POWER_COUNT_TOT, eeprom_read_word((uint16_t*)EEPROM_POWER_COUNT_TOT) + 1);
    
		printf_P(_N("UVLO - end %d\n"), millis() - time_start);
    
#if 0
    // Move the print head to the side of the print until all the power stored in the power supply capacitors is depleted.
    current_position[X_AXIS] = (current_position[X_AXIS] < 0.5f * (X_MIN_POS + X_MAX_POS)) ? X_MIN_POS : X_MAX_POS;
    plan_buffer_line(current_position[X_AXIS], current_position[Y_AXIS], current_position[Z_AXIS], current_position[E_AXIS], 500, active_extruder);
    st_synchronize();
#endif
    
wdt_enable(WDTO_500MS);
WRITE(BEEPER,HIGH);
while(1)
     ;
}


void uvlo_tiny()
{
uint16_t z_microsteps=0;

// Conserve power as soon as possible.
disable_x();
disable_y();
disable_e0();
    
#ifdef TMC2130
tmc2130_set_current_h(Z_AXIS, 20);
tmc2130_set_current_r(Z_AXIS, 20);
#endif //TMC2130

// Read out the current Z motor microstep counter
#ifdef TMC2130
z_microsteps=tmc2130_rd_MSCNT(Z_TMC2130_CS);
#endif //TMC2130

planner_abort_hard();
sei();
plan_buffer_line(
     current_position[X_AXIS], 
     current_position[Y_AXIS], 
//     current_position[Z_AXIS]+float((1024-z_microsteps+7)>>4)/axis_steps_per_unit[Z_AXIS], 
     current_position[Z_AXIS]+UVLO_Z_AXIS_SHIFT+float((1024-z_microsteps+7)>>4)/cs.axis_steps_per_unit[Z_AXIS], 
     current_position[E_AXIS],
     40, active_extruder);
st_synchronize();
disable_z();

// Finaly store the "power outage" flag.
//if(sd_print)
     eeprom_update_byte((uint8_t*)EEPROM_UVLO,2);

eeprom_update_word((uint16_t*)(EEPROM_UVLO_TINY_Z_MICROSTEPS),z_microsteps);
eeprom_update_float((float*)(EEPROM_UVLO_TINY_CURRENT_POSITION_Z), current_position[Z_AXIS]);

// Increment power failure counter
eeprom_update_byte((uint8_t*)EEPROM_POWER_COUNT, eeprom_read_byte((uint8_t*)EEPROM_POWER_COUNT) + 1);
eeprom_update_word((uint16_t*)EEPROM_POWER_COUNT_TOT, eeprom_read_word((uint16_t*)EEPROM_POWER_COUNT_TOT) + 1);

wdt_enable(WDTO_500MS);
WRITE(BEEPER,HIGH);
while(1)
     ;
}
#endif //UVLO_SUPPORT

#if (defined(FANCHECK) && defined(TACH_1) && (TACH_1 >-1))

void setup_fan_interrupt() {
//INT7
	DDRE &= ~(1 << 7); //input pin
	PORTE &= ~(1 << 7); //no internal pull-up

	//start with sensing rising edge
	EICRB &= ~(1 << 6);
	EICRB |= (1 << 7);

	//enable INT7 interrupt
	EIMSK |= (1 << 7);
}

// The fan interrupt is triggered at maximum 325Hz (may be a bit more due to component tollerances),
// and it takes 4.24 us to process (the interrupt invocation overhead not taken into account).
ISR(INT7_vect) {
	//measuring speed now works for fanSpeed > 18 (approximately), which is sufficient because MIN_PRINT_FAN_SPEED is higher

	if (fanSpeed < MIN_PRINT_FAN_SPEED) return;
	if ((1 << 6) & EICRB) { //interrupt was triggered by rising edge
		t_fan_rising_edge = millis_nc();
	}
	else { //interrupt was triggered by falling edge
		if ((millis_nc() - t_fan_rising_edge) >= FAN_PULSE_WIDTH_LIMIT) {//this pulse was from sensor and not from pwm
			fan_edge_counter[1] += 2; //we are currently counting all edges so lets count two edges for one pulse
		}
	}	
	EICRB ^= (1 << 6); //change edge
}

#endif

#ifdef UVLO_SUPPORT
void setup_uvlo_interrupt() {
	DDRE &= ~(1 << 4); //input pin
	PORTE &= ~(1 << 4); //no internal pull-up

						//sensing falling edge
	EICRB |= (1 << 0);
	EICRB &= ~(1 << 1);

	//enable INT4 interrupt
	EIMSK |= (1 << 4);
}

ISR(INT4_vect) {
	EIMSK &= ~(1 << 4); //disable INT4 interrupt to make sure that this code will be executed just once 
	SERIAL_ECHOLNPGM("INT4");
     if(IS_SD_PRINTING && (!(eeprom_read_byte((uint8_t*)EEPROM_UVLO))) ) uvlo_();
     if(eeprom_read_byte((uint8_t*)EEPROM_UVLO)) uvlo_tiny();
}

void recover_print(uint8_t automatic) {
	char cmd[30];
	lcd_update_enable(true);
	lcd_update(2);
	lcd_setstatuspgm(_i("Recovering print    "));////MSG_RECOVERING_PRINT c=20 r=1

     bool bTiny=(eeprom_read_byte((uint8_t*)EEPROM_UVLO)==2);
     recover_machine_state_after_power_panic(bTiny); //recover position, temperatures and extrude_multipliers

  // Lift the print head, so one may remove the excess priming material.
     if(!bTiny&&(current_position[Z_AXIS]<25))
          enquecommand_P(PSTR("G1 Z25 F800"));
  // Home X and Y axes. Homing just X and Y shall not touch the babystep and the world2machine transformation status.
	enquecommand_P(PSTR("G28 X Y"));
  // Set the target bed and nozzle temperatures and wait.
	sprintf_P(cmd, PSTR("M109 S%d"), target_temperature[active_extruder]);
	enquecommand(cmd);
	sprintf_P(cmd, PSTR("M190 S%d"), target_temperature_bed);
	enquecommand(cmd);
	enquecommand_P(PSTR("M83")); //E axis relative mode
	//enquecommand_P(PSTR("G1 E5 F120")); //Extrude some filament to stabilize pessure
    // If not automatically recoreverd (long power loss), extrude extra filament to stabilize 
    if(automatic == 0){ 
        enquecommand_P(PSTR("G1 E5 F120")); //Extrude some filament to stabilize pessure 
    } 
	enquecommand_P(PSTR("G1 E"  STRINGIFY(-default_retraction)" F480"));

	printf_P(_N("After waiting for temp:\nCurrent pos X_AXIS:%.3f\nCurrent pos Y_AXIS:%.3f\n"), current_position[X_AXIS], current_position[Y_AXIS]);

  // Restart the print.
	restore_print_from_eeprom();

	printf_P(_N("Current pos Z_AXIS:%.3f\nCurrent pos E_AXIS:%.3f\n"), current_position[Z_AXIS], current_position[E_AXIS]);
}

void recover_machine_state_after_power_panic(bool bTiny)
{
  char cmd[30];
  // 1) Recover the logical cordinates at the time of the power panic.
  // The logical XY coordinates are needed to recover the machine Z coordinate corrected by the mesh bed leveling.
  current_position[X_AXIS] = eeprom_read_float((float*)(EEPROM_UVLO_CURRENT_POSITION + 0));
  current_position[Y_AXIS] = eeprom_read_float((float*)(EEPROM_UVLO_CURRENT_POSITION + 4));
  // Recover the logical coordinate of the Z axis at the time of the power panic.
  // The current position after power panic is moved to the next closest 0th full step.
  if(bTiny)
    current_position[Z_AXIS] = eeprom_read_float((float*)(EEPROM_UVLO_TINY_CURRENT_POSITION_Z)) + 
    UVLO_Z_AXIS_SHIFT + float((1024 - eeprom_read_word((uint16_t*)(EEPROM_UVLO_TINY_Z_MICROSTEPS)) + 7) >> 4) / cs.axis_steps_per_unit[Z_AXIS];
  else
    current_position[Z_AXIS] = eeprom_read_float((float*)(EEPROM_UVLO_CURRENT_POSITION_Z)) + 
    UVLO_Z_AXIS_SHIFT + float((1024 - eeprom_read_word((uint16_t*)(EEPROM_UVLO_Z_MICROSTEPS)) + 7) >> 4) / cs.axis_steps_per_unit[Z_AXIS];
  if (eeprom_read_byte((uint8_t*)EEPROM_UVLO_E_ABS)) {
	  current_position[E_AXIS] = eeprom_read_float((float*)(EEPROM_UVLO_CURRENT_POSITION_E));
	  sprintf_P(cmd, PSTR("G92 E"));
	  dtostrf(current_position[E_AXIS], 6, 3, cmd + strlen(cmd));
	  enquecommand(cmd);
  }

  memcpy(destination, current_position, sizeof(destination));

  SERIAL_ECHOPGM("recover_machine_state_after_power_panic, initial ");
  print_world_coordinates();

  // 2) Initialize the logical to physical coordinate system transformation.
  world2machine_initialize();

  // 3) Restore the mesh bed leveling offsets. This is 2*9=18 bytes, which takes 18*3.4us=52us in worst case.
  mbl.active = false;
  for (int8_t mesh_point = 0; mesh_point < 9; ++ mesh_point) {
    uint8_t ix = mesh_point % MESH_MEAS_NUM_X_POINTS; // from 0 to MESH_NUM_X_POINTS - 1
    uint8_t iy = mesh_point / MESH_MEAS_NUM_X_POINTS;
    // Scale the z value to 10u resolution.
    int16_t v;
    eeprom_read_block(&v, (void*)(EEPROM_UVLO_MESH_BED_LEVELING+2*mesh_point), 2);
    if (v != 0)
      mbl.active = true;
    mbl.z_values[iy][ix] = float(v) * 0.001f;
  }
  if (mbl.active)
    mbl.upsample_3x3();
//  SERIAL_ECHOPGM("recover_machine_state_after_power_panic, initial ");
//  print_mesh_bed_leveling_table();

  // 4) Load the baby stepping value, which is expected to be active at the time of power panic.
  // The baby stepping value is used to reset the physical Z axis when rehoming the Z axis.
  babystep_load();

  // 5) Set the physical positions from the logical positions using the world2machine transformation and the active bed leveling.
  plan_set_position(current_position[X_AXIS], current_position[Y_AXIS], current_position[Z_AXIS], current_position[E_AXIS]);

  // 6) Power up the motors, mark their positions as known.
  //FIXME Verfiy, whether the X and Y axes should be powered up here, as they will later be re-homed anyway.
  axis_known_position[X_AXIS] = true; enable_x();
  axis_known_position[Y_AXIS] = true; enable_y();
  axis_known_position[Z_AXIS] = true; enable_z();

  SERIAL_ECHOPGM("recover_machine_state_after_power_panic, initial ");
  print_physical_coordinates();

  // 7) Recover the target temperatures.
  target_temperature[active_extruder] = eeprom_read_byte((uint8_t*)EEPROM_UVLO_TARGET_HOTEND);
  target_temperature_bed = eeprom_read_byte((uint8_t*)EEPROM_UVLO_TARGET_BED);

  // 8) Recover extruder multipilers
  extruder_multiplier[0] = eeprom_read_float((float*)(EEPROM_EXTRUDER_MULTIPLIER_0));
#if EXTRUDERS > 1
  extruder_multiplier[1] = eeprom_read_float((float*)(EEPROM_EXTRUDER_MULTIPLIER_1));
#if EXTRUDERS > 2
  extruder_multiplier[2] = eeprom_read_float((float*)(EEPROM_EXTRUDER_MULTIPLIER_2));
#endif
#endif
  extrudemultiply = (int)eeprom_read_word((uint16_t*)(EEPROM_EXTRUDEMULTIPLY));
}

void restore_print_from_eeprom() {
	int feedrate_rec;
	uint8_t fan_speed_rec;
	char cmd[30];
	char filename[13];
	uint8_t depth = 0;
	char dir_name[9];

	fan_speed_rec = eeprom_read_byte((uint8_t*)EEPROM_UVLO_FAN_SPEED);
	EEPROM_read_B(EEPROM_UVLO_FEEDRATE, &feedrate_rec);
	SERIAL_ECHOPGM("Feedrate:");
	MYSERIAL.println(feedrate_rec);

	depth = eeprom_read_byte((uint8_t*)EEPROM_DIR_DEPTH);
	
	MYSERIAL.println(int(depth));
	for (int i = 0; i < depth; i++) {
		for (int j = 0; j < 8; j++) {
			dir_name[j] = eeprom_read_byte((uint8_t*)EEPROM_DIRS + j + 8 * i);
		}
		dir_name[8] = '\0';
		MYSERIAL.println(dir_name);
		strcpy(dir_names[i], dir_name);
		card.chdir(dir_name);
	}

	for (int i = 0; i < 8; i++) {
		filename[i] = eeprom_read_byte((uint8_t*)EEPROM_FILENAME + i);
	}
	filename[8] = '\0';

	MYSERIAL.print(filename);
	strcat_P(filename, PSTR(".gco"));
	sprintf_P(cmd, PSTR("M23 %s"), filename);
	enquecommand(cmd);
	uint32_t position = eeprom_read_dword((uint32_t*)(EEPROM_FILE_POSITION));
	SERIAL_ECHOPGM("Position read from eeprom:");
	MYSERIAL.println(position);

  // E axis relative mode.
	enquecommand_P(PSTR("M83"));
  // Move to the XY print position in logical coordinates, where the print has been killed.
	strcpy_P(cmd, PSTR("G1 X")); strcat(cmd, ftostr32(eeprom_read_float((float*)(EEPROM_UVLO_CURRENT_POSITION + 0))));
	strcat_P(cmd, PSTR(" Y"));   strcat(cmd, ftostr32(eeprom_read_float((float*)(EEPROM_UVLO_CURRENT_POSITION + 4))));
	strcat_P(cmd, PSTR(" F2000"));
	enquecommand(cmd);
  // Move the Z axis down to the print, in logical coordinates.
	strcpy_P(cmd, PSTR("G1 Z")); strcat(cmd, ftostr32(eeprom_read_float((float*)(EEPROM_UVLO_CURRENT_POSITION_Z))));
	enquecommand(cmd);
  // Unretract.
	enquecommand_P(PSTR("G1 E"  STRINGIFY(2*default_retraction)" F480"));
  // Set the feedrate saved at the power panic.
	sprintf_P(cmd, PSTR("G1 F%d"), feedrate_rec);
	enquecommand(cmd);
	if (eeprom_read_byte((uint8_t*)EEPROM_UVLO_E_ABS))
	{
	  enquecommand_P(PSTR("M82")); //E axis abslute mode
	}
  // Set the fan speed saved at the power panic.
	strcpy_P(cmd, PSTR("M106 S"));
	strcat(cmd, itostr3(int(fan_speed_rec)));
	enquecommand(cmd);

  // Set a position in the file.
  sprintf_P(cmd, PSTR("M26 S%lu"), position);
  enquecommand(cmd);
  enquecommand_P(PSTR("G4 S0")); 
  enquecommand_P(PSTR("PRUSA uvlo"));
}
#endif //UVLO_SUPPORT


//! @brief Immediately stop print moves
//!
//! Immediately stop print moves, save current extruder temperature and position to RAM.
//! If printing from sd card, position in file is saved.
//! If printing from USB, line number is saved.
//!
//! @param z_move
//! @param e_move
void stop_and_save_print_to_ram(float z_move, float e_move)
{
	if (saved_printing) return;
#if 0
	unsigned char nplanner_blocks;
#endif
	unsigned char nlines;
	uint16_t sdlen_planner;
	uint16_t sdlen_cmdqueue;
	

	cli();
	if (card.sdprinting) {
#if 0
		nplanner_blocks = number_of_blocks();
#endif
		saved_sdpos = sdpos_atomic; //atomic sd position of last command added in queue
		sdlen_planner = planner_calc_sd_length(); //length of sd commands in planner
		saved_sdpos -= sdlen_planner;
		sdlen_cmdqueue = cmdqueue_calc_sd_length(); //length of sd commands in cmdqueue
		saved_sdpos -= sdlen_cmdqueue;
		saved_printing_type = PRINTING_TYPE_SD;

	}
	else if (is_usb_printing) { //reuse saved_sdpos for storing line number
		 saved_sdpos = gcode_LastN; //start with line number of command added recently to cmd queue
		 //reuse planner_calc_sd_length function for getting number of lines of commands in planner:
		 nlines = planner_calc_sd_length(); //number of lines of commands in planner 
		 saved_sdpos -= nlines;
		 saved_sdpos -= buflen; //number of blocks in cmd buffer
		 saved_printing_type = PRINTING_TYPE_USB;
	}
	else {
		//not sd printing nor usb printing
	}

#if 0
  SERIAL_ECHOPGM("SDPOS_ATOMIC="); MYSERIAL.println(sdpos_atomic, DEC);
  SERIAL_ECHOPGM("SDPOS="); MYSERIAL.println(card.get_sdpos(), DEC);
  SERIAL_ECHOPGM("SDLEN_PLAN="); MYSERIAL.println(sdlen_planner, DEC);
  SERIAL_ECHOPGM("SDLEN_CMDQ="); MYSERIAL.println(sdlen_cmdqueue, DEC);
  SERIAL_ECHOPGM("PLANNERBLOCKS="); MYSERIAL.println(int(nplanner_blocks), DEC);
  SERIAL_ECHOPGM("SDSAVED="); MYSERIAL.println(saved_sdpos, DEC);
  //SERIAL_ECHOPGM("SDFILELEN="); MYSERIAL.println(card.fileSize(), DEC);


  {
    card.setIndex(saved_sdpos);
    SERIAL_ECHOLNPGM("Content of planner buffer: ");
    for (unsigned int idx = 0; idx < sdlen_planner; ++ idx)
      MYSERIAL.print(char(card.get()));
    SERIAL_ECHOLNPGM("Content of command buffer: ");
    for (unsigned int idx = 0; idx < sdlen_cmdqueue; ++ idx)
      MYSERIAL.print(char(card.get()));
    SERIAL_ECHOLNPGM("End of command buffer");
  }
  {
    // Print the content of the planner buffer, line by line:
    card.setIndex(saved_sdpos);
    int8_t iline = 0;
    for (unsigned char idx = block_buffer_tail; idx != block_buffer_head; idx = (idx + 1) & (BLOCK_BUFFER_SIZE - 1), ++ iline) {
      SERIAL_ECHOPGM("Planner line (from file): ");
      MYSERIAL.print(int(iline), DEC);
      SERIAL_ECHOPGM(", length: ");
      MYSERIAL.print(block_buffer[idx].sdlen, DEC);
      SERIAL_ECHOPGM(", steps: (");
      MYSERIAL.print(block_buffer[idx].steps_x, DEC);
      SERIAL_ECHOPGM(",");
      MYSERIAL.print(block_buffer[idx].steps_y, DEC);
      SERIAL_ECHOPGM(",");
      MYSERIAL.print(block_buffer[idx].steps_z, DEC);
      SERIAL_ECHOPGM(",");
      MYSERIAL.print(block_buffer[idx].steps_e, DEC);
      SERIAL_ECHOPGM("), events: ");
      MYSERIAL.println(block_buffer[idx].step_event_count, DEC);
      for (int len = block_buffer[idx].sdlen; len > 0; -- len)
        MYSERIAL.print(char(card.get()));
    }
  }
  {
    // Print the content of the command buffer, line by line:
    int8_t iline = 0;
    union {
        struct {
            char lo;
            char hi;
        } lohi;
        uint16_t value;
    } sdlen_single;
    int _bufindr = bufindr;
	for (int _buflen  = buflen; _buflen > 0; ++ iline) {
        if (cmdbuffer[_bufindr] == CMDBUFFER_CURRENT_TYPE_SDCARD) {
            sdlen_single.lohi.lo = cmdbuffer[_bufindr + 1];
            sdlen_single.lohi.hi = cmdbuffer[_bufindr + 2];
        }		 
        SERIAL_ECHOPGM("Buffer line (from buffer): ");
        MYSERIAL.print(int(iline), DEC);
        SERIAL_ECHOPGM(", type: ");
        MYSERIAL.print(int(cmdbuffer[_bufindr]), DEC);
        SERIAL_ECHOPGM(", len: ");
        MYSERIAL.println(sdlen_single.value, DEC);
        // Print the content of the buffer line.
        MYSERIAL.println(cmdbuffer + _bufindr + CMDHDRSIZE);

        SERIAL_ECHOPGM("Buffer line (from file): ");
        MYSERIAL.println(int(iline), DEC);
        for (; sdlen_single.value > 0; -- sdlen_single.value)
          MYSERIAL.print(char(card.get()));

        if (-- _buflen == 0)
          break;
        // First skip the current command ID and iterate up to the end of the string.
        for (_bufindr += CMDHDRSIZE; cmdbuffer[_bufindr] != 0; ++ _bufindr) ;
        // Second, skip the end of string null character and iterate until a nonzero command ID is found.
        for (++ _bufindr; _bufindr < sizeof(cmdbuffer) && cmdbuffer[_bufindr] == 0; ++ _bufindr) ;
        // If the end of the buffer was empty,
        if (_bufindr == sizeof(cmdbuffer)) {
            // skip to the start and find the nonzero command.
            for (_bufindr = 0; cmdbuffer[_bufindr] == 0; ++ _bufindr) ;
        }
    }
  }
#endif

#if 0
  saved_feedrate2 = feedrate; //save feedrate
#else
  // Try to deduce the feedrate from the first block of the planner.
  // Speed is in mm/min.
  saved_feedrate2 = blocks_queued() ? (block_buffer[block_buffer_tail].nominal_speed * 60.f) : feedrate;
#endif

	planner_abort_hard(); //abort printing
	memcpy(saved_pos, current_position, sizeof(saved_pos));
	saved_active_extruder = active_extruder; //save active_extruder
	saved_extruder_temperature = degTargetHotend(active_extruder);

	saved_extruder_under_pressure = extruder_under_pressure; //extruder under pressure flag - currently unused
	saved_extruder_relative_mode = axis_relative_modes[E_AXIS];
	saved_fanSpeed = fanSpeed;
	cmdqueue_reset(); //empty cmdqueue
	card.sdprinting = false;
//	card.closefile();
	saved_printing = true;
  // We may have missed a stepper timer interrupt. Be safe than sorry, reset the stepper timer before re-enabling interrupts.
  st_reset_timer();
	sei();
	if ((z_move != 0) || (e_move != 0)) { // extruder or z move
#if 1
    // Rather than calling plan_buffer_line directly, push the move into the command queue, 
    char buf[48];

	// First unretract (relative extrusion)
	if(!saved_extruder_relative_mode){
	  strcpy_P(buf, PSTR("M83"));
	  enquecommand(buf, false);
	}
	
	//retract 45mm/s
	strcpy_P(buf, PSTR("G1 E"));
	dtostrf(e_move, 6, 3, buf + strlen(buf));
	strcat_P(buf, PSTR(" F"));
	dtostrf(2700, 8, 3, buf + strlen(buf));
	enquecommand(buf, false);

	// Then lift Z axis
    strcpy_P(buf, PSTR("G1 Z"));
    dtostrf(saved_pos[Z_AXIS] + z_move, 8, 3, buf + strlen(buf));
    strcat_P(buf, PSTR(" F"));
    dtostrf(homing_feedrate[Z_AXIS], 8, 3, buf + strlen(buf));
    // At this point the command queue is empty.
    enquecommand(buf, false);
    // If this call is invoked from the main Arduino loop() function, let the caller know that the command
    // in the command queue is not the original command, but a new one, so it should not be removed from the queue.
    repeatcommand_front();
#else
		plan_buffer_line(saved_pos[X_AXIS], saved_pos[Y_AXIS], saved_pos[Z_AXIS] + z_move, saved_pos[E_AXIS] + e_move, homing_feedrate[Z_AXIS], active_extruder);
    st_synchronize(); //wait moving
    memcpy(current_position, saved_pos, sizeof(saved_pos));
    memcpy(destination, current_position, sizeof(destination));
#endif
  }
}

//! @brief Restore print from ram
//!
//! Restore print saved by stop_and_save_print_to_ram(). Is blocking,
//! waits for extruder temperature restore, then restores position and continues
//! print moves.
//! Internaly lcd_update() is called by wait_for_heater().
//!
//! @param e_move
void restore_print_from_ram_and_continue(float e_move)
{
	if (!saved_printing) return;
//	for (int axis = X_AXIS; axis <= E_AXIS; axis++)
//	    current_position[axis] = st_get_position_mm(axis);
	active_extruder = saved_active_extruder; //restore active_extruder
	setTargetHotendSafe(saved_extruder_temperature,saved_active_extruder);
	heating_status = 1;
	wait_for_heater(millis(),saved_active_extruder);
	heating_status = 2;
	feedrate = saved_feedrate2; //restore feedrate
	axis_relative_modes[E_AXIS] = saved_extruder_relative_mode;
	fanSpeed = saved_fanSpeed;
	float e = saved_pos[E_AXIS] - e_move;
	plan_set_e_position(e);
	//first move print head in XY to the saved position:
	plan_buffer_line(saved_pos[X_AXIS], saved_pos[Y_AXIS], current_position[Z_AXIS], saved_pos[E_AXIS] - e_move, homing_feedrate[Z_AXIS]/13, active_extruder);
	st_synchronize();
	//then move Z
	plan_buffer_line(saved_pos[X_AXIS], saved_pos[Y_AXIS], saved_pos[Z_AXIS], saved_pos[E_AXIS] - e_move, homing_feedrate[Z_AXIS]/13, active_extruder);
	st_synchronize();
	//and finaly unretract (35mm/s)
	plan_buffer_line(saved_pos[X_AXIS], saved_pos[Y_AXIS], saved_pos[Z_AXIS], saved_pos[E_AXIS], 35, active_extruder);
	st_synchronize();

	memcpy(current_position, saved_pos, sizeof(saved_pos));
	memcpy(destination, current_position, sizeof(destination));
	if (saved_printing_type == PRINTING_TYPE_SD) { //was sd printing
		card.setIndex(saved_sdpos);
		sdpos_atomic = saved_sdpos;
		card.sdprinting = true;
		printf_P(PSTR("ok\n")); //dummy response because of octoprint is waiting for this
	}
	else if (saved_printing_type == PRINTING_TYPE_USB) { //was usb printing
		gcode_LastN = saved_sdpos; //saved_sdpos was reused for storing line number when usb printing
		serial_count = 0; 
		FlushSerialRequestResend();
	}
	else {
		//not sd printing nor usb printing
	}
	lcd_setstatuspgm(_T(WELCOME_MSG));
	saved_printing = false;
}

void print_world_coordinates()
{
	printf_P(_N("world coordinates: (%.3f, %.3f, %.3f)\n"), current_position[X_AXIS], current_position[Y_AXIS], current_position[Z_AXIS]);
}

void print_physical_coordinates()
{
	printf_P(_N("physical coordinates: (%.3f, %.3f, %.3f)\n"), st_get_position_mm(X_AXIS), st_get_position_mm(Y_AXIS), st_get_position_mm(Z_AXIS));
}

void print_mesh_bed_leveling_table()
{
  SERIAL_ECHOPGM("mesh bed leveling: ");
  for (int8_t y = 0; y < MESH_NUM_Y_POINTS; ++ y)
    for (int8_t x = 0; x < MESH_NUM_Y_POINTS; ++ x) {
      MYSERIAL.print(mbl.z_values[y][x], 3);
      SERIAL_ECHOPGM(" ");
    }
  SERIAL_ECHOLNPGM("");
}

uint16_t print_time_remaining() {
	uint16_t print_t = PRINT_TIME_REMAINING_INIT;
#ifdef TMC2130 
	if (SilentModeMenu == SILENT_MODE_OFF) print_t = print_time_remaining_normal;
	else print_t = print_time_remaining_silent;
#else
	print_t = print_time_remaining_normal;
#endif //TMC2130
	if ((print_t != PRINT_TIME_REMAINING_INIT) && (feedmultiply != 0)) print_t = 100ul * print_t / feedmultiply;
	return print_t;
}

uint8_t calc_percent_done()
{
	//in case that we have information from M73 gcode return percentage counted by slicer, else return percentage counted as byte_printed/filesize
	uint8_t percent_done = 0;
#ifdef TMC2130
	if (SilentModeMenu == SILENT_MODE_OFF && print_percent_done_normal <= 100) {
		percent_done = print_percent_done_normal;
	}
	else if (print_percent_done_silent <= 100) {
		percent_done = print_percent_done_silent;
	}
#else
	if (print_percent_done_normal <= 100) {
		percent_done = print_percent_done_normal;
	}
#endif //TMC2130
	else {
		percent_done = card.percentDone();
	}
	return percent_done;
}

static void print_time_remaining_init()
{
	print_time_remaining_normal = PRINT_TIME_REMAINING_INIT;
	print_time_remaining_silent = PRINT_TIME_REMAINING_INIT;
	print_percent_done_normal = PRINT_PERCENT_DONE_INIT;
	print_percent_done_silent = PRINT_PERCENT_DONE_INIT;
}

void M600_check_state()
{
		//Wait for user to check the state
		lcd_change_fil_state = 0;
		while (lcd_change_fil_state != 1){
			lcd_change_fil_state = 0;
			KEEPALIVE_STATE(PAUSED_FOR_USER);
			lcd_alright();
			KEEPALIVE_STATE(IN_HANDLER);
			switch(lcd_change_fil_state){
				// Filament failed to load so load it again
				case 2:
					if (mmu_enabled)
						mmu_M600_load_filament(false); //nonautomatic load; change to "wrong filament loaded" option?
					else
						M600_load_filament_movements();
					break;

				// Filament loaded properly but color is not clear
				case 3:
					current_position[E_AXIS]+= FILAMENTCHANGE_FINALFEED ;
					plan_buffer_line(current_position[X_AXIS], current_position[Y_AXIS], current_position[Z_AXIS], current_position[E_AXIS], 2, active_extruder); 
					lcd_loading_color();
					break;
                 
				// Everything good             
				default:
					lcd_change_success();
					break;
			}
		}
}

//! @brief Wait for user action
//!
//! Beep, manage nozzle heater and wait for user to start unload filament
//! If times out, active extruder temperature is set to 0.
//!
//! @param HotendTempBckp Temperature to be restored for active extruder, after user resolves MMU problem.
void M600_wait_for_user(float HotendTempBckp) {

		KEEPALIVE_STATE(PAUSED_FOR_USER);

		int counterBeep = 0;
		unsigned long waiting_start_time = millis();
		uint8_t wait_for_user_state = 0;
		lcd_display_message_fullscreen_P(_T(MSG_PRESS_TO_UNLOAD));
		bool bFirst=true;

		while (!(wait_for_user_state == 0 && lcd_clicked())){
			manage_heater();
			manage_inactivity(true);

			#if BEEPER > 0
			if (counterBeep == 500) {
				counterBeep = 0;
			}
			SET_OUTPUT(BEEPER);
			if (counterBeep == 0) {
				if((eSoundMode==e_SOUND_MODE_LOUD)||((eSoundMode==e_SOUND_MODE_ONCE)&&bFirst))
				{
					bFirst=false;
					WRITE(BEEPER, HIGH);
				}
			}
			if (counterBeep == 20) {
				WRITE(BEEPER, LOW);
			}
				
			counterBeep++;
			#endif //BEEPER > 0
			
			switch (wait_for_user_state) {
			case 0: //nozzle is hot, waiting for user to press the knob to unload filament
				delay_keep_alive(4);

				if (millis() > waiting_start_time + (unsigned long)M600_TIMEOUT * 1000) {
					lcd_display_message_fullscreen_P(_i("Press knob to preheat nozzle and continue."));////MSG_PRESS_TO_PREHEAT c=20 r=4
					wait_for_user_state = 1;
					setAllTargetHotends(0);
					st_synchronize();
					disable_e0();
					disable_e1();
					disable_e2();
				}
				break;
			case 1: //nozzle target temperature is set to zero, waiting for user to start nozzle preheat
				delay_keep_alive(4);
		
				if (lcd_clicked()) {
					setTargetHotend(HotendTempBckp, active_extruder);
					lcd_wait_for_heater();

					wait_for_user_state = 2;
				}
				break;
			case 2: //waiting for nozzle to reach target temperature

				if (abs(degTargetHotend(active_extruder) - degHotend(active_extruder)) < 1) {
					lcd_display_message_fullscreen_P(_T(MSG_PRESS_TO_UNLOAD));
					waiting_start_time = millis();
					wait_for_user_state = 0;
				}
				else {
					counterBeep = 20; //beeper will be inactive during waiting for nozzle preheat
					lcd_set_cursor(1, 4);
					lcd_print(ftostr3(degHotend(active_extruder)));
				}
				break;

			}

		}
		WRITE(BEEPER, LOW);
}

void M600_load_filament_movements()
{
#ifdef SNMM
	display_loading();
	do
	{
		current_position[E_AXIS] += 0.002;
		plan_buffer_line(current_position[X_AXIS], current_position[Y_AXIS], current_position[Z_AXIS], current_position[E_AXIS], 500, active_extruder);
		delay_keep_alive(2);
	}
	while (!lcd_clicked());
	st_synchronize();
	current_position[E_AXIS] += bowden_length[mmu_extruder];
	plan_buffer_line(current_position[X_AXIS], current_position[Y_AXIS], current_position[Z_AXIS], current_position[E_AXIS], 3000, active_extruder);
	current_position[E_AXIS] += FIL_LOAD_LENGTH - 60;
	plan_buffer_line(current_position[X_AXIS], current_position[Y_AXIS], current_position[Z_AXIS], current_position[E_AXIS], 1400, active_extruder);
	current_position[E_AXIS] += 40;
	plan_buffer_line(current_position[X_AXIS], current_position[Y_AXIS], current_position[Z_AXIS], current_position[E_AXIS], 400, active_extruder);
	current_position[E_AXIS] += 10;
	plan_buffer_line(current_position[X_AXIS], current_position[Y_AXIS], current_position[Z_AXIS], current_position[E_AXIS], 50, active_extruder);
#else
	current_position[E_AXIS]+= FILAMENTCHANGE_FIRSTFEED ;
	plan_buffer_line(current_position[X_AXIS], current_position[Y_AXIS], current_position[Z_AXIS], current_position[E_AXIS], FILAMENTCHANGE_EFEED, active_extruder); 
#endif                
	current_position[E_AXIS]+= FILAMENTCHANGE_FINALFEED ;
	plan_buffer_line(current_position[X_AXIS], current_position[Y_AXIS], current_position[Z_AXIS], current_position[E_AXIS], FILAMENTCHANGE_EXFEED, active_extruder); 
	lcd_loading_filament();
}

void M600_load_filament() {
	//load filament for single material and SNMM 
	lcd_wait_interact();

	//load_filament_time = millis();
	KEEPALIVE_STATE(PAUSED_FOR_USER);

#ifdef FILAMENT_SENSOR
	fsensor_autoload_check_start();
#endif //FILAMENT_SENSOR
	while(!lcd_clicked())
	{
		manage_heater();
		manage_inactivity(true);
#ifdef FILAMENT_SENSOR
		if (fsensor_check_autoload())
		{
if((eSoundMode==e_SOUND_MODE_LOUD)||(eSoundMode==e_SOUND_MODE_ONCE))
			tone(BEEPER, 1000);
			delay_keep_alive(50);
			noTone(BEEPER);
			break;
		}
#endif //FILAMENT_SENSOR
	}
#ifdef FILAMENT_SENSOR
	fsensor_autoload_check_stop();
#endif //FILAMENT_SENSOR
	KEEPALIVE_STATE(IN_HANDLER);

#ifdef FSENSOR_QUALITY
	fsensor_oq_meassure_start(70);
#endif //FSENSOR_QUALITY

	M600_load_filament_movements();

if((eSoundMode==e_SOUND_MODE_LOUD)||(eSoundMode==e_SOUND_MODE_ONCE))
	tone(BEEPER, 500);
	delay_keep_alive(50);
	noTone(BEEPER);

#ifdef FSENSOR_QUALITY
	fsensor_oq_meassure_stop();

	if (!fsensor_oq_result())
	{
		bool disable = lcd_show_fullscreen_message_yes_no_and_wait_P(_i("Fil. sensor response is poor, disable it?"), false, true);
		lcd_update_enable(true);
		lcd_update(2);
		if (disable)
			fsensor_disable();
	}
#endif //FSENSOR_QUALITY
	lcd_update_enable(false);
}

#define FIL_LOAD_LENGTH 60<|MERGE_RESOLUTION|>--- conflicted
+++ resolved
@@ -1479,11 +1479,7 @@
 
   if (!previous_settings_retrieved) {
 	  lcd_show_fullscreen_message_and_wait_P(_i("Old settings found. Default PID, Esteps etc. will be set.")); //if EEPROM version or printer type was changed, inform user that default setting were loaded////MSG_DEFAULT_SETTINGS_LOADED c=20 r=4
-<<<<<<< HEAD
-	  erase_eeprom_section(EEPROM_OFFSET, EEPROM_M500_SIZE); 							   //erase M500 part of eeprom
-=======
 	  Config_StoreSettings();
->>>>>>> 866d6758
   }
   if (eeprom_read_byte((uint8_t*)EEPROM_WIZARD_ACTIVE) == 1) {
 	  lcd_wizard(WizState::Run);
