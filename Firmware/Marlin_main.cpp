/* -*- c++ -*- */
/**
 * @file
 */

/**
 * @mainpage Reprap 3D printer firmware based on Sprinter and grbl.
 *
 * @section intro_sec Introduction
 *
 * This firmware is a mashup between Sprinter and grbl.
 * https://github.com/kliment/Sprinter
 * https://github.com/simen/grbl/tree
 *
 * It has preliminary support for Matthew Roberts advance algorithm
 * http://reprap.org/pipermail/reprap-dev/2011-May/003323.html
 *
 * Prusa Research s.r.o. https://www.prusa3d.cz
 *
 * @section copyright_sec Copyright
 *
 * Copyright (C) 2011 Camiel Gubbels / Erik van der Zalm
 *
 * This program is free software: you can redistribute it and/or modify
 * it under the terms of the GNU General Public License as published by
 * the Free Software Foundation, either version 3 of the License, or
 * (at your option) any later version.
 *
 * This program is distributed in the hope that it will be useful,
 * but WITHOUT ANY WARRANTY; without even the implied warranty of
 * MERCHANTABILITY or FITNESS FOR A PARTICULAR PURPOSE.  See the
 * GNU General Public License for more details.
 *
 * You should have received a copy of the GNU General Public License
 * along with this program.  If not, see <http://www.gnu.org/licenses/>.
 *
 * @section notes_sec Notes
 *
 * * Do not create static objects in global functions.
 *   Otherwise constructor guard against concurrent calls is generated costing
 *   about 8B RAM and 14B flash.
 *
 *
 */

#include "Marlin.h"

#ifdef ENABLE_AUTO_BED_LEVELING
#include "vector_3.h"
  #ifdef AUTO_BED_LEVELING_GRID
    #include "qr_solve.h"
  #endif
#endif // ENABLE_AUTO_BED_LEVELING

#ifdef MESH_BED_LEVELING
  #include "mesh_bed_leveling.h"
  #include "mesh_bed_calibration.h"
#endif

#include "printers.h"

#include "menu.h"
#include "ultralcd.h"

#include "planner.h"
#include "stepper.h"
#include "temperature.h"
#include "motion_control.h"
#include "cardreader.h"
#include "ConfigurationStore.h"
#include "language.h"
#include "pins_arduino.h"
#include "math.h"
#include "util.h"
#include "Timer.h"

#include <avr/wdt.h>
#include <avr/pgmspace.h>

#include "Dcodes.h"


#ifdef SWSPI
#include "swspi.h"
#endif //SWSPI

#include "spi.h"

#ifdef SWI2C
#include "swi2c.h"
#endif //SWI2C

#ifdef FILAMENT_SENSOR
#include "fsensor.h"
#endif //FILAMENT_SENSOR

#ifdef TMC2130
#include "tmc2130.h"
#endif //TMC2130

#ifdef W25X20CL
#include "w25x20cl.h"
#include "optiboot_w25x20cl.h"
#endif //W25X20CL

#ifdef BLINKM
#include "BlinkM.h"
#include "Wire.h"
#endif

#ifdef ULTRALCD
#include "ultralcd.h"
#endif

#if NUM_SERVOS > 0
#include "Servo.h"
#endif

#if defined(DIGIPOTSS_PIN) && DIGIPOTSS_PIN > -1
#include <SPI.h>
#endif

#include "mmu.h"

#define VERSION_STRING  "1.0.2"


#include "ultralcd.h"
#include "sound.h"

#include "cmdqueue.h"

// Macros for bit masks
#define BIT(b) (1<<(b))
#define TEST(n,b) (((n)&BIT(b))!=0)
#define SET_BIT(n,b,value) (n) ^= ((-value)^(n)) & (BIT(b))

//Macro for print fan speed
#define FAN_PULSE_WIDTH_LIMIT ((fanSpeed > 100) ? 3 : 4) //time in ms

#define PRINTING_TYPE_SD 0
#define PRINTING_TYPE_USB 1

//filament types 
#define FILAMENT_DEFAULT 0
#define FILAMENT_FLEX 1
#define FILAMENT_PVA 2

// look here for descriptions of G-codes: http://linuxcnc.org/handbook/gcode/g-code.html
// http://objects.reprap.org/wiki/Mendel_User_Manual:_RepRapGCodes

//Implemented Codes
//-------------------

// PRUSA CODES
// P F - Returns FW versions
// P R - Returns revision of printer

// G0  -> G1
// G1  - Coordinated Movement X Y Z E
// G2  - CW ARC
// G3  - CCW ARC
// G4  - Dwell S<seconds> or P<milliseconds>
// G10 - retract filament according to settings of M207
// G11 - retract recover filament according to settings of M208
// G28 - Home all Axis
// G29 - Detailed Z-Probe, probes the bed at 3 or more points.  Will fail if you haven't homed yet.
// G30 - Single Z Probe, probes bed at current XY location.
// G31 - Dock sled (Z_PROBE_SLED only)
// G32 - Undock sled (Z_PROBE_SLED only)
// G80 - Automatic mesh bed leveling
// G81 - Print bed profile
// G90 - Use Absolute Coordinates
// G91 - Use Relative Coordinates
// G92 - Set current position to coordinates given

// M Codes
// M0   - Unconditional stop - Wait for user to press a button on the LCD
// M1   - Same as M0
// M17  - Enable/Power all stepper motors
// M18  - Disable all stepper motors; same as M84
// M20  - List SD card
// M21  - Init SD card
// M22  - Release SD card
// M23  - Select SD file (M23 filename.g)
// M24  - Start/resume SD print
// M25  - Pause SD print
// M26  - Set SD position in bytes (M26 S12345)
// M27  - Report SD print status
// M28  - Start SD write (M28 filename.g)
// M29  - Stop SD write
// M30  - Delete file from SD (M30 filename.g)
// M31  - Output time since last M109 or SD card start to serial
// M32  - Select file and start SD print (Can be used _while_ printing from SD card files):
//        syntax "M32 /path/filename#", or "M32 S<startpos bytes> !filename#"
//        Call gcode file : "M32 P !filename#" and return to caller file after finishing (similar to #include).
//        The '#' is necessary when calling from within sd files, as it stops buffer prereading
// M42  - Change pin status via gcode Use M42 Px Sy to set pin x to value y, when omitting Px the onboard led will be used.
// M73  - Show percent done and print time remaining
// M80  - Turn on Power Supply
// M81  - Turn off Power Supply
// M82  - Set E codes absolute (default)
// M83  - Set E codes relative while in Absolute Coordinates (G90) mode
// M84  - Disable steppers until next move,
//        or use S<seconds> to specify an inactivity timeout, after which the steppers will be disabled.  S0 to disable the timeout.
// M85  - Set inactivity shutdown timer with parameter S<seconds>. To disable set zero (default)
// M86  - Set safety timer expiration time with parameter S<seconds>; M86 S0 will disable safety timer
// M92  - Set axis_steps_per_unit - same syntax as G92
// M104 - Set extruder target temp
// M105 - Read current temp
// M106 - Fan on
// M107 - Fan off
// M109 - Sxxx Wait for extruder current temp to reach target temp. Waits only when heating
//        Rxxx Wait for extruder current temp to reach target temp. Waits when heating and cooling
//        IF AUTOTEMP is enabled, S<mintemp> B<maxtemp> F<factor>. Exit autotemp by any M109 without F
// M112 - Emergency stop
// M113 - Get or set the timeout interval for Host Keepalive "busy" messages
// M114 - Output current position to serial port
// M115 - Capabilities string
// M117 - display message
// M119 - Output Endstop status to serial port
// M126 - Solenoid Air Valve Open (BariCUDA support by jmil)
// M127 - Solenoid Air Valve Closed (BariCUDA vent to atmospheric pressure by jmil)
// M128 - EtoP Open (BariCUDA EtoP = electricity to air pressure transducer by jmil)
// M129 - EtoP Closed (BariCUDA EtoP = electricity to air pressure transducer by jmil)
// M140 - Set bed target temp
// M150 - Set BlinkM Color Output R: Red<0-255> U(!): Green<0-255> B: Blue<0-255> over i2c, G for green does not work.
// M190 - Sxxx Wait for bed current temp to reach target temp. Waits only when heating
//        Rxxx Wait for bed current temp to reach target temp. Waits when heating and cooling
// M200 D<millimeters>- set filament diameter and set E axis units to cubic millimeters (use S0 to set back to millimeters).
// M201 - Set max acceleration in units/s^2 for print moves (M201 X1000 Y1000)
// M202 - Set max acceleration in units/s^2 for travel moves (M202 X1000 Y1000) Unused in Marlin!!
// M203 - Set maximum feedrate that your machine can sustain (M203 X200 Y200 Z300 E10000) in mm/sec
// M204 - Set default acceleration: S normal moves T filament only moves (M204 S3000 T7000) in mm/sec^2  also sets minimum segment time in ms (B20000) to prevent buffer under-runs and M20 minimum feedrate
// M205 -  advanced settings:  minimum travel speed S=while printing T=travel only,  B=minimum segment time X= maximum xy jerk, Z=maximum Z jerk, E=maximum E jerk
// M206 - set additional homing offset
// M207 - set retract length S[positive mm] F[feedrate mm/min] Z[additional zlift/hop], stays in mm regardless of M200 setting
// M208 - set recover=unretract length S[positive mm surplus to the M207 S*] F[feedrate mm/sec]
// M209 - S<1=true/0=false> enable automatic retract detect if the slicer did not support G10/11: every normal extrude-only move will be classified as retract depending on the direction.
// M218 - set hotend offset (in mm): T<extruder_number> X<offset_on_X> Y<offset_on_Y>
// M220 S<factor in percent>- set speed factor override percentage
// M221 S<factor in percent>- set extrude factor override percentage
// M226 P<pin number> S<pin state>- Wait until the specified pin reaches the state required
// M240 - Trigger a camera to take a photograph
// M250 - Set LCD contrast C<contrast value> (value 0..63)
// M280 - set servo position absolute. P: servo index, S: angle or microseconds
// M300 - Play beep sound S<frequency Hz> P<duration ms>
// M301 - Set PID parameters P I and D
// M302 - Allow cold extrudes, or set the minimum extrude S<temperature>.
// M303 - PID relay autotune S<temperature> sets the target temperature. (default target temperature = 150C)
// M304 - Set bed PID parameters P I and D
// M400 - Finish all moves
// M401 - Lower z-probe if present
// M402 - Raise z-probe if present
// M404 - N<dia in mm> Enter the nominal filament width (3mm, 1.75mm ) or will display nominal filament width without parameters
// M405 - Turn on Filament Sensor extrusion control.  Optional D<delay in cm> to set delay in centimeters between sensor and extruder 
// M406 - Turn off Filament Sensor extrusion control 
// M407 - Displays measured filament diameter 
// M500 - stores parameters in EEPROM
// M501 - reads parameters from EEPROM (if you need reset them after you changed them temporarily).
// M502 - reverts to the default "factory settings".  You still need to store them in EEPROM afterwards if you want to.
// M503 - print the current settings (from memory not from EEPROM)
// M509 - force language selection on next restart
// M540 - Use S[0|1] to enable or disable the stop SD card print on endstop hit (requires ABORT_ON_ENDSTOP_HIT_FEATURE_ENABLED)
// M600 - Pause for filament change X[pos] Y[pos] Z[relative lift] E[initial retract] L[later retract distance for removal]
// M605 - Set dual x-carriage movement mode: S<mode> [ X<duplication x-offset> R<duplication temp offset> ]
// M860 - Wait for PINDA thermistor to reach target temperature.
// M861 - Set / Read PINDA temperature compensation offsets
// M900 - Set LIN_ADVANCE options, if enabled. See Configuration_adv.h for details.
// M907 - Set digital trimpot motor current using axis codes.
// M908 - Control digital trimpot directly.
// M350 - Set microstepping mode.
// M351 - Toggle MS1 MS2 pins directly.

// M928 - Start SD logging (M928 filename.g) - ended by M29
// M999 - Restart after being stopped by error

//Stepper Movement Variables

//===========================================================================
//=============================imported variables============================
//===========================================================================


//===========================================================================
//=============================public variables=============================
//===========================================================================
#ifdef SDSUPPORT
CardReader card;
#endif

unsigned long PingTime = millis();
unsigned long NcTime;


//used for PINDA temp calibration and pause print
#define DEFAULT_RETRACTION    1
#define DEFAULT_RETRACTION_MM 4 //MM

float default_retraction = DEFAULT_RETRACTION;


float homing_feedrate[] = HOMING_FEEDRATE;
// Currently only the extruder axis may be switched to a relative mode.
// Other axes are always absolute or relative based on the common relative_mode flag.
bool axis_relative_modes[] = AXIS_RELATIVE_MODES;
int feedmultiply=100; //100->1 200->2
int saved_feedmultiply;
int extrudemultiply=100; //100->1 200->2
int extruder_multiply[EXTRUDERS] = {100
  #if EXTRUDERS > 1
    , 100
    #if EXTRUDERS > 2
      , 100
    #endif
  #endif
};

int bowden_length[4] = {385, 385, 385, 385};

bool is_usb_printing = false;
bool homing_flag = false;

bool temp_cal_active = false;

unsigned long kicktime = millis()+100000;

unsigned int  usb_printing_counter;

int8_t lcd_change_fil_state = 0;

int feedmultiplyBckp = 100;
float HotendTempBckp = 0;
int fanSpeedBckp = 0;
float pause_lastpos[4];
unsigned long pause_time = 0;
unsigned long start_pause_print = millis();
unsigned long t_fan_rising_edge = millis();
LongTimer safetyTimer;
LongTimer crashDetTimer;

//unsigned long load_filament_time;

bool mesh_bed_leveling_flag = false;
bool mesh_bed_run_from_menu = false;

int8_t FarmMode = 0;

bool prusa_sd_card_upload = false;

unsigned int status_number = 0;

unsigned long total_filament_used;
unsigned int heating_status;
unsigned int heating_status_counter;
bool loading_flag = false;



char snmm_filaments_used = 0;


bool fan_state[2];
int fan_edge_counter[2];
int fan_speed[2];

char dir_names[3][9];

bool sortAlpha = false;

bool volumetric_enabled = false;
float filament_size[EXTRUDERS] = { DEFAULT_NOMINAL_FILAMENT_DIA
  #if EXTRUDERS > 1
      , DEFAULT_NOMINAL_FILAMENT_DIA
    #if EXTRUDERS > 2
       , DEFAULT_NOMINAL_FILAMENT_DIA
    #endif
  #endif
};
float extruder_multiplier[EXTRUDERS] = {1.0
  #if EXTRUDERS > 1
    , 1.0
    #if EXTRUDERS > 2
      , 1.0
    #endif
  #endif
};

float current_position[NUM_AXIS] = { 0.0, 0.0, 0.0, 0.0 };
//shortcuts for more readable code
#define _x current_position[X_AXIS]
#define _y current_position[Y_AXIS]
#define _z current_position[Z_AXIS]
#define _e current_position[E_AXIS]


float add_homing[3]={0,0,0};

float min_pos[3] = { X_MIN_POS, Y_MIN_POS, Z_MIN_POS };
float max_pos[3] = { X_MAX_POS, Y_MAX_POS, Z_MAX_POS };
bool axis_known_position[3] = {false, false, false};
float zprobe_zoffset;

// Extruder offset
#if EXTRUDERS > 1
  #define NUM_EXTRUDER_OFFSETS 2 // only in XY plane
float extruder_offset[NUM_EXTRUDER_OFFSETS][EXTRUDERS] = {
#if defined(EXTRUDER_OFFSET_X) && defined(EXTRUDER_OFFSET_Y)
  EXTRUDER_OFFSET_X, EXTRUDER_OFFSET_Y
#endif
};
#endif

uint8_t active_extruder = 0;
int fanSpeed=0;

#ifdef FWRETRACT
  bool autoretract_enabled=false;
  bool retracted[EXTRUDERS]={false
    #if EXTRUDERS > 1
    , false
     #if EXTRUDERS > 2
      , false
     #endif
  #endif
  };
  bool retracted_swap[EXTRUDERS]={false
    #if EXTRUDERS > 1
    , false
     #if EXTRUDERS > 2
      , false
     #endif
  #endif
  };

  float retract_length = RETRACT_LENGTH;
  float retract_length_swap = RETRACT_LENGTH_SWAP;
  float retract_feedrate = RETRACT_FEEDRATE;
  float retract_zlift = RETRACT_ZLIFT;
  float retract_recover_length = RETRACT_RECOVER_LENGTH;
  float retract_recover_length_swap = RETRACT_RECOVER_LENGTH_SWAP;
  float retract_recover_feedrate = RETRACT_RECOVER_FEEDRATE;
#endif

  #ifdef PS_DEFAULT_OFF
    bool powersupply = false;
  #else
	  bool powersupply = true;
  #endif

bool cancel_heatup = false ;

#ifdef HOST_KEEPALIVE_FEATURE
  
  int busy_state = NOT_BUSY;
  static long prev_busy_signal_ms = -1;
  uint8_t host_keepalive_interval = HOST_KEEPALIVE_INTERVAL;
#else
  #define host_keepalive();
  #define KEEPALIVE_STATE(n);
#endif


const char errormagic[] PROGMEM = "Error:";
const char echomagic[] PROGMEM = "echo:";

bool no_response = false;
uint8_t important_status;
uint8_t saved_filament_type;

// save/restore printing
bool saved_printing = false;

// save/restore printing in case that mmu was not responding 
bool mmu_print_saved = false;

// storing estimated time to end of print counted by slicer
uint8_t print_percent_done_normal = PRINT_PERCENT_DONE_INIT;
uint32_t print_time_remaining_normal = PRINT_TIME_REMAINING_INIT; //estimated remaining print time in minutes
uint8_t print_percent_done_silent = PRINT_PERCENT_DONE_INIT;
uint32_t print_time_remaining_silent = PRINT_TIME_REMAINING_INIT; //estimated remaining print time in minutes

//===========================================================================
//=============================Private Variables=============================
//===========================================================================
const char axis_codes[NUM_AXIS] = {'X', 'Y', 'Z', 'E'};
float destination[NUM_AXIS] = {  0.0, 0.0, 0.0, 0.0};

// For tracing an arc
static float offset[3] = {0.0, 0.0, 0.0};
static float feedrate = 1500.0, next_feedrate, saved_feedrate;

// Determines Absolute or Relative Coordinates.
// Also there is bool axis_relative_modes[] per axis flag.
static bool relative_mode = false;  

const int sensitive_pins[] = SENSITIVE_PINS; // Sensitive pin list for M42

//static float tt = 0;
//static float bt = 0;

//Inactivity shutdown variables
static unsigned long previous_millis_cmd = 0;
unsigned long max_inactive_time = 0;
static unsigned long stepper_inactive_time = DEFAULT_STEPPER_DEACTIVE_TIME*1000l;
static unsigned long safetytimer_inactive_time = DEFAULT_SAFETYTIMER_TIME_MINS*60*1000ul;

unsigned long starttime=0;
unsigned long stoptime=0;
unsigned long _usb_timer = 0;


bool extruder_under_pressure = true;


bool Stopped=false;

#if NUM_SERVOS > 0
  Servo servos[NUM_SERVOS];
#endif

bool CooldownNoWait = true;
bool target_direction;

//Insert variables if CHDK is defined
#ifdef CHDK
unsigned long chdkHigh = 0;
boolean chdkActive = false;
#endif

// save/restore printing
static uint32_t saved_sdpos = 0;
static uint8_t saved_printing_type = PRINTING_TYPE_SD;
static float saved_pos[4] = { 0, 0, 0, 0 };
// Feedrate hopefully derived from an active block of the planner at the time the print has been canceled, in mm/min.
static float saved_feedrate2 = 0;
static uint8_t saved_active_extruder = 0;
static bool saved_extruder_under_pressure = false;
static bool saved_extruder_relative_mode = false;

//===========================================================================
//=============================Routines======================================
//===========================================================================

static void get_arc_coordinates();
static bool setTargetedHotend(int code, uint8_t &extruder);
static void print_time_remaining_init();
static void wait_for_heater(long codenum, uint8_t extruder);

uint16_t gcode_in_progress = 0;
uint16_t mcode_in_progress = 0;

void serial_echopair_P(const char *s_P, float v)
    { serialprintPGM(s_P); SERIAL_ECHO(v); }
void serial_echopair_P(const char *s_P, double v)
    { serialprintPGM(s_P); SERIAL_ECHO(v); }
void serial_echopair_P(const char *s_P, unsigned long v)
    { serialprintPGM(s_P); SERIAL_ECHO(v); }

#ifdef SDSUPPORT
  #include "SdFatUtil.h"
  int freeMemory() { return SdFatUtil::FreeRam(); }
#else
  extern "C" {
    extern unsigned int __bss_end;
    extern unsigned int __heap_start;
    extern void *__brkval;

    int freeMemory() {
      int free_memory;

      if ((int)__brkval == 0)
        free_memory = ((int)&free_memory) - ((int)&__bss_end);
      else
        free_memory = ((int)&free_memory) - ((int)__brkval);

      return free_memory;
    }
  }
#endif //!SDSUPPORT

void setup_killpin()
{
  #if defined(KILL_PIN) && KILL_PIN > -1
    SET_INPUT(KILL_PIN);
    WRITE(KILL_PIN,HIGH);
  #endif
}

// Set home pin
void setup_homepin(void)
{
#if defined(HOME_PIN) && HOME_PIN > -1
   SET_INPUT(HOME_PIN);
   WRITE(HOME_PIN,HIGH);
#endif
}

void setup_photpin()
{
  #if defined(PHOTOGRAPH_PIN) && PHOTOGRAPH_PIN > -1
    SET_OUTPUT(PHOTOGRAPH_PIN);
    WRITE(PHOTOGRAPH_PIN, LOW);
  #endif
}

void setup_powerhold()
{
  #if defined(SUICIDE_PIN) && SUICIDE_PIN > -1
    SET_OUTPUT(SUICIDE_PIN);
    WRITE(SUICIDE_PIN, HIGH);
  #endif
  #if defined(PS_ON_PIN) && PS_ON_PIN > -1
    SET_OUTPUT(PS_ON_PIN);
	#if defined(PS_DEFAULT_OFF)
	  WRITE(PS_ON_PIN, PS_ON_ASLEEP);
    #else
	  WRITE(PS_ON_PIN, PS_ON_AWAKE);
	#endif
  #endif
}

void suicide()
{
  #if defined(SUICIDE_PIN) && SUICIDE_PIN > -1
    SET_OUTPUT(SUICIDE_PIN);
    WRITE(SUICIDE_PIN, LOW);
  #endif
}

void servo_init()
{
  #if (NUM_SERVOS >= 1) && defined(SERVO0_PIN) && (SERVO0_PIN > -1)
    servos[0].attach(SERVO0_PIN);
  #endif
  #if (NUM_SERVOS >= 2) && defined(SERVO1_PIN) && (SERVO1_PIN > -1)
    servos[1].attach(SERVO1_PIN);
  #endif
  #if (NUM_SERVOS >= 3) && defined(SERVO2_PIN) && (SERVO2_PIN > -1)
    servos[2].attach(SERVO2_PIN);
  #endif
  #if (NUM_SERVOS >= 4) && defined(SERVO3_PIN) && (SERVO3_PIN > -1)
    servos[3].attach(SERVO3_PIN);
  #endif
  #if (NUM_SERVOS >= 5)
    #error "TODO: enter initalisation code for more servos"
  #endif
}


void stop_and_save_print_to_ram(float z_move, float e_move);
void restore_print_from_ram_and_continue(float e_move);

bool fans_check_enabled = true;


#ifdef TMC2130

extern int8_t CrashDetectMenu;

void crashdet_enable()
{
	tmc2130_sg_stop_on_crash = true;
	eeprom_update_byte((uint8_t*)EEPROM_CRASH_DET, 0xFF); 
	CrashDetectMenu = 1;

}

void crashdet_disable()
{
	tmc2130_sg_stop_on_crash = false;
	tmc2130_sg_crash = 0;
	eeprom_update_byte((uint8_t*)EEPROM_CRASH_DET, 0x00); 
	CrashDetectMenu = 0;
}

void crashdet_stop_and_save_print()
{
	stop_and_save_print_to_ram(10, -default_retraction); //XY - no change, Z 10mm up, E -1mm retract
}

void crashdet_restore_print_and_continue()
{
	restore_print_from_ram_and_continue(default_retraction); //XYZ = orig, E +1mm unretract
//	babystep_apply();
}


void crashdet_stop_and_save_print2()
{
	cli();
	planner_abort_hard(); //abort printing
	cmdqueue_reset(); //empty cmdqueue
	card.sdprinting = false;
	card.closefile();
  // Reset and re-enable the stepper timer just before the global interrupts are enabled.
  st_reset_timer();
	sei();
}

void crashdet_detected(uint8_t mask)
{
	st_synchronize();
	static uint8_t crashDet_counter = 0;
	bool automatic_recovery_after_crash = true;

	if (crashDet_counter++ == 0) {
		crashDetTimer.start();
	}
	else if (crashDetTimer.expired(CRASHDET_TIMER * 1000ul)){
		crashDetTimer.stop();
		crashDet_counter = 0;
	}
	else if(crashDet_counter == CRASHDET_COUNTER_MAX){
		automatic_recovery_after_crash = false;
		crashDetTimer.stop();
		crashDet_counter = 0;
	}
	else {
		crashDetTimer.start();
	}

	lcd_update_enable(true);
	lcd_clear();
	lcd_update(2);

	if (mask & X_AXIS_MASK)
	{
		eeprom_update_byte((uint8_t*)EEPROM_CRASH_COUNT_X, eeprom_read_byte((uint8_t*)EEPROM_CRASH_COUNT_X) + 1);
		eeprom_update_word((uint16_t*)EEPROM_CRASH_COUNT_X_TOT, eeprom_read_word((uint16_t*)EEPROM_CRASH_COUNT_X_TOT) + 1);
	}
	if (mask & Y_AXIS_MASK)
	{
		eeprom_update_byte((uint8_t*)EEPROM_CRASH_COUNT_Y, eeprom_read_byte((uint8_t*)EEPROM_CRASH_COUNT_Y) + 1);
		eeprom_update_word((uint16_t*)EEPROM_CRASH_COUNT_Y_TOT, eeprom_read_word((uint16_t*)EEPROM_CRASH_COUNT_Y_TOT) + 1);
	}
    


	lcd_update_enable(true);
	lcd_update(2);
	lcd_setstatuspgm(_T(MSG_CRASH_DETECTED));
	gcode_G28(true, true, false); //home X and Y
	st_synchronize();

	if (automatic_recovery_after_crash) {
		enquecommand_P(PSTR("CRASH_RECOVER"));
	}else{
		HotendTempBckp = degTargetHotend(active_extruder);
		setTargetHotend(0, active_extruder);
		bool yesno = lcd_show_fullscreen_message_yes_no_and_wait_P(_i("Crash detected. Resume print?"), false);
		lcd_update_enable(true);
		if (yesno)
		{
			char cmd1[10];
			strcpy(cmd1, "M109 S");
			strcat(cmd1, ftostr3(HotendTempBckp));
			enquecommand(cmd1);
			enquecommand_P(PSTR("CRASH_RECOVER"));
		}
		else
		{
			enquecommand_P(PSTR("CRASH_CANCEL"));
		}
	}
}

void crashdet_recover()
{
	crashdet_restore_print_and_continue();
	tmc2130_sg_stop_on_crash = true;
}

void crashdet_cancel()
{
	tmc2130_sg_stop_on_crash = true;
	if (saved_printing_type == PRINTING_TYPE_SD) {
		lcd_print_stop();
	}else if(saved_printing_type == PRINTING_TYPE_USB){
		SERIAL_ECHOLNPGM("// action:cancel"); //for Octoprint: works the same as clicking "Abort" button in Octoprint GUI
		SERIAL_PROTOCOLLNRPGM(_T(MSG_OK));
	}
}

#endif //TMC2130

void failstats_reset_print()
{
	eeprom_update_byte((uint8_t *)EEPROM_CRASH_COUNT_X, 0);
	eeprom_update_byte((uint8_t *)EEPROM_CRASH_COUNT_Y, 0);
	eeprom_update_byte((uint8_t *)EEPROM_FERROR_COUNT, 0);
	eeprom_update_byte((uint8_t *)EEPROM_POWER_COUNT, 0);
}



#ifdef MESH_BED_LEVELING
   enum MeshLevelingState { MeshReport, MeshStart, MeshNext, MeshSet };
#endif


// Factory reset function
// This function is used to erase parts or whole EEPROM memory which is used for storing calibration and and so on.
// Level input parameter sets depth of reset
// Quiet parameter masks all waitings for user interact.
int  er_progress = 0;
void factory_reset(char level, bool quiet)
{	
	lcd_clear();
    switch (level) {
                   
        // Level 0: Language reset
        case 0:
if((eSoundMode==e_SOUND_MODE_LOUD)||(eSoundMode==e_SOUND_MODE_ONCE))
            WRITE(BEEPER, HIGH);
            _delay_ms(100);
            WRITE(BEEPER, LOW);
			lang_reset();
            break;
         
		//Level 1: Reset statistics
		case 1:
if((eSoundMode==e_SOUND_MODE_LOUD)||(eSoundMode==e_SOUND_MODE_ONCE))
			WRITE(BEEPER, HIGH);
			_delay_ms(100);
			WRITE(BEEPER, LOW);
			eeprom_update_dword((uint32_t *)EEPROM_TOTALTIME, 0);
			eeprom_update_dword((uint32_t *)EEPROM_FILAMENTUSED, 0);

			eeprom_update_byte((uint8_t *)EEPROM_CRASH_COUNT_X, 0);
			eeprom_update_byte((uint8_t *)EEPROM_CRASH_COUNT_Y, 0);
			eeprom_update_byte((uint8_t *)EEPROM_FERROR_COUNT, 0);
			eeprom_update_byte((uint8_t *)EEPROM_POWER_COUNT, 0);

			eeprom_update_word((uint16_t *)EEPROM_CRASH_COUNT_X_TOT, 0);
			eeprom_update_word((uint16_t *)EEPROM_CRASH_COUNT_Y_TOT, 0);
			eeprom_update_word((uint16_t *)EEPROM_FERROR_COUNT_TOT, 0);
			eeprom_update_word((uint16_t *)EEPROM_POWER_COUNT_TOT, 0);

			lcd_menu_statistics();
            
			break;

        // Level 2: Prepare for shipping
        case 2:
			//lcd_puts_P(PSTR("Factory RESET"));
            //lcd_puts_at_P(1,2,PSTR("Shipping prep"));
            
            // Force language selection at the next boot up.
			lang_reset();
            // Force the "Follow calibration flow" message at the next boot up.
            calibration_status_store(CALIBRATION_STATUS_Z_CALIBRATION);
			eeprom_write_byte((uint8_t*)EEPROM_WIZARD_ACTIVE, 1); //run wizard
            farm_no = 0;
			farm_mode = false;
			eeprom_update_byte((uint8_t*)EEPROM_FARM_MODE, farm_mode);
            EEPROM_save_B(EEPROM_FARM_NUMBER, &farm_no);

            eeprom_update_dword((uint32_t *)EEPROM_TOTALTIME, 0);
            eeprom_update_dword((uint32_t *)EEPROM_FILAMENTUSED, 0);
            eeprom_update_word((uint16_t *)EEPROM_CRASH_COUNT_X_TOT, 0);
            eeprom_update_word((uint16_t *)EEPROM_CRASH_COUNT_Y_TOT, 0);
            eeprom_update_word((uint16_t *)EEPROM_FERROR_COUNT_TOT, 0);
            eeprom_update_word((uint16_t *)EEPROM_POWER_COUNT_TOT, 0);

#ifdef FILAMENT_SENSOR
			fsensor_enable();
            fsensor_autoload_set(true);
#endif //FILAMENT_SENSOR
                       
if((eSoundMode==e_SOUND_MODE_LOUD)||(eSoundMode==e_SOUND_MODE_ONCE))
            WRITE(BEEPER, HIGH);
            _delay_ms(100);
            WRITE(BEEPER, LOW);
			//_delay_ms(2000);
            break;

			// Level 3: erase everything, whole EEPROM will be set to 0xFF

		case 3:
			lcd_puts_P(PSTR("Factory RESET"));
			lcd_puts_at_P(1, 2, PSTR("ERASING all data"));

if((eSoundMode==e_SOUND_MODE_LOUD)||(eSoundMode==e_SOUND_MODE_ONCE))
			WRITE(BEEPER, HIGH);
			_delay_ms(100);
			WRITE(BEEPER, LOW);

			er_progress = 0;
			lcd_puts_at_P(3, 3, PSTR("      "));
			lcd_set_cursor(3, 3);
			lcd_print(er_progress);

			// Erase EEPROM
			for (int i = 0; i < 4096; i++) {
				eeprom_write_byte((uint8_t*)i, 0xFF);

				if (i % 41 == 0) {
					er_progress++;
					lcd_puts_at_P(3, 3, PSTR("      "));
					lcd_set_cursor(3, 3);
					lcd_print(er_progress);
					lcd_puts_P(PSTR("%"));
				}

			}


			break;
		case 4:
			bowden_menu();
			break;
        
        default:
            break;
    }
    

}


FILE _uartout = {0};

int uart_putchar(char c, FILE *stream)
{
	MYSERIAL.write(c);
	return 0;
}


void lcd_splash()
{
//	lcd_puts_at_P(0, 1, PSTR("   Original Prusa   "));
//	lcd_puts_at_P(0, 2, PSTR("    3D  Printers    "));
//	lcd_puts_P(PSTR("\x1b[1;3HOriginal Prusa\x1b[2;4H3D  Printers"));
//    fputs_P(PSTR(ESC_2J ESC_H(1,1) "Original Prusa i3" ESC_H(3,2) "Prusa Research"), lcdout);
    lcd_puts_P(PSTR(ESC_2J ESC_H(1,1) "Original Prusa i3" ESC_H(3,2) "Prusa Research"));
//	lcd_printf_P(_N(ESC_2J "x:%.3f\ny:%.3f\nz:%.3f\ne:%.3f"), _x, _y, _z, _e);
}


void factory_reset() 
{
	KEEPALIVE_STATE(PAUSED_FOR_USER);
	if (!READ(BTN_ENC))
	{
		_delay_ms(1000);
		if (!READ(BTN_ENC))
		{
			lcd_clear();


			lcd_puts_P(PSTR("Factory RESET"));


			SET_OUTPUT(BEEPER);
if((eSoundMode==e_SOUND_MODE_LOUD)||(eSoundMode==e_SOUND_MODE_ONCE))
			WRITE(BEEPER, HIGH);

			while (!READ(BTN_ENC));

			WRITE(BEEPER, LOW);



			_delay_ms(2000);

			char level = reset_menu();
			factory_reset(level, false);

			switch (level) {
			case 0: _delay_ms(0); break;
			case 1: _delay_ms(0); break;
			case 2: _delay_ms(0); break;
			case 3: _delay_ms(0); break;
			}

		}
	}
	KEEPALIVE_STATE(IN_HANDLER);
}

void show_fw_version_warnings() {
	if (FW_DEV_VERSION == FW_VERSION_GOLD || FW_DEV_VERSION == FW_VERSION_RC) return;
	switch (FW_DEV_VERSION) {
	case(FW_VERSION_ALPHA):   lcd_show_fullscreen_message_and_wait_P(_i("You are using firmware alpha version. This is development version. Using this version is not recommended and may cause printer damage."));   break;////MSG_FW_VERSION_ALPHA c=20 r=8
	case(FW_VERSION_BETA):    lcd_show_fullscreen_message_and_wait_P(_i("You are using firmware beta version. This is development version. Using this version is not recommended and may cause printer damage."));    break;////MSG_FW_VERSION_BETA c=20 r=8
  case(FW_VERSION_DEVEL):
	case(FW_VERSION_DEBUG):
    lcd_update_enable(false);
    lcd_clear();
  #if FW_DEV_VERSION == FW_VERSION_DEVEL
    lcd_puts_at_P(0, 0, PSTR("Development build !!"));
  #else
    lcd_puts_at_P(0, 0, PSTR("Debbugging build !!!"));
  #endif
    lcd_puts_at_P(0, 1, PSTR("May destroy printer!"));
    lcd_puts_at_P(0, 2, PSTR("ver ")); lcd_puts_P(PSTR(FW_VERSION_FULL));
    lcd_puts_at_P(0, 3, PSTR(FW_REPOSITORY));
    lcd_wait_for_click();
    break;
//	default: lcd_show_fullscreen_message_and_wait_P(_i("WARNING: This is an unofficial, unsupported build. Use at your own risk!")); break;////MSG_FW_VERSION_UNKNOWN c=20 r=8
	}
	lcd_update_enable(true);
}

uint8_t check_printer_version()
{
	uint8_t version_changed = 0;
	uint16_t printer_type = eeprom_read_word((uint16_t*)EEPROM_PRINTER_TYPE);
	uint16_t motherboard = eeprom_read_word((uint16_t*)EEPROM_BOARD_TYPE);

	if (printer_type != PRINTER_TYPE) {
		if (printer_type == 0xffff) eeprom_write_word((uint16_t*)EEPROM_PRINTER_TYPE, PRINTER_TYPE);
		else version_changed |= 0b10;
	}
	if (motherboard != MOTHERBOARD) {
		if(motherboard == 0xffff) eeprom_write_word((uint16_t*)EEPROM_BOARD_TYPE, MOTHERBOARD);
		else version_changed |= 0b01;
	}
	return version_changed;
}

void erase_eeprom_section(uint16_t offset, uint16_t bytes)
{
	for (unsigned int i = offset; i < (offset+bytes); i++) eeprom_write_byte((uint8_t*)i, 0xFF);
}

#ifdef BOOTAPP
#include "bootapp.h" //bootloader support
#endif //BOOTAPP

#if (LANG_MODE != 0) //secondary language support

#ifdef W25X20CL


// language update from external flash
#define LANGBOOT_BLOCKSIZE 0x1000u
#define LANGBOOT_RAMBUFFER 0x0800

void update_sec_lang_from_external_flash()
{
	if ((boot_app_magic == BOOT_APP_MAGIC) && (boot_app_flags & BOOT_APP_FLG_USER0))
	{
		uint8_t lang = boot_reserved >> 4;
		uint8_t state = boot_reserved & 0xf;
		lang_table_header_t header;
		uint32_t src_addr;
		if (lang_get_header(lang, &header, &src_addr))
		{
			fputs_P(PSTR(ESC_H(1,3) "Language update."), lcdout);
			for (uint8_t i = 0; i < state; i++) fputc('.', lcdout);
			delay(100);
			boot_reserved = (state + 1) | (lang << 4);
			if ((state * LANGBOOT_BLOCKSIZE) < header.size)
			{
				cli();
				uint16_t size = header.size - state * LANGBOOT_BLOCKSIZE;
				if (size > LANGBOOT_BLOCKSIZE) size = LANGBOOT_BLOCKSIZE;
				w25x20cl_rd_data(src_addr + state * LANGBOOT_BLOCKSIZE, (uint8_t*)LANGBOOT_RAMBUFFER, size);
				if (state == 0)
				{
					//TODO - check header integrity
				}
				bootapp_ram2flash(LANGBOOT_RAMBUFFER, _SEC_LANG_TABLE + state * LANGBOOT_BLOCKSIZE, size);
			}
			else
			{
				//TODO - check sec lang data integrity
				eeprom_update_byte((unsigned char *)EEPROM_LANG, LANG_ID_SEC);
			}
		}
	}
	boot_app_flags &= ~BOOT_APP_FLG_USER0;
}


#ifdef DEBUG_W25X20CL

uint8_t lang_xflash_enum_codes(uint16_t* codes)
{
	lang_table_header_t header;
	uint8_t count = 0;
	uint32_t addr = 0x00000;
	while (1)
	{
		printf_P(_n("LANGTABLE%d:"), count);
		w25x20cl_rd_data(addr, (uint8_t*)&header, sizeof(lang_table_header_t));
		if (header.magic != LANG_MAGIC)
		{
			printf_P(_n("NG!\n"));
			break;
		}
		printf_P(_n("OK\n"));
		printf_P(_n(" _lt_magic        = 0x%08lx %S\n"), header.magic, (header.magic==LANG_MAGIC)?_n("OK"):_n("NA"));
		printf_P(_n(" _lt_size         = 0x%04x (%d)\n"), header.size, header.size);
		printf_P(_n(" _lt_count        = 0x%04x (%d)\n"), header.count, header.count);
		printf_P(_n(" _lt_chsum        = 0x%04x\n"), header.checksum);
		printf_P(_n(" _lt_code         = 0x%04x (%c%c)\n"), header.code, header.code >> 8, header.code & 0xff);
		printf_P(_n(" _lt_sign         = 0x%08lx\n"), header.signature);

		addr += header.size;
		codes[count] = header.code;
		count ++;
	}
	return count;
}

void list_sec_lang_from_external_flash()
{
	uint16_t codes[8];
	uint8_t count = lang_xflash_enum_codes(codes);
	printf_P(_n("XFlash lang count = %hhd\n"), count);
}

#endif //DEBUG_W25X20CL

#endif //W25X20CL

#endif //(LANG_MODE != 0)


// "Setup" function is called by the Arduino framework on startup.
// Before startup, the Timers-functions (PWM)/Analog RW and HardwareSerial provided by the Arduino-code 
// are initialized by the main() routine provided by the Arduino framework.
void setup()
{
	mmu_init();
	
	ultralcd_init();

	spi_init();

	lcd_splash();
     Sound_Init();                                // also guarantee "SET_OUTPUT(BEEPER)"

#ifdef W25X20CL
	if (!w25x20cl_init())
		kill(_i("External SPI flash W25X20CL not responding."));
	// Enter an STK500 compatible Optiboot boot loader waiting for flashing the languages to an external flash memory.
	optiboot_w25x20cl_enter();
#endif

#if (LANG_MODE != 0) //secondary language support
#ifdef W25X20CL
	if (w25x20cl_init())
		update_sec_lang_from_external_flash();
#endif //W25X20CL
#endif //(LANG_MODE != 0)

	setup_killpin();
	setup_powerhold();

	farm_mode = eeprom_read_byte((uint8_t*)EEPROM_FARM_MODE); 
	EEPROM_read_B(EEPROM_FARM_NUMBER, &farm_no);
	if ((farm_mode == 0xFF && farm_no == 0) || ((uint16_t)farm_no == 0xFFFF)) 
		farm_mode = false; //if farm_mode has not been stored to eeprom yet and farm number is set to zero or EEPROM is fresh, deactivate farm mode
	if ((uint16_t)farm_no == 0xFFFF) farm_no = 0;
	
	selectedSerialPort = eeprom_read_byte((uint8_t*)EEPROM_SECOND_SERIAL_ACTIVE);
	if (selectedSerialPort == 0xFF) selectedSerialPort = 0;
	if (farm_mode)
	{
		no_response = true; //we need confirmation by recieving PRUSA thx
		important_status = 8;
		prusa_statistics(8);
		selectedSerialPort = 1;
#ifdef TMC2130
		//increased extruder current (PFW363)
		tmc2130_current_h[E_AXIS] = 36;
		tmc2130_current_r[E_AXIS] = 36;
#endif //TMC2130
#ifdef FILAMENT_SENSOR
		//disabled filament autoload (PFW360)
		fsensor_autoload_set(false);
#endif //FILAMENT_SENSOR
	}
	MYSERIAL.begin(BAUDRATE);
	fdev_setup_stream(uartout, uart_putchar, NULL, _FDEV_SETUP_WRITE); //setup uart out stream
	stdout = uartout;
	SERIAL_PROTOCOLLNPGM("start");
	SERIAL_ECHO_START;
	printf_P(PSTR(" " FW_VERSION_FULL "\n"));


#ifdef DEBUG_SEC_LANG
	lang_table_header_t header;
	uint32_t src_addr = 0x00000;
	if (lang_get_header(1, &header, &src_addr))
	{
//this is comparsion of some printing-methods regarding to flash space usage and code size/readability
#define LT_PRINT_TEST 2
//  flash usage
//  total   p.test
//0 252718  t+c  text code
//1 253142  424  170  254
//2 253040  322  164  158
//3 253248  530  135  395
#if (LT_PRINT_TEST==1) //not optimized printf
		printf_P(_n(" _src_addr = 0x%08lx\n"), src_addr);
		printf_P(_n(" _lt_magic = 0x%08lx %S\n"), header.magic, (header.magic==LANG_MAGIC)?_n("OK"):_n("NA"));
		printf_P(_n(" _lt_size  = 0x%04x (%d)\n"), header.size, header.size);
		printf_P(_n(" _lt_count = 0x%04x (%d)\n"), header.count, header.count);
		printf_P(_n(" _lt_chsum = 0x%04x\n"), header.checksum);
		printf_P(_n(" _lt_code  = 0x%04x (%c%c)\n"), header.code, header.code >> 8, header.code & 0xff);
		printf_P(_n(" _lt_sign = 0x%08lx\n"), header.signature);
#elif (LT_PRINT_TEST==2) //optimized printf
		printf_P(
		 _n(
		  " _src_addr = 0x%08lx\n"
		  " _lt_magic = 0x%08lx %S\n"
		  " _lt_size  = 0x%04x (%d)\n"
		  " _lt_count = 0x%04x (%d)\n"
		  " _lt_chsum = 0x%04x\n"
		  " _lt_code  = 0x%04x (%c%c)\n"
		  " _lt_resv1 = 0x%08lx\n"
		 ),
		 src_addr,
		 header.magic, (header.magic==LANG_MAGIC)?_n("OK"):_n("NA"),
		 header.size, header.size,
		 header.count, header.count,
		 header.checksum,
		 header.code, header.code >> 8, header.code & 0xff,
		 header.signature
		);
#elif (LT_PRINT_TEST==3) //arduino print/println (leading zeros not solved)
		MYSERIAL.print(" _src_addr = 0x");
		MYSERIAL.println(src_addr, 16);
		MYSERIAL.print(" _lt_magic = 0x");
		MYSERIAL.print(header.magic, 16);
		MYSERIAL.println((header.magic==LANG_MAGIC)?" OK":" NA");
		MYSERIAL.print(" _lt_size  = 0x");
		MYSERIAL.print(header.size, 16);
		MYSERIAL.print(" (");
		MYSERIAL.print(header.size, 10);
		MYSERIAL.println(")");
		MYSERIAL.print(" _lt_count = 0x");
		MYSERIAL.print(header.count, 16);
		MYSERIAL.print(" (");
		MYSERIAL.print(header.count, 10);
		MYSERIAL.println(")");
		MYSERIAL.print(" _lt_chsum = 0x");
		MYSERIAL.println(header.checksum, 16);
		MYSERIAL.print(" _lt_code  = 0x");
		MYSERIAL.print(header.code, 16);
		MYSERIAL.print(" (");
		MYSERIAL.print((char)(header.code >> 8), 0);
		MYSERIAL.print((char)(header.code & 0xff), 0);
		MYSERIAL.println(")");
		MYSERIAL.print(" _lt_resv1 = 0x");
		MYSERIAL.println(header.signature, 16);
#endif //(LT_PRINT_TEST==)
#undef LT_PRINT_TEST

#if 0
		w25x20cl_rd_data(0x25ba, (uint8_t*)&block_buffer, 1024);
		for (uint16_t i = 0; i < 1024; i++)
		{
			if ((i % 16) == 0) printf_P(_n("%04x:"), 0x25ba+i);
			printf_P(_n(" %02x"), ((uint8_t*)&block_buffer)[i]);
			if ((i % 16) == 15) putchar('\n');
		}
#endif
		uint16_t sum = 0;
		for (uint16_t i = 0; i < header.size; i++)
			sum += (uint16_t)pgm_read_byte((uint8_t*)(_SEC_LANG_TABLE + i)) << ((i & 1)?0:8);
		printf_P(_n("_SEC_LANG_TABLE checksum = %04x\n"), sum);
		sum -= header.checksum; //subtract checksum
		printf_P(_n("_SEC_LANG_TABLE checksum = %04x\n"), sum);
		sum = (sum >> 8) | ((sum & 0xff) << 8); //swap bytes
		if (sum == header.checksum)
			printf_P(_n("Checksum OK\n"), sum);
		else
			printf_P(_n("Checksum NG\n"), sum);
	}
	else
		printf_P(_n("lang_get_header failed!\n"));

#if 0
		for (uint16_t i = 0; i < 1024*10; i++)
		{
			if ((i % 16) == 0) printf_P(_n("%04x:"), _SEC_LANG_TABLE+i);
			printf_P(_n(" %02x"), pgm_read_byte((uint8_t*)(_SEC_LANG_TABLE+i)));
			if ((i % 16) == 15) putchar('\n');
		}
#endif

#if 0
	SERIAL_ECHOLN("Reading eeprom from 0 to 100: start");
	for (int i = 0; i < 4096; ++i) {
		int b = eeprom_read_byte((unsigned char*)i);
		if (b != 255) {
			SERIAL_ECHO(i);
			SERIAL_ECHO(":");
			SERIAL_ECHO(b);
			SERIAL_ECHOLN("");
		}
	}
	SERIAL_ECHOLN("Reading eeprom from 0 to 100: done");
#endif

#endif //DEBUG_SEC_LANG

	// Check startup - does nothing if bootloader sets MCUSR to 0
	byte mcu = MCUSR;
/*	if (mcu & 1) SERIAL_ECHOLNRPGM(_T(MSG_POWERUP));
	if (mcu & 2) SERIAL_ECHOLNRPGM(MSG_EXTERNAL_RESET);
	if (mcu & 4) SERIAL_ECHOLNRPGM(MSG_BROWNOUT_RESET);
	if (mcu & 8) SERIAL_ECHOLNRPGM(MSG_WATCHDOG_RESET);
	if (mcu & 32) SERIAL_ECHOLNRPGM(MSG_SOFTWARE_RESET);*/
	if (mcu & 1) puts_P(_T(MSG_POWERUP));
	if (mcu & 2) puts_P(MSG_EXTERNAL_RESET);
	if (mcu & 4) puts_P(MSG_BROWNOUT_RESET);
	if (mcu & 8) puts_P(MSG_WATCHDOG_RESET);
	if (mcu & 32) puts_P(MSG_SOFTWARE_RESET);
	MCUSR = 0;

	//SERIAL_ECHORPGM(MSG_MARLIN);
	//SERIAL_ECHOLNRPGM(VERSION_STRING);

#ifdef STRING_VERSION_CONFIG_H
#ifdef STRING_CONFIG_H_AUTHOR
	SERIAL_ECHO_START;
	SERIAL_ECHORPGM(_i(" Last Updated: "));////MSG_CONFIGURATION_VER c=0 r=0
	SERIAL_ECHOPGM(STRING_VERSION_CONFIG_H);
	SERIAL_ECHORPGM(_n(" | Author: "));////MSG_AUTHOR c=0 r=0
	SERIAL_ECHOLNPGM(STRING_CONFIG_H_AUTHOR);
	SERIAL_ECHOPGM("Compiled: ");
	SERIAL_ECHOLNPGM(__DATE__);
#endif
#endif

	SERIAL_ECHO_START;
	SERIAL_ECHORPGM(_i(" Free Memory: "));////MSG_FREE_MEMORY c=0 r=0
	SERIAL_ECHO(freeMemory());
	SERIAL_ECHORPGM(_i("  PlannerBufferBytes: "));////MSG_PLANNER_BUFFER_BYTES c=0 r=0
	SERIAL_ECHOLN((int)sizeof(block_t)*BLOCK_BUFFER_SIZE);
	//lcd_update_enable(false); // why do we need this?? - andre
	// loads data from EEPROM if available else uses defaults (and resets step acceleration rate)
	
	bool previous_settings_retrieved = false; 
	uint8_t hw_changed = check_printer_version();
	if (!(hw_changed & 0b10)) { //if printer version wasn't changed, check for eeprom version and retrieve settings from eeprom in case that version wasn't changed
		previous_settings_retrieved = Config_RetrieveSettings(EEPROM_OFFSET);
	} 
	else { //printer version was changed so use default settings 
		Config_ResetDefault();
	}
	SdFatUtil::set_stack_guard(); //writes magic number at the end of static variables to protect against overwriting static memory by stack

	tp_init();    // Initialize temperature loop

	lcd_splash(); // we need to do this again, because tp_init() kills lcd

	plan_init();  // Initialize planner;

	factory_reset();
     lcd_encoder_diff=0;

#ifdef TMC2130
	uint8_t silentMode = eeprom_read_byte((uint8_t*)EEPROM_SILENT);
	if (silentMode == 0xff) silentMode = 0;
	tmc2130_mode = TMC2130_MODE_NORMAL;
	uint8_t crashdet = eeprom_read_byte((uint8_t*)EEPROM_CRASH_DET);
	if (crashdet && !farm_mode)
	{
		crashdet_enable();
	    puts_P(_N("CrashDetect ENABLED!"));
	}
	else
	{
		crashdet_disable();
	    puts_P(_N("CrashDetect DISABLED"));
	}

#ifdef TMC2130_LINEARITY_CORRECTION
#ifdef TMC2130_LINEARITY_CORRECTION_XYZ
	tmc2130_wave_fac[X_AXIS] = eeprom_read_byte((uint8_t*)EEPROM_TMC2130_WAVE_X_FAC);
	tmc2130_wave_fac[Y_AXIS] = eeprom_read_byte((uint8_t*)EEPROM_TMC2130_WAVE_Y_FAC);
	tmc2130_wave_fac[Z_AXIS] = eeprom_read_byte((uint8_t*)EEPROM_TMC2130_WAVE_Z_FAC);
#endif //TMC2130_LINEARITY_CORRECTION_XYZ
	tmc2130_wave_fac[E_AXIS] = eeprom_read_byte((uint8_t*)EEPROM_TMC2130_WAVE_E_FAC);
	if (tmc2130_wave_fac[X_AXIS] == 0xff) tmc2130_wave_fac[X_AXIS] = 0;
	if (tmc2130_wave_fac[Y_AXIS] == 0xff) tmc2130_wave_fac[Y_AXIS] = 0;
	if (tmc2130_wave_fac[Z_AXIS] == 0xff) tmc2130_wave_fac[Z_AXIS] = 0;
	if (tmc2130_wave_fac[E_AXIS] == 0xff) tmc2130_wave_fac[E_AXIS] = 0;
#endif //TMC2130_LINEARITY_CORRECTION

#ifdef TMC2130_VARIABLE_RESOLUTION
	tmc2130_mres[X_AXIS] = eeprom_read_byte((uint8_t*)EEPROM_TMC2130_X_MRES);
	tmc2130_mres[Y_AXIS] = eeprom_read_byte((uint8_t*)EEPROM_TMC2130_Y_MRES);
	tmc2130_mres[Z_AXIS] = eeprom_read_byte((uint8_t*)EEPROM_TMC2130_Z_MRES);
	tmc2130_mres[E_AXIS] = eeprom_read_byte((uint8_t*)EEPROM_TMC2130_E_MRES);
	if (tmc2130_mres[X_AXIS] == 0xff) tmc2130_mres[X_AXIS] = tmc2130_usteps2mres(TMC2130_USTEPS_XY);
	if (tmc2130_mres[Y_AXIS] == 0xff) tmc2130_mres[Y_AXIS] = tmc2130_usteps2mres(TMC2130_USTEPS_XY);
	if (tmc2130_mres[Z_AXIS] == 0xff) tmc2130_mres[Z_AXIS] = tmc2130_usteps2mres(TMC2130_USTEPS_Z);
	if (tmc2130_mres[E_AXIS] == 0xff) tmc2130_mres[E_AXIS] = tmc2130_usteps2mres(TMC2130_USTEPS_E);
	eeprom_update_byte((uint8_t*)EEPROM_TMC2130_X_MRES, tmc2130_mres[X_AXIS]);
	eeprom_update_byte((uint8_t*)EEPROM_TMC2130_Y_MRES, tmc2130_mres[Y_AXIS]);
	eeprom_update_byte((uint8_t*)EEPROM_TMC2130_Z_MRES, tmc2130_mres[Z_AXIS]);
	eeprom_update_byte((uint8_t*)EEPROM_TMC2130_E_MRES, tmc2130_mres[E_AXIS]);
#else //TMC2130_VARIABLE_RESOLUTION
	tmc2130_mres[X_AXIS] = tmc2130_usteps2mres(TMC2130_USTEPS_XY);
	tmc2130_mres[Y_AXIS] = tmc2130_usteps2mres(TMC2130_USTEPS_XY);
	tmc2130_mres[Z_AXIS] = tmc2130_usteps2mres(TMC2130_USTEPS_Z);
	tmc2130_mres[E_AXIS] = tmc2130_usteps2mres(TMC2130_USTEPS_E);
#endif //TMC2130_VARIABLE_RESOLUTION

#endif //TMC2130


	st_init();    // Initialize stepper, this enables interrupts!

#ifdef TMC2130
	tmc2130_mode = silentMode?TMC2130_MODE_SILENT:TMC2130_MODE_NORMAL;
	update_mode_profile();
	tmc2130_init();
#endif //TMC2130
    
	setup_photpin();

	servo_init();
	// Reset the machine correction matrix.
	// It does not make sense to load the correction matrix until the machine is homed.
	world2machine_reset();
    
#ifdef FILAMENT_SENSOR
	fsensor_init();
#endif //FILAMENT_SENSOR


#if defined(CONTROLLERFAN_PIN) && (CONTROLLERFAN_PIN > -1)
	SET_OUTPUT(CONTROLLERFAN_PIN); //Set pin used for driver cooling fan
#endif


	setup_homepin();

#ifdef TMC2130

  if (1) {
    // try to run to zero phase before powering the Z motor.    
    // Move in negative direction
    WRITE(Z_DIR_PIN,INVERT_Z_DIR);
    // Round the current micro-micro steps to micro steps.
    for (uint16_t phase = (tmc2130_rd_MSCNT(Z_AXIS) + 8) >> 4; phase > 0; -- phase) {
      // Until the phase counter is reset to zero.
      WRITE(Z_STEP_PIN, !INVERT_Z_STEP_PIN);
      delay(2);
      WRITE(Z_STEP_PIN, INVERT_Z_STEP_PIN);
      delay(2);
    }
  }
#endif //TMC2130

#if defined(Z_AXIS_ALWAYS_ON)
	enable_z();
#endif
	farm_mode = eeprom_read_byte((uint8_t*)EEPROM_FARM_MODE);
	EEPROM_read_B(EEPROM_FARM_NUMBER, &farm_no);
	if ((farm_mode == 0xFF && farm_no == 0) || (farm_no == static_cast<int>(0xFFFF))) farm_mode = false; //if farm_mode has not been stored to eeprom yet and farm number is set to zero or EEPROM is fresh, deactivate farm mode
	if (farm_no == static_cast<int>(0xFFFF)) farm_no = 0;
	if (farm_mode)
	{
		prusa_statistics(8);
	}

	// Enable Toshiba FlashAir SD card / WiFi enahanced card.
	card.ToshibaFlashAir_enable(eeprom_read_byte((unsigned char*)EEPROM_TOSHIBA_FLASH_AIR_COMPATIBLITY) == 1);

	if (eeprom_read_dword((uint32_t*)(EEPROM_TOP - 4)) == 0x0ffffffff &&
		eeprom_read_dword((uint32_t*)(EEPROM_TOP - 8)) == 0x0ffffffff) {
		// Maiden startup. The firmware has been loaded and first started on a virgin RAMBo board,
		// where all the EEPROM entries are set to 0x0ff.
		// Once a firmware boots up, it forces at least a language selection, which changes
		// EEPROM_LANG to number lower than 0x0ff.
		// 1) Set a high power mode.
#ifdef TMC2130
		eeprom_write_byte((uint8_t*)EEPROM_SILENT, 0);
		tmc2130_mode = TMC2130_MODE_NORMAL;
#endif //TMC2130
		eeprom_write_byte((uint8_t*)EEPROM_WIZARD_ACTIVE, 1); //run wizard
	}

	// Force SD card update. Otherwise the SD card update is done from loop() on card.checkautostart(false), 
	// but this times out if a blocking dialog is shown in setup().
	card.initsd();
#ifdef DEBUG_SD_SPEED_TEST
	if (card.cardOK)
	{
		uint8_t* buff = (uint8_t*)block_buffer;
		uint32_t block = 0;
		uint32_t sumr = 0;
		uint32_t sumw = 0;
		for (int i = 0; i < 1024; i++)
		{
			uint32_t u = micros();
			bool res = card.card.readBlock(i, buff);
			u = micros() - u;
			if (res)
			{
				printf_P(PSTR("readBlock %4d 512 bytes %lu us\n"), i, u);
				sumr += u;
				u = micros();
				res = card.card.writeBlock(i, buff);
				u = micros() - u;
				if (res)
				{
					printf_P(PSTR("writeBlock %4d 512 bytes %lu us\n"), i, u);
					sumw += u;
				}
				else
				{
					printf_P(PSTR("writeBlock %4d error\n"), i);
					break;
				}
			}
			else
			{
				printf_P(PSTR("readBlock %4d error\n"), i);
				break;
			}
		}
		uint32_t avg_rspeed = (1024 * 1000000) / (sumr / 512);
		uint32_t avg_wspeed = (1024 * 1000000) / (sumw / 512);
		printf_P(PSTR("avg read speed %lu bytes/s\n"), avg_rspeed);
		printf_P(PSTR("avg write speed %lu bytes/s\n"), avg_wspeed);
	}
	else
		printf_P(PSTR("Card NG!\n"));
#endif //DEBUG_SD_SPEED_TEST

	if (eeprom_read_byte((uint8_t*)EEPROM_POWER_COUNT) == 0xff) eeprom_write_byte((uint8_t*)EEPROM_POWER_COUNT, 0);
	if (eeprom_read_byte((uint8_t*)EEPROM_CRASH_COUNT_X) == 0xff) eeprom_write_byte((uint8_t*)EEPROM_CRASH_COUNT_X, 0);
	if (eeprom_read_byte((uint8_t*)EEPROM_CRASH_COUNT_Y) == 0xff) eeprom_write_byte((uint8_t*)EEPROM_CRASH_COUNT_Y, 0);
	if (eeprom_read_byte((uint8_t*)EEPROM_FERROR_COUNT) == 0xff) eeprom_write_byte((uint8_t*)EEPROM_FERROR_COUNT, 0);
	if (eeprom_read_word((uint16_t*)EEPROM_POWER_COUNT_TOT) == 0xffff) eeprom_write_word((uint16_t*)EEPROM_POWER_COUNT_TOT, 0);
	if (eeprom_read_word((uint16_t*)EEPROM_CRASH_COUNT_X_TOT) == 0xffff) eeprom_write_word((uint16_t*)EEPROM_CRASH_COUNT_X_TOT, 0);
	if (eeprom_read_word((uint16_t*)EEPROM_CRASH_COUNT_Y_TOT) == 0xffff) eeprom_write_word((uint16_t*)EEPROM_CRASH_COUNT_Y_TOT, 0);
	if (eeprom_read_word((uint16_t*)EEPROM_FERROR_COUNT_TOT) == 0xffff) eeprom_write_word((uint16_t*)EEPROM_FERROR_COUNT_TOT, 0);
#ifdef SNMM
	if (eeprom_read_dword((uint32_t*)EEPROM_BOWDEN_LENGTH) == 0x0ffffffff) { //bowden length used for SNMM
	  int _z = BOWDEN_LENGTH;
	  for(int i = 0; i<4; i++) EEPROM_save_B(EEPROM_BOWDEN_LENGTH + i * 2, &_z);
	}
#endif

  // In the future, somewhere here would one compare the current firmware version against the firmware version stored in the EEPROM.
  // If they differ, an update procedure may need to be performed. At the end of this block, the current firmware version
  // is being written into the EEPROM, so the update procedure will be triggered only once.


#if (LANG_MODE != 0) //secondary language support

#ifdef DEBUG_W25X20CL
	W25X20CL_SPI_ENTER();
	uint8_t uid[8]; // 64bit unique id
	w25x20cl_rd_uid(uid);
	puts_P(_n("W25X20CL UID="));
	for (uint8_t i = 0; i < 8; i ++)
		printf_P(PSTR("%02hhx"), uid[i]);
	putchar('\n');
	list_sec_lang_from_external_flash();
#endif //DEBUG_W25X20CL

//	lang_reset();
	if (!lang_select(eeprom_read_byte((uint8_t*)EEPROM_LANG)))
		lcd_language();

#ifdef DEBUG_SEC_LANG

	uint16_t sec_lang_code = lang_get_code(1);
	uint16_t ui = _SEC_LANG_TABLE; //table pointer
	printf_P(_n("lang_selected=%d\nlang_table=0x%04x\nSEC_LANG_CODE=0x%04x (%c%c)\n"), lang_selected, ui, sec_lang_code, sec_lang_code >> 8, sec_lang_code & 0xff);

//	lang_print_sec_lang(uartout);
#endif //DEBUG_SEC_LANG

#endif //(LANG_MODE != 0)

	if (eeprom_read_byte((uint8_t*)EEPROM_TEMP_CAL_ACTIVE) == 255) {
		eeprom_write_byte((uint8_t*)EEPROM_TEMP_CAL_ACTIVE, 0);
		temp_cal_active = false;
	} else temp_cal_active = eeprom_read_byte((uint8_t*)EEPROM_TEMP_CAL_ACTIVE);

	if (eeprom_read_byte((uint8_t*)EEPROM_CALIBRATION_STATUS_PINDA) == 255) {
		//eeprom_write_byte((uint8_t*)EEPROM_CALIBRATION_STATUS_PINDA, 0);
		eeprom_write_byte((uint8_t*)EEPROM_CALIBRATION_STATUS_PINDA, 1);
		int16_t z_shift = 0;
		for (uint8_t i = 0; i < 5; i++) EEPROM_save_B(EEPROM_PROBE_TEMP_SHIFT + i * 2, &z_shift);
		eeprom_write_byte((uint8_t*)EEPROM_TEMP_CAL_ACTIVE, 0);
		temp_cal_active = false;
	}
	if (eeprom_read_byte((uint8_t*)EEPROM_UVLO) == 255) {
		eeprom_write_byte((uint8_t*)EEPROM_UVLO, 0);
	}
	if (eeprom_read_byte((uint8_t*)EEPROM_SD_SORT) == 255) {
		eeprom_write_byte((uint8_t*)EEPROM_SD_SORT, 0);
	}

	check_babystep(); //checking if Z babystep is in allowed range

#ifdef UVLO_SUPPORT
	setup_uvlo_interrupt();
#endif //UVLO_SUPPORT

#if !defined(DEBUG_DISABLE_FANCHECK) && defined(FANCHECK) && defined(TACH_1) && TACH_1 >-1
	setup_fan_interrupt();
#endif //DEBUG_DISABLE_FANCHECK

#ifdef FILAMENT_SENSOR
	fsensor_setup_interrupt();
#endif //FILAMENT_SENSOR
	for (int i = 0; i<4; i++) EEPROM_read_B(EEPROM_BOWDEN_LENGTH + i * 2, &bowden_length[i]); 
	
#ifndef DEBUG_DISABLE_STARTMSGS
  KEEPALIVE_STATE(PAUSED_FOR_USER);

  show_fw_version_warnings();

  switch (hw_changed) { 
	  //if motherboard or printer type was changed inform user as it can indicate flashing wrong firmware version
	  //if user confirms with knob, new hw version (printer and/or motherboard) is written to eeprom and message will be not shown next time
	case(0b01): 
		lcd_show_fullscreen_message_and_wait_P(_i("Warning: motherboard type changed.")); ////MSG_CHANGED_MOTHERBOARD c=20 r=4
		eeprom_write_word((uint16_t*)EEPROM_BOARD_TYPE, MOTHERBOARD); 
		break;
	case(0b10): 
		lcd_show_fullscreen_message_and_wait_P(_i("Warning: printer type changed.")); ////MSG_CHANGED_PRINTER c=20 r=4
		eeprom_write_word((uint16_t*)EEPROM_PRINTER_TYPE, PRINTER_TYPE); 
		break;
	case(0b11): 
		lcd_show_fullscreen_message_and_wait_P(_i("Warning: both printer type and motherboard type changed.")); ////MSG_CHANGED_BOTH c=20 r=4
		eeprom_write_word((uint16_t*)EEPROM_PRINTER_TYPE, PRINTER_TYPE);
		eeprom_write_word((uint16_t*)EEPROM_BOARD_TYPE, MOTHERBOARD); 
		break;
	default: break; //no change, show no message
  }

  if (!previous_settings_retrieved) {
	  lcd_show_fullscreen_message_and_wait_P(_i("Old settings found. Default PID, Esteps etc. will be set.")); //if EEPROM version or printer type was changed, inform user that default setting were loaded////MSG_DEFAULT_SETTINGS_LOADED c=20 r=4
	  erase_eeprom_section(EEPROM_OFFSET, 156); 							   //erase M500 part of eeprom
  }
  if (eeprom_read_byte((uint8_t*)EEPROM_WIZARD_ACTIVE) == 1) {
	  lcd_wizard(0);
  }
  if (eeprom_read_byte((uint8_t*)EEPROM_WIZARD_ACTIVE) == 0) { //dont show calibration status messages if wizard is currently active
	  if (calibration_status() == CALIBRATION_STATUS_ASSEMBLED ||
		  calibration_status() == CALIBRATION_STATUS_UNKNOWN || 
		  calibration_status() == CALIBRATION_STATUS_XYZ_CALIBRATION) {
		  // Reset the babystepping values, so the printer will not move the Z axis up when the babystepping is enabled.
		  eeprom_update_word((uint16_t*)EEPROM_BABYSTEP_Z, 0);
		  // Show the message.
		  lcd_show_fullscreen_message_and_wait_P(_T(MSG_FOLLOW_CALIBRATION_FLOW));
	  }
	  else if (calibration_status() == CALIBRATION_STATUS_LIVE_ADJUST) {
		  // Show the message.
		  lcd_show_fullscreen_message_and_wait_P(_T(MSG_BABYSTEP_Z_NOT_SET));
		  lcd_update_enable(true);
	  }
	  else if (calibration_status() == CALIBRATION_STATUS_CALIBRATED && temp_cal_active == true && calibration_status_pinda() == false) {
		  //lcd_show_fullscreen_message_and_wait_P(_i("Temperature calibration has not been run yet"));////MSG_PINDA_NOT_CALIBRATED c=20 r=4
		  lcd_update_enable(true);
	  }
	  else if (calibration_status() == CALIBRATION_STATUS_Z_CALIBRATION) {
		  // Show the message.
		  lcd_show_fullscreen_message_and_wait_P(_T(MSG_FOLLOW_Z_CALIBRATION_FLOW));
	  }
  }

#if !defined (DEBUG_DISABLE_FORCE_SELFTEST) && defined (TMC2130)
  if (force_selftest_if_fw_version() && calibration_status() < CALIBRATION_STATUS_ASSEMBLED) {
	  lcd_show_fullscreen_message_and_wait_P(_i("Selftest will be run to calibrate accurate sensorless rehoming."));////MSG_FORCE_SELFTEST c=20 r=8
	  update_current_firmware_version_to_eeprom();
	  lcd_selftest();
  }
#endif //TMC2130 && !DEBUG_DISABLE_FORCE_SELFTEST

  KEEPALIVE_STATE(IN_PROCESS);
#endif //DEBUG_DISABLE_STARTMSGS
  lcd_update_enable(true);
  lcd_clear();
  lcd_update(2);
  // Store the currently running firmware into an eeprom,
  // so the next time the firmware gets updated, it will know from which version it has been updated.
  update_current_firmware_version_to_eeprom();

#ifdef TMC2130
  	tmc2130_home_origin[X_AXIS] = eeprom_read_byte((uint8_t*)EEPROM_TMC2130_HOME_X_ORIGIN);
	tmc2130_home_bsteps[X_AXIS] = eeprom_read_byte((uint8_t*)EEPROM_TMC2130_HOME_X_BSTEPS);
	tmc2130_home_fsteps[X_AXIS] = eeprom_read_byte((uint8_t*)EEPROM_TMC2130_HOME_X_FSTEPS);
	if (tmc2130_home_origin[X_AXIS] == 0xff) tmc2130_home_origin[X_AXIS] = 0;
	if (tmc2130_home_bsteps[X_AXIS] == 0xff) tmc2130_home_bsteps[X_AXIS] = 48;
	if (tmc2130_home_fsteps[X_AXIS] == 0xff) tmc2130_home_fsteps[X_AXIS] = 48;

	tmc2130_home_origin[Y_AXIS] = eeprom_read_byte((uint8_t*)EEPROM_TMC2130_HOME_Y_ORIGIN);
	tmc2130_home_bsteps[Y_AXIS] = eeprom_read_byte((uint8_t*)EEPROM_TMC2130_HOME_Y_BSTEPS);
	tmc2130_home_fsteps[Y_AXIS] = eeprom_read_byte((uint8_t*)EEPROM_TMC2130_HOME_Y_FSTEPS);
	if (tmc2130_home_origin[Y_AXIS] == 0xff) tmc2130_home_origin[Y_AXIS] = 0;
	if (tmc2130_home_bsteps[Y_AXIS] == 0xff) tmc2130_home_bsteps[Y_AXIS] = 48;
	if (tmc2130_home_fsteps[Y_AXIS] == 0xff) tmc2130_home_fsteps[Y_AXIS] = 48;

	tmc2130_home_enabled = eeprom_read_byte((uint8_t*)EEPROM_TMC2130_HOME_ENABLED);
	if (tmc2130_home_enabled == 0xff) tmc2130_home_enabled = 0;
#endif //TMC2130

#ifdef UVLO_SUPPORT
  if (eeprom_read_byte((uint8_t*)EEPROM_UVLO) != 0) { //previous print was terminated by UVLO
/*
	  if (lcd_show_fullscreen_message_yes_no_and_wait_P(_T(MSG_RECOVER_PRINT), false))	recover_print();
	  else {
		  eeprom_update_byte((uint8_t*)EEPROM_UVLO, 0);
		  lcd_update_enable(true);
		  lcd_update(2);
		  lcd_setstatuspgm(_T(WELCOME_MSG));
	  }
*/
      manage_heater(); // Update temperatures 
#ifdef DEBUG_UVLO_AUTOMATIC_RECOVER 
		printf_P(_N("Power panic detected!\nCurrent bed temp:%d\nSaved bed temp:%d\n"), (int)degBed(), eeprom_read_byte((uint8_t*)EEPROM_UVLO_TARGET_BED))
#endif 
     if ( degBed() > ( (float)eeprom_read_byte((uint8_t*)EEPROM_UVLO_TARGET_BED) - AUTOMATIC_UVLO_BED_TEMP_OFFSET) ){ 
          #ifdef DEBUG_UVLO_AUTOMATIC_RECOVER 
        puts_P(_N("Automatic recovery!")); 
          #endif 
         recover_print(1); 
      } 
      else{ 
          #ifdef DEBUG_UVLO_AUTOMATIC_RECOVER 
        puts_P(_N("Normal recovery!")); 
          #endif 
          if ( lcd_show_fullscreen_message_yes_no_and_wait_P(_T(MSG_RECOVER_PRINT), false) ) recover_print(0); 
          else { 
              eeprom_update_byte((uint8_t*)EEPROM_UVLO, 0); 
              lcd_update_enable(true); 
              lcd_update(2); 
              lcd_setstatuspgm(_T(WELCOME_MSG)); 
          } 
           
      }

	   
  }
#endif //UVLO_SUPPORT

  KEEPALIVE_STATE(NOT_BUSY);
#ifdef WATCHDOG
  wdt_enable(WDTO_4S);
#endif //WATCHDOG

}


void trace();

#define CHUNK_SIZE 64 // bytes
#define SAFETY_MARGIN 1
char chunk[CHUNK_SIZE+SAFETY_MARGIN];
int chunkHead = 0;

void serial_read_stream() {

    setAllTargetHotends(0);
    setTargetBed(0);

    lcd_clear();
    lcd_puts_P(PSTR(" Upload in progress"));

    // first wait for how many bytes we will receive
    uint32_t bytesToReceive;

    // receive the four bytes
    char bytesToReceiveBuffer[4];
    for (int i=0; i<4; i++) {
        int data;
        while ((data = MYSERIAL.read()) == -1) {};
        bytesToReceiveBuffer[i] = data;

    }

    // make it a uint32
    memcpy(&bytesToReceive, &bytesToReceiveBuffer, 4);

    // we're ready, notify the sender
    MYSERIAL.write('+');

    // lock in the routine
    uint32_t receivedBytes = 0;
    while (prusa_sd_card_upload) {
        int i;
        for (i=0; i<CHUNK_SIZE; i++) {
            int data;

            // check if we're not done
            if (receivedBytes == bytesToReceive) {
                break;
            }

            // read the next byte
            while ((data = MYSERIAL.read()) == -1) {};
            receivedBytes++;

            // save it to the chunk
            chunk[i] = data;
        }

        // write the chunk to SD
        card.write_command_no_newline(&chunk[0]);

        // notify the sender we're ready for more data
        MYSERIAL.write('+');

        // for safety
        manage_heater();

        // check if we're done
        if(receivedBytes == bytesToReceive) {
            trace(); // beep
            card.closefile();
            prusa_sd_card_upload = false;
            SERIAL_PROTOCOLLNRPGM(MSG_FILE_SAVED);
        }
    }
}

#ifdef HOST_KEEPALIVE_FEATURE
/**
* Output a "busy" message at regular intervals
* while the machine is not accepting commands.
*/
void host_keepalive() {
  if (farm_mode) return;
  long ms = millis();
  if (host_keepalive_interval && busy_state != NOT_BUSY) {
    if ((ms - prev_busy_signal_ms) < (long)(1000L * host_keepalive_interval)) return;
     switch (busy_state) {
      case IN_HANDLER:
      case IN_PROCESS:
        SERIAL_ECHO_START;
        SERIAL_ECHOLNPGM("busy: processing");
        break;
      case PAUSED_FOR_USER:
        SERIAL_ECHO_START;
        SERIAL_ECHOLNPGM("busy: paused for user");
        break;
      case PAUSED_FOR_INPUT:
        SERIAL_ECHO_START;
        SERIAL_ECHOLNPGM("busy: paused for input");
        break;
      default:
	break;
    }
  }
  prev_busy_signal_ms = ms;
}
#endif

// The loop() function is called in an endless loop by the Arduino framework from the default main() routine.
// Before loop(), the setup() function is called by the main() routine.
void loop()
{
	KEEPALIVE_STATE(NOT_BUSY);

	if ((usb_printing_counter > 0) && ((millis()-_usb_timer) > 1000))
	{
		is_usb_printing = true;
		usb_printing_counter--;
		_usb_timer = millis();
	}
	if (usb_printing_counter == 0)
	{
		is_usb_printing = false;
	}

    if (prusa_sd_card_upload)
    {
        //we read byte-by byte
        serial_read_stream();
    } else 
    {

        get_command();

  #ifdef SDSUPPORT
  card.checkautostart(false);
  #endif
  if(buflen)
  {
    cmdbuffer_front_already_processed = false;
    #ifdef SDSUPPORT
      if(card.saving)
      {
        // Saving a G-code file onto an SD-card is in progress.
        // Saving starts with M28, saving until M29 is seen.
        if(strstr_P(CMDBUFFER_CURRENT_STRING, PSTR("M29")) == NULL) {
          card.write_command(CMDBUFFER_CURRENT_STRING);
          if(card.logging)
            process_commands();
          else
           SERIAL_PROTOCOLLNRPGM(_T(MSG_OK));
        } else {
          card.closefile();
          SERIAL_PROTOCOLLNRPGM(MSG_FILE_SAVED);
        }
      } else {
        process_commands();
      }
    #else
      process_commands();
    #endif //SDSUPPORT

    if (! cmdbuffer_front_already_processed && buflen)
    {
      // ptr points to the start of the block currently being processed.
      // The first character in the block is the block type.      
      char *ptr = cmdbuffer + bufindr;
      if (*ptr == CMDBUFFER_CURRENT_TYPE_SDCARD) {
        // To support power panic, move the lenght of the command on the SD card to a planner buffer.
        union {
          struct {
              char lo;
              char hi;
          } lohi;
          uint16_t value;
        } sdlen;
        sdlen.value = 0;
        {
          // This block locks the interrupts globally for 3.25 us,
          // which corresponds to a maximum repeat frequency of 307.69 kHz.
          // This blocking is safe in the context of a 10kHz stepper driver interrupt
          // or a 115200 Bd serial line receive interrupt, which will not trigger faster than 12kHz.
          cli();
          // Reset the command to something, which will be ignored by the power panic routine,
          // so this buffer length will not be counted twice.
          *ptr ++ = CMDBUFFER_CURRENT_TYPE_TO_BE_REMOVED;
          // Extract the current buffer length.
          sdlen.lohi.lo = *ptr ++;
          sdlen.lohi.hi = *ptr;
          // and pass it to the planner queue.
          planner_add_sd_length(sdlen.value);
          sei();
        }
	  }
	  else if((*ptr == CMDBUFFER_CURRENT_TYPE_USB_WITH_LINENR) && !IS_SD_PRINTING){ 
		  
		  cli();
          *ptr ++ = CMDBUFFER_CURRENT_TYPE_TO_BE_REMOVED;
          // and one for each command to previous block in the planner queue.
          planner_add_sd_length(1);
          sei();
	  }
      // Now it is safe to release the already processed command block. If interrupted by the power panic now,
      // this block's SD card length will not be counted twice as its command type has been replaced 
      // by CMDBUFFER_CURRENT_TYPE_TO_BE_REMOVED.
      cmdqueue_pop_front();
    }
	host_keepalive();
  }
}
  //check heater every n milliseconds
  manage_heater();
  isPrintPaused ? manage_inactivity(true) : manage_inactivity(false);
  checkHitEndstops();
  lcd_update(0);
#ifdef FILAMENT_SENSOR
  if (mcode_in_progress != 600 && !mmu_enabled) //M600 not in progress
	  fsensor_update();
#endif //FILAMENT_SENSOR
#ifdef TMC2130
	tmc2130_check_overtemp();
	if (tmc2130_sg_crash)
	{
		uint8_t crash = tmc2130_sg_crash;
		tmc2130_sg_crash = 0;
//		crashdet_stop_and_save_print();
		switch (crash)
		{
		case 1: enquecommand_P((PSTR("CRASH_DETECTEDX"))); break;
		case 2: enquecommand_P((PSTR("CRASH_DETECTEDY"))); break;
		case 3: enquecommand_P((PSTR("CRASH_DETECTEDXY"))); break;
		}
	}
#endif //TMC2130
	mmu_loop();
}

#define DEFINE_PGM_READ_ANY(type, reader)       \
    static inline type pgm_read_any(const type *p)  \
    { return pgm_read_##reader##_near(p); }

DEFINE_PGM_READ_ANY(float,       float);
DEFINE_PGM_READ_ANY(signed char, byte);

#define XYZ_CONSTS_FROM_CONFIG(type, array, CONFIG) \
static const PROGMEM type array##_P[3] =        \
    { X_##CONFIG, Y_##CONFIG, Z_##CONFIG };     \
static inline type array(int axis)              \
    { return pgm_read_any(&array##_P[axis]); }  \
type array##_ext(int axis)                      \
    { return pgm_read_any(&array##_P[axis]); }

XYZ_CONSTS_FROM_CONFIG(float, base_min_pos,    MIN_POS);
XYZ_CONSTS_FROM_CONFIG(float, base_max_pos,    MAX_POS);
XYZ_CONSTS_FROM_CONFIG(float, base_home_pos,   HOME_POS);
XYZ_CONSTS_FROM_CONFIG(float, max_length,      MAX_LENGTH);
XYZ_CONSTS_FROM_CONFIG(float, home_retract_mm, HOME_RETRACT_MM);
XYZ_CONSTS_FROM_CONFIG(signed char, home_dir,  HOME_DIR);

static void axis_is_at_home(int axis) {
  current_position[axis] = base_home_pos(axis) + add_homing[axis];
  min_pos[axis] =          base_min_pos(axis) + add_homing[axis];
  max_pos[axis] =          base_max_pos(axis) + add_homing[axis];
}


inline void set_current_to_destination() { memcpy(current_position, destination, sizeof(current_position)); }
inline void set_destination_to_current() { memcpy(destination, current_position, sizeof(destination)); }


static void setup_for_endstop_move(bool enable_endstops_now = true) {
    saved_feedrate = feedrate;
    saved_feedmultiply = feedmultiply;
    feedmultiply = 100;
    previous_millis_cmd = millis();
    
    enable_endstops(enable_endstops_now);
}

static void clean_up_after_endstop_move() {
#ifdef ENDSTOPS_ONLY_FOR_HOMING
    enable_endstops(false);
#endif
    
    feedrate = saved_feedrate;
    feedmultiply = saved_feedmultiply;
    previous_millis_cmd = millis();
}



#ifdef ENABLE_AUTO_BED_LEVELING
#ifdef AUTO_BED_LEVELING_GRID
static void set_bed_level_equation_lsq(double *plane_equation_coefficients)
{
    vector_3 planeNormal = vector_3(-plane_equation_coefficients[0], -plane_equation_coefficients[1], 1);
    planeNormal.debug("planeNormal");
    plan_bed_level_matrix = matrix_3x3::create_look_at(planeNormal);
    //bedLevel.debug("bedLevel");

    //plan_bed_level_matrix.debug("bed level before");
    //vector_3 uncorrected_position = plan_get_position_mm();
    //uncorrected_position.debug("position before");

    vector_3 corrected_position = plan_get_position();
//    corrected_position.debug("position after");
    current_position[X_AXIS] = corrected_position.x;
    current_position[Y_AXIS] = corrected_position.y;
    current_position[Z_AXIS] = corrected_position.z;

    // put the bed at 0 so we don't go below it.
    current_position[Z_AXIS] = zprobe_zoffset; // in the lsq we reach here after raising the extruder due to the loop structure

    plan_set_position(current_position[X_AXIS], current_position[Y_AXIS], current_position[Z_AXIS], current_position[E_AXIS]);
}

#else // not AUTO_BED_LEVELING_GRID

static void set_bed_level_equation_3pts(float z_at_pt_1, float z_at_pt_2, float z_at_pt_3) {

    plan_bed_level_matrix.set_to_identity();

    vector_3 pt1 = vector_3(ABL_PROBE_PT_1_X, ABL_PROBE_PT_1_Y, z_at_pt_1);
    vector_3 pt2 = vector_3(ABL_PROBE_PT_2_X, ABL_PROBE_PT_2_Y, z_at_pt_2);
    vector_3 pt3 = vector_3(ABL_PROBE_PT_3_X, ABL_PROBE_PT_3_Y, z_at_pt_3);

    vector_3 from_2_to_1 = (pt1 - pt2).get_normal();
    vector_3 from_2_to_3 = (pt3 - pt2).get_normal();
    vector_3 planeNormal = vector_3::cross(from_2_to_1, from_2_to_3).get_normal();
    planeNormal = vector_3(planeNormal.x, planeNormal.y, abs(planeNormal.z));

    plan_bed_level_matrix = matrix_3x3::create_look_at(planeNormal);

    vector_3 corrected_position = plan_get_position();
    current_position[X_AXIS] = corrected_position.x;
    current_position[Y_AXIS] = corrected_position.y;
    current_position[Z_AXIS] = corrected_position.z;

    // put the bed at 0 so we don't go below it.
    current_position[Z_AXIS] = zprobe_zoffset;

    plan_set_position(current_position[X_AXIS], current_position[Y_AXIS], current_position[Z_AXIS], current_position[E_AXIS]);

}

#endif // AUTO_BED_LEVELING_GRID

static void run_z_probe() {
    plan_bed_level_matrix.set_to_identity();
    feedrate = homing_feedrate[Z_AXIS];

    // move down until you find the bed
    float zPosition = -10;
    plan_buffer_line(current_position[X_AXIS], current_position[Y_AXIS], zPosition, current_position[E_AXIS], feedrate/60, active_extruder);
    st_synchronize();

        // we have to let the planner know where we are right now as it is not where we said to go.
    zPosition = st_get_position_mm(Z_AXIS);
    plan_set_position(current_position[X_AXIS], current_position[Y_AXIS], zPosition, current_position[E_AXIS]);

    // move up the retract distance
    zPosition += home_retract_mm(Z_AXIS);
    plan_buffer_line(current_position[X_AXIS], current_position[Y_AXIS], zPosition, current_position[E_AXIS], feedrate/60, active_extruder);
    st_synchronize();

    // move back down slowly to find bed
    feedrate = homing_feedrate[Z_AXIS]/4;
    zPosition -= home_retract_mm(Z_AXIS) * 2;
    plan_buffer_line(current_position[X_AXIS], current_position[Y_AXIS], zPosition, current_position[E_AXIS], feedrate/60, active_extruder);
    st_synchronize();

    current_position[Z_AXIS] = st_get_position_mm(Z_AXIS);
    // make sure the planner knows where we are as it may be a bit different than we last said to move to
    plan_set_position(current_position[X_AXIS], current_position[Y_AXIS], current_position[Z_AXIS], current_position[E_AXIS]);
}

static void do_blocking_move_to(float x, float y, float z) {
    float oldFeedRate = feedrate;

    feedrate = homing_feedrate[Z_AXIS];

    current_position[Z_AXIS] = z;
    plan_buffer_line(current_position[X_AXIS], current_position[Y_AXIS], current_position[Z_AXIS], current_position[E_AXIS], feedrate/60, active_extruder);
    st_synchronize();

    feedrate = XY_TRAVEL_SPEED;

    current_position[X_AXIS] = x;
    current_position[Y_AXIS] = y;
    plan_buffer_line(current_position[X_AXIS], current_position[Y_AXIS], current_position[Z_AXIS], current_position[E_AXIS], feedrate/60, active_extruder);
    st_synchronize();

    feedrate = oldFeedRate;
}

static void do_blocking_move_relative(float offset_x, float offset_y, float offset_z) {
    do_blocking_move_to(current_position[X_AXIS] + offset_x, current_position[Y_AXIS] + offset_y, current_position[Z_AXIS] + offset_z);
}


/// Probe bed height at position (x,y), returns the measured z value
static float probe_pt(float x, float y, float z_before) {
  // move to right place
  do_blocking_move_to(current_position[X_AXIS], current_position[Y_AXIS], z_before);
  do_blocking_move_to(x - X_PROBE_OFFSET_FROM_EXTRUDER, y - Y_PROBE_OFFSET_FROM_EXTRUDER, current_position[Z_AXIS]);

  run_z_probe();
  float measured_z = current_position[Z_AXIS];

  SERIAL_PROTOCOLRPGM(_T(MSG_BED));
  SERIAL_PROTOCOLPGM(" x: ");
  SERIAL_PROTOCOL(x);
  SERIAL_PROTOCOLPGM(" y: ");
  SERIAL_PROTOCOL(y);
  SERIAL_PROTOCOLPGM(" z: ");
  SERIAL_PROTOCOL(measured_z);
  SERIAL_PROTOCOLPGM("\n");
  return measured_z;
}

#endif // #ifdef ENABLE_AUTO_BED_LEVELING

#ifdef LIN_ADVANCE
   /**
    * M900: Set and/or Get advance K factor and WH/D ratio
    *
    *  K<factor>                  Set advance K factor
    *  R<ratio>                   Set ratio directly (overrides WH/D)
    *  W<width> H<height> D<diam> Set ratio from WH/D
    */
inline void gcode_M900() {
    st_synchronize();
    
    const float newK = code_seen('K') ? code_value_float() : -1;
    if (newK >= 0) extruder_advance_k = newK;
    
    float newR = code_seen('R') ? code_value_float() : -1;
    if (newR < 0) {
        const float newD = code_seen('D') ? code_value_float() : -1,
        newW = code_seen('W') ? code_value_float() : -1,
        newH = code_seen('H') ? code_value_float() : -1;
        if (newD >= 0 && newW >= 0 && newH >= 0)
            newR = newD ? (newW * newH) / (sq(newD * 0.5) * M_PI) : 0;
    }
    if (newR >= 0) advance_ed_ratio = newR;
    
    SERIAL_ECHO_START;
    SERIAL_ECHOPGM("Advance K=");
    SERIAL_ECHOLN(extruder_advance_k);
    SERIAL_ECHOPGM(" E/D=");
    const float ratio = advance_ed_ratio;
    if (ratio) SERIAL_ECHOLN(ratio); else SERIAL_ECHOLNPGM("Auto");
    }
#endif // LIN_ADVANCE

bool check_commands() {
	bool end_command_found = false;
	
		while (buflen)
		{
		if ((code_seen("M84")) || (code_seen("M 84"))) end_command_found = true;
		if (!cmdbuffer_front_already_processed)
			 cmdqueue_pop_front();
		cmdbuffer_front_already_processed = false;
		}
	return end_command_found;
	
}

#ifdef TMC2130
bool calibrate_z_auto()
{
	//lcd_display_message_fullscreen_P(_T(MSG_CALIBRATE_Z_AUTO));
	lcd_clear();
	lcd_puts_at_P(0,1, _T(MSG_CALIBRATE_Z_AUTO));
	bool endstops_enabled  = enable_endstops(true);
	int axis_up_dir = -home_dir(Z_AXIS);
	tmc2130_home_enter(Z_AXIS_MASK);
	current_position[Z_AXIS] = 0;
	plan_set_position(current_position[X_AXIS], current_position[Y_AXIS], current_position[Z_AXIS], current_position[E_AXIS]);
	set_destination_to_current();
	destination[Z_AXIS] += (1.1 * max_length(Z_AXIS) * axis_up_dir);
	feedrate = homing_feedrate[Z_AXIS];
	plan_buffer_line(destination[X_AXIS], destination[Y_AXIS], destination[Z_AXIS], destination[E_AXIS], feedrate/60, active_extruder);
	st_synchronize();
//	current_position[axis] = 0;
//	plan_set_position(current_position[X_AXIS], current_position[Y_AXIS], current_position[Z_AXIS], current_position[E_AXIS]);
	tmc2130_home_exit();
    enable_endstops(false);
	current_position[Z_AXIS] = 0;
	plan_set_position(current_position[X_AXIS], current_position[Y_AXIS], current_position[Z_AXIS], current_position[E_AXIS]);
	set_destination_to_current();
	destination[Z_AXIS] += 10 * axis_up_dir; //10mm up
	feedrate = homing_feedrate[Z_AXIS] / 2;
	plan_buffer_line(destination[X_AXIS], destination[Y_AXIS], destination[Z_AXIS], destination[E_AXIS], feedrate/60, active_extruder);
	st_synchronize();
    enable_endstops(endstops_enabled);
    current_position[Z_AXIS] = Z_MAX_POS+2.0;
    plan_set_position(current_position[X_AXIS], current_position[Y_AXIS], current_position[Z_AXIS], current_position[E_AXIS]);
	return true;
}
#endif //TMC2130

void homeaxis(int axis, uint8_t cnt, uint8_t* pstep)
{
	bool endstops_enabled  = enable_endstops(true); //RP: endstops should be allways enabled durring homing
#define HOMEAXIS_DO(LETTER) \
((LETTER##_MIN_PIN > -1 && LETTER##_HOME_DIR==-1) || (LETTER##_MAX_PIN > -1 && LETTER##_HOME_DIR==1))
    if ((axis==X_AXIS)?HOMEAXIS_DO(X):(axis==Y_AXIS)?HOMEAXIS_DO(Y):0)
	{
        int axis_home_dir = home_dir(axis);
        feedrate = homing_feedrate[axis];

#ifdef TMC2130
    	tmc2130_home_enter(X_AXIS_MASK << axis);
#endif //TMC2130


        // Move right a bit, so that the print head does not touch the left end position,
        // and the following left movement has a chance to achieve the required velocity
        // for the stall guard to work.
        current_position[axis] = 0;
        plan_set_position(current_position[X_AXIS], current_position[Y_AXIS], current_position[Z_AXIS], current_position[E_AXIS]);
		set_destination_to_current();
//        destination[axis] = 11.f;
        destination[axis] = 3.f;
        plan_buffer_line(destination[X_AXIS], destination[Y_AXIS], destination[Z_AXIS], destination[E_AXIS], feedrate/60, active_extruder);
        st_synchronize();
        // Move left away from the possible collision with the collision detection disabled.
        endstops_hit_on_purpose();
        enable_endstops(false);
        current_position[axis] = 0;
        plan_set_position(current_position[X_AXIS], current_position[Y_AXIS], current_position[Z_AXIS], current_position[E_AXIS]);
        destination[axis] = - 1.;
        plan_buffer_line(destination[X_AXIS], destination[Y_AXIS], destination[Z_AXIS], destination[E_AXIS], feedrate/60, active_extruder);
        st_synchronize();
        // Now continue to move up to the left end stop with the collision detection enabled.
        enable_endstops(true);
        destination[axis] = - 1.1 * max_length(axis);
        plan_buffer_line(destination[X_AXIS], destination[Y_AXIS], destination[Z_AXIS], destination[E_AXIS], feedrate/60, active_extruder);
        st_synchronize();
		for (uint8_t i = 0; i < cnt; i++)
		{
			// Move right from the collision to a known distance from the left end stop with the collision detection disabled.
			endstops_hit_on_purpose();
			enable_endstops(false);
			current_position[axis] = 0;
			plan_set_position(current_position[X_AXIS], current_position[Y_AXIS], current_position[Z_AXIS], current_position[E_AXIS]);
			destination[axis] = 10.f;
			plan_buffer_line(destination[X_AXIS], destination[Y_AXIS], destination[Z_AXIS], destination[E_AXIS], feedrate/60, active_extruder);
			st_synchronize();
			endstops_hit_on_purpose();
			// Now move left up to the collision, this time with a repeatable velocity.
			enable_endstops(true);
			destination[axis] = - 11.f;
#ifdef TMC2130
			feedrate = homing_feedrate[axis];
#else //TMC2130
			feedrate = homing_feedrate[axis] / 2;
#endif //TMC2130
			plan_buffer_line(destination[X_AXIS], destination[Y_AXIS], destination[Z_AXIS], destination[E_AXIS], feedrate/60, active_extruder);
			st_synchronize();
#ifdef TMC2130
			uint16_t mscnt = tmc2130_rd_MSCNT(axis);
			if (pstep) pstep[i] = mscnt >> 4;
			printf_P(PSTR("%3d step=%2d mscnt=%4d\n"), i, mscnt >> 4, mscnt);
#endif //TMC2130
		}
		endstops_hit_on_purpose();
		enable_endstops(false);

#ifdef TMC2130
		uint8_t orig = tmc2130_home_origin[axis];
		uint8_t back = tmc2130_home_bsteps[axis];
		if (tmc2130_home_enabled && (orig <= 63))
		{
			tmc2130_goto_step(axis, orig, 2, 1000, tmc2130_get_res(axis));
			if (back > 0)
				tmc2130_do_steps(axis, back, 1, 1000);
		}
		else
			tmc2130_do_steps(axis, 8, 2, 1000);
		tmc2130_home_exit();
#endif //TMC2130

        axis_is_at_home(axis);
        axis_known_position[axis] = true;
        // Move from minimum
#ifdef TMC2130
        float dist = 0.01f * tmc2130_home_fsteps[axis];
#else //TMC2130
        float dist = 0.01f * 64;
#endif //TMC2130
        current_position[axis] -= dist;
        plan_set_position(current_position[X_AXIS], current_position[Y_AXIS], current_position[Z_AXIS], current_position[E_AXIS]);
        current_position[axis] += dist;
        destination[axis] = current_position[axis];
        plan_buffer_line(destination[X_AXIS], destination[Y_AXIS], destination[Z_AXIS], destination[E_AXIS], 0.5f*feedrate/60, active_extruder);
        st_synchronize();

   		feedrate = 0.0;
    }
    else if ((axis==Z_AXIS)?HOMEAXIS_DO(Z):0)
	{
#ifdef TMC2130
		FORCE_HIGH_POWER_START;
#endif	
        int axis_home_dir = home_dir(axis);
        current_position[axis] = 0;
        plan_set_position(current_position[X_AXIS], current_position[Y_AXIS], current_position[Z_AXIS], current_position[E_AXIS]);
        destination[axis] = 1.5 * max_length(axis) * axis_home_dir;
        feedrate = homing_feedrate[axis];
        plan_buffer_line(destination[X_AXIS], destination[Y_AXIS], destination[Z_AXIS], destination[E_AXIS], feedrate/60, active_extruder);
        st_synchronize();
#ifdef TMC2130
		if (READ(Z_TMC2130_DIAG) != 0) { //Z crash
			FORCE_HIGH_POWER_END;
			kill(_T(MSG_BED_LEVELING_FAILED_POINT_LOW));
			return; 
		}
#endif //TMC2130
        current_position[axis] = 0;
        plan_set_position(current_position[X_AXIS], current_position[Y_AXIS], current_position[Z_AXIS], current_position[E_AXIS]);
        destination[axis] = -home_retract_mm(axis) * axis_home_dir;
        plan_buffer_line(destination[X_AXIS], destination[Y_AXIS], destination[Z_AXIS], destination[E_AXIS], feedrate/60, active_extruder);
        st_synchronize();
        destination[axis] = 2*home_retract_mm(axis) * axis_home_dir;
        feedrate = homing_feedrate[axis]/2 ;
        plan_buffer_line(destination[X_AXIS], destination[Y_AXIS], destination[Z_AXIS], destination[E_AXIS], feedrate/60, active_extruder);
        st_synchronize();
#ifdef TMC2130
		if (READ(Z_TMC2130_DIAG) != 0) { //Z crash
			FORCE_HIGH_POWER_END;
			kill(_T(MSG_BED_LEVELING_FAILED_POINT_LOW));
			return; 
		}
#endif //TMC2130
        axis_is_at_home(axis);
        destination[axis] = current_position[axis];
        feedrate = 0.0;
        endstops_hit_on_purpose();
        axis_known_position[axis] = true;
#ifdef TMC2130
		FORCE_HIGH_POWER_END;
#endif	
    }
    enable_endstops(endstops_enabled);
}

/**/
void home_xy()
{
    set_destination_to_current();
    homeaxis(X_AXIS);
    homeaxis(Y_AXIS);
    plan_set_position(current_position[X_AXIS], current_position[Y_AXIS], current_position[Z_AXIS], current_position[E_AXIS]);
    endstops_hit_on_purpose();
}

void refresh_cmd_timeout(void)
{
  previous_millis_cmd = millis();
}

#ifdef FWRETRACT
  void retract(bool retracting, bool swapretract = false) {
    if(retracting && !retracted[active_extruder]) {
      destination[X_AXIS]=current_position[X_AXIS];
      destination[Y_AXIS]=current_position[Y_AXIS];
      destination[Z_AXIS]=current_position[Z_AXIS];
      destination[E_AXIS]=current_position[E_AXIS];
      current_position[E_AXIS]+=(swapretract?retract_length_swap:retract_length)*float(extrudemultiply)*0.01f;
      plan_set_e_position(current_position[E_AXIS]);
      float oldFeedrate = feedrate;
      feedrate=retract_feedrate*60;
      retracted[active_extruder]=true;
      prepare_move();
      current_position[Z_AXIS]-=retract_zlift;
      plan_set_position(current_position[X_AXIS], current_position[Y_AXIS], current_position[Z_AXIS], current_position[E_AXIS]);
      prepare_move();
      feedrate = oldFeedrate;
    } else if(!retracting && retracted[active_extruder]) {
      destination[X_AXIS]=current_position[X_AXIS];
      destination[Y_AXIS]=current_position[Y_AXIS];
      destination[Z_AXIS]=current_position[Z_AXIS];
      destination[E_AXIS]=current_position[E_AXIS];
      current_position[Z_AXIS]+=retract_zlift;
      plan_set_position(current_position[X_AXIS], current_position[Y_AXIS], current_position[Z_AXIS], current_position[E_AXIS]);
      current_position[E_AXIS]-=(swapretract?(retract_length_swap+retract_recover_length_swap):(retract_length+retract_recover_length))*float(extrudemultiply)*0.01f;
      plan_set_e_position(current_position[E_AXIS]);
      float oldFeedrate = feedrate;
      feedrate=retract_recover_feedrate*60;
      retracted[active_extruder]=false;
      prepare_move();
      feedrate = oldFeedrate;
    }
  } //retract
#endif //FWRETRACT

void trace() {
//if((eSoundMode==e_SOUND_MODE_LOUD)||(eSoundMode==e_SOUND_MODE_ONCE))
    tone(BEEPER, 440);
    delay(25);
    noTone(BEEPER);
    delay(20);
}
/*
void ramming() {
//	  float tmp[4] = DEFAULT_MAX_FEEDRATE;
	if (current_temperature[0] < 230) {
		//PLA

		max_feedrate[E_AXIS] = 50;
		//current_position[E_AXIS] -= 8;
		//plan_buffer_line(current_position[X_AXIS], current_position[Y_AXIS], current_position[Z_AXIS], current_position[E_AXIS], 2100 / 60, active_extruder);
		//current_position[E_AXIS] += 8;
		//plan_buffer_line(current_position[X_AXIS], current_position[Y_AXIS], current_position[Z_AXIS], current_position[E_AXIS], 2100 / 60, active_extruder);
		current_position[E_AXIS] += 5.4;
		plan_buffer_line(current_position[X_AXIS], current_position[Y_AXIS], current_position[Z_AXIS], current_position[E_AXIS], 2800 / 60, active_extruder);
		current_position[E_AXIS] += 3.2;
		plan_buffer_line(current_position[X_AXIS], current_position[Y_AXIS], current_position[Z_AXIS], current_position[E_AXIS], 3000 / 60, active_extruder);
		current_position[E_AXIS] += 3;
		plan_buffer_line(current_position[X_AXIS], current_position[Y_AXIS], current_position[Z_AXIS], current_position[E_AXIS], 3400 / 60, active_extruder);
		st_synchronize();
		max_feedrate[E_AXIS] = 80;
		current_position[E_AXIS] -= 82;
		plan_buffer_line(current_position[X_AXIS], current_position[Y_AXIS], current_position[Z_AXIS], current_position[E_AXIS], 9500 / 60, active_extruder);
		max_feedrate[E_AXIS] = 50;//tmp[E_AXIS];
		current_position[E_AXIS] -= 20;
		plan_buffer_line(current_position[X_AXIS], current_position[Y_AXIS], current_position[Z_AXIS], current_position[E_AXIS], 1200 / 60, active_extruder);
		current_position[E_AXIS] += 5;
		plan_buffer_line(current_position[X_AXIS], current_position[Y_AXIS], current_position[Z_AXIS], current_position[E_AXIS], 400 / 60, active_extruder);
		current_position[E_AXIS] += 5;
		plan_buffer_line(current_position[X_AXIS], current_position[Y_AXIS], current_position[Z_AXIS], current_position[E_AXIS], 600 / 60, active_extruder);
		current_position[E_AXIS] -= 10;
		st_synchronize();
		plan_buffer_line(current_position[X_AXIS], current_position[Y_AXIS], current_position[Z_AXIS], current_position[E_AXIS], 600 / 60, active_extruder);
		current_position[E_AXIS] += 10;
		plan_buffer_line(current_position[X_AXIS], current_position[Y_AXIS], current_position[Z_AXIS], current_position[E_AXIS], 600 / 60, active_extruder);
		current_position[E_AXIS] -= 10;
		plan_buffer_line(current_position[X_AXIS], current_position[Y_AXIS], current_position[Z_AXIS], current_position[E_AXIS], 800 / 60, active_extruder);
		current_position[E_AXIS] += 10;
		plan_buffer_line(current_position[X_AXIS], current_position[Y_AXIS], current_position[Z_AXIS], current_position[E_AXIS], 800 / 60, active_extruder);
		current_position[E_AXIS] -= 10;
		plan_buffer_line(current_position[X_AXIS], current_position[Y_AXIS], current_position[Z_AXIS], current_position[E_AXIS], 800 / 60, active_extruder);
		st_synchronize();
	}
	else {
		//ABS
		max_feedrate[E_AXIS] = 50;
		//current_position[E_AXIS] -= 8;
		//plan_buffer_line(current_position[X_AXIS], current_position[Y_AXIS], current_position[Z_AXIS], current_position[E_AXIS], 2100 / 60, active_extruder);
		//current_position[E_AXIS] += 8;
		//plan_buffer_line(current_position[X_AXIS], current_position[Y_AXIS], current_position[Z_AXIS], current_position[E_AXIS], 2100 / 60, active_extruder);
		current_position[E_AXIS] += 3.1;
		plan_buffer_line(current_position[X_AXIS], current_position[Y_AXIS], current_position[Z_AXIS], current_position[E_AXIS], 2000 / 60, active_extruder);
		current_position[E_AXIS] += 3.1;
		plan_buffer_line(current_position[X_AXIS], current_position[Y_AXIS], current_position[Z_AXIS], current_position[E_AXIS], 2500 / 60, active_extruder);
		current_position[E_AXIS] += 4;
		plan_buffer_line(current_position[X_AXIS], current_position[Y_AXIS], current_position[Z_AXIS], current_position[E_AXIS], 3000 / 60, active_extruder);
		st_synchronize();
		//current_position[X_AXIS] += 23; //delay
		//plan_buffer_line(current_position[X_AXIS], current_position[Y_AXIS], current_position[Z_AXIS], current_position[E_AXIS], 600/60, active_extruder); //delay
		//current_position[X_AXIS] -= 23; //delay
		//plan_buffer_line(current_position[X_AXIS], current_position[Y_AXIS], current_position[Z_AXIS], current_position[E_AXIS], 600/60, active_extruder); //delay
		delay(4700);
		max_feedrate[E_AXIS] = 80;
		current_position[E_AXIS] -= 92;
		plan_buffer_line(current_position[X_AXIS], current_position[Y_AXIS], current_position[Z_AXIS], current_position[E_AXIS], 9900 / 60, active_extruder);
		max_feedrate[E_AXIS] = 50;//tmp[E_AXIS];
		current_position[E_AXIS] -= 5;
		plan_buffer_line(current_position[X_AXIS], current_position[Y_AXIS], current_position[Z_AXIS], current_position[E_AXIS], 800 / 60, active_extruder);
		current_position[E_AXIS] += 5;
		plan_buffer_line(current_position[X_AXIS], current_position[Y_AXIS], current_position[Z_AXIS], current_position[E_AXIS], 400 / 60, active_extruder);
		current_position[E_AXIS] -= 5;
		plan_buffer_line(current_position[X_AXIS], current_position[Y_AXIS], current_position[Z_AXIS], current_position[E_AXIS], 600 / 60, active_extruder);
		st_synchronize();
		current_position[E_AXIS] += 5;
		plan_buffer_line(current_position[X_AXIS], current_position[Y_AXIS], current_position[Z_AXIS], current_position[E_AXIS], 600 / 60, active_extruder);
		current_position[E_AXIS] -= 5;
		plan_buffer_line(current_position[X_AXIS], current_position[Y_AXIS], current_position[Z_AXIS], current_position[E_AXIS], 600 / 60, active_extruder);
		current_position[E_AXIS] += 5;
		plan_buffer_line(current_position[X_AXIS], current_position[Y_AXIS], current_position[Z_AXIS], current_position[E_AXIS], 600 / 60, active_extruder);
		current_position[E_AXIS] -= 5;
		plan_buffer_line(current_position[X_AXIS], current_position[Y_AXIS], current_position[Z_AXIS], current_position[E_AXIS], 600 / 60, active_extruder);
		st_synchronize();

	}
  }
*/

#ifdef TMC2130
void force_high_power_mode(bool start_high_power_section) {
	uint8_t silent;
	silent = eeprom_read_byte((uint8_t*)EEPROM_SILENT);
	if (silent == 1) {
		//we are in silent mode, set to normal mode to enable crash detection

    // Wait for the planner queue to drain and for the stepper timer routine to reach an idle state.
		st_synchronize();
		cli();
		tmc2130_mode = (start_high_power_section == true) ? TMC2130_MODE_NORMAL : TMC2130_MODE_SILENT;
		update_mode_profile();
		tmc2130_init();
    // We may have missed a stepper timer interrupt due to the time spent in the tmc2130_init() routine.
    // Be safe than sorry, reset the stepper timer before re-enabling interrupts.
    st_reset_timer();
		sei();
	}
}
#endif //TMC2130

void gcode_G28(bool home_x_axis, bool home_y_axis, bool home_z_axis) {
	gcode_G28(home_x_axis, 0, home_y_axis, 0, home_z_axis, 0, false, true);
}

void gcode_G28(bool home_x_axis, long home_x_value, bool home_y_axis, long home_y_value, bool home_z_axis, long home_z_value, bool calib, bool without_mbl) {
	st_synchronize();

#if 0
	SERIAL_ECHOPGM("G28, initial ");  print_world_coordinates();
	SERIAL_ECHOPGM("G28, initial ");  print_physical_coordinates();
#endif

	// Flag for the display update routine and to disable the print cancelation during homing.
	homing_flag = true;

	// Which axes should be homed?
	bool home_x = home_x_axis;
	bool home_y = home_y_axis;
	bool home_z = home_z_axis;

	// Either all X,Y,Z codes are present, or none of them.
	bool home_all_axes = home_x == home_y && home_x == home_z;
	if (home_all_axes)
		// No X/Y/Z code provided means to home all axes.
		home_x = home_y = home_z = true;

	//if we are homing all axes, first move z higher to protect heatbed/steel sheet
	if (home_all_axes) {
		current_position[Z_AXIS] += MESH_HOME_Z_SEARCH;
		feedrate = homing_feedrate[Z_AXIS];
		plan_buffer_line(current_position[X_AXIS], current_position[Y_AXIS], current_position[Z_AXIS], current_position[E_AXIS], feedrate / 60, active_extruder);
		st_synchronize();
	}
#ifdef ENABLE_AUTO_BED_LEVELING
      plan_bed_level_matrix.set_to_identity();  //Reset the plane ("erase" all leveling data)
#endif //ENABLE_AUTO_BED_LEVELING
            
      // Reset world2machine_rotation_and_skew and world2machine_shift, therefore
      // the planner will not perform any adjustments in the XY plane. 
      // Wait for the motors to stop and update the current position with the absolute values.
      world2machine_revert_to_uncorrected();

      // For mesh bed leveling deactivate the matrix temporarily.
      // It is necessary to disable the bed leveling for the X and Y homing moves, so that the move is performed
      // in a single axis only.
      // In case of re-homing the X or Y axes only, the mesh bed leveling is restored after G28.
#ifdef MESH_BED_LEVELING
      uint8_t mbl_was_active = mbl.active;
      mbl.active = 0;
      current_position[Z_AXIS] = st_get_position_mm(Z_AXIS);
#endif

      // Reset baby stepping to zero, if the babystepping has already been loaded before. The babystepsTodo value will be
      // consumed during the first movements following this statement.
      if (home_z)
        babystep_undo();

      saved_feedrate = feedrate;
      saved_feedmultiply = feedmultiply;
      feedmultiply = 100;
      previous_millis_cmd = millis();

      enable_endstops(true);

      memcpy(destination, current_position, sizeof(destination));
      feedrate = 0.0;

      #if Z_HOME_DIR > 0                      // If homing away from BED do Z first
      if(home_z)
        homeaxis(Z_AXIS);
      #endif

      #ifdef QUICK_HOME
      // In the quick mode, if both x and y are to be homed, a diagonal move will be performed initially.
      if(home_x && home_y)  //first diagonal move
      {
        current_position[X_AXIS] = 0;current_position[Y_AXIS] = 0;

        int x_axis_home_dir = home_dir(X_AXIS);

        plan_set_position(current_position[X_AXIS], current_position[Y_AXIS], current_position[Z_AXIS], current_position[E_AXIS]);
        destination[X_AXIS] = 1.5 * max_length(X_AXIS) * x_axis_home_dir;destination[Y_AXIS] = 1.5 * max_length(Y_AXIS) * home_dir(Y_AXIS);
        feedrate = homing_feedrate[X_AXIS];
        if(homing_feedrate[Y_AXIS]<feedrate)
          feedrate = homing_feedrate[Y_AXIS];
        if (max_length(X_AXIS) > max_length(Y_AXIS)) {
          feedrate *= sqrt(pow(max_length(Y_AXIS) / max_length(X_AXIS), 2) + 1);
        } else {
          feedrate *= sqrt(pow(max_length(X_AXIS) / max_length(Y_AXIS), 2) + 1);
        }
        plan_buffer_line(destination[X_AXIS], destination[Y_AXIS], destination[Z_AXIS], destination[E_AXIS], feedrate/60, active_extruder);
        st_synchronize();

        axis_is_at_home(X_AXIS);
        axis_is_at_home(Y_AXIS);
        plan_set_position(current_position[X_AXIS], current_position[Y_AXIS], current_position[Z_AXIS], current_position[E_AXIS]);
        destination[X_AXIS] = current_position[X_AXIS];
        destination[Y_AXIS] = current_position[Y_AXIS];
        plan_buffer_line(destination[X_AXIS], destination[Y_AXIS], destination[Z_AXIS], destination[E_AXIS], feedrate/60, active_extruder);
        feedrate = 0.0;
        st_synchronize();
        endstops_hit_on_purpose();

        current_position[X_AXIS] = destination[X_AXIS];
        current_position[Y_AXIS] = destination[Y_AXIS];
        current_position[Z_AXIS] = destination[Z_AXIS];
      }
      #endif /* QUICK_HOME */

#ifdef TMC2130	 
      if(home_x)
	  {
		if (!calib)
			homeaxis(X_AXIS);
		else
			tmc2130_home_calibrate(X_AXIS);
	  }

      if(home_y)
	  {
		if (!calib)
	        homeaxis(Y_AXIS);
		else
			tmc2130_home_calibrate(Y_AXIS);
	  }
#endif //TMC2130


      if(home_x_axis && home_x_value != 0)
        current_position[X_AXIS]=home_x_value+add_homing[X_AXIS];

      if(home_y_axis && home_y_value != 0)
        current_position[Y_AXIS]=home_y_value+add_homing[Y_AXIS];

      #if Z_HOME_DIR < 0                      // If homing towards BED do Z last
        #ifndef Z_SAFE_HOMING
          if(home_z) {
            #if defined (Z_RAISE_BEFORE_HOMING) && (Z_RAISE_BEFORE_HOMING > 0)
              destination[Z_AXIS] = Z_RAISE_BEFORE_HOMING * home_dir(Z_AXIS) * (-1);    // Set destination away from bed
              feedrate = max_feedrate[Z_AXIS];
              plan_buffer_line(destination[X_AXIS], destination[Y_AXIS], destination[Z_AXIS], destination[E_AXIS], feedrate, active_extruder);
              st_synchronize();
            #endif // defined (Z_RAISE_BEFORE_HOMING) && (Z_RAISE_BEFORE_HOMING > 0)
            #if (defined(MESH_BED_LEVELING) && !defined(MK1BP))  // If Mesh bed leveling, move X&Y to safe position for home
      			  if (!(axis_known_position[X_AXIS] && axis_known_position[Y_AXIS] )) 
      			  {
                homeaxis(X_AXIS);
                homeaxis(Y_AXIS);
      			  } 
              // 1st mesh bed leveling measurement point, corrected.
              world2machine_initialize();
              world2machine(pgm_read_float(bed_ref_points_4), pgm_read_float(bed_ref_points_4+1), destination[X_AXIS], destination[Y_AXIS]);
              world2machine_reset();
              if (destination[Y_AXIS] < Y_MIN_POS)
                  destination[Y_AXIS] = Y_MIN_POS;
              destination[Z_AXIS] = MESH_HOME_Z_SEARCH;    // Set destination away from bed
              feedrate = homing_feedrate[Z_AXIS]/10;
              current_position[Z_AXIS] = 0;
              enable_endstops(false);
#ifdef DEBUG_BUILD
              SERIAL_ECHOLNPGM("plan_set_position()");
              MYSERIAL.println(current_position[X_AXIS]);MYSERIAL.println(current_position[Y_AXIS]);
              MYSERIAL.println(current_position[Z_AXIS]);MYSERIAL.println(current_position[E_AXIS]);
#endif
              plan_set_position(current_position[X_AXIS], current_position[Y_AXIS], current_position[Z_AXIS], current_position[E_AXIS]);
#ifdef DEBUG_BUILD
              SERIAL_ECHOLNPGM("plan_buffer_line()");
              MYSERIAL.println(destination[X_AXIS]);MYSERIAL.println(destination[Y_AXIS]);
              MYSERIAL.println(destination[Z_AXIS]);MYSERIAL.println(destination[E_AXIS]);
              MYSERIAL.println(feedrate);MYSERIAL.println(active_extruder);
#endif
              plan_buffer_line(destination[X_AXIS], destination[Y_AXIS], destination[Z_AXIS], destination[E_AXIS], feedrate, active_extruder);
              st_synchronize();
              current_position[X_AXIS] = destination[X_AXIS];
              current_position[Y_AXIS] = destination[Y_AXIS];
              enable_endstops(true);
              endstops_hit_on_purpose();
              homeaxis(Z_AXIS);
            #else // MESH_BED_LEVELING
              homeaxis(Z_AXIS);
            #endif // MESH_BED_LEVELING
          }
        #else // defined(Z_SAFE_HOMING): Z Safe mode activated.
          if(home_all_axes) {
            destination[X_AXIS] = round(Z_SAFE_HOMING_X_POINT - X_PROBE_OFFSET_FROM_EXTRUDER);
            destination[Y_AXIS] = round(Z_SAFE_HOMING_Y_POINT - Y_PROBE_OFFSET_FROM_EXTRUDER);
            destination[Z_AXIS] = Z_RAISE_BEFORE_HOMING * home_dir(Z_AXIS) * (-1);    // Set destination away from bed
            feedrate = XY_TRAVEL_SPEED/60;
            current_position[Z_AXIS] = 0;

            plan_set_position(current_position[X_AXIS], current_position[Y_AXIS], current_position[Z_AXIS], current_position[E_AXIS]);
            plan_buffer_line(destination[X_AXIS], destination[Y_AXIS], destination[Z_AXIS], destination[E_AXIS], feedrate, active_extruder);
            st_synchronize();
            current_position[X_AXIS] = destination[X_AXIS];
            current_position[Y_AXIS] = destination[Y_AXIS];

            homeaxis(Z_AXIS);
          }
                                                // Let's see if X and Y are homed and probe is inside bed area.
          if(home_z) {
            if ( (axis_known_position[X_AXIS]) && (axis_known_position[Y_AXIS]) \
              && (current_position[X_AXIS]+X_PROBE_OFFSET_FROM_EXTRUDER >= X_MIN_POS) \
              && (current_position[X_AXIS]+X_PROBE_OFFSET_FROM_EXTRUDER <= X_MAX_POS) \
              && (current_position[Y_AXIS]+Y_PROBE_OFFSET_FROM_EXTRUDER >= Y_MIN_POS) \
              && (current_position[Y_AXIS]+Y_PROBE_OFFSET_FROM_EXTRUDER <= Y_MAX_POS)) {

              current_position[Z_AXIS] = 0;
              plan_set_position(current_position[X_AXIS], current_position[Y_AXIS], current_position[Z_AXIS], current_position[E_AXIS]);
              destination[Z_AXIS] = Z_RAISE_BEFORE_HOMING * home_dir(Z_AXIS) * (-1);    // Set destination away from bed
              feedrate = max_feedrate[Z_AXIS];
              plan_buffer_line(destination[X_AXIS], destination[Y_AXIS], destination[Z_AXIS], destination[E_AXIS], feedrate, active_extruder);
              st_synchronize();

              homeaxis(Z_AXIS);
            } else if (!((axis_known_position[X_AXIS]) && (axis_known_position[Y_AXIS]))) {
                LCD_MESSAGERPGM(MSG_POSITION_UNKNOWN);
                SERIAL_ECHO_START;
                SERIAL_ECHOLNRPGM(MSG_POSITION_UNKNOWN);
            } else {
                LCD_MESSAGERPGM(MSG_ZPROBE_OUT);
                SERIAL_ECHO_START;
                SERIAL_ECHOLNRPGM(MSG_ZPROBE_OUT);
            }
          }
        #endif // Z_SAFE_HOMING
      #endif // Z_HOME_DIR < 0

      if(home_z_axis && home_z_value != 0)
        current_position[Z_AXIS]=home_z_value+add_homing[Z_AXIS];
      #ifdef ENABLE_AUTO_BED_LEVELING
        if(home_z)
          current_position[Z_AXIS] += zprobe_zoffset;  //Add Z_Probe offset (the distance is negative)
      #endif
      
      // Set the planner and stepper routine positions.
      // At this point the mesh bed leveling and world2machine corrections are disabled and current_position
      // contains the machine coordinates.
      plan_set_position(current_position[X_AXIS], current_position[Y_AXIS], current_position[Z_AXIS], current_position[E_AXIS]);

      #ifdef ENDSTOPS_ONLY_FOR_HOMING
        enable_endstops(false);
      #endif

      feedrate = saved_feedrate;
      feedmultiply = saved_feedmultiply;
      previous_millis_cmd = millis();
      endstops_hit_on_purpose();
#ifndef MESH_BED_LEVELING
      // If MESH_BED_LEVELING is not active, then it is the original Prusa i3.
      // Offer the user to load the baby step value, which has been adjusted at the previous print session.
      if(card.sdprinting && eeprom_read_word((uint16_t *)EEPROM_BABYSTEP_Z))
          lcd_adjust_z();
#endif

    // Load the machine correction matrix
    world2machine_initialize();
    // and correct the current_position XY axes to match the transformed coordinate system.
    world2machine_update_current();

#if (defined(MESH_BED_LEVELING) && !defined(MK1BP))
	if (home_x_axis || home_y_axis || without_mbl || home_z_axis)
		{
      if (! home_z && mbl_was_active) {
        // Re-enable the mesh bed leveling if only the X and Y axes were re-homed.
        mbl.active = true;
        // and re-adjust the current logical Z axis with the bed leveling offset applicable at the current XY position.
        current_position[Z_AXIS] -= mbl.get_z(st_get_position_mm(X_AXIS), st_get_position_mm(Y_AXIS));
      }
		}
	else
		{
			st_synchronize();
			homing_flag = false;
	  }
#endif

	  if (farm_mode) { prusa_statistics(20); };

	  homing_flag = false;
#if 0
      SERIAL_ECHOPGM("G28, final ");  print_world_coordinates();
      SERIAL_ECHOPGM("G28, final ");  print_physical_coordinates();
      SERIAL_ECHOPGM("G28, final ");  print_mesh_bed_leveling_table();
#endif
}

void adjust_bed_reset()
{
	eeprom_update_byte((unsigned char*)EEPROM_BED_CORRECTION_VALID, 1);
	eeprom_update_byte((unsigned char*)EEPROM_BED_CORRECTION_LEFT, 0);
	eeprom_update_byte((unsigned char*)EEPROM_BED_CORRECTION_RIGHT, 0);
	eeprom_update_byte((unsigned char*)EEPROM_BED_CORRECTION_FRONT, 0);
	eeprom_update_byte((unsigned char*)EEPROM_BED_CORRECTION_REAR, 0);
}

bool gcode_M45(bool onlyZ, int8_t verbosity_level)
{
	bool final_result = false;
	#ifdef TMC2130
	FORCE_HIGH_POWER_START;
	#endif // TMC2130
	// Only Z calibration?
	if (!onlyZ)
	{
		setTargetBed(0);
		setAllTargetHotends(0);
		adjust_bed_reset(); //reset bed level correction
	}

	// Disable the default update procedure of the display. We will do a modal dialog.
	lcd_update_enable(false);
	// Let the planner use the uncorrected coordinates.
	mbl.reset();
	// Reset world2machine_rotation_and_skew and world2machine_shift, therefore
	// the planner will not perform any adjustments in the XY plane. 
	// Wait for the motors to stop and update the current position with the absolute values.
	world2machine_revert_to_uncorrected();
	// Reset the baby step value applied without moving the axes.
	babystep_reset();
	// Mark all axes as in a need for homing.
	memset(axis_known_position, 0, sizeof(axis_known_position));

	// Home in the XY plane.
	//set_destination_to_current();
	setup_for_endstop_move();
	lcd_display_message_fullscreen_P(_T(MSG_AUTO_HOME));
	home_xy();

	enable_endstops(false);
	current_position[X_AXIS] += 5;
	current_position[Y_AXIS] += 5;
	plan_buffer_line(current_position[X_AXIS], current_position[Y_AXIS], current_position[Z_AXIS], current_position[E_AXIS], homing_feedrate[Z_AXIS] / 40, active_extruder);
	st_synchronize();

	// Let the user move the Z axes up to the end stoppers.
#ifdef TMC2130
	if (calibrate_z_auto())
	{
#else //TMC2130
	if (lcd_calibrate_z_end_stop_manual(onlyZ))
	{
#endif //TMC2130
		refresh_cmd_timeout();
		#ifndef STEEL_SHEET
		if (((degHotend(0) > MAX_HOTEND_TEMP_CALIBRATION) || (degBed() > MAX_BED_TEMP_CALIBRATION)) && (!onlyZ))
		{
			lcd_wait_for_cool_down();
		}
		#endif //STEEL_SHEET
		if(!onlyZ)
		{
			KEEPALIVE_STATE(PAUSED_FOR_USER);
			#ifdef STEEL_SHEET
			bool result = lcd_show_fullscreen_message_yes_no_and_wait_P(_T(MSG_STEEL_SHEET_CHECK), false, false);
			if(result) lcd_show_fullscreen_message_and_wait_P(_T(MSG_REMOVE_STEEL_SHEET));
			#endif //STEEL_SHEET
			lcd_show_fullscreen_message_and_wait_P(_T(MSG_CONFIRM_NOZZLE_CLEAN));
		    lcd_show_fullscreen_message_and_wait_P(_T(MSG_PAPER));
			KEEPALIVE_STATE(IN_HANDLER);
			lcd_display_message_fullscreen_P(_T(MSG_FIND_BED_OFFSET_AND_SKEW_LINE1));
			lcd_set_cursor(0, 2);
			lcd_print(1);
			lcd_puts_P(_T(MSG_FIND_BED_OFFSET_AND_SKEW_LINE2));
		}
		// Move the print head close to the bed.
		current_position[Z_AXIS] = MESH_HOME_Z_SEARCH;

		bool endstops_enabled  = enable_endstops(true);
#ifdef TMC2130
		tmc2130_home_enter(Z_AXIS_MASK);
#endif //TMC2130

		plan_buffer_line(current_position[X_AXIS], current_position[Y_AXIS], current_position[Z_AXIS], current_position[E_AXIS], homing_feedrate[Z_AXIS] / 40, active_extruder);

		st_synchronize();
#ifdef TMC2130
		tmc2130_home_exit();
#endif //TMC2130
		enable_endstops(endstops_enabled);

		if (st_get_position_mm(Z_AXIS) == MESH_HOME_Z_SEARCH)
		{

			int8_t verbosity_level = 0;
			if (code_seen('V'))
			{
				// Just 'V' without a number counts as V1.
				char c = strchr_pointer[1];
				verbosity_level = (c == ' ' || c == '\t' || c == 0) ? 1 : code_value_short();
			}

			if (onlyZ)
			{
				clean_up_after_endstop_move();
				// Z only calibration.
				// Load the machine correction matrix
				world2machine_initialize();
				// and correct the current_position to match the transformed coordinate system.
				world2machine_update_current();
				//FIXME
				bool result = sample_mesh_and_store_reference();
				if (result)
				{
					if (calibration_status() == CALIBRATION_STATUS_Z_CALIBRATION)
						// Shipped, the nozzle height has been set already. The user can start printing now.
						calibration_status_store(CALIBRATION_STATUS_CALIBRATED);
						final_result = true;
					// babystep_apply();
				}
			}
			else
			{
				// Reset the baby step value and the baby step applied flag.
				calibration_status_store(CALIBRATION_STATUS_XYZ_CALIBRATION);
				eeprom_update_word((uint16_t*)EEPROM_BABYSTEP_Z, 0);
				// Complete XYZ calibration.
				uint8_t point_too_far_mask = 0;
				BedSkewOffsetDetectionResultType result = find_bed_offset_and_skew(verbosity_level, point_too_far_mask);
				clean_up_after_endstop_move();
				// Print head up.
				current_position[Z_AXIS] = MESH_HOME_Z_SEARCH;
				plan_buffer_line(current_position[X_AXIS], current_position[Y_AXIS], current_position[Z_AXIS], current_position[E_AXIS], homing_feedrate[Z_AXIS] / 40, active_extruder);
				st_synchronize();
//#ifndef NEW_XYZCAL
				if (result >= 0)
				{
					#ifdef HEATBED_V2
					sample_z();
					#else //HEATBED_V2
					point_too_far_mask = 0;
					// Second half: The fine adjustment.
					// Let the planner use the uncorrected coordinates.
					mbl.reset();
					world2machine_reset();
					// Home in the XY plane.
					setup_for_endstop_move();
					home_xy();
					result = improve_bed_offset_and_skew(1, verbosity_level, point_too_far_mask);
					clean_up_after_endstop_move();
					// Print head up.
					current_position[Z_AXIS] = MESH_HOME_Z_SEARCH;
					plan_buffer_line(current_position[X_AXIS], current_position[Y_AXIS], current_position[Z_AXIS], current_position[E_AXIS], homing_feedrate[Z_AXIS] / 40, active_extruder);
					st_synchronize();
					// if (result >= 0) babystep_apply();					
					#endif //HEATBED_V2
				}
//#endif //NEW_XYZCAL
				lcd_update_enable(true);
				lcd_update(2);

				lcd_bed_calibration_show_result(result, point_too_far_mask);
				if (result >= 0)
				{
					// Calibration valid, the machine should be able to print. Advise the user to run the V2Calibration.gcode.
					calibration_status_store(CALIBRATION_STATUS_LIVE_ADJUST);
					if (eeprom_read_byte((uint8_t*)EEPROM_WIZARD_ACTIVE) != 1) lcd_show_fullscreen_message_and_wait_P(_T(MSG_BABYSTEP_Z_NOT_SET));
					final_result = true;
				}
			}
#ifdef TMC2130
			tmc2130_home_exit();
#endif
		}
		else
		{
			lcd_show_fullscreen_message_and_wait_P(PSTR("Calibration failed! Check the axes and run again."));
			final_result = false;
		}
	}
	else
	{
		// Timeouted.
	}
	lcd_update_enable(true);
#ifdef TMC2130
	FORCE_HIGH_POWER_END;
#endif // TMC2130
	return final_result;
}

void gcode_M114()
{
	SERIAL_PROTOCOLPGM("X:");
	SERIAL_PROTOCOL(current_position[X_AXIS]);
	SERIAL_PROTOCOLPGM(" Y:");
	SERIAL_PROTOCOL(current_position[Y_AXIS]);
	SERIAL_PROTOCOLPGM(" Z:");
	SERIAL_PROTOCOL(current_position[Z_AXIS]);
	SERIAL_PROTOCOLPGM(" E:");
	SERIAL_PROTOCOL(current_position[E_AXIS]);

	SERIAL_PROTOCOLRPGM(_n(" Count X: "));////MSG_COUNT_X c=0 r=0
	SERIAL_PROTOCOL(float(st_get_position(X_AXIS)) / axis_steps_per_unit[X_AXIS]);
	SERIAL_PROTOCOLPGM(" Y:");
	SERIAL_PROTOCOL(float(st_get_position(Y_AXIS)) / axis_steps_per_unit[Y_AXIS]);
	SERIAL_PROTOCOLPGM(" Z:");
	SERIAL_PROTOCOL(float(st_get_position(Z_AXIS)) / axis_steps_per_unit[Z_AXIS]);
	SERIAL_PROTOCOLPGM(" E:");
	SERIAL_PROTOCOL(float(st_get_position(E_AXIS)) / axis_steps_per_unit[E_AXIS]);

	SERIAL_PROTOCOLLN("");
}

void gcode_M600(bool automatic, float x_position, float y_position, float z_shift, float e_shift, float e_shift_late) {
		st_synchronize();
		float lastpos[4];

		if (farm_mode)
		{
			prusa_statistics(22);
		}

		//First backup current position and settings
        feedmultiplyBckp=feedmultiply;
        HotendTempBckp = degTargetHotend(active_extruder);
		fanSpeedBckp = fanSpeed;

        lastpos[X_AXIS]=current_position[X_AXIS];
        lastpos[Y_AXIS]=current_position[Y_AXIS];
        lastpos[Z_AXIS]=current_position[Z_AXIS];
        lastpos[E_AXIS]=current_position[E_AXIS];

		//Retract E
        current_position[E_AXIS]+= e_shift;
        plan_buffer_line(current_position[X_AXIS], current_position[Y_AXIS], current_position[Z_AXIS], current_position[E_AXIS], FILAMENTCHANGE_RFEED, active_extruder);
		st_synchronize();

        //Lift Z
        current_position[Z_AXIS]+= z_shift;
        plan_buffer_line(current_position[X_AXIS], current_position[Y_AXIS], current_position[Z_AXIS], current_position[E_AXIS], FILAMENTCHANGE_ZFEED, active_extruder);
		st_synchronize();
        
		//Move XY to side
        current_position[X_AXIS]= x_position;
        current_position[Y_AXIS]= y_position;
        plan_buffer_line(current_position[X_AXIS], current_position[Y_AXIS], current_position[Z_AXIS], current_position[E_AXIS], FILAMENTCHANGE_XYFEED, active_extruder);
		st_synchronize();
		
		//Beep, manage nozzle heater and wait for user to start unload filament
		if(!mmu_enabled) M600_wait_for_user();
		
		lcd_change_fil_state = 0;
		
		// Unload filament
		if (mmu_enabled)
			extr_unload(); //unload just current filament for multimaterial printers (used also in M702)
		else
			unload_filament(); //unload filament for single material (used also in M702)
		//finish moves
		st_synchronize();

		if (!mmu_enabled)
		{
			KEEPALIVE_STATE(PAUSED_FOR_USER);
			lcd_change_fil_state = lcd_show_fullscreen_message_yes_no_and_wait_P(_i("Was filament unload successful?"), false, true);////MSG_UNLOAD_SUCCESSFUL c=20 r=2
			if (lcd_change_fil_state == 0) lcd_show_fullscreen_message_and_wait_P(_i("Please open idler and remove filament manually."));////MSG_CHECK_IDLER c=20 r=4
			lcd_update_enable(true);
		}

		if (mmu_enabled)
		{
			if (!automatic) {
				if (saved_printing) mmu_eject_filament(mmu_extruder, false); //if M600 was invoked by filament senzor (FINDA) eject filament so user can easily remove it
				mmu_M600_wait_and_beep();
				if (saved_printing) {

					lcd_clear();
					lcd_set_cursor(0, 2);
					lcd_puts_P(_T(MSG_PLEASE_WAIT));

					mmu_command(MMU_CMD_R0);
					manage_response(false, false);
				}
			}
			mmu_M600_load_filament(automatic);
		}
		else
			M600_load_filament();

		if(!automatic) M600_check_state();

		lcd_update_enable(true);

      //Not let's go back to print
	  fanSpeed = fanSpeedBckp;

      //Feed a little of filament to stabilize pressure
	  if (!automatic) {
		  current_position[E_AXIS] += FILAMENTCHANGE_RECFEED;
		  plan_buffer_line(current_position[X_AXIS], current_position[Y_AXIS], current_position[Z_AXIS], current_position[E_AXIS], FILAMENTCHANGE_EXFEED, active_extruder);
	  }
      
      //Move XY back
      plan_buffer_line(lastpos[X_AXIS], lastpos[Y_AXIS], current_position[Z_AXIS], current_position[E_AXIS], FILAMENTCHANGE_XYFEED, active_extruder);
      st_synchronize();
      //Move Z back
      plan_buffer_line(lastpos[X_AXIS], lastpos[Y_AXIS], lastpos[Z_AXIS], current_position[E_AXIS], FILAMENTCHANGE_ZFEED, active_extruder);
      st_synchronize();  
<<<<<<< HEAD
      
=======

>>>>>>> ae823c3c
      //Set E position to original  
      plan_set_e_position(lastpos[E_AXIS]);

	  memcpy(current_position, lastpos, sizeof(lastpos));
	  memcpy(destination, current_position, sizeof(current_position));
       
      //Recover feed rate 
      feedmultiply=feedmultiplyBckp;
      char cmd[9];
      sprintf_P(cmd, PSTR("M220 S%i"), feedmultiplyBckp);
      enquecommand(cmd);
      
	  lcd_setstatuspgm(_T(WELCOME_MSG));
	  custom_message_type = CUSTOM_MSG_TYPE_STATUS;
        
}


void gcode_M701()
{
	printf_P(PSTR("gcode_M701 begin\n"));

	if (mmu_enabled) 
	{
		extr_adj(tmp_extruder);//loads current extruder
		mmu_extruder = tmp_extruder;
	}
	else
	{
		enable_z();
		custom_message_type = CUSTOM_MSG_TYPE_F_LOAD;

#ifdef FILAMENT_SENSOR
		fsensor_oq_meassure_start(40);
#endif //FILAMENT_SENSOR

		lcd_setstatuspgm(_T(MSG_LOADING_FILAMENT));
		current_position[E_AXIS] += 40;
		plan_buffer_line(current_position[X_AXIS], current_position[Y_AXIS], current_position[Z_AXIS], current_position[E_AXIS], 400 / 60, active_extruder); //fast sequence
		st_synchronize();

		if (current_position[Z_AXIS] < 20) current_position[Z_AXIS] += 30;
		current_position[E_AXIS] += 30;
		plan_buffer_line(current_position[X_AXIS], current_position[Y_AXIS], current_position[Z_AXIS], current_position[E_AXIS], 400 / 60, active_extruder); //fast sequence
		st_synchronize();
		current_position[E_AXIS] += 25;
		plan_buffer_line(current_position[X_AXIS], current_position[Y_AXIS], current_position[Z_AXIS], current_position[E_AXIS], 100 / 60, active_extruder); //slow sequence
		st_synchronize();

		if((eSoundMode==e_SOUND_MODE_LOUD)||(eSoundMode==e_SOUND_MODE_ONCE)) tone(BEEPER, 500);
		delay_keep_alive(50);
		noTone(BEEPER);

		if (!farm_mode && loading_flag) {
			bool clean = lcd_show_fullscreen_message_yes_no_and_wait_P(_T(MSG_FILAMENT_CLEAN), false, true);

			while (!clean) {
				lcd_update_enable(true);
				lcd_update(2);
				current_position[E_AXIS] += 25;
				plan_buffer_line(current_position[X_AXIS], current_position[Y_AXIS], current_position[Z_AXIS], current_position[E_AXIS], 100 / 60, active_extruder); //slow sequence
				st_synchronize();
				clean = lcd_show_fullscreen_message_yes_no_and_wait_P(_T(MSG_FILAMENT_CLEAN), false, true);

			}

		}
		lcd_update_enable(true);
		lcd_update(2);
		lcd_setstatuspgm(_T(WELCOME_MSG));
		disable_z();
		loading_flag = false;
		custom_message_type = CUSTOM_MSG_TYPE_STATUS;

#ifdef FILAMENT_SENSOR
		if (mmu_enabled == false) 
		{
			fsensor_oq_meassure_stop();

			if (!fsensor_oq_result())
			{
				bool disable = lcd_show_fullscreen_message_yes_no_and_wait_P(_i("Fil. sensor response is poor, disable it?"), false, true);
				lcd_update_enable(true);
				lcd_update(2);
				if (disable)
					fsensor_disable();
			}
		}
#endif //FILAMENT_SENSOR
	}
}
/**
 * @brief Get serial number from 32U2 processor
 *
 * Typical format of S/N is:CZPX0917X003XC13518
 *
 * Command operates only in farm mode, if not in farm mode, "Not in farm mode." is written to MYSERIAL.
 *
 * Send command ;S to serial port 0 to retrieve serial number stored in 32U2 processor,
 * reply is transmitted to serial port 1 character by character.
 * Operation takes typically 23 ms. If the retransmit is not finished until 100 ms,
 * it is interrupted, so less, or no characters are retransmitted, only newline character is send
 * in any case.
 */
static void gcode_PRUSA_SN()
{
    if (farm_mode) {
        selectedSerialPort = 0;
        putchar(';');
        putchar('S');
        int numbersRead = 0;
        ShortTimer timeout;
        timeout.start();

        while (numbersRead < 19) {
            while (MSerial.available() > 0) {
                uint8_t serial_char = MSerial.read();
                selectedSerialPort = 1;
                putchar(serial_char);
                numbersRead++;
                selectedSerialPort = 0;
            }
            if (timeout.expired(100u)) break;
        }
        selectedSerialPort = 1;
        putchar('\n');
#if 0
        for (int b = 0; b < 3; b++) {
            tone(BEEPER, 110);
            delay(50);
            noTone(BEEPER);
            delay(50);
        }
#endif
    } else {
        puts_P(_N("Not in farm mode."));
    }
}

#ifdef BACKLASH_X
extern uint8_t st_backlash_x;
#endif //BACKLASH_X
#ifdef BACKLASH_Y
extern uint8_t st_backlash_y;
#endif //BACKLASH_Y


void process_commands()
{
	if (!buflen) return; //empty command
  #ifdef FILAMENT_RUNOUT_SUPPORT
    SET_INPUT(FR_SENS);
  #endif

#ifdef CMDBUFFER_DEBUG
  SERIAL_ECHOPGM("Processing a GCODE command: ");
  SERIAL_ECHO(cmdbuffer+bufindr+CMDHDRSIZE);
  SERIAL_ECHOLNPGM("");
  SERIAL_ECHOPGM("In cmdqueue: ");
  SERIAL_ECHO(buflen);
  SERIAL_ECHOLNPGM("");
#endif /* CMDBUFFER_DEBUG */
  
  unsigned long codenum; //throw away variable
  char *starpos = NULL;
#ifdef ENABLE_AUTO_BED_LEVELING
  float x_tmp, y_tmp, z_tmp, real_z;
#endif

  // PRUSA GCODES
  KEEPALIVE_STATE(IN_HANDLER);

#ifdef SNMM
  float tmp_motor[3] = DEFAULT_PWM_MOTOR_CURRENT;
  float tmp_motor_loud[3] = DEFAULT_PWM_MOTOR_CURRENT_LOUD;
  int8_t SilentMode;
#endif
  
  if (code_seen("M117")) { //moved to highest priority place to be able to to print strings which includes "G", "PRUSA" and "^"
	  starpos = (strchr(strchr_pointer + 5, '*'));
	  if (starpos != NULL)
		  *(starpos) = '\0';
	  lcd_setstatus(strchr_pointer + 5);
  }

#ifdef TMC2130
	else if (strncmp_P(CMDBUFFER_CURRENT_STRING, PSTR("CRASH_"), 6) == 0)
	{
	  if(code_seen("CRASH_DETECTED"))
	  {
		  uint8_t mask = 0;
		  if (code_seen('X')) mask |= X_AXIS_MASK;
		  if (code_seen('Y')) mask |= Y_AXIS_MASK;
		  crashdet_detected(mask);
	  }
	  else if(code_seen("CRASH_RECOVER"))
		  crashdet_recover();
	  else if(code_seen("CRASH_CANCEL"))
		  crashdet_cancel();
	}
	else if (strncmp_P(CMDBUFFER_CURRENT_STRING, PSTR("TMC_"), 4) == 0)
	{
		if (strncmp_P(CMDBUFFER_CURRENT_STRING + 4, PSTR("SET_WAVE_"), 9) == 0)
		{
			uint8_t axis = *(CMDBUFFER_CURRENT_STRING + 13);
			axis = (axis == 'E')?3:(axis - 'X');
			if (axis < 4)
			{
				uint8_t fac = (uint8_t)strtol(CMDBUFFER_CURRENT_STRING + 14, NULL, 10);
				tmc2130_set_wave(axis, 247, fac);
			}
		}
		else if (strncmp_P(CMDBUFFER_CURRENT_STRING + 4, PSTR("SET_STEP_"), 9) == 0)
		{
			uint8_t axis = *(CMDBUFFER_CURRENT_STRING + 13);
			axis = (axis == 'E')?3:(axis - 'X');
			if (axis < 4)
			{
				uint8_t step = (uint8_t)strtol(CMDBUFFER_CURRENT_STRING + 14, NULL, 10);
				uint16_t res = tmc2130_get_res(axis);
				tmc2130_goto_step(axis, step & (4*res - 1), 2, 1000, res);
			}
		}
		else if (strncmp_P(CMDBUFFER_CURRENT_STRING + 4, PSTR("SET_CHOP_"), 9) == 0)
		{
			uint8_t axis = *(CMDBUFFER_CURRENT_STRING + 13);
			axis = (axis == 'E')?3:(axis - 'X');
			if (axis < 4)
			{
				uint8_t chop0 = tmc2130_chopper_config[axis].toff;
				uint8_t chop1 = tmc2130_chopper_config[axis].hstr;
				uint8_t chop2 = tmc2130_chopper_config[axis].hend;
				uint8_t chop3 = tmc2130_chopper_config[axis].tbl;
				char* str_end = 0;
				if (CMDBUFFER_CURRENT_STRING[14])
				{
					chop0 = (uint8_t)strtol(CMDBUFFER_CURRENT_STRING + 14, &str_end, 10) & 15;
					if (str_end && *str_end)
					{
						chop1 = (uint8_t)strtol(str_end, &str_end, 10) & 7;
						if (str_end && *str_end)
						{
							chop2 = (uint8_t)strtol(str_end, &str_end, 10) & 15;
							if (str_end && *str_end)
								chop3 = (uint8_t)strtol(str_end, &str_end, 10) & 3;
						}
					}
				}
				tmc2130_chopper_config[axis].toff = chop0;
				tmc2130_chopper_config[axis].hstr = chop1 & 7;
				tmc2130_chopper_config[axis].hend = chop2 & 15;
				tmc2130_chopper_config[axis].tbl = chop3 & 3;
				tmc2130_setup_chopper(axis, tmc2130_mres[axis], tmc2130_current_h[axis], tmc2130_current_r[axis]);
				//printf_P(_N("TMC_SET_CHOP_%c %hhd %hhd %hhd %hhd\n"), "xyze"[axis], chop0, chop1, chop2, chop3);
			}
		}
	}
#ifdef BACKLASH_X
	else if (strncmp_P(CMDBUFFER_CURRENT_STRING, PSTR("BACKLASH_X"), 10) == 0)
	{
		uint8_t bl = (uint8_t)strtol(CMDBUFFER_CURRENT_STRING + 10, NULL, 10);
		st_backlash_x = bl;
		printf_P(_N("st_backlash_x = %hhd\n"), st_backlash_x);
	}
#endif //BACKLASH_X
#ifdef BACKLASH_Y
	else if (strncmp_P(CMDBUFFER_CURRENT_STRING, PSTR("BACKLASH_Y"), 10) == 0)
	{
		uint8_t bl = (uint8_t)strtol(CMDBUFFER_CURRENT_STRING + 10, NULL, 10);
		st_backlash_y = bl;
		printf_P(_N("st_backlash_y = %hhd\n"), st_backlash_y);
	}
#endif //BACKLASH_Y
#endif //TMC2130
	else if (code_seen("FSENSOR_RECOVER")) {
		fsensor_restore_print_and_continue();
  }
  else if(code_seen("PRUSA")){
		if (code_seen("Ping")) {  //PRUSA Ping
			if (farm_mode) {
				PingTime = millis();
				//MYSERIAL.print(farm_no); MYSERIAL.println(": OK");
			}	  
		}
		else if (code_seen("PRN")) {
		  printf_P(_N("%d"), status_number);

        }else if (code_seen("FAN")) {
			printf_P(_N("E0:%d RPM\nPRN0:%d RPM\n"), 60*fan_speed[0], 60*fan_speed[1]);
		}else if (code_seen("fn")) {
		  if (farm_mode) {
			printf_P(_N("%d"), farm_no);
		  }
		  else {
			  puts_P(_N("Not in farm mode."));
		  }
		  
		}
		else if (code_seen("thx"))
		{
			no_response = false;
		}	
		else if (code_seen("uvlo"))
		{
               eeprom_update_byte((uint8_t*)EEPROM_UVLO,0); 
               enquecommand_P(PSTR("M24")); 
		}	
		else if (code_seen("MMURES"))
		{
			mmu_reset();
		}
		else if (code_seen("RESET")) {
            // careful!
            if (farm_mode) {
#ifdef WATCHDOG
                boot_app_magic = BOOT_APP_MAGIC;
                boot_app_flags = BOOT_APP_FLG_RUN;
				wdt_enable(WDTO_15MS);
				cli();
				while(1);
#else //WATCHDOG
                asm volatile("jmp 0x3E000");
#endif //WATCHDOG
            }
            else {
                MYSERIAL.println("Not in farm mode.");
            }
		}else if (code_seen("fv")) {
        // get file version
        #ifdef SDSUPPORT
        card.openFile(strchr_pointer + 3,true);
        while (true) {
            uint16_t readByte = card.get();
            MYSERIAL.write(readByte);
            if (readByte=='\n') {
                break;
            }
        }
        card.closefile();

        #endif // SDSUPPORT

    } else if (code_seen("M28")) {
        trace();
        prusa_sd_card_upload = true;
        card.openFile(strchr_pointer+4,false);

	} else if (code_seen("SN")) { 
        gcode_PRUSA_SN();

	} else if(code_seen("Fir")){

      SERIAL_PROTOCOLLN(FW_VERSION_FULL);

    } else if(code_seen("Rev")){

      SERIAL_PROTOCOLLN(FILAMENT_SIZE "-" ELECTRONICS "-" NOZZLE_TYPE );

    } else if(code_seen("Lang")) {
	  lang_reset();

	} else if(code_seen("Lz")) {
      EEPROM_save_B(EEPROM_BABYSTEP_Z,0);

	} else if(code_seen("Beat")) {
        // Kick farm link timer
        kicktime = millis();

    } else if(code_seen("FR")) {
        // Factory full reset
        factory_reset(0,true);        
    }
    //else if (code_seen('Cal')) {
		//  lcd_calibration();
	  // }

  }  
  else if (code_seen('^')) {
    // nothing, this is a version line
  } else if(code_seen('G'))
  {
	gcode_in_progress = (int)code_value();
//	printf_P(_N("BEGIN G-CODE=%u\n"), gcode_in_progress);
    switch (gcode_in_progress)
    {
    case 0: // G0 -> G1
    case 1: // G1
      if(Stopped == false) {

        #ifdef FILAMENT_RUNOUT_SUPPORT
            
            if(READ(FR_SENS)){

                        feedmultiplyBckp=feedmultiply;
                        float target[4];
                        float lastpos[4];
                        target[X_AXIS]=current_position[X_AXIS];
                        target[Y_AXIS]=current_position[Y_AXIS];
                        target[Z_AXIS]=current_position[Z_AXIS];
                        target[E_AXIS]=current_position[E_AXIS];
                        lastpos[X_AXIS]=current_position[X_AXIS];
                        lastpos[Y_AXIS]=current_position[Y_AXIS];
                        lastpos[Z_AXIS]=current_position[Z_AXIS];
                        lastpos[E_AXIS]=current_position[E_AXIS];
                        //retract by E
                        
                        target[E_AXIS]+= FILAMENTCHANGE_FIRSTRETRACT ;
                        
                        plan_buffer_line(target[X_AXIS], target[Y_AXIS], target[Z_AXIS], target[E_AXIS], 400, active_extruder);


                        target[Z_AXIS]+= FILAMENTCHANGE_ZADD ;

                        plan_buffer_line(target[X_AXIS], target[Y_AXIS], target[Z_AXIS], target[E_AXIS], 300, active_extruder);

                        target[X_AXIS]= FILAMENTCHANGE_XPOS ;
                        
                        target[Y_AXIS]= FILAMENTCHANGE_YPOS ;
                         
                 
                        plan_buffer_line(target[X_AXIS], target[Y_AXIS], target[Z_AXIS], target[E_AXIS], 70, active_extruder);

                        target[E_AXIS]+= FILAMENTCHANGE_FINALRETRACT ;
                          

                        plan_buffer_line(target[X_AXIS], target[Y_AXIS], target[Z_AXIS], target[E_AXIS], 20, active_extruder);

                        //finish moves
                        st_synchronize();
                        //disable extruder steppers so filament can be removed
                        disable_e0();
                        disable_e1();
                        disable_e2();
                        delay(100);
                        
                        //LCD_ALERTMESSAGEPGM(_T(MSG_FILAMENTCHANGE));
                        uint8_t cnt=0;
                        int counterBeep = 0;
                        lcd_wait_interact();
                        while(!lcd_clicked()){
                          cnt++;
                          manage_heater();
                          manage_inactivity(true);
                          //lcd_update(0);
                          if(cnt==0)
                          {
                          #if BEEPER > 0
                          
                            if (counterBeep== 500){
                              counterBeep = 0;
                              
                            }
                          
                            
                            SET_OUTPUT(BEEPER);
                            if (counterBeep== 0){
if((eSoundMode==e_SOUND_MODE_LOUD)||(eSoundMode==e_SOUND_MODE_ONCE))
                              WRITE(BEEPER,HIGH);
                            }
                            
                            if (counterBeep== 20){
                              WRITE(BEEPER,LOW);
                            }
                            
                            
                            
                          
                            counterBeep++;
                          #else
                          #endif
                          }
                        }
                        
                        WRITE(BEEPER,LOW);
                        
                        target[E_AXIS]+= FILAMENTCHANGE_FIRSTFEED ;
                        plan_buffer_line(target[X_AXIS], target[Y_AXIS], target[Z_AXIS], target[E_AXIS], 20, active_extruder); 
                        
                        
                        target[E_AXIS]+= FILAMENTCHANGE_FINALFEED ;
                        plan_buffer_line(target[X_AXIS], target[Y_AXIS], target[Z_AXIS], target[E_AXIS], 2, active_extruder); 
                        
                 
                        
                        
                        
                        lcd_change_fil_state = 0;
                        lcd_loading_filament();
                        while ((lcd_change_fil_state == 0)||(lcd_change_fil_state != 1)){
                        
                          lcd_change_fil_state = 0;
                          lcd_alright();
                          switch(lcd_change_fil_state){
                          
                             case 2:
                                     target[E_AXIS]+= FILAMENTCHANGE_FIRSTFEED ;
                                     plan_buffer_line(target[X_AXIS], target[Y_AXIS], target[Z_AXIS], target[E_AXIS], 20, active_extruder); 
                        
                        
                                     target[E_AXIS]+= FILAMENTCHANGE_FINALFEED ;
                                     plan_buffer_line(target[X_AXIS], target[Y_AXIS], target[Z_AXIS], target[E_AXIS], 2, active_extruder); 
                                      
                                     
                                     lcd_loading_filament();
                                     break;
                             case 3:
                                     target[E_AXIS]+= FILAMENTCHANGE_FINALFEED ;
                                     plan_buffer_line(target[X_AXIS], target[Y_AXIS], target[Z_AXIS], target[E_AXIS], 2, active_extruder); 
                                     lcd_loading_color();
                                     break;
                                          
                             default:
                                     lcd_change_success();
                                     break;
                          }
                          
                        }
                        

                        
                      target[E_AXIS]+= 5;
                      plan_buffer_line(target[X_AXIS], target[Y_AXIS], target[Z_AXIS], target[E_AXIS], 2, active_extruder);
                        
                      target[E_AXIS]+= FILAMENTCHANGE_FIRSTRETRACT;
                      plan_buffer_line(target[X_AXIS], target[Y_AXIS], target[Z_AXIS], target[E_AXIS], 400, active_extruder);
                        

                        //current_position[E_AXIS]=target[E_AXIS]; //the long retract of L is compensated by manual filament feeding
                        //plan_set_e_position(current_position[E_AXIS]);
                        plan_buffer_line(target[X_AXIS], target[Y_AXIS], target[Z_AXIS], target[E_AXIS], 70, active_extruder); //should do nothing
                        plan_buffer_line(lastpos[X_AXIS], lastpos[Y_AXIS], target[Z_AXIS], target[E_AXIS], 70, active_extruder); //move xy back
                        plan_buffer_line(lastpos[X_AXIS], lastpos[Y_AXIS], lastpos[Z_AXIS], target[E_AXIS], 200, active_extruder); //move z back
                        
                        
                        target[E_AXIS]= target[E_AXIS] - FILAMENTCHANGE_FIRSTRETRACT;
                        
                      
                             
                        plan_buffer_line(lastpos[X_AXIS], lastpos[Y_AXIS], lastpos[Z_AXIS], target[E_AXIS], 5, active_extruder); //final untretract
                        
                        
                        plan_set_e_position(lastpos[E_AXIS]);
                        
                        feedmultiply=feedmultiplyBckp;
                        
                     
                        
                        char cmd[9];

                        sprintf_P(cmd, PSTR("M220 S%i"), feedmultiplyBckp);
                        enquecommand(cmd);

            }



        #endif


        get_coordinates(); // For X Y Z E F
		if (total_filament_used > ((current_position[E_AXIS] - destination[E_AXIS]) * 100)) { //protection against total_filament_used overflow
			total_filament_used = total_filament_used + ((destination[E_AXIS] - current_position[E_AXIS]) * 100);
		}
          #ifdef FWRETRACT
            if(autoretract_enabled)
            if( !(code_seen('X') || code_seen('Y') || code_seen('Z')) && code_seen('E')) {
              float echange=destination[E_AXIS]-current_position[E_AXIS];

              if((echange<-MIN_RETRACT && !retracted[active_extruder]) || (echange>MIN_RETRACT && retracted[active_extruder])) { //move appears to be an attempt to retract or recover
                  current_position[E_AXIS] = destination[E_AXIS]; //hide the slicer-generated retract/recover from calculations
                  plan_set_e_position(current_position[E_AXIS]); //AND from the planner
                  retract(!retracted[active_extruder]);
                  return;
              }


            }
          #endif //FWRETRACT
        prepare_move();
        //ClearToSend();
      }
      break;
    case 2: // G2  - CW ARC
      if(Stopped == false) {
        get_arc_coordinates();
        prepare_arc_move(true);
      }
      break;
    case 3: // G3  - CCW ARC
      if(Stopped == false) {
        get_arc_coordinates();
        prepare_arc_move(false);
      }
      break;
    case 4: // G4 dwell      
      codenum = 0;
      if(code_seen('P')) codenum = code_value(); // milliseconds to wait
      if(code_seen('S')) codenum = code_value() * 1000; // seconds to wait
	  if(codenum != 0) LCD_MESSAGERPGM(_i("Sleep..."));////MSG_DWELL c=0 r=0
      st_synchronize();
      codenum += millis();  // keep track of when we started waiting
      previous_millis_cmd = millis();
      while(millis() < codenum) {
        manage_heater();
        manage_inactivity();
        lcd_update(0);
      }
      break;
      #ifdef FWRETRACT
      case 10: // G10 retract
       #if EXTRUDERS > 1
        retracted_swap[active_extruder]=(code_seen('S') && code_value_long() == 1); // checks for swap retract argument
        retract(true,retracted_swap[active_extruder]);
       #else
        retract(true);
       #endif
      break;
      case 11: // G11 retract_recover
       #if EXTRUDERS > 1
        retract(false,retracted_swap[active_extruder]);
       #else
        retract(false);
       #endif 
      break;
      #endif //FWRETRACT
    case 28: //G28 Home all Axis one at a time
    {
      long home_x_value = 0;
      long home_y_value = 0;
      long home_z_value = 0;
      // Which axes should be homed?
      bool home_x = code_seen(axis_codes[X_AXIS]);
      home_x_value = code_value_long();
      bool home_y = code_seen(axis_codes[Y_AXIS]);
      home_y_value = code_value_long();
      bool home_z = code_seen(axis_codes[Z_AXIS]);
      home_z_value = code_value_long();
      bool without_mbl = code_seen('W');
      // calibrate?
      bool calib = code_seen('C');
      gcode_G28(home_x, home_x_value, home_y, home_y_value, home_z, home_z_value, calib, without_mbl);
      if ((home_x || home_y || without_mbl || home_z) == false) {
         // Push the commands to the front of the message queue in the reverse order!
         // There shall be always enough space reserved for these commands.
         goto case_G80;
      }
      break;
    }
#ifdef ENABLE_AUTO_BED_LEVELING
    case 29: // G29 Detailed Z-Probe, probes the bed at 3 or more points.
        {
            #if Z_MIN_PIN == -1
            #error "You must have a Z_MIN endstop in order to enable Auto Bed Leveling feature! Z_MIN_PIN must point to a valid hardware pin."
            #endif

            // Prevent user from running a G29 without first homing in X and Y
            if (! (axis_known_position[X_AXIS] && axis_known_position[Y_AXIS]) )
            {
                LCD_MESSAGERPGM(MSG_POSITION_UNKNOWN);
                SERIAL_ECHO_START;
                SERIAL_ECHOLNRPGM(MSG_POSITION_UNKNOWN);
                break; // abort G29, since we don't know where we are
            }

            st_synchronize();
            // make sure the bed_level_rotation_matrix is identity or the planner will get it incorectly
            //vector_3 corrected_position = plan_get_position_mm();
            //corrected_position.debug("position before G29");
            plan_bed_level_matrix.set_to_identity();
            vector_3 uncorrected_position = plan_get_position();
            //uncorrected_position.debug("position durring G29");
            current_position[X_AXIS] = uncorrected_position.x;
            current_position[Y_AXIS] = uncorrected_position.y;
            current_position[Z_AXIS] = uncorrected_position.z;
            plan_set_position(current_position[X_AXIS], current_position[Y_AXIS], current_position[Z_AXIS], current_position[E_AXIS]);
            setup_for_endstop_move();

            feedrate = homing_feedrate[Z_AXIS];
#ifdef AUTO_BED_LEVELING_GRID
            // probe at the points of a lattice grid

            int xGridSpacing = (RIGHT_PROBE_BED_POSITION - LEFT_PROBE_BED_POSITION) / (AUTO_BED_LEVELING_GRID_POINTS-1);
            int yGridSpacing = (BACK_PROBE_BED_POSITION - FRONT_PROBE_BED_POSITION) / (AUTO_BED_LEVELING_GRID_POINTS-1);


            // solve the plane equation ax + by + d = z
            // A is the matrix with rows [x y 1] for all the probed points
            // B is the vector of the Z positions
            // the normal vector to the plane is formed by the coefficients of the plane equation in the standard form, which is Vx*x+Vy*y+Vz*z+d = 0
            // so Vx = -a Vy = -b Vz = 1 (we want the vector facing towards positive Z

            // "A" matrix of the linear system of equations
            double eqnAMatrix[AUTO_BED_LEVELING_GRID_POINTS*AUTO_BED_LEVELING_GRID_POINTS*3];
            // "B" vector of Z points
            double eqnBVector[AUTO_BED_LEVELING_GRID_POINTS*AUTO_BED_LEVELING_GRID_POINTS];


            int probePointCounter = 0;
            bool zig = true;

            for (int yProbe=FRONT_PROBE_BED_POSITION; yProbe <= BACK_PROBE_BED_POSITION; yProbe += yGridSpacing)
            {
              int xProbe, xInc;
              if (zig)
              {
                xProbe = LEFT_PROBE_BED_POSITION;
                //xEnd = RIGHT_PROBE_BED_POSITION;
                xInc = xGridSpacing;
                zig = false;
              } else // zag
              {
                xProbe = RIGHT_PROBE_BED_POSITION;
                //xEnd = LEFT_PROBE_BED_POSITION;
                xInc = -xGridSpacing;
                zig = true;
              }

              for (int xCount=0; xCount < AUTO_BED_LEVELING_GRID_POINTS; xCount++)
              {
                float z_before;
                if (probePointCounter == 0)
                {
                  // raise before probing
                  z_before = Z_RAISE_BEFORE_PROBING;
                } else
                {
                  // raise extruder
                  z_before = current_position[Z_AXIS] + Z_RAISE_BETWEEN_PROBINGS;
                }

                float measured_z = probe_pt(xProbe, yProbe, z_before);

                eqnBVector[probePointCounter] = measured_z;

                eqnAMatrix[probePointCounter + 0*AUTO_BED_LEVELING_GRID_POINTS*AUTO_BED_LEVELING_GRID_POINTS] = xProbe;
                eqnAMatrix[probePointCounter + 1*AUTO_BED_LEVELING_GRID_POINTS*AUTO_BED_LEVELING_GRID_POINTS] = yProbe;
                eqnAMatrix[probePointCounter + 2*AUTO_BED_LEVELING_GRID_POINTS*AUTO_BED_LEVELING_GRID_POINTS] = 1;
                probePointCounter++;
                xProbe += xInc;
              }
            }
            clean_up_after_endstop_move();

            // solve lsq problem
            double *plane_equation_coefficients = qr_solve(AUTO_BED_LEVELING_GRID_POINTS*AUTO_BED_LEVELING_GRID_POINTS, 3, eqnAMatrix, eqnBVector);

            SERIAL_PROTOCOLPGM("Eqn coefficients: a: ");
            SERIAL_PROTOCOL(plane_equation_coefficients[0]);
            SERIAL_PROTOCOLPGM(" b: ");
            SERIAL_PROTOCOL(plane_equation_coefficients[1]);
            SERIAL_PROTOCOLPGM(" d: ");
            SERIAL_PROTOCOLLN(plane_equation_coefficients[2]);


            set_bed_level_equation_lsq(plane_equation_coefficients);

            free(plane_equation_coefficients);

#else // AUTO_BED_LEVELING_GRID not defined

            // Probe at 3 arbitrary points
            // probe 1
            float z_at_pt_1 = probe_pt(ABL_PROBE_PT_1_X, ABL_PROBE_PT_1_Y, Z_RAISE_BEFORE_PROBING);

            // probe 2
            float z_at_pt_2 = probe_pt(ABL_PROBE_PT_2_X, ABL_PROBE_PT_2_Y, current_position[Z_AXIS] + Z_RAISE_BETWEEN_PROBINGS);

            // probe 3
            float z_at_pt_3 = probe_pt(ABL_PROBE_PT_3_X, ABL_PROBE_PT_3_Y, current_position[Z_AXIS] + Z_RAISE_BETWEEN_PROBINGS);

            clean_up_after_endstop_move();

            set_bed_level_equation_3pts(z_at_pt_1, z_at_pt_2, z_at_pt_3);


#endif // AUTO_BED_LEVELING_GRID
            st_synchronize();

            // The following code correct the Z height difference from z-probe position and hotend tip position.
            // The Z height on homing is measured by Z-Probe, but the probe is quite far from the hotend.
            // When the bed is uneven, this height must be corrected.
            real_z = float(st_get_position(Z_AXIS))/axis_steps_per_unit[Z_AXIS];  //get the real Z (since the auto bed leveling is already correcting the plane)
            x_tmp = current_position[X_AXIS] + X_PROBE_OFFSET_FROM_EXTRUDER;
            y_tmp = current_position[Y_AXIS] + Y_PROBE_OFFSET_FROM_EXTRUDER;
            z_tmp = current_position[Z_AXIS];

            apply_rotation_xyz(plan_bed_level_matrix, x_tmp, y_tmp, z_tmp);         //Apply the correction sending the probe offset
            current_position[Z_AXIS] = z_tmp - real_z + current_position[Z_AXIS];   //The difference is added to current position and sent to planner.
            plan_set_position(current_position[X_AXIS], current_position[Y_AXIS], current_position[Z_AXIS], current_position[E_AXIS]);
        }
        break;
#ifndef Z_PROBE_SLED
    case 30: // G30 Single Z Probe
        {
            st_synchronize();
            // TODO: make sure the bed_level_rotation_matrix is identity or the planner will get set incorectly
            setup_for_endstop_move();

            feedrate = homing_feedrate[Z_AXIS];

            run_z_probe();
            SERIAL_PROTOCOLPGM(_T(MSG_BED));
            SERIAL_PROTOCOLPGM(" X: ");
            SERIAL_PROTOCOL(current_position[X_AXIS]);
            SERIAL_PROTOCOLPGM(" Y: ");
            SERIAL_PROTOCOL(current_position[Y_AXIS]);
            SERIAL_PROTOCOLPGM(" Z: ");
            SERIAL_PROTOCOL(current_position[Z_AXIS]);
            SERIAL_PROTOCOLPGM("\n");

            clean_up_after_endstop_move();
        }
        break;
#else
    case 31: // dock the sled
        dock_sled(true);
        break;
    case 32: // undock the sled
        dock_sled(false);
        break;
#endif // Z_PROBE_SLED
#endif // ENABLE_AUTO_BED_LEVELING
            
#ifdef MESH_BED_LEVELING
    case 30: // G30 Single Z Probe
        {
            st_synchronize();
            // TODO: make sure the bed_level_rotation_matrix is identity or the planner will get set incorectly
            setup_for_endstop_move();

            feedrate = homing_feedrate[Z_AXIS];

            find_bed_induction_sensor_point_z(-10.f, 3);

			printf_P(_N("%S X: %.5f Y: %.5f Z: %.5f\n"), _T(MSG_BED), _x, _y, _z);

            clean_up_after_endstop_move();
        }
        break;
	

	case 75:
	{
		for (int i = 40; i <= 110; i++)
			printf_P(_N("%d  %.2f"), i, temp_comp_interpolation(i));
	}
	break;

	case 76: //PINDA probe temperature calibration
	{
#ifdef PINDA_THERMISTOR
		if (true)
		{

			if (calibration_status() >= CALIBRATION_STATUS_XYZ_CALIBRATION) {
				//we need to know accurate position of first calibration point
				//if xyz calibration was not performed yet, interrupt temperature calibration and inform user that xyz cal. is needed
				lcd_show_fullscreen_message_and_wait_P(_i("Please run XYZ calibration first."));
				break;
			}
			
			if (!(axis_known_position[X_AXIS] && axis_known_position[Y_AXIS] && axis_known_position[Z_AXIS]))
			{
				// We don't know where we are! HOME!
				// Push the commands to the front of the message queue in the reverse order!
				// There shall be always enough space reserved for these commands.
				repeatcommand_front(); // repeat G76 with all its parameters
				enquecommand_front_P((PSTR("G28 W0")));
				break;
			}
			lcd_show_fullscreen_message_and_wait_P(_i("Stable ambient temperature 21-26C is needed a rigid stand is required."));////MSG_TEMP_CAL_WARNING c=20 r=4
			bool result = lcd_show_fullscreen_message_yes_no_and_wait_P(_T(MSG_STEEL_SHEET_CHECK), false, false);
			
			if (result)
			{
				current_position[Z_AXIS] = MESH_HOME_Z_SEARCH;
				plan_buffer_line(current_position[X_AXIS], current_position[Y_AXIS], current_position[Z_AXIS], current_position[E_AXIS], 3000 / 60, active_extruder);
				current_position[Z_AXIS] = 50;
				current_position[Y_AXIS] = 180;
				plan_buffer_line(current_position[X_AXIS], current_position[Y_AXIS], current_position[Z_AXIS], current_position[E_AXIS], 3000 / 60, active_extruder);
				st_synchronize();
				lcd_show_fullscreen_message_and_wait_P(_T(MSG_REMOVE_STEEL_SHEET));
				current_position[Y_AXIS] = pgm_read_float(bed_ref_points_4 + 1);
				current_position[X_AXIS] = pgm_read_float(bed_ref_points_4);
				plan_buffer_line(current_position[X_AXIS], current_position[Y_AXIS], current_position[Z_AXIS], current_position[E_AXIS], 3000 / 60, active_extruder);
				st_synchronize();
				gcode_G28(false, false, true);

			}
			if ((current_temperature_pinda > 35) && (farm_mode == false)) {
				//waiting for PIDNA probe to cool down in case that we are not in farm mode
				current_position[Z_AXIS] = 100;
				plan_buffer_line(current_position[X_AXIS], current_position[Y_AXIS], current_position[Z_AXIS], current_position[E_AXIS], 3000 / 60, active_extruder);
				if (lcd_wait_for_pinda(35) == false) { //waiting for PINDA probe to cool, if this takes more then time expected, temp. cal. fails
					lcd_temp_cal_show_result(false);
					break;
				}
			}
			lcd_update_enable(true);
			KEEPALIVE_STATE(NOT_BUSY); //no need to print busy messages as we print current temperatures periodicaly
			SERIAL_ECHOLNPGM("PINDA probe calibration start");

			float zero_z;
			int z_shift = 0; //unit: steps
			float start_temp = 5 * (int)(current_temperature_pinda / 5);
			if (start_temp < 35) start_temp = 35;
			if (start_temp < current_temperature_pinda) start_temp += 5;
			printf_P(_N("start temperature: %.1f\n"), start_temp);

//			setTargetHotend(200, 0);
			setTargetBed(70 + (start_temp - 30));

			custom_message_type = CUSTOM_MSG_TYPE_TEMCAL;
			custom_message_state = 1;
			lcd_setstatuspgm(_T(MSG_TEMP_CALIBRATION));
			current_position[Z_AXIS] = MESH_HOME_Z_SEARCH;
			plan_buffer_line(current_position[X_AXIS], current_position[Y_AXIS], current_position[Z_AXIS], current_position[E_AXIS], 3000 / 60, active_extruder);
			current_position[X_AXIS] = PINDA_PREHEAT_X;
			current_position[Y_AXIS] = PINDA_PREHEAT_Y;
			plan_buffer_line(current_position[X_AXIS], current_position[Y_AXIS], current_position[Z_AXIS], current_position[E_AXIS], 3000 / 60, active_extruder);
			current_position[Z_AXIS] = PINDA_PREHEAT_Z;
			plan_buffer_line(current_position[X_AXIS], current_position[Y_AXIS], current_position[Z_AXIS], current_position[E_AXIS], 3000 / 60, active_extruder);
			st_synchronize();

			while (current_temperature_pinda < start_temp)
			{
				delay_keep_alive(1000);
				serialecho_temperatures();
			}

			eeprom_update_byte((uint8_t*)EEPROM_CALIBRATION_STATUS_PINDA, 0); //invalidate temp. calibration in case that in will be aborted during the calibration process 

			current_position[Z_AXIS] = MESH_HOME_Z_SEARCH;
			plan_buffer_line(current_position[X_AXIS], current_position[Y_AXIS], current_position[Z_AXIS], current_position[E_AXIS], 3000 / 60, active_extruder);
			current_position[X_AXIS] = pgm_read_float(bed_ref_points_4);
			current_position[Y_AXIS] = pgm_read_float(bed_ref_points_4 + 1);
			plan_buffer_line(current_position[X_AXIS], current_position[Y_AXIS], current_position[Z_AXIS], current_position[E_AXIS], 3000 / 60, active_extruder);
			st_synchronize();

			bool find_z_result = find_bed_induction_sensor_point_z(-1.f);
			if (find_z_result == false) {
				lcd_temp_cal_show_result(find_z_result);
				break;
			}
			zero_z = current_position[Z_AXIS];

			printf_P(_N("\nZERO: %.3f\n"), current_position[Z_AXIS]);

			int i = -1; for (; i < 5; i++)
			{
				float temp = (40 + i * 5);
				printf_P(_N("\nStep: %d/6 (skipped)\nPINDA temperature: %d Z shift (mm):0\n"), i + 2, (40 + i*5));
				if (i >= 0) EEPROM_save_B(EEPROM_PROBE_TEMP_SHIFT + i * 2, &z_shift);
				if (start_temp <= temp) break;
			}

			for (i++; i < 5; i++)
			{
				float temp = (40 + i * 5);
				printf_P(_N("\nStep: %d/6\n"), i + 2);
				custom_message_state = i + 2;
				setTargetBed(50 + 10 * (temp - 30) / 5);
//				setTargetHotend(255, 0);
				current_position[Z_AXIS] = MESH_HOME_Z_SEARCH;
				plan_buffer_line(current_position[X_AXIS], current_position[Y_AXIS], current_position[Z_AXIS], current_position[E_AXIS], 3000 / 60, active_extruder);
				current_position[X_AXIS] = PINDA_PREHEAT_X;
				current_position[Y_AXIS] = PINDA_PREHEAT_Y;
				plan_buffer_line(current_position[X_AXIS], current_position[Y_AXIS], current_position[Z_AXIS], current_position[E_AXIS], 3000 / 60, active_extruder);
				current_position[Z_AXIS] = PINDA_PREHEAT_Z;
				plan_buffer_line(current_position[X_AXIS], current_position[Y_AXIS], current_position[Z_AXIS], current_position[E_AXIS], 3000 / 60, active_extruder);
				st_synchronize();
				while (current_temperature_pinda < temp)
				{
					delay_keep_alive(1000);
					serialecho_temperatures();
				}
				current_position[Z_AXIS] = MESH_HOME_Z_SEARCH;
				plan_buffer_line(current_position[X_AXIS], current_position[Y_AXIS], current_position[Z_AXIS], current_position[E_AXIS], 3000 / 60, active_extruder);
				current_position[X_AXIS] = pgm_read_float(bed_ref_points_4);
				current_position[Y_AXIS] = pgm_read_float(bed_ref_points_4 + 1);
				plan_buffer_line(current_position[X_AXIS], current_position[Y_AXIS], current_position[Z_AXIS], current_position[E_AXIS], 3000 / 60, active_extruder);
				st_synchronize();
				find_z_result = find_bed_induction_sensor_point_z(-1.f);
				if (find_z_result == false) {
					lcd_temp_cal_show_result(find_z_result);
					break;
				}
				z_shift = (int)((current_position[Z_AXIS] - zero_z)*axis_steps_per_unit[Z_AXIS]);

				printf_P(_N("\nPINDA temperature: %.1f Z shift (mm): %.3f"), current_temperature_pinda, current_position[Z_AXIS] - zero_z);

				EEPROM_save_B(EEPROM_PROBE_TEMP_SHIFT + i * 2, &z_shift);

			}
			lcd_temp_cal_show_result(true);

			break;
		}
#endif //PINDA_THERMISTOR

		setTargetBed(PINDA_MIN_T);
		float zero_z;
		int z_shift = 0; //unit: steps
		int t_c; // temperature

		if (!(axis_known_position[X_AXIS] && axis_known_position[Y_AXIS] && axis_known_position[Z_AXIS])) {
			// We don't know where we are! HOME!
			// Push the commands to the front of the message queue in the reverse order!
			// There shall be always enough space reserved for these commands.
			repeatcommand_front(); // repeat G76 with all its parameters
			enquecommand_front_P((PSTR("G28 W0")));
			break;
		}
		puts_P(_N("PINDA probe calibration start"));
		custom_message_type = CUSTOM_MSG_TYPE_TEMCAL;
		custom_message_state = 1;
		lcd_setstatuspgm(_T(MSG_TEMP_CALIBRATION));
		current_position[X_AXIS] = PINDA_PREHEAT_X;
		current_position[Y_AXIS] = PINDA_PREHEAT_Y;
		current_position[Z_AXIS] = PINDA_PREHEAT_Z;
		plan_buffer_line(current_position[X_AXIS], current_position[Y_AXIS], current_position[Z_AXIS], current_position[E_AXIS], 3000 / 60, active_extruder);
		st_synchronize();
		
		while (abs(degBed() - PINDA_MIN_T) > 1) {
			delay_keep_alive(1000);
			serialecho_temperatures();
		}
		
		//enquecommand_P(PSTR("M190 S50"));
		for (int i = 0; i < PINDA_HEAT_T; i++) {
			delay_keep_alive(1000);
			serialecho_temperatures();
		}
		eeprom_update_byte((uint8_t*)EEPROM_CALIBRATION_STATUS_PINDA, 0); //invalidate temp. calibration in case that in will be aborted during the calibration process 

		current_position[Z_AXIS] = 5;
		plan_buffer_line(current_position[X_AXIS], current_position[Y_AXIS], current_position[Z_AXIS], current_position[E_AXIS], 3000 / 60, active_extruder);

		current_position[X_AXIS] = pgm_read_float(bed_ref_points);
		current_position[Y_AXIS] = pgm_read_float(bed_ref_points + 1);
		plan_buffer_line(current_position[X_AXIS], current_position[Y_AXIS], current_position[Z_AXIS], current_position[E_AXIS], 3000 / 60, active_extruder);
		st_synchronize();
		
		find_bed_induction_sensor_point_z(-1.f);
		zero_z = current_position[Z_AXIS];

		printf_P(_N("\nZERO: %.3f\n"), current_position[Z_AXIS]);

		for (int i = 0; i<5; i++) {
			printf_P(_N("\nStep: %d/6\n"), i + 2);
			custom_message_state = i + 2;
			t_c = 60 + i * 10;

			setTargetBed(t_c);
			current_position[X_AXIS] = PINDA_PREHEAT_X;
			current_position[Y_AXIS] = PINDA_PREHEAT_Y;
			current_position[Z_AXIS] = PINDA_PREHEAT_Z;
			plan_buffer_line(current_position[X_AXIS], current_position[Y_AXIS], current_position[Z_AXIS], current_position[E_AXIS], 3000 / 60, active_extruder);
			st_synchronize();
			while (degBed() < t_c) {
				delay_keep_alive(1000);
				serialecho_temperatures();
			}
			for (int i = 0; i < PINDA_HEAT_T; i++) {
				delay_keep_alive(1000);
				serialecho_temperatures();
			}
			current_position[Z_AXIS] = 5;
			plan_buffer_line(current_position[X_AXIS], current_position[Y_AXIS], current_position[Z_AXIS], current_position[E_AXIS], 3000 / 60, active_extruder);
			current_position[X_AXIS] = pgm_read_float(bed_ref_points);
			current_position[Y_AXIS] = pgm_read_float(bed_ref_points + 1);
			plan_buffer_line(current_position[X_AXIS], current_position[Y_AXIS], current_position[Z_AXIS], current_position[E_AXIS], 3000 / 60, active_extruder);
			st_synchronize();
			find_bed_induction_sensor_point_z(-1.f);
			z_shift = (int)((current_position[Z_AXIS] - zero_z)*axis_steps_per_unit[Z_AXIS]);

			printf_P(_N("\nTemperature: %d  Z shift (mm): %.3f\n"), t_c, current_position[Z_AXIS] - zero_z);

			EEPROM_save_B(EEPROM_PROBE_TEMP_SHIFT + i*2, &z_shift);
			
		
		}
		custom_message_type = CUSTOM_MSG_TYPE_STATUS;

		eeprom_update_byte((uint8_t*)EEPROM_CALIBRATION_STATUS_PINDA, 1);
		puts_P(_N("Temperature calibration done."));
			disable_x();
			disable_y();
			disable_z();
			disable_e0();
			disable_e1();
			disable_e2();
			setTargetBed(0); //set bed target temperature back to 0
		lcd_show_fullscreen_message_and_wait_P(_T(MSG_TEMP_CALIBRATION_DONE));
		temp_cal_active = true;
		eeprom_update_byte((unsigned char *)EEPROM_TEMP_CAL_ACTIVE, 1);
		lcd_update_enable(true);
		lcd_update(2);		

		

	}
	break;

#ifdef DIS
	case 77:
	{
		//G77 X200 Y150 XP100 YP15 XO10 Y015

		//for 9 point mesh bed leveling G77 X203 Y196 XP3 YP3 XO0 YO0


		//G77 X232 Y218 XP116 YP109 XO-11 YO0 

		float dimension_x = 40;
		float dimension_y = 40;
		int points_x = 40;
		int points_y = 40;
		float offset_x = 74;
		float offset_y = 33;

		if (code_seen('X')) dimension_x = code_value();
		if (code_seen('Y')) dimension_y = code_value();
		if (code_seen("XP")) { strchr_pointer+=1; points_x = code_value(); }
		if (code_seen("YP")) { strchr_pointer+=1; points_y = code_value(); }
		if (code_seen("XO")) { strchr_pointer+=1; offset_x = code_value(); }
		if (code_seen("YO")) { strchr_pointer+=1; offset_y = code_value(); }
		
		bed_analysis(dimension_x,dimension_y,points_x,points_y,offset_x,offset_y);
		
	} break;
	
#endif

	case 79: {
		for (int i = 255; i > 0; i = i - 5) {
			fanSpeed = i;
			//delay_keep_alive(2000);
			for (int j = 0; j < 100; j++) {
				delay_keep_alive(100);

			}
			printf_P(_N("%d: %d\n"), i, fan_speed[1]);
		}
	}break;

	/**
	* G80: Mesh-based Z probe, probes a grid and produces a
	*      mesh to compensate for variable bed height
	*
	* The S0 report the points as below
	*
	*  +----> X-axis
	*  |
	*  |
	*  v Y-axis
	*
	*/

	case 80:
#ifdef MK1BP
		break;
#endif //MK1BP
	case_G80:
	{
		mesh_bed_leveling_flag = true;
        static bool run = false;

#ifdef SUPPORT_VERBOSITY
		int8_t verbosity_level = 0;
		if (code_seen('V')) {
			// Just 'V' without a number counts as V1.
			char c = strchr_pointer[1];
			verbosity_level = (c == ' ' || c == '\t' || c == 0) ? 1 : code_value_short();
		}
#endif //SUPPORT_VERBOSITY
		// Firstly check if we know where we are
		if (!(axis_known_position[X_AXIS] && axis_known_position[Y_AXIS] && axis_known_position[Z_AXIS])) {
			// We don't know where we are! HOME!
			// Push the commands to the front of the message queue in the reverse order!
			// There shall be always enough space reserved for these commands.
			if (lcd_commands_type != LCD_COMMAND_STOP_PRINT) {
				repeatcommand_front(); // repeat G80 with all its parameters
				enquecommand_front_P((PSTR("G28 W0")));
			}
			else {
				mesh_bed_leveling_flag = false;
			}
			break;
		} 
		
		
		bool temp_comp_start = true;
#ifdef PINDA_THERMISTOR
		temp_comp_start = false;
#endif //PINDA_THERMISTOR

		if (temp_comp_start)
		if (run == false && temp_cal_active == true && calibration_status_pinda() == true && target_temperature_bed >= 50) {
			if (lcd_commands_type != LCD_COMMAND_STOP_PRINT) {
				temp_compensation_start();
				run = true;
				repeatcommand_front(); // repeat G80 with all its parameters
				enquecommand_front_P((PSTR("G28 W0")));
			}
			else {
				mesh_bed_leveling_flag = false;
			}
			break;
		}
		run = false;
		if (lcd_commands_type == LCD_COMMAND_STOP_PRINT) {
			mesh_bed_leveling_flag = false;
			break;
		}
		// Save custom message state, set a new custom message state to display: Calibrating point 9.
		unsigned int custom_message_type_old = custom_message_type;
		unsigned int custom_message_state_old = custom_message_state;
		custom_message_type = CUSTOM_MSG_TYPE_MESHBL;
		custom_message_state = (MESH_MEAS_NUM_X_POINTS * MESH_MEAS_NUM_Y_POINTS) + 10;
		lcd_update(1);

		mbl.reset(); //reset mesh bed leveling

					 // Reset baby stepping to zero, if the babystepping has already been loaded before. The babystepsTodo value will be
					 // consumed during the first movements following this statement.
		babystep_undo();

		// Cycle through all points and probe them
		// First move up. During this first movement, the babystepping will be reverted.
		current_position[Z_AXIS] = MESH_HOME_Z_SEARCH;
		plan_buffer_line(current_position[X_AXIS], current_position[Y_AXIS], current_position[Z_AXIS], current_position[E_AXIS], homing_feedrate[Z_AXIS] / 60, active_extruder);
		// The move to the first calibration point.
		current_position[X_AXIS] = pgm_read_float(bed_ref_points);
		current_position[Y_AXIS] = pgm_read_float(bed_ref_points + 1);

		#ifdef SUPPORT_VERBOSITY
		if (verbosity_level >= 1)
		{
		    bool clamped = world2machine_clamp(current_position[X_AXIS], current_position[Y_AXIS]);
			clamped ? SERIAL_PROTOCOLPGM("First calibration point clamped.\n") : SERIAL_PROTOCOLPGM("No clamping for first calibration point.\n");
		}
		#endif //SUPPORT_VERBOSITY
		//            mbl.get_meas_xy(0, 0, current_position[X_AXIS], current_position[Y_AXIS], false);            
		plan_buffer_line(current_position[X_AXIS], current_position[Y_AXIS], current_position[Z_AXIS], current_position[E_AXIS], homing_feedrate[X_AXIS] / 30, active_extruder);
		// Wait until the move is finished.
		st_synchronize();

		int mesh_point = 0; //index number of calibration point

		int ix = 0;
		int iy = 0;

		int XY_AXIS_FEEDRATE = homing_feedrate[X_AXIS] / 20;
		int Z_LIFT_FEEDRATE = homing_feedrate[Z_AXIS] / 40;
		bool has_z = is_bed_z_jitter_data_valid(); //checks if we have data from Z calibration (offsets of the Z heiths of the 8 calibration points from the first point)
		#ifdef SUPPORT_VERBOSITY
		if (verbosity_level >= 1) {
			has_z ? SERIAL_PROTOCOLPGM("Z jitter data from Z cal. valid.\n") : SERIAL_PROTOCOLPGM("Z jitter data from Z cal. not valid.\n");
		}
		#endif // SUPPORT_VERBOSITY
		setup_for_endstop_move(false); //save feedrate and feedmultiply, sets feedmultiply to 100
		const char *kill_message = NULL;
		while (mesh_point != MESH_MEAS_NUM_X_POINTS * MESH_MEAS_NUM_Y_POINTS) {
			// Get coords of a measuring point.
			ix = mesh_point % MESH_MEAS_NUM_X_POINTS; // from 0 to MESH_NUM_X_POINTS - 1
			iy = mesh_point / MESH_MEAS_NUM_X_POINTS;
			if (iy & 1) ix = (MESH_MEAS_NUM_X_POINTS - 1) - ix; // Zig zag
			float z0 = 0.f;
			if (has_z && mesh_point > 0) {
				uint16_t z_offset_u = eeprom_read_word((uint16_t*)(EEPROM_BED_CALIBRATION_Z_JITTER + 2 * (ix + iy * 3 - 1)));
				z0 = mbl.z_values[0][0] + *reinterpret_cast<int16_t*>(&z_offset_u) * 0.01;
				//#if 0
				#ifdef SUPPORT_VERBOSITY
				if (verbosity_level >= 1) {
					SERIAL_ECHOLNPGM("");
					SERIAL_ECHOPGM("Bed leveling, point: ");
					MYSERIAL.print(mesh_point);
					SERIAL_ECHOPGM(", calibration z: ");
					MYSERIAL.print(z0, 5);
					SERIAL_ECHOLNPGM("");
				}
				#endif // SUPPORT_VERBOSITY
				//#endif
			}

			// Move Z up to MESH_HOME_Z_SEARCH.
			current_position[Z_AXIS] = MESH_HOME_Z_SEARCH;
			plan_buffer_line(current_position[X_AXIS], current_position[Y_AXIS], current_position[Z_AXIS], current_position[E_AXIS], Z_LIFT_FEEDRATE, active_extruder);
			st_synchronize();

			// Move to XY position of the sensor point.
			current_position[X_AXIS] = pgm_read_float(bed_ref_points + 2 * mesh_point);
			current_position[Y_AXIS] = pgm_read_float(bed_ref_points + 2 * mesh_point + 1);



			world2machine_clamp(current_position[X_AXIS], current_position[Y_AXIS]);
			#ifdef SUPPORT_VERBOSITY
			if (verbosity_level >= 1) {

				SERIAL_PROTOCOL(mesh_point);
				clamped ? SERIAL_PROTOCOLPGM(": xy clamped.\n") : SERIAL_PROTOCOLPGM(": no xy clamping\n");
			}
			#endif // SUPPORT_VERBOSITY

			plan_buffer_line(current_position[X_AXIS], current_position[Y_AXIS], current_position[Z_AXIS], current_position[E_AXIS], XY_AXIS_FEEDRATE, active_extruder);
			st_synchronize();

			// Go down until endstop is hit
			const float Z_CALIBRATION_THRESHOLD = 1.f;
			if (!find_bed_induction_sensor_point_z((has_z && mesh_point > 0) ? z0 - Z_CALIBRATION_THRESHOLD : -10.f)) { //if we have data from z calibration max allowed difference is 1mm for each point, if we dont have data max difference is 10mm from initial point  
				kill_message = _T(MSG_BED_LEVELING_FAILED_POINT_LOW);
				break;
			}
			if (MESH_HOME_Z_SEARCH - current_position[Z_AXIS] < 0.1f) {
				kill_message = _i("Bed leveling failed. Sensor disconnected or cable broken. Waiting for reset.");////MSG_BED_LEVELING_FAILED_PROBE_DISCONNECTED c=20 r=4
				break;
			}
			if (has_z && fabs(z0 - current_position[Z_AXIS]) > Z_CALIBRATION_THRESHOLD) { //if we have data from z calibration, max. allowed difference is 1mm for each point
				kill_message = _i("Bed leveling failed. Sensor triggered too high. Waiting for reset.");////MSG_BED_LEVELING_FAILED_POINT_HIGH c=20 r=4
				break;
			}
			#ifdef SUPPORT_VERBOSITY
			if (verbosity_level >= 10) {
				SERIAL_ECHOPGM("X: ");
				MYSERIAL.print(current_position[X_AXIS], 5);
				SERIAL_ECHOLNPGM("");
				SERIAL_ECHOPGM("Y: ");
				MYSERIAL.print(current_position[Y_AXIS], 5);
				SERIAL_PROTOCOLPGM("\n");
			}
			#endif // SUPPORT_VERBOSITY
			float offset_z = 0;

#ifdef PINDA_THERMISTOR
			offset_z = temp_compensation_pinda_thermistor_offset(current_temperature_pinda);
#endif //PINDA_THERMISTOR
//			#ifdef SUPPORT_VERBOSITY
/*			if (verbosity_level >= 1)
			{
				SERIAL_ECHOPGM("mesh bed leveling: ");
				MYSERIAL.print(current_position[Z_AXIS], 5);
				SERIAL_ECHOPGM(" offset: ");
				MYSERIAL.print(offset_z, 5);
				SERIAL_ECHOLNPGM("");
			}*/
//			#endif // SUPPORT_VERBOSITY
			mbl.set_z(ix, iy, current_position[Z_AXIS] - offset_z); //store measured z values z_values[iy][ix] = z - offset_z;

			custom_message_state--;
			mesh_point++;
			lcd_update(1);
		}
		current_position[Z_AXIS] = MESH_HOME_Z_SEARCH;
		#ifdef SUPPORT_VERBOSITY
		if (verbosity_level >= 20) {
			SERIAL_ECHOLNPGM("Mesh bed leveling while loop finished.");
			SERIAL_ECHOLNPGM("MESH_HOME_Z_SEARCH: ");
			MYSERIAL.print(current_position[Z_AXIS], 5);
		}
		#endif // SUPPORT_VERBOSITY
		plan_buffer_line(current_position[X_AXIS], current_position[Y_AXIS], current_position[Z_AXIS], current_position[E_AXIS], Z_LIFT_FEEDRATE, active_extruder);
		st_synchronize();
		if (mesh_point != MESH_MEAS_NUM_X_POINTS * MESH_MEAS_NUM_Y_POINTS) {
			kill(kill_message);
			SERIAL_ECHOLNPGM("killed");
		}
		clean_up_after_endstop_move();
//		SERIAL_ECHOLNPGM("clean up finished ");

		bool apply_temp_comp = true;
#ifdef PINDA_THERMISTOR
		apply_temp_comp = false;
#endif
		if (apply_temp_comp)
		if(temp_cal_active == true && calibration_status_pinda() == true) temp_compensation_apply(); //apply PINDA temperature compensation
		babystep_apply(); // Apply Z height correction aka baby stepping before mesh bed leveing gets activated.
//		SERIAL_ECHOLNPGM("babystep applied");
		bool eeprom_bed_correction_valid = eeprom_read_byte((unsigned char*)EEPROM_BED_CORRECTION_VALID) == 1;
		#ifdef SUPPORT_VERBOSITY
		if (verbosity_level >= 1) {
			eeprom_bed_correction_valid ? SERIAL_PROTOCOLPGM("Bed correction data valid\n") : SERIAL_PROTOCOLPGM("Bed correction data not valid\n");
		}
		#endif // SUPPORT_VERBOSITY

		for (uint8_t i = 0; i < 4; ++i) {
			unsigned char codes[4] = { 'L', 'R', 'F', 'B' };
			long correction = 0;
			if (code_seen(codes[i]))
				correction = code_value_long();
			else if (eeprom_bed_correction_valid) {
				unsigned char *addr = (i < 2) ?
					((i == 0) ? (unsigned char*)EEPROM_BED_CORRECTION_LEFT : (unsigned char*)EEPROM_BED_CORRECTION_RIGHT) :
					((i == 2) ? (unsigned char*)EEPROM_BED_CORRECTION_FRONT : (unsigned char*)EEPROM_BED_CORRECTION_REAR);
				correction = eeprom_read_int8(addr);
			}
			if (correction == 0)
				continue;
			float offset = float(correction) * 0.001f;
			if (fabs(offset) > 0.101f) {
				SERIAL_ERROR_START;
				SERIAL_ECHOPGM("Excessive bed leveling correction: ");
				SERIAL_ECHO(offset);
				SERIAL_ECHOLNPGM(" microns");
			}
			else {
				switch (i) {
				case 0:
					for (uint8_t row = 0; row < 3; ++row) {
						mbl.z_values[row][1] += 0.5f * offset;
						mbl.z_values[row][0] += offset;
					}
					break;
				case 1:
					for (uint8_t row = 0; row < 3; ++row) {
						mbl.z_values[row][1] += 0.5f * offset;
						mbl.z_values[row][2] += offset;
					}
					break;
				case 2:
					for (uint8_t col = 0; col < 3; ++col) {
						mbl.z_values[1][col] += 0.5f * offset;
						mbl.z_values[0][col] += offset;
					}
					break;
				case 3:
					for (uint8_t col = 0; col < 3; ++col) {
						mbl.z_values[1][col] += 0.5f * offset;
						mbl.z_values[2][col] += offset;
					}
					break;
				}
			}
		}
//		SERIAL_ECHOLNPGM("Bed leveling correction finished");
		mbl.upsample_3x3(); //bilinear interpolation from 3x3 to 7x7 points while using the same array z_values[iy][ix] for storing (just coppying measured data to new destination and interpolating between them)
//		SERIAL_ECHOLNPGM("Upsample finished");
		mbl.active = 1; //activate mesh bed leveling
//		SERIAL_ECHOLNPGM("Mesh bed leveling activated");
		go_home_with_z_lift();
//		SERIAL_ECHOLNPGM("Go home finished");
		//unretract (after PINDA preheat retraction)
		if (degHotend(active_extruder) > EXTRUDE_MINTEMP && temp_cal_active == true && calibration_status_pinda() == true && target_temperature_bed >= 50) {
			current_position[E_AXIS] += default_retraction;
			plan_buffer_line(current_position[X_AXIS], current_position[Y_AXIS], current_position[Z_AXIS], current_position[E_AXIS], 400, active_extruder);
		}
		KEEPALIVE_STATE(NOT_BUSY);
		// Restore custom message state
		lcd_setstatuspgm(_T(WELCOME_MSG));
		custom_message_type = custom_message_type_old;
		custom_message_state = custom_message_state_old;
		mesh_bed_leveling_flag = false;
		mesh_bed_run_from_menu = false;
		lcd_update(2);
		
	}
	break;

        /**
         * G81: Print mesh bed leveling status and bed profile if activated
         */
        case 81:
            if (mbl.active) {
                SERIAL_PROTOCOLPGM("Num X,Y: ");
                SERIAL_PROTOCOL(MESH_NUM_X_POINTS);
                SERIAL_PROTOCOLPGM(",");
                SERIAL_PROTOCOL(MESH_NUM_Y_POINTS);
                SERIAL_PROTOCOLPGM("\nZ search height: ");
                SERIAL_PROTOCOL(MESH_HOME_Z_SEARCH);
                SERIAL_PROTOCOLLNPGM("\nMeasured points:");
                for (int y = MESH_NUM_Y_POINTS-1; y >= 0; y--) {
                    for (int x = 0; x < MESH_NUM_X_POINTS; x++) {
                        SERIAL_PROTOCOLPGM("  ");
                        SERIAL_PROTOCOL_F(mbl.z_values[y][x], 5);
                    }
                    SERIAL_PROTOCOLPGM("\n");
                }
            }
            else
                SERIAL_PROTOCOLLNPGM("Mesh bed leveling not active.");
            break;
            
#if 0
        /**
         * G82: Single Z probe at current location
         *
         * WARNING! USE WITH CAUTION! If you'll try to probe where is no leveling pad, nasty things can happen!
         *
         */
        case 82:
            SERIAL_PROTOCOLLNPGM("Finding bed ");
            setup_for_endstop_move();
            find_bed_induction_sensor_point_z();
            clean_up_after_endstop_move();
            SERIAL_PROTOCOLPGM("Bed found at: ");
            SERIAL_PROTOCOL_F(current_position[Z_AXIS], 5);
            SERIAL_PROTOCOLPGM("\n");
            break;

            /**
             * G83: Prusa3D specific: Babystep in Z and store to EEPROM
             */
        case 83:
        {
            int babystepz = code_seen('S') ? code_value() : 0;
            int BabyPosition = code_seen('P') ? code_value() : 0;
            
            if (babystepz != 0) {
                //FIXME Vojtech: What shall be the index of the axis Z: 3 or 4?
                // Is the axis indexed starting with zero or one?
                if (BabyPosition > 4) {
                    SERIAL_PROTOCOLLNPGM("Index out of bounds");
                }else{
                    // Save it to the eeprom
                    babystepLoadZ = babystepz;
                    EEPROM_save_B(EEPROM_BABYSTEP_Z0+(BabyPosition*2),&babystepLoadZ);
                    // adjust the Z
                    babystepsTodoZadd(babystepLoadZ);
                }
            
            }
            
        }
        break;
            /**
             * G84: Prusa3D specific: UNDO Babystep Z (move Z axis back)
             */
        case 84:
            babystepsTodoZsubtract(babystepLoadZ);
            // babystepLoadZ = 0;
            break;
            
            /**
             * G85: Prusa3D specific: Pick best babystep
             */
        case 85:
            lcd_pick_babystep();
            break;
#endif
            
            /**
             * G86: Prusa3D specific: Disable babystep correction after home.
             * This G-code will be performed at the start of a calibration script.
             */
        case 86:
            calibration_status_store(CALIBRATION_STATUS_LIVE_ADJUST);
            break;
            /**
             * G87: Prusa3D specific: Enable babystep correction after home
             * This G-code will be performed at the end of a calibration script.
             */
        case 87:
			calibration_status_store(CALIBRATION_STATUS_CALIBRATED);
            break;

            /**
             * G88: Prusa3D specific: Don't know what it is for, it is in V2Calibration.gcode
             */
		    case 88:
			      break;


#endif  // ENABLE_MESH_BED_LEVELING
            
            
    case 90: // G90
      relative_mode = false;
      break;
    case 91: // G91
      relative_mode = true;
      break;
    case 92: // G92
      if(!code_seen(axis_codes[E_AXIS]))
        st_synchronize();
      for(int8_t i=0; i < NUM_AXIS; i++) {
        if(code_seen(axis_codes[i])) {
           if(i == E_AXIS) {
             current_position[i] = code_value();
             plan_set_e_position(current_position[E_AXIS]);
           }
           else {
		current_position[i] = code_value()+add_homing[i];
            plan_set_position(current_position[X_AXIS], current_position[Y_AXIS], current_position[Z_AXIS], current_position[E_AXIS]);
           }
        }
      }
      break;

	case 98: // G98 (activate farm mode)
		farm_mode = 1;
		PingTime = millis();
		eeprom_update_byte((unsigned char *)EEPROM_FARM_MODE, farm_mode);
		EEPROM_save_B(EEPROM_FARM_NUMBER, &farm_no);
          SilentModeMenu = SILENT_MODE_OFF;
          eeprom_update_byte((unsigned char *)EEPROM_SILENT, SilentModeMenu);
		break;

	case 99: // G99 (deactivate farm mode)
		farm_mode = 0;
		lcd_printer_connected();
		eeprom_update_byte((unsigned char *)EEPROM_FARM_MODE, farm_mode);
		lcd_update(2);
		break;
	default:
		printf_P(PSTR("Unknown G code: %s \n"), cmdbuffer + bufindr + CMDHDRSIZE);
    }
//	printf_P(_N("END G-CODE=%u\n"), gcode_in_progress);
	gcode_in_progress = 0;
  } // end if(code_seen('G'))

  else if(code_seen('M'))
  {

	  int index;
	  for (index = 1; *(strchr_pointer + index) == ' ' || *(strchr_pointer + index) == '\t'; index++);
	   
	 /*for (++strchr_pointer; *strchr_pointer == ' ' || *strchr_pointer == '\t'; ++strchr_pointer);*/
	  if (*(strchr_pointer+index) < '0' || *(strchr_pointer+index) > '9') {
		  printf_P(PSTR("Invalid M code: %s \n"), cmdbuffer + bufindr + CMDHDRSIZE);

	  } else
	  {
	  mcode_in_progress = (int)code_value();
//	printf_P(_N("BEGIN M-CODE=%u\n"), mcode_in_progress);

    switch(mcode_in_progress)
    {

    case 0: // M0 - Unconditional stop - Wait for user button press on LCD
    case 1: // M1 - Conditional stop - Wait for user button press on LCD
    {
      char *src = strchr_pointer + 2;

      codenum = 0;

      bool hasP = false, hasS = false;
      if (code_seen('P')) {
        codenum = code_value(); // milliseconds to wait
        hasP = codenum > 0;
      }
      if (code_seen('S')) {
        codenum = code_value() * 1000; // seconds to wait
        hasS = codenum > 0;
      }
      starpos = strchr(src, '*');
      if (starpos != NULL) *(starpos) = '\0';
      while (*src == ' ') ++src;
      if (!hasP && !hasS && *src != '\0') {
        lcd_setstatus(src);
      } else {
        LCD_MESSAGERPGM(_i("Wait for user..."));////MSG_USERWAIT c=0 r=0
      }

      lcd_ignore_click();				//call lcd_ignore_click aslo for else ???
      st_synchronize();
      previous_millis_cmd = millis();
      if (codenum > 0){
        codenum += millis();  // keep track of when we started waiting
		KEEPALIVE_STATE(PAUSED_FOR_USER);
        while(millis() < codenum && !lcd_clicked()){
          manage_heater();
          manage_inactivity(true);
          lcd_update(0);
        }
		KEEPALIVE_STATE(IN_HANDLER);
        lcd_ignore_click(false);
      }else{
		KEEPALIVE_STATE(PAUSED_FOR_USER);
        while(!lcd_clicked()){
          manage_heater();
          manage_inactivity(true);
          lcd_update(0);
        }
		KEEPALIVE_STATE(IN_HANDLER);
      }
      if (IS_SD_PRINTING)
        LCD_MESSAGERPGM(_T(MSG_RESUMING_PRINT));
      else
        LCD_MESSAGERPGM(_T(WELCOME_MSG));
    }
    break;
    case 17:
        LCD_MESSAGERPGM(_i("No move."));////MSG_NO_MOVE c=0 r=0
        enable_x();
        enable_y();
        enable_z();
        enable_e0();
        enable_e1();
        enable_e2();
      break;

#ifdef SDSUPPORT
    case 20: // M20 - list SD card
      SERIAL_PROTOCOLLNRPGM(_N("Begin file list"));////MSG_BEGIN_FILE_LIST c=0 r=0
      card.ls();
      SERIAL_PROTOCOLLNRPGM(_N("End file list"));////MSG_END_FILE_LIST c=0 r=0
      break;
    case 21: // M21 - init SD card

      card.initsd();

      break;
    case 22: //M22 - release SD card
      card.release();

      break;
    case 23: //M23 - Select file
      starpos = (strchr(strchr_pointer + 4,'*'));
      if(starpos!=NULL)
        *(starpos)='\0';
      card.openFile(strchr_pointer + 4,true);
      break;
    case 24: //M24 - Start SD print
	  if (!card.paused) 
		failstats_reset_print();
      card.startFileprint();
      starttime=millis();
	  break;
    case 25: //M25 - Pause SD print
      card.pauseSDPrint();
      break;
    case 26: //M26 - Set SD index
      if(card.cardOK && code_seen('S')) {
        card.setIndex(code_value_long());
      }
      break;
    case 27: //M27 - Get SD status
      card.getStatus();
      break;
    case 28: //M28 - Start SD write
      starpos = (strchr(strchr_pointer + 4,'*'));
      if(starpos != NULL){
        char* npos = strchr(CMDBUFFER_CURRENT_STRING, 'N');
        strchr_pointer = strchr(npos,' ') + 1;
        *(starpos) = '\0';
      }
      card.openFile(strchr_pointer+4,false);
      break;
    case 29: //M29 - Stop SD write
      //processed in write to file routine above
      //card,saving = false;
      break;
    case 30: //M30 <filename> Delete File
      if (card.cardOK){
        card.closefile();
        starpos = (strchr(strchr_pointer + 4,'*'));
        if(starpos != NULL){
          char* npos = strchr(CMDBUFFER_CURRENT_STRING, 'N');
          strchr_pointer = strchr(npos,' ') + 1;
          *(starpos) = '\0';
        }
        card.removeFile(strchr_pointer + 4);
      }
      break;
    case 32: //M32 - Select file and start SD print
    {
      if(card.sdprinting) {
        st_synchronize();

      }
      starpos = (strchr(strchr_pointer + 4,'*'));

      char* namestartpos = (strchr(strchr_pointer + 4,'!'));   //find ! to indicate filename string start.
      if(namestartpos==NULL)
      {
        namestartpos=strchr_pointer + 4; //default name position, 4 letters after the M
      }
      else
        namestartpos++; //to skip the '!'

      if(starpos!=NULL)
        *(starpos)='\0';

      bool call_procedure=(code_seen('P'));

      if(strchr_pointer>namestartpos)
        call_procedure=false;  //false alert, 'P' found within filename

      if( card.cardOK )
      {
        card.openFile(namestartpos,true,!call_procedure);
        if(code_seen('S'))
          if(strchr_pointer<namestartpos) //only if "S" is occuring _before_ the filename
            card.setIndex(code_value_long());
        card.startFileprint();
        if(!call_procedure)
          starttime=millis(); //procedure calls count as normal print time.
      }
    } break;
    case 928: //M928 - Start SD write
      starpos = (strchr(strchr_pointer + 5,'*'));
      if(starpos != NULL){
        char* npos = strchr(CMDBUFFER_CURRENT_STRING, 'N');
        strchr_pointer = strchr(npos,' ') + 1;
        *(starpos) = '\0';
      }
      card.openLogFile(strchr_pointer+5);
      break;

#endif //SDSUPPORT

    case 31: //M31 take time since the start of the SD print or an M109 command
      {
      stoptime=millis();
      char time[30];
      unsigned long t=(stoptime-starttime)/1000;
      int sec,min;
      min=t/60;
      sec=t%60;
      sprintf_P(time, PSTR("%i min, %i sec"), min, sec);
      SERIAL_ECHO_START;
      SERIAL_ECHOLN(time);
      lcd_setstatus(time);
      autotempShutdown();
      }
      break;
    case 42: //M42 -Change pin status via gcode
      if (code_seen('S'))
      {
        int pin_status = code_value();
        int pin_number = LED_PIN;
        if (code_seen('P') && pin_status >= 0 && pin_status <= 255)
          pin_number = code_value();
        for(int8_t i = 0; i < (int8_t)(sizeof(sensitive_pins)/sizeof(int)); i++)
        {
          if (sensitive_pins[i] == pin_number)
          {
            pin_number = -1;
            break;
          }
        }
      #if defined(FAN_PIN) && FAN_PIN > -1
        if (pin_number == FAN_PIN)
          fanSpeed = pin_status;
      #endif
        if (pin_number > -1)
        {
          pinMode(pin_number, OUTPUT);
          digitalWrite(pin_number, pin_status);
          analogWrite(pin_number, pin_status);
        }
      }
     break;
    case 44: // M44: Prusa3D: Reset the bed skew and offset calibration.

		// Reset the baby step value and the baby step applied flag.
		calibration_status_store(CALIBRATION_STATUS_ASSEMBLED);
		eeprom_update_word((uint16_t*)EEPROM_BABYSTEP_Z, 0);

        // Reset the skew and offset in both RAM and EEPROM.
        reset_bed_offset_and_skew();
        // Reset world2machine_rotation_and_skew and world2machine_shift, therefore
        // the planner will not perform any adjustments in the XY plane. 
        // Wait for the motors to stop and update the current position with the absolute values.
        world2machine_revert_to_uncorrected();
        break;

    case 45: // M45: Prusa3D: bed skew and offset with manual Z up
    {
		int8_t verbosity_level = 0;
		bool only_Z = code_seen('Z');
		#ifdef SUPPORT_VERBOSITY
		if (code_seen('V'))
		{
			// Just 'V' without a number counts as V1.
			char c = strchr_pointer[1];
			verbosity_level = (c == ' ' || c == '\t' || c == 0) ? 1 : code_value_short();
		}
		#endif //SUPPORT_VERBOSITY
		gcode_M45(only_Z, verbosity_level);
    }
	break;

    /*
    case 46:
    {
        // M46: Prusa3D: Show the assigned IP address.
        uint8_t ip[4];
        bool hasIP = card.ToshibaFlashAir_GetIP(ip);
        if (hasIP) {
            SERIAL_ECHOPGM("Toshiba FlashAir current IP: ");
            SERIAL_ECHO(int(ip[0]));
            SERIAL_ECHOPGM(".");
            SERIAL_ECHO(int(ip[1]));
            SERIAL_ECHOPGM(".");
            SERIAL_ECHO(int(ip[2]));
            SERIAL_ECHOPGM(".");
            SERIAL_ECHO(int(ip[3]));
            SERIAL_ECHOLNPGM("");
        } else {
            SERIAL_ECHOLNPGM("Toshiba FlashAir GetIP failed");          
        }
        break;
    }
    */

    case 47:
        // M47: Prusa3D: Show end stops dialog on the display.
		KEEPALIVE_STATE(PAUSED_FOR_USER);
        lcd_diag_show_end_stops();
		KEEPALIVE_STATE(IN_HANDLER);
        break;

#if 0
    case 48: // M48: scan the bed induction sensor points, print the sensor trigger coordinates to the serial line for visualization on the PC.
    {
        // Disable the default update procedure of the display. We will do a modal dialog.
        lcd_update_enable(false);
        // Let the planner use the uncorrected coordinates.
        mbl.reset();
        // Reset world2machine_rotation_and_skew and world2machine_shift, therefore
        // the planner will not perform any adjustments in the XY plane. 
        // Wait for the motors to stop and update the current position with the absolute values.
        world2machine_revert_to_uncorrected();
        // Move the print head close to the bed.
        current_position[Z_AXIS] = MESH_HOME_Z_SEARCH;
        plan_buffer_line(current_position[X_AXIS], current_position[Y_AXIS],current_position[Z_AXIS] , current_position[E_AXIS], homing_feedrate[Z_AXIS]/40, active_extruder);
        st_synchronize();
        // Home in the XY plane.
        set_destination_to_current();
        setup_for_endstop_move();
        home_xy();
        int8_t verbosity_level = 0;
        if (code_seen('V')) {
            // Just 'V' without a number counts as V1.
            char c = strchr_pointer[1];
            verbosity_level = (c == ' ' || c == '\t' || c == 0) ? 1 : code_value_short();
        }
        bool success = scan_bed_induction_points(verbosity_level);
        clean_up_after_endstop_move();
        // Print head up.
        current_position[Z_AXIS] = MESH_HOME_Z_SEARCH;
        plan_buffer_line(current_position[X_AXIS], current_position[Y_AXIS],current_position[Z_AXIS] , current_position[E_AXIS], homing_feedrate[Z_AXIS]/40, active_extruder);
        st_synchronize();
        lcd_update_enable(true);
        break;
    }
#endif

// M48 Z-Probe repeatability measurement function.
//
// Usage:   M48 <n #_samples> <X X_position_for_samples> <Y Y_position_for_samples> <V Verbose_Level> <L legs_of_movement_prior_to_doing_probe>
//	
// This function assumes the bed has been homed.  Specificaly, that a G28 command
// as been issued prior to invoking the M48 Z-Probe repeatability measurement function.
// Any information generated by a prior G29 Bed leveling command will be lost and need to be
// regenerated.
//
// The number of samples will default to 10 if not specified.  You can use upper or lower case
// letters for any of the options EXCEPT n.  n must be in lower case because Marlin uses a capital
// N for its communication protocol and will get horribly confused if you send it a capital N.
//

#ifdef ENABLE_AUTO_BED_LEVELING
#ifdef Z_PROBE_REPEATABILITY_TEST 

    case 48: // M48 Z-Probe repeatability
        {
            #if Z_MIN_PIN == -1
            #error "You must have a Z_MIN endstop in order to enable calculation of Z-Probe repeatability."
            #endif

	double sum=0.0; 
	double mean=0.0; 
	double sigma=0.0;
	double sample_set[50];
	int verbose_level=1, n=0, j, n_samples = 10, n_legs=0;
	double X_current, Y_current, Z_current;
	double X_probe_location, Y_probe_location, Z_start_location, ext_position;
	
	if (code_seen('V') || code_seen('v')) {
        	verbose_level = code_value();
		if (verbose_level<0 || verbose_level>4 ) {
			SERIAL_PROTOCOLPGM("?Verbose Level not plausable.\n");
			goto Sigma_Exit;
		}
	}

	if (verbose_level > 0)   {
		SERIAL_PROTOCOLPGM("M48 Z-Probe Repeatability test.   Version 2.00\n");
		SERIAL_PROTOCOLPGM("Full support at: http://3dprintboard.com/forum.php\n");
	}

	if (code_seen('n')) {
        	n_samples = code_value();
		if (n_samples<4 || n_samples>50 ) {
			SERIAL_PROTOCOLPGM("?Specified sample size not plausable.\n");
			goto Sigma_Exit;
		}
	}

	X_current = X_probe_location = st_get_position_mm(X_AXIS);
	Y_current = Y_probe_location = st_get_position_mm(Y_AXIS);
	Z_current = st_get_position_mm(Z_AXIS);
	Z_start_location = st_get_position_mm(Z_AXIS) + Z_RAISE_BEFORE_PROBING;
	ext_position	 = st_get_position_mm(E_AXIS);

	if (code_seen('X') || code_seen('x') ) {
        	X_probe_location = code_value() -  X_PROBE_OFFSET_FROM_EXTRUDER;
		if (X_probe_location<X_MIN_POS || X_probe_location>X_MAX_POS ) {
			SERIAL_PROTOCOLPGM("?Specified X position out of range.\n");
			goto Sigma_Exit;
		}
	}

	if (code_seen('Y') || code_seen('y') ) {
        	Y_probe_location = code_value() -  Y_PROBE_OFFSET_FROM_EXTRUDER;
		if (Y_probe_location<Y_MIN_POS || Y_probe_location>Y_MAX_POS ) {
			SERIAL_PROTOCOLPGM("?Specified Y position out of range.\n");
			goto Sigma_Exit;
		}
	}

	if (code_seen('L') || code_seen('l') ) {
        	n_legs = code_value();
		if ( n_legs==1 ) 
			n_legs = 2;
		if ( n_legs<0 || n_legs>15 ) {
			SERIAL_PROTOCOLPGM("?Specified number of legs in movement not plausable.\n");
			goto Sigma_Exit;
		}
	}

//
// Do all the preliminary setup work.   First raise the probe.
//

        st_synchronize();
        plan_bed_level_matrix.set_to_identity();
	plan_buffer_line( X_current, Y_current, Z_start_location,
			ext_position,
    			homing_feedrate[Z_AXIS]/60,
			active_extruder);
        st_synchronize();

//
// Now get everything to the specified probe point So we can safely do a probe to
// get us close to the bed.  If the Z-Axis is far from the bed, we don't want to 
// use that as a starting point for each probe.
//
	if (verbose_level > 2) 
		SERIAL_PROTOCOL("Positioning probe for the test.\n");

	plan_buffer_line( X_probe_location, Y_probe_location, Z_start_location,
			ext_position,
    			homing_feedrate[X_AXIS]/60,
			active_extruder);
        st_synchronize();

	current_position[X_AXIS] = X_current = st_get_position_mm(X_AXIS);
	current_position[Y_AXIS] = Y_current = st_get_position_mm(Y_AXIS);
	current_position[Z_AXIS] = Z_current = st_get_position_mm(Z_AXIS);
	current_position[E_AXIS] = ext_position = st_get_position_mm(E_AXIS);

// 
// OK, do the inital probe to get us close to the bed.
// Then retrace the right amount and use that in subsequent probes
//

	setup_for_endstop_move();
	run_z_probe();

	current_position[Z_AXIS] = Z_current = st_get_position_mm(Z_AXIS);
	Z_start_location = st_get_position_mm(Z_AXIS) + Z_RAISE_BEFORE_PROBING;

	plan_buffer_line( X_probe_location, Y_probe_location, Z_start_location,
			ext_position,
    			homing_feedrate[X_AXIS]/60,
			active_extruder);
        st_synchronize();
	current_position[Z_AXIS] = Z_current = st_get_position_mm(Z_AXIS);

        for( n=0; n<n_samples; n++) {

		do_blocking_move_to( X_probe_location, Y_probe_location, Z_start_location); // Make sure we are at the probe location

		if ( n_legs)  {
		double radius=0.0, theta=0.0, x_sweep, y_sweep;
		int rotational_direction, l;

			rotational_direction = (unsigned long) millis() & 0x0001;			// clockwise or counter clockwise
			radius = (unsigned long) millis() % (long) (X_MAX_LENGTH/4); 			// limit how far out to go 
			theta = (float) ((unsigned long) millis() % (long) 360) / (360./(2*3.1415926));	// turn into radians

//SERIAL_ECHOPAIR("starting radius: ",radius);
//SERIAL_ECHOPAIR("   theta: ",theta);
//SERIAL_ECHOPAIR("   direction: ",rotational_direction);
//SERIAL_PROTOCOLLNPGM("");

			for( l=0; l<n_legs-1; l++) {
				if (rotational_direction==1)
					theta += (float) ((unsigned long) millis() % (long) 20) / (360.0/(2*3.1415926)); // turn into radians
				else
					theta -= (float) ((unsigned long) millis() % (long) 20) / (360.0/(2*3.1415926)); // turn into radians

				radius += (float) ( ((long) ((unsigned long) millis() % (long) 10)) - 5);
				if ( radius<0.0 )
					radius = -radius;

				X_current = X_probe_location + cos(theta) * radius;
				Y_current = Y_probe_location + sin(theta) * radius;

				if ( X_current<X_MIN_POS)		// Make sure our X & Y are sane
					 X_current = X_MIN_POS;
				if ( X_current>X_MAX_POS)
					 X_current = X_MAX_POS;

				if ( Y_current<Y_MIN_POS)		// Make sure our X & Y are sane
					 Y_current = Y_MIN_POS;
				if ( Y_current>Y_MAX_POS)
					 Y_current = Y_MAX_POS;

				if (verbose_level>3 ) {
					SERIAL_ECHOPAIR("x: ", X_current);
					SERIAL_ECHOPAIR("y: ", Y_current);
					SERIAL_PROTOCOLLNPGM("");
				}

				do_blocking_move_to( X_current, Y_current, Z_current );
			}
			do_blocking_move_to( X_probe_location, Y_probe_location, Z_start_location); // Go back to the probe location
		}

		setup_for_endstop_move();
                run_z_probe();

		sample_set[n] = current_position[Z_AXIS];

//
// Get the current mean for the data points we have so far
//
		sum=0.0; 
		for( j=0; j<=n; j++) {
			sum = sum + sample_set[j];
		}
		mean = sum / (double (n+1));
//
// Now, use that mean to calculate the standard deviation for the
// data points we have so far
//

		sum=0.0; 
		for( j=0; j<=n; j++) {
			sum = sum + (sample_set[j]-mean) * (sample_set[j]-mean);
		}
		sigma = sqrt( sum / (double (n+1)) );

		if (verbose_level > 1) {
			SERIAL_PROTOCOL(n+1);
			SERIAL_PROTOCOL(" of ");
			SERIAL_PROTOCOL(n_samples);
			SERIAL_PROTOCOLPGM("   z: ");
			SERIAL_PROTOCOL_F(current_position[Z_AXIS], 6);
		}

		if (verbose_level > 2) {
			SERIAL_PROTOCOL(" mean: ");
			SERIAL_PROTOCOL_F(mean,6);

			SERIAL_PROTOCOL("   sigma: ");
			SERIAL_PROTOCOL_F(sigma,6);
		}

		if (verbose_level > 0) 
			SERIAL_PROTOCOLPGM("\n");

		plan_buffer_line( X_probe_location, Y_probe_location, Z_start_location, 
				  current_position[E_AXIS], homing_feedrate[Z_AXIS]/60, active_extruder);
        	st_synchronize();

	}

	delay(1000);

        clean_up_after_endstop_move();

//      enable_endstops(true);

	if (verbose_level > 0) {
		SERIAL_PROTOCOLPGM("Mean: ");
		SERIAL_PROTOCOL_F(mean, 6);
		SERIAL_PROTOCOLPGM("\n");
	}

SERIAL_PROTOCOLPGM("Standard Deviation: ");
SERIAL_PROTOCOL_F(sigma, 6);
SERIAL_PROTOCOLPGM("\n\n");

Sigma_Exit:
        break;
	}
#endif		// Z_PROBE_REPEATABILITY_TEST 
#endif		// ENABLE_AUTO_BED_LEVELING
	case 73: //M73 show percent done and time remaining
		if(code_seen('P')) print_percent_done_normal = code_value();
		if(code_seen('R')) print_time_remaining_normal = code_value();
		if(code_seen('Q')) print_percent_done_silent = code_value();
		if(code_seen('S')) print_time_remaining_silent = code_value();

		{
			const char* _msg_mode_done_remain = _N("%S MODE: Percent done: %d; print time remaining in mins: %d\n");
			printf_P(_msg_mode_done_remain, _N("NORMAL"), int(print_percent_done_normal), print_time_remaining_normal);
			printf_P(_msg_mode_done_remain, _N("SILENT"), int(print_percent_done_silent), print_time_remaining_silent);
		}
		break;

    case 104: // M104
    {
          uint8_t extruder;
          if(setTargetedHotend(104,extruder)){
            break;
          }
          if (code_seen('S'))
          {
              setTargetHotendSafe(code_value(), extruder);
          }
          setWatch();
          break;
    }
    case 112: //  M112 -Emergency Stop
      kill(_n(""), 3);
      break;
    case 140: // M140 set bed temp
      if (code_seen('S')) setTargetBed(code_value());
      break;
    case 105 : // M105
    {
      uint8_t extruder;
      if(setTargetedHotend(105, extruder)){
        break;
        }
      #if defined(TEMP_0_PIN) && TEMP_0_PIN > -1
        SERIAL_PROTOCOLPGM("ok T:");
        SERIAL_PROTOCOL_F(degHotend(extruder),1);
        SERIAL_PROTOCOLPGM(" /");
        SERIAL_PROTOCOL_F(degTargetHotend(extruder),1);
        #if defined(TEMP_BED_PIN) && TEMP_BED_PIN > -1
          SERIAL_PROTOCOLPGM(" B:");
          SERIAL_PROTOCOL_F(degBed(),1);
          SERIAL_PROTOCOLPGM(" /");
          SERIAL_PROTOCOL_F(degTargetBed(),1);
        #endif //TEMP_BED_PIN
        for (int8_t cur_extruder = 0; cur_extruder < EXTRUDERS; ++cur_extruder) {
          SERIAL_PROTOCOLPGM(" T");
          SERIAL_PROTOCOL(cur_extruder);
          SERIAL_PROTOCOLPGM(":");
          SERIAL_PROTOCOL_F(degHotend(cur_extruder),1);
          SERIAL_PROTOCOLPGM(" /");
          SERIAL_PROTOCOL_F(degTargetHotend(cur_extruder),1);
        }
      #else
        SERIAL_ERROR_START;
        SERIAL_ERRORLNRPGM(_i("No thermistors - no temperature"));////MSG_ERR_NO_THERMISTORS c=0 r=0
      #endif

        SERIAL_PROTOCOLPGM(" @:");
      #ifdef EXTRUDER_WATTS
        SERIAL_PROTOCOL((EXTRUDER_WATTS * getHeaterPower(tmp_extruder))/127);
        SERIAL_PROTOCOLPGM("W");
      #else
        SERIAL_PROTOCOL(getHeaterPower(extruder));
      #endif

        SERIAL_PROTOCOLPGM(" B@:");
      #ifdef BED_WATTS
        SERIAL_PROTOCOL((BED_WATTS * getHeaterPower(-1))/127);
        SERIAL_PROTOCOLPGM("W");
      #else
        SERIAL_PROTOCOL(getHeaterPower(-1));
      #endif

#ifdef PINDA_THERMISTOR
		SERIAL_PROTOCOLPGM(" P:");
		SERIAL_PROTOCOL_F(current_temperature_pinda,1);
#endif //PINDA_THERMISTOR

#ifdef AMBIENT_THERMISTOR
		SERIAL_PROTOCOLPGM(" A:");
		SERIAL_PROTOCOL_F(current_temperature_ambient,1);
#endif //AMBIENT_THERMISTOR


        #ifdef SHOW_TEMP_ADC_VALUES
          {float raw = 0.0;

          #if defined(TEMP_BED_PIN) && TEMP_BED_PIN > -1
            SERIAL_PROTOCOLPGM("    ADC B:");
            SERIAL_PROTOCOL_F(degBed(),1);
            SERIAL_PROTOCOLPGM("C->");
            raw = rawBedTemp();
            SERIAL_PROTOCOL_F(raw/OVERSAMPLENR,5);
            SERIAL_PROTOCOLPGM(" Rb->");
            SERIAL_PROTOCOL_F(100 * (1 + (PtA * (raw/OVERSAMPLENR)) + (PtB * sq((raw/OVERSAMPLENR)))), 5);
            SERIAL_PROTOCOLPGM(" Rxb->");
            SERIAL_PROTOCOL_F(raw, 5);
          #endif
          for (int8_t cur_extruder = 0; cur_extruder < EXTRUDERS; ++cur_extruder) {
            SERIAL_PROTOCOLPGM("  T");
            SERIAL_PROTOCOL(cur_extruder);
            SERIAL_PROTOCOLPGM(":");
            SERIAL_PROTOCOL_F(degHotend(cur_extruder),1);
            SERIAL_PROTOCOLPGM("C->");
            raw = rawHotendTemp(cur_extruder);
            SERIAL_PROTOCOL_F(raw/OVERSAMPLENR,5);
            SERIAL_PROTOCOLPGM(" Rt");
            SERIAL_PROTOCOL(cur_extruder);
            SERIAL_PROTOCOLPGM("->");
            SERIAL_PROTOCOL_F(100 * (1 + (PtA * (raw/OVERSAMPLENR)) + (PtB * sq((raw/OVERSAMPLENR)))), 5);
            SERIAL_PROTOCOLPGM(" Rx");
            SERIAL_PROTOCOL(cur_extruder);
            SERIAL_PROTOCOLPGM("->");
            SERIAL_PROTOCOL_F(raw, 5);
          }}
        #endif
		SERIAL_PROTOCOLLN("");
		KEEPALIVE_STATE(NOT_BUSY);
      return;
      break;
    }
    case 109:
    {// M109 - Wait for extruder heater to reach target.
      uint8_t extruder;
      if(setTargetedHotend(109, extruder)){
        break;
      }
      LCD_MESSAGERPGM(_T(MSG_HEATING));
	  heating_status = 1;
	  if (farm_mode) { prusa_statistics(1); };

#ifdef AUTOTEMP
        autotemp_enabled=false;
      #endif
      if (code_seen('S')) {
          setTargetHotendSafe(code_value(), extruder);
              CooldownNoWait = true;
            } else if (code_seen('R')) {
                setTargetHotendSafe(code_value(), extruder);
        CooldownNoWait = false;
      }
      #ifdef AUTOTEMP
        if (code_seen('S')) autotemp_min=code_value();
        if (code_seen('B')) autotemp_max=code_value();
        if (code_seen('F'))
        {
          autotemp_factor=code_value();
          autotemp_enabled=true;
        }
      #endif

      setWatch();
      codenum = millis();

      /* See if we are heating up or cooling down */
      target_direction = isHeatingHotend(extruder); // true if heating, false if cooling
	  
	  KEEPALIVE_STATE(NOT_BUSY);

      cancel_heatup = false;

	  wait_for_heater(codenum, extruder); //loops until target temperature is reached

        LCD_MESSAGERPGM(_T(MSG_HEATING_COMPLETE));
		KEEPALIVE_STATE(IN_HANDLER);
		heating_status = 2;
		if (farm_mode) { prusa_statistics(2); };
        
        //starttime=millis();
        previous_millis_cmd = millis();
      }
      break;
    case 190: // M190 - Wait for bed heater to reach target.
    #if defined(TEMP_BED_PIN) && TEMP_BED_PIN > -1
        LCD_MESSAGERPGM(_T(MSG_BED_HEATING));
		heating_status = 3;
		if (farm_mode) { prusa_statistics(1); };
        if (code_seen('S')) 
		{
          setTargetBed(code_value());
          CooldownNoWait = true;
        } 
		else if (code_seen('R')) 
		{
          setTargetBed(code_value());
          CooldownNoWait = false;
        }
        codenum = millis();
        
        cancel_heatup = false;
        target_direction = isHeatingBed(); // true if heating, false if cooling

		KEEPALIVE_STATE(NOT_BUSY);
        while ( (target_direction)&&(!cancel_heatup) ? (isHeatingBed()) : (isCoolingBed()&&(CooldownNoWait==false)) )
        {
          if(( millis() - codenum) > 1000 ) //Print Temp Reading every 1 second while heating up.
          {
			  if (!farm_mode) {
				  float tt = degHotend(active_extruder);
				  SERIAL_PROTOCOLPGM("T:");
				  SERIAL_PROTOCOL(tt);
				  SERIAL_PROTOCOLPGM(" E:");
				  SERIAL_PROTOCOL((int)active_extruder);
				  SERIAL_PROTOCOLPGM(" B:");
				  SERIAL_PROTOCOL_F(degBed(), 1);
				  SERIAL_PROTOCOLLN("");
			  }
				  codenum = millis();
			  
          }
          manage_heater();
          manage_inactivity();
          lcd_update(0);
        }
        LCD_MESSAGERPGM(_T(MSG_BED_DONE));
		KEEPALIVE_STATE(IN_HANDLER);
		heating_status = 4;

        previous_millis_cmd = millis();
    #endif
        break;

    #if defined(FAN_PIN) && FAN_PIN > -1
      case 106: //M106 Fan On
        if (code_seen('S')){
           fanSpeed=constrain(code_value(),0,255);
        }
        else {
          fanSpeed=255;
        }
        break;
      case 107: //M107 Fan Off
        fanSpeed = 0;
        break;
    #endif //FAN_PIN

    #if defined(PS_ON_PIN) && PS_ON_PIN > -1
      case 80: // M80 - Turn on Power Supply
        SET_OUTPUT(PS_ON_PIN); //GND
        WRITE(PS_ON_PIN, PS_ON_AWAKE);

        // If you have a switch on suicide pin, this is useful
        // if you want to start another print with suicide feature after
        // a print without suicide...
        #if defined SUICIDE_PIN && SUICIDE_PIN > -1
            SET_OUTPUT(SUICIDE_PIN);
            WRITE(SUICIDE_PIN, HIGH);
        #endif

          powersupply = true;
          LCD_MESSAGERPGM(_T(WELCOME_MSG));
          lcd_update(0);
        break;
      #endif

      case 81: // M81 - Turn off Power Supply
        disable_heater();
        st_synchronize();
        disable_e0();
        disable_e1();
        disable_e2();
        finishAndDisableSteppers();
        fanSpeed = 0;
        delay(1000); // Wait a little before to switch off
      #if defined(SUICIDE_PIN) && SUICIDE_PIN > -1
        st_synchronize();
        suicide();
      #elif defined(PS_ON_PIN) && PS_ON_PIN > -1
        SET_OUTPUT(PS_ON_PIN);
        WRITE(PS_ON_PIN, PS_ON_ASLEEP);
      #endif
        powersupply = false;
        LCD_MESSAGERPGM(CAT4(CUSTOM_MENDEL_NAME,PSTR(" "),MSG_OFF,PSTR(".")));
        lcd_update(0);
	  break;

    case 82:
      axis_relative_modes[3] = false;
      break;
    case 83:
      axis_relative_modes[3] = true;
      break;
    case 18: //compatibility
    case 84: // M84
      if(code_seen('S')){
        stepper_inactive_time = code_value() * 1000;
      }
      else
      {
        bool all_axis = !((code_seen(axis_codes[X_AXIS])) || (code_seen(axis_codes[Y_AXIS])) || (code_seen(axis_codes[Z_AXIS]))|| (code_seen(axis_codes[E_AXIS])));
        if(all_axis)
        {
          st_synchronize();
          disable_e0();
          disable_e1();
          disable_e2();
          finishAndDisableSteppers();
        }
        else
        {
          st_synchronize();
		  if (code_seen('X')) disable_x();
		  if (code_seen('Y')) disable_y();
		  if (code_seen('Z')) disable_z();
#if ((E0_ENABLE_PIN != X_ENABLE_PIN) && (E1_ENABLE_PIN != Y_ENABLE_PIN)) // Only enable on boards that have seperate ENABLE_PINS
		  if (code_seen('E')) {
			  disable_e0();
			  disable_e1();
			  disable_e2();
            }
          #endif
        }
      }
	  //in the end of print set estimated time to end of print and extruders used during print to default values for next print
	  print_time_remaining_init();
	  snmm_filaments_used = 0;
      break;
    case 85: // M85
      if(code_seen('S')) {
        max_inactive_time = code_value() * 1000;
      }
      break;
#ifdef SAFETYTIMER
	case 86: // M86 - set safety timer expiration time in seconds; M86 S0 will disable safety timer
	  //when safety timer expires heatbed and nozzle target temperatures are set to zero
	  if (code_seen('S')) {
	    safetytimer_inactive_time = code_value() * 1000;
		safetyTimer.start();
	  }
	  break;
#endif
    case 92: // M92
      for(int8_t i=0; i < NUM_AXIS; i++)
      {
        if(code_seen(axis_codes[i]))
        {
          if(i == 3) { // E
            float value = code_value();
            if(value < 20.0) {
              float factor = axis_steps_per_unit[i] / value; // increase e constants if M92 E14 is given for netfab.
              max_jerk[E_AXIS] *= factor;
              max_feedrate[i] *= factor;
              axis_steps_per_sqr_second[i] *= factor;
            }
            axis_steps_per_unit[i] = value;
          }
          else {
            axis_steps_per_unit[i] = code_value();
          }
        }
      }
      break;
    case 110:   // M110 - reset line pos
      if (code_seen('N'))
	    gcode_LastN = code_value_long();
    break;
#ifdef HOST_KEEPALIVE_FEATURE
	case 113: // M113 - Get or set Host Keepalive interval
		if (code_seen('S')) {
			host_keepalive_interval = (uint8_t)code_value_short();
//			NOMORE(host_keepalive_interval, 60);
		}
		else {
			SERIAL_ECHO_START;
			SERIAL_ECHOPAIR("M113 S", (unsigned long)host_keepalive_interval);
			SERIAL_PROTOCOLLN("");
		}
		break;
#endif
    case 115: // M115
      if (code_seen('V')) {
          // Report the Prusa version number.
          SERIAL_PROTOCOLLNRPGM(FW_VERSION_STR_P());
      } else if (code_seen('U')) {
          // Check the firmware version provided. If the firmware version provided by the U code is higher than the currently running firmware,
          // pause the print and ask the user to upgrade the firmware.
          show_upgrade_dialog_if_version_newer(++ strchr_pointer);
      } else {
          SERIAL_ECHOPGM("FIRMWARE_NAME:Prusa-Firmware ");
          SERIAL_ECHORPGM(FW_VERSION_STR_P());
          SERIAL_ECHOPGM(" based on Marlin FIRMWARE_URL:https://github.com/prusa3d/Prusa-Firmware PROTOCOL_VERSION:");
          SERIAL_ECHOPGM(PROTOCOL_VERSION);
          SERIAL_ECHOPGM(" MACHINE_TYPE:");
          SERIAL_ECHOPGM(CUSTOM_MENDEL_NAME); 
          SERIAL_ECHOPGM(" EXTRUDER_COUNT:"); 
          SERIAL_ECHOPGM(STRINGIFY(EXTRUDERS)); 
          SERIAL_ECHOPGM(" UUID:"); 
          SERIAL_ECHOLNPGM(MACHINE_UUID);
      }
      break;
/*    case 117: // M117 display message
      starpos = (strchr(strchr_pointer + 5,'*'));
      if(starpos!=NULL)
        *(starpos)='\0';
      lcd_setstatus(strchr_pointer + 5);
      break;*/
    case 114: // M114
		gcode_M114();
      break;
    case 120: // M120
      enable_endstops(false) ;
      break;
    case 121: // M121
      enable_endstops(true) ;
      break;
    case 119: // M119
    SERIAL_PROTOCOLRPGM(_N("Reporting endstop status"));////MSG_M119_REPORT c=0 r=0
    SERIAL_PROTOCOLLN("");
      #if defined(X_MIN_PIN) && X_MIN_PIN > -1
        SERIAL_PROTOCOLRPGM(_n("x_min: "));////MSG_X_MIN c=0 r=0
        if(READ(X_MIN_PIN)^X_MIN_ENDSTOP_INVERTING){
          SERIAL_PROTOCOLRPGM(_T(MSG_ENDSTOP_HIT));
        }else{
          SERIAL_PROTOCOLRPGM(_T(MSG_ENDSTOP_OPEN));
        }
        SERIAL_PROTOCOLLN("");
      #endif
      #if defined(X_MAX_PIN) && X_MAX_PIN > -1
        SERIAL_PROTOCOLRPGM(_n("x_max: "));////MSG_X_MAX c=0 r=0
        if(READ(X_MAX_PIN)^X_MAX_ENDSTOP_INVERTING){
          SERIAL_PROTOCOLRPGM(_T(MSG_ENDSTOP_HIT));
        }else{
          SERIAL_PROTOCOLRPGM(_T(MSG_ENDSTOP_OPEN));
        }
        SERIAL_PROTOCOLLN("");
      #endif
      #if defined(Y_MIN_PIN) && Y_MIN_PIN > -1
        SERIAL_PROTOCOLRPGM(_n("y_min: "));////MSG_Y_MIN c=0 r=0
        if(READ(Y_MIN_PIN)^Y_MIN_ENDSTOP_INVERTING){
          SERIAL_PROTOCOLRPGM(_T(MSG_ENDSTOP_HIT));
        }else{
          SERIAL_PROTOCOLRPGM(_T(MSG_ENDSTOP_OPEN));
        }
        SERIAL_PROTOCOLLN("");
      #endif
      #if defined(Y_MAX_PIN) && Y_MAX_PIN > -1
        SERIAL_PROTOCOLRPGM(_n("y_max: "));////MSG_Y_MAX c=0 r=0
        if(READ(Y_MAX_PIN)^Y_MAX_ENDSTOP_INVERTING){
          SERIAL_PROTOCOLRPGM(_T(MSG_ENDSTOP_HIT));
        }else{
          SERIAL_PROTOCOLRPGM(_T(MSG_ENDSTOP_OPEN));
        }
        SERIAL_PROTOCOLLN("");
      #endif
      #if defined(Z_MIN_PIN) && Z_MIN_PIN > -1
        SERIAL_PROTOCOLRPGM(MSG_Z_MIN);
        if(READ(Z_MIN_PIN)^Z_MIN_ENDSTOP_INVERTING){
          SERIAL_PROTOCOLRPGM(_T(MSG_ENDSTOP_HIT));
        }else{
          SERIAL_PROTOCOLRPGM(_T(MSG_ENDSTOP_OPEN));
        }
        SERIAL_PROTOCOLLN("");
      #endif
      #if defined(Z_MAX_PIN) && Z_MAX_PIN > -1
        SERIAL_PROTOCOLRPGM(MSG_Z_MAX);
        if(READ(Z_MAX_PIN)^Z_MAX_ENDSTOP_INVERTING){
          SERIAL_PROTOCOLRPGM(_T(MSG_ENDSTOP_HIT));
        }else{
          SERIAL_PROTOCOLRPGM(_T(MSG_ENDSTOP_OPEN));
        }
        SERIAL_PROTOCOLLN("");
      #endif
      break;
      //TODO: update for all axis, use for loop
    #ifdef BLINKM
    case 150: // M150
      {
        byte red;
        byte grn;
        byte blu;

        if(code_seen('R')) red = code_value();
        if(code_seen('U')) grn = code_value();
        if(code_seen('B')) blu = code_value();

        SendColors(red,grn,blu);
      }
      break;
    #endif //BLINKM
    case 200: // M200 D<millimeters> set filament diameter and set E axis units to cubic millimeters (use S0 to set back to millimeters).
      {

        uint8_t extruder = active_extruder;
        if(code_seen('T')) {
          extruder = code_value();
		  if(extruder >= EXTRUDERS) {
            SERIAL_ECHO_START;
            SERIAL_ECHO(_i("M200 Invalid extruder "));////MSG_M200_INVALID_EXTRUDER c=0 r=0
            break;
          }
        }
        if(code_seen('D')) {
		  float diameter = (float)code_value();
		  if (diameter == 0.0) {
			// setting any extruder filament size disables volumetric on the assumption that
			// slicers either generate in extruder values as cubic mm or as as filament feeds
			// for all extruders
		    volumetric_enabled = false;
		  } else {
            filament_size[extruder] = (float)code_value();
			// make sure all extruders have some sane value for the filament size
			filament_size[0] = (filament_size[0] == 0.0 ? DEFAULT_NOMINAL_FILAMENT_DIA : filament_size[0]);
            #if EXTRUDERS > 1
			filament_size[1] = (filament_size[1] == 0.0 ? DEFAULT_NOMINAL_FILAMENT_DIA : filament_size[1]);
            #if EXTRUDERS > 2
			filament_size[2] = (filament_size[2] == 0.0 ? DEFAULT_NOMINAL_FILAMENT_DIA : filament_size[2]);
            #endif
            #endif
			volumetric_enabled = true;
		  }
        } else {
          //reserved for setting filament diameter via UFID or filament measuring device
          break;
        }
		calculate_extruder_multipliers();
      }
      break;
    case 201: // M201
		for (int8_t i = 0; i < NUM_AXIS; i++)
		{
			if (code_seen(axis_codes[i]))
			{
				unsigned long val = code_value();
#ifdef TMC2130
				unsigned long val_silent = val;
				if ((i == X_AXIS) || (i == Y_AXIS))
				{
					if (val > NORMAL_MAX_ACCEL_XY)
						val = NORMAL_MAX_ACCEL_XY;
					if (val_silent > SILENT_MAX_ACCEL_XY)
						val_silent = SILENT_MAX_ACCEL_XY;
				}
				max_acceleration_units_per_sq_second_normal[i] = val;
				max_acceleration_units_per_sq_second_silent[i] = val_silent;
#else //TMC2130
				max_acceleration_units_per_sq_second[i] = val;
#endif //TMC2130
			}
		}
		// steps per sq second need to be updated to agree with the units per sq second (as they are what is used in the planner)
		reset_acceleration_rates();
		break;
    #if 0 // Not used for Sprinter/grbl gen6
    case 202: // M202
      for(int8_t i=0; i < NUM_AXIS; i++) {
        if(code_seen(axis_codes[i])) axis_travel_steps_per_sqr_second[i] = code_value() * axis_steps_per_unit[i];
      }
      break;
    #endif
    case 203: // M203 max feedrate mm/sec
		for (int8_t i = 0; i < NUM_AXIS; i++)
		{
			if (code_seen(axis_codes[i]))
			{
				float val = code_value();
#ifdef TMC2130
				float val_silent = val;
				if ((i == X_AXIS) || (i == Y_AXIS))
				{
					if (val > NORMAL_MAX_FEEDRATE_XY)
						val = NORMAL_MAX_FEEDRATE_XY;
					if (val_silent > SILENT_MAX_FEEDRATE_XY)
						val_silent = SILENT_MAX_FEEDRATE_XY;
				}
				max_feedrate_normal[i] = val;
				max_feedrate_silent[i] = val_silent;
#else //TMC2130
				max_feedrate[i] = val;
#endif //TMC2130
			}
		}
		break;
    case 204:
      // M204 acclereration settings.
      // Supporting old format: M204 S[normal moves] T[filmanent only moves]
      // and new format:        M204 P[printing moves] R[filmanent only moves] T[travel moves] (as of now T is ignored)
      {
        if(code_seen('S')) {
          // Legacy acceleration format. This format is used by the legacy Marlin, MK2 or MK3 firmware,
          // and it is also generated by Slic3r to control acceleration per extrusion type
          // (there is a separate acceleration settings in Slicer for perimeter, first layer etc).
          acceleration = code_value();
          // Interpret the T value as retract acceleration in the old Marlin format.
          if(code_seen('T'))
            retract_acceleration = code_value();
        } else {
          // New acceleration format, compatible with the upstream Marlin.
          if(code_seen('P'))
            acceleration = code_value();
          if(code_seen('R'))
            retract_acceleration = code_value();
          if(code_seen('T')) {
            // Interpret the T value as the travel acceleration in the new Marlin format.
            //FIXME Prusa3D firmware currently does not support travel acceleration value independent from the extruding acceleration value.
            // travel_acceleration = code_value();
          }
        }
      }
      break;
    case 205: //M205 advanced settings:  minimum travel speed S=while printing T=travel only,  B=minimum segment time X= maximum xy jerk, Z=maximum Z jerk
    {
      if(code_seen('S')) minimumfeedrate = code_value();
      if(code_seen('T')) mintravelfeedrate = code_value();
      if(code_seen('B')) minsegmenttime = code_value() ;
      if(code_seen('X')) max_jerk[X_AXIS] = max_jerk[Y_AXIS] = code_value();
      if(code_seen('Y')) max_jerk[Y_AXIS] = code_value();
      if(code_seen('Z')) max_jerk[Z_AXIS] = code_value();
      if(code_seen('E')) max_jerk[E_AXIS] = code_value();
		if (max_jerk[X_AXIS] > DEFAULT_XJERK) max_jerk[X_AXIS] = DEFAULT_XJERK;
		if (max_jerk[Y_AXIS] > DEFAULT_YJERK) max_jerk[Y_AXIS] = DEFAULT_YJERK;
    }
    break;
    case 206: // M206 additional homing offset
      for(int8_t i=0; i < 3; i++)
      {
        if(code_seen(axis_codes[i])) add_homing[i] = code_value();
      }
      break;
    #ifdef FWRETRACT
    case 207: //M207 - set retract length S[positive mm] F[feedrate mm/min] Z[additional zlift/hop]
    {
      if(code_seen('S'))
      {
        retract_length = code_value() ;
      }
      if(code_seen('F'))
      {
        retract_feedrate = code_value()/60 ;
      }
      if(code_seen('Z'))
      {
        retract_zlift = code_value() ;
      }
    }break;
    case 208: // M208 - set retract recover length S[positive mm surplus to the M207 S*] F[feedrate mm/min]
    {
      if(code_seen('S'))
      {
        retract_recover_length = code_value() ;
      }
      if(code_seen('F'))
      {
        retract_recover_feedrate = code_value()/60 ;
      }
    }break;
    case 209: // M209 - S<1=true/0=false> enable automatic retract detect if the slicer did not support G10/11: every normal extrude-only move will be classified as retract depending on the direction.
    {
      if(code_seen('S'))
      {
        int t= code_value() ;
        switch(t)
        {
          case 0: 
          {
            autoretract_enabled=false;
            retracted[0]=false;
            #if EXTRUDERS > 1
              retracted[1]=false;
            #endif
            #if EXTRUDERS > 2
              retracted[2]=false;
            #endif
          }break;
          case 1: 
          {
            autoretract_enabled=true;
            retracted[0]=false;
            #if EXTRUDERS > 1
              retracted[1]=false;
            #endif
            #if EXTRUDERS > 2
              retracted[2]=false;
            #endif
          }break;
          default:
            SERIAL_ECHO_START;
            SERIAL_ECHORPGM(MSG_UNKNOWN_COMMAND);
            SERIAL_ECHO(CMDBUFFER_CURRENT_STRING);
            SERIAL_ECHOLNPGM("\"(1)");
        }
      }

    }break;
    #endif // FWRETRACT
    #if EXTRUDERS > 1
    case 218: // M218 - set hotend offset (in mm), T<extruder_number> X<offset_on_X> Y<offset_on_Y>
    {
      uint8_t extruder;
      if(setTargetedHotend(218, extruder)){
        break;
      }
      if(code_seen('X'))
      {
        extruder_offset[X_AXIS][extruder] = code_value();
      }
      if(code_seen('Y'))
      {
        extruder_offset[Y_AXIS][extruder] = code_value();
      }
      SERIAL_ECHO_START;
      SERIAL_ECHORPGM(MSG_HOTEND_OFFSET);
      for(extruder = 0; extruder < EXTRUDERS; extruder++)
      {
         SERIAL_ECHO(" ");
         SERIAL_ECHO(extruder_offset[X_AXIS][extruder]);
         SERIAL_ECHO(",");
         SERIAL_ECHO(extruder_offset[Y_AXIS][extruder]);
      }
      SERIAL_ECHOLN("");
    }break;
    #endif
    case 220: // M220 S<factor in percent>- set speed factor override percentage
    {
      if(code_seen('S'))
      {
        feedmultiply = code_value() ;
      }
    }
    break;
    case 221: // M221 S<factor in percent>- set extrude factor override percentage
    {
      if(code_seen('S'))
      {
        int tmp_code = code_value();
        if (code_seen('T'))
        {
          uint8_t extruder;
          if(setTargetedHotend(221, extruder)){
            break;
          }
          extruder_multiply[extruder] = tmp_code;
        }
        else
        {
          extrudemultiply = tmp_code ;
        }
      }
      calculate_extruder_multipliers();
    }
    break;

	case 226: // M226 P<pin number> S<pin state>- Wait until the specified pin reaches the state required
	{
      if(code_seen('P')){
        int pin_number = code_value(); // pin number
        int pin_state = -1; // required pin state - default is inverted

        if(code_seen('S')) pin_state = code_value(); // required pin state

        if(pin_state >= -1 && pin_state <= 1){

          for(int8_t i = 0; i < (int8_t)(sizeof(sensitive_pins)/sizeof(int)); i++)
          {
            if (sensitive_pins[i] == pin_number)
            {
              pin_number = -1;
              break;
            }
          }

          if (pin_number > -1)
          {
            int target = LOW;

            st_synchronize();

            pinMode(pin_number, INPUT);

            switch(pin_state){
            case 1:
              target = HIGH;
              break;

            case 0:
              target = LOW;
              break;

            case -1:
              target = !digitalRead(pin_number);
              break;
            }

            while(digitalRead(pin_number) != target){
              manage_heater();
              manage_inactivity();
              lcd_update(0);
            }
          }
        }
      }
    }
    break;

    #if NUM_SERVOS > 0
    case 280: // M280 - set servo position absolute. P: servo index, S: angle or microseconds
      {
        int servo_index = -1;
        int servo_position = 0;
        if (code_seen('P'))
          servo_index = code_value();
        if (code_seen('S')) {
          servo_position = code_value();
          if ((servo_index >= 0) && (servo_index < NUM_SERVOS)) {
#if defined (ENABLE_AUTO_BED_LEVELING) && (PROBE_SERVO_DEACTIVATION_DELAY > 0)
		      servos[servo_index].attach(0);
#endif
            servos[servo_index].write(servo_position);
#if defined (ENABLE_AUTO_BED_LEVELING) && (PROBE_SERVO_DEACTIVATION_DELAY > 0)
              delay(PROBE_SERVO_DEACTIVATION_DELAY);
              servos[servo_index].detach();
#endif
          }
          else {
            SERIAL_ECHO_START;
            SERIAL_ECHO("Servo ");
            SERIAL_ECHO(servo_index);
            SERIAL_ECHOLN(" out of range");
          }
        }
        else if (servo_index >= 0) {
          SERIAL_PROTOCOL(_T(MSG_OK));
          SERIAL_PROTOCOL(" Servo ");
          SERIAL_PROTOCOL(servo_index);
          SERIAL_PROTOCOL(": ");
          SERIAL_PROTOCOL(servos[servo_index].read());
          SERIAL_PROTOCOLLN("");
        }
      }
      break;
    #endif // NUM_SERVOS > 0

    #if (LARGE_FLASH == true && ( BEEPER > 0 || defined(ULTRALCD) || defined(LCD_USE_I2C_BUZZER)))
    case 300: // M300
    {
      int beepS = code_seen('S') ? code_value() : 110;
      int beepP = code_seen('P') ? code_value() : 1000;
      if (beepS > 0)
      {
        #if BEEPER > 0
if((eSoundMode==e_SOUND_MODE_LOUD)||(eSoundMode==e_SOUND_MODE_ONCE))
          tone(BEEPER, beepS);
          delay(beepP);
          noTone(BEEPER);
        #endif
      }
      else
      {
        delay(beepP);
      }
    }
    break;
    #endif // M300

    #ifdef PIDTEMP
    case 301: // M301
      {
        if(code_seen('P')) Kp = code_value();
        if(code_seen('I')) Ki = scalePID_i(code_value());
        if(code_seen('D')) Kd = scalePID_d(code_value());

        #ifdef PID_ADD_EXTRUSION_RATE
        if(code_seen('C')) Kc = code_value();
        #endif

        updatePID();
        SERIAL_PROTOCOLRPGM(_T(MSG_OK));
        SERIAL_PROTOCOL(" p:");
        SERIAL_PROTOCOL(Kp);
        SERIAL_PROTOCOL(" i:");
        SERIAL_PROTOCOL(unscalePID_i(Ki));
        SERIAL_PROTOCOL(" d:");
        SERIAL_PROTOCOL(unscalePID_d(Kd));
        #ifdef PID_ADD_EXTRUSION_RATE
        SERIAL_PROTOCOL(" c:");
        //Kc does not have scaling applied above, or in resetting defaults
        SERIAL_PROTOCOL(Kc);
        #endif
        SERIAL_PROTOCOLLN("");
      }
      break;
    #endif //PIDTEMP
    #ifdef PIDTEMPBED
    case 304: // M304
      {
        if(code_seen('P')) bedKp = code_value();
        if(code_seen('I')) bedKi = scalePID_i(code_value());
        if(code_seen('D')) bedKd = scalePID_d(code_value());

        updatePID();
       	SERIAL_PROTOCOLRPGM(_T(MSG_OK));
        SERIAL_PROTOCOL(" p:");
        SERIAL_PROTOCOL(bedKp);
        SERIAL_PROTOCOL(" i:");
        SERIAL_PROTOCOL(unscalePID_i(bedKi));
        SERIAL_PROTOCOL(" d:");
        SERIAL_PROTOCOL(unscalePID_d(bedKd));
        SERIAL_PROTOCOLLN("");
      }
      break;
    #endif //PIDTEMP
    case 240: // M240  Triggers a camera by emulating a Canon RC-1 : http://www.doc-diy.net/photo/rc-1_hacked/
     {
     	#ifdef CHDK
       
         SET_OUTPUT(CHDK);
         WRITE(CHDK, HIGH);
         chdkHigh = millis();
         chdkActive = true;
       
       #else
     	
      	#if defined(PHOTOGRAPH_PIN) && PHOTOGRAPH_PIN > -1
	const uint8_t NUM_PULSES=16;
	const float PULSE_LENGTH=0.01524;
	for(int i=0; i < NUM_PULSES; i++) {
        WRITE(PHOTOGRAPH_PIN, HIGH);
        _delay_ms(PULSE_LENGTH);
        WRITE(PHOTOGRAPH_PIN, LOW);
        _delay_ms(PULSE_LENGTH);
        }
        delay(7.33);
        for(int i=0; i < NUM_PULSES; i++) {
        WRITE(PHOTOGRAPH_PIN, HIGH);
        _delay_ms(PULSE_LENGTH);
        WRITE(PHOTOGRAPH_PIN, LOW);
        _delay_ms(PULSE_LENGTH);
        }
      	#endif
      #endif //chdk end if
     }
    break;
    #ifdef PREVENT_DANGEROUS_EXTRUDE
    case 302: // allow cold extrudes, or set the minimum extrude temperature
    {
	  float temp = .0;
	  if (code_seen('S')) temp=code_value();
      set_extrude_min_temp(temp);
    }
    break;
	#endif
    case 303: // M303 PID autotune
    {
      float temp = 150.0;
      int e=0;
      int c=5;
      if (code_seen('E')) e=code_value();
        if (e<0)
          temp=70;
      if (code_seen('S')) temp=code_value();
      if (code_seen('C')) c=code_value();
      PID_autotune(temp, e, c);
    }
    break;
    case 400: // M400 finish all moves
    {
      st_synchronize();
    }
    break;

	case 403: //M403 set filament type (material) for particular extruder and send this information to mmu
	{
		//currently three different materials are needed (default, flex and PVA) 
		//add storing this information for different load/unload profiles etc. in the future
		//firmware does not wait for "ok" from mmu
		if (mmu_enabled)
		{
			uint8_t extruder;
			uint8_t filament;
			if(code_seen('E')) extruder = code_value();
			if(code_seen('F')) filament = code_value();
			mmu_set_filament_type(extruder, filament);
		}
	}
	break;

    case 500: // M500 Store settings in EEPROM
    {
        Config_StoreSettings(EEPROM_OFFSET);
    }
    break;
    case 501: // M501 Read settings from EEPROM
    {
        Config_RetrieveSettings(EEPROM_OFFSET);
    }
    break;
    case 502: // M502 Revert to default settings
    {
        Config_ResetDefault();
    }
    break;
    case 503: // M503 print settings currently in memory
    {
        Config_PrintSettings();
    }
    break;
    case 509: //M509 Force language selection
    {
		lang_reset();
        SERIAL_ECHO_START;
        SERIAL_PROTOCOLPGM(("LANG SEL FORCED"));
    }
    break;
    #ifdef ABORT_ON_ENDSTOP_HIT_FEATURE_ENABLED
    case 540:
    {
        if(code_seen('S')) abort_on_endstop_hit = code_value() > 0;
    }
    break;
    #endif

    #ifdef CUSTOM_M_CODE_SET_Z_PROBE_OFFSET
    case CUSTOM_M_CODE_SET_Z_PROBE_OFFSET:
    {
      float value;
      if (code_seen('Z'))
      {
        value = code_value();
        if ((Z_PROBE_OFFSET_RANGE_MIN <= value) && (value <= Z_PROBE_OFFSET_RANGE_MAX))
        {
          zprobe_zoffset = -value; // compare w/ line 278 of ConfigurationStore.cpp
          SERIAL_ECHO_START;
          SERIAL_ECHOLNRPGM(CAT4(MSG_ZPROBE_ZOFFSET, " ", _T(MSG_OK),PSTR("")));
          SERIAL_PROTOCOLLN("");
        }
        else
        {
          SERIAL_ECHO_START;
          SERIAL_ECHORPGM(MSG_ZPROBE_ZOFFSET);
          SERIAL_ECHORPGM(MSG_Z_MIN);
          SERIAL_ECHO(Z_PROBE_OFFSET_RANGE_MIN);
          SERIAL_ECHORPGM(MSG_Z_MAX);
          SERIAL_ECHO(Z_PROBE_OFFSET_RANGE_MAX);
          SERIAL_PROTOCOLLN("");
        }
      }
      else
      {
          SERIAL_ECHO_START;
          SERIAL_ECHOLNRPGM(CAT2(MSG_ZPROBE_ZOFFSET, PSTR(" : ")));
          SERIAL_ECHO(-zprobe_zoffset);
          SERIAL_PROTOCOLLN("");
      }
      break;
    }
    #endif // CUSTOM_M_CODE_SET_Z_PROBE_OFFSET

    #ifdef FILAMENTCHANGEENABLE
    case 600: //Pause for filament change X[pos] Y[pos] Z[relative lift] E[initial retract] L[later retract distance for removal]
	{
		st_synchronize();

		float x_position = current_position[X_AXIS];
		float y_position = current_position[Y_AXIS];
		float z_shift = 0;
		float e_shift_init = 0;
		float e_shift_late = 0;
		bool automatic = false;
		
        //Retract extruder
        if(code_seen('E'))
        {
          e_shift_init = code_value();
        }
        else
        {
          #ifdef FILAMENTCHANGE_FIRSTRETRACT
            e_shift_init = FILAMENTCHANGE_FIRSTRETRACT ;
          #endif
        }

		//currently don't work as we are using the same unload sequence as in M702, needs re-work 
		if (code_seen('L'))
		{
			e_shift_late = code_value();
		}
		else
		{
		  #ifdef FILAMENTCHANGE_FINALRETRACT
			e_shift_late = FILAMENTCHANGE_FINALRETRACT;
		  #endif	
		}

        //Lift Z
        if(code_seen('Z'))
        {
          z_shift = code_value();
        }
        else
        {
          #ifdef FILAMENTCHANGE_ZADD
            z_shift= FILAMENTCHANGE_ZADD ;
            if(current_position[Z_AXIS] < 25) z_shift+= 25 ;
          #endif
        }
		//Move XY to side
        if(code_seen('X'))
        {
          x_position = code_value();
        }
        else
        {
          #ifdef FILAMENTCHANGE_XPOS
			x_position = FILAMENTCHANGE_XPOS;
          #endif
        }
        if(code_seen('Y'))
        {
          y_position = code_value();
        }
        else
        {
          #ifdef FILAMENTCHANGE_YPOS
            y_position = FILAMENTCHANGE_YPOS ;
          #endif
        }

		if (mmu_enabled && code_seen("AUTO"))
			automatic = true;

		gcode_M600(automatic, x_position, y_position, z_shift, e_shift_init, e_shift_late);
	
	}
    break;
    #endif //FILAMENTCHANGEENABLE
	case 601: {
		if(lcd_commands_type == 0)  lcd_commands_type = LCD_COMMAND_LONG_PAUSE;
	}
	break;

	case 602: {
		if(lcd_commands_type == 0)	lcd_commands_type = LCD_COMMAND_LONG_PAUSE_RESUME;
	}
	break;

#ifdef PINDA_THERMISTOR
	case 860: // M860 - Wait for PINDA thermistor to reach target temperature.
	{
		int set_target_pinda = 0;

		if (code_seen('S')) {
			set_target_pinda = code_value();
		}
		else {
			break;
		}

		LCD_MESSAGERPGM(_T(MSG_PLEASE_WAIT));

		SERIAL_PROTOCOLPGM("Wait for PINDA target temperature:");
		SERIAL_PROTOCOL(set_target_pinda);
		SERIAL_PROTOCOLLN("");

		codenum = millis();
		cancel_heatup = false;

		bool is_pinda_cooling = false;
		if ((degTargetBed() == 0) && (degTargetHotend(0) == 0)) {
		    is_pinda_cooling = true;
		}

		while ( ((!is_pinda_cooling) && (!cancel_heatup) && (current_temperature_pinda < set_target_pinda)) || (is_pinda_cooling && (current_temperature_pinda > set_target_pinda)) ) {
			if ((millis() - codenum) > 1000) //Print Temp Reading every 1 second while waiting.
			{
				SERIAL_PROTOCOLPGM("P:");
				SERIAL_PROTOCOL_F(current_temperature_pinda, 1);
				SERIAL_PROTOCOLPGM("/");
				SERIAL_PROTOCOL(set_target_pinda);
				SERIAL_PROTOCOLLN("");
				codenum = millis();
			}
			manage_heater();
			manage_inactivity();
			lcd_update(0);
		}
		LCD_MESSAGERPGM(_T(MSG_OK));

		break;
	}
 
	case 861: // M861 - Set/Read PINDA temperature compensation offsets
		if (code_seen('?')) { // ? - Print out current EEPROM offset values
			uint8_t cal_status = calibration_status_pinda();
			int16_t usteps = 0;
			cal_status ? SERIAL_PROTOCOLLN("PINDA cal status: 1") : SERIAL_PROTOCOLLN("PINDA cal status: 0");
			SERIAL_PROTOCOLLN("index, temp, ustep, um");
			for (uint8_t i = 0; i < 6; i++)
			{
				if(i>0) EEPROM_read_B(EEPROM_PROBE_TEMP_SHIFT + (i-1) * 2, &usteps);
				float mm = ((float)usteps) / axis_steps_per_unit[Z_AXIS];
				i == 0 ? SERIAL_PROTOCOLPGM("n/a") : SERIAL_PROTOCOL(i - 1);
				SERIAL_PROTOCOLPGM(", ");
				SERIAL_PROTOCOL(35 + (i * 5));
				SERIAL_PROTOCOLPGM(", ");
				SERIAL_PROTOCOL(usteps);
				SERIAL_PROTOCOLPGM(", ");
				SERIAL_PROTOCOL(mm * 1000);
				SERIAL_PROTOCOLLN("");
			}
		}
		else if (code_seen('!')) { // ! - Set factory default values
			eeprom_write_byte((uint8_t*)EEPROM_CALIBRATION_STATUS_PINDA, 1);
			int16_t z_shift = 8;    //40C -  20um -   8usteps
			EEPROM_save_B(EEPROM_PROBE_TEMP_SHIFT, &z_shift);
			z_shift = 24;   //45C -  60um -  24usteps
			EEPROM_save_B(EEPROM_PROBE_TEMP_SHIFT + 2, &z_shift);
			z_shift = 48;   //50C - 120um -  48usteps
			EEPROM_save_B(EEPROM_PROBE_TEMP_SHIFT + 4, &z_shift);
			z_shift = 80;   //55C - 200um -  80usteps
			EEPROM_save_B(EEPROM_PROBE_TEMP_SHIFT + 6, &z_shift);
			z_shift = 120;  //60C - 300um - 120usteps
			EEPROM_save_B(EEPROM_PROBE_TEMP_SHIFT + 8, &z_shift);
			SERIAL_PROTOCOLLN("factory restored");
		}
		else if (code_seen('Z')) { // Z - Set all values to 0 (effectively disabling PINDA temperature compensation)
			eeprom_write_byte((uint8_t*)EEPROM_CALIBRATION_STATUS_PINDA, 1);
			int16_t z_shift = 0;
			for (uint8_t i = 0; i < 5; i++) EEPROM_save_B(EEPROM_PROBE_TEMP_SHIFT + i * 2, &z_shift);
			SERIAL_PROTOCOLLN("zerorized");
		}
		else if (code_seen('S')) { // Sxxx Iyyy - Set compensation ustep value S for compensation table index I
			int16_t usteps = code_value();
			if (code_seen('I')) {
				byte index = code_value();
				if ((index >= 0) && (index < 5)) {
					EEPROM_save_B(EEPROM_PROBE_TEMP_SHIFT + index * 2, &usteps);
					SERIAL_PROTOCOLLN("OK");
					SERIAL_PROTOCOLLN("index, temp, ustep, um");
					for (uint8_t i = 0; i < 6; i++)
					{
						usteps = 0;
						if (i>0) EEPROM_read_B(EEPROM_PROBE_TEMP_SHIFT + (i - 1) * 2, &usteps);
						float mm = ((float)usteps) / axis_steps_per_unit[Z_AXIS];
						i == 0 ? SERIAL_PROTOCOLPGM("n/a") : SERIAL_PROTOCOL(i - 1);
						SERIAL_PROTOCOLPGM(", ");
						SERIAL_PROTOCOL(35 + (i * 5));
						SERIAL_PROTOCOLPGM(", ");
						SERIAL_PROTOCOL(usteps);
						SERIAL_PROTOCOLPGM(", ");
						SERIAL_PROTOCOL(mm * 1000);
						SERIAL_PROTOCOLLN("");
					}
				}
			}
		}
		else {
			SERIAL_PROTOCOLPGM("no valid command");
		}
		break;

#endif //PINDA_THERMISTOR

#ifdef LIN_ADVANCE
    case 900: // M900: Set LIN_ADVANCE options.
        gcode_M900();
    break;
#endif

    case 907: // M907 Set digital trimpot motor current using axis codes.
    {
      #if defined(DIGIPOTSS_PIN) && DIGIPOTSS_PIN > -1
        for(int i=0;i<NUM_AXIS;i++) if(code_seen(axis_codes[i])) st_current_set(i,code_value());
        if(code_seen('B')) st_current_set(4,code_value());
        if(code_seen('S')) for(int i=0;i<=4;i++) st_current_set(i,code_value());
      #endif
      #ifdef MOTOR_CURRENT_PWM_XY_PIN
        if(code_seen('X')) st_current_set(0, code_value());
      #endif
      #ifdef MOTOR_CURRENT_PWM_Z_PIN
        if(code_seen('Z')) st_current_set(1, code_value());
      #endif
      #ifdef MOTOR_CURRENT_PWM_E_PIN
        if(code_seen('E')) st_current_set(2, code_value());
      #endif
    }
    break;
    case 908: // M908 Control digital trimpot directly.
    {
      #if defined(DIGIPOTSS_PIN) && DIGIPOTSS_PIN > -1
        uint8_t channel,current;
        if(code_seen('P')) channel=code_value();
        if(code_seen('S')) current=code_value();
        digitalPotWrite(channel, current);
      #endif
    }
    break;

#ifdef TMC2130

	case 910: // M910 TMC2130 init
    {
		tmc2130_init();
    }
    break;

	case 911: // M911 Set TMC2130 holding currents
    {
		if (code_seen('X')) tmc2130_set_current_h(0, code_value());
		if (code_seen('Y')) tmc2130_set_current_h(1, code_value());
        if (code_seen('Z')) tmc2130_set_current_h(2, code_value());
        if (code_seen('E')) tmc2130_set_current_h(3, code_value());
    }
    break;

	case 912: // M912 Set TMC2130 running currents
    {
		if (code_seen('X')) tmc2130_set_current_r(0, code_value());
		if (code_seen('Y')) tmc2130_set_current_r(1, code_value());
        if (code_seen('Z')) tmc2130_set_current_r(2, code_value());
        if (code_seen('E')) tmc2130_set_current_r(3, code_value());
    }
    break;

	case 913: // M913 Print TMC2130 currents
    {
		tmc2130_print_currents();
    }
    break;

	case 914: // M914 Set normal mode
    {
		tmc2130_mode = TMC2130_MODE_NORMAL;
		update_mode_profile();
		tmc2130_init();
    }
    break;

	case 915: // M915 Set silent mode
    {
		tmc2130_mode = TMC2130_MODE_SILENT;
		update_mode_profile();
		tmc2130_init();
    }
    break;

	case 916: // M916 Set sg_thrs
    {
		if (code_seen('X')) tmc2130_sg_thr[X_AXIS] = code_value();
		if (code_seen('Y')) tmc2130_sg_thr[Y_AXIS] = code_value();
		if (code_seen('Z')) tmc2130_sg_thr[Z_AXIS] = code_value();
		if (code_seen('E')) tmc2130_sg_thr[E_AXIS] = code_value();
		for (uint8_t a = X_AXIS; a <= E_AXIS; a++)
			printf_P(_N("tmc2130_sg_thr[%c]=%d\n"), "XYZE"[a], tmc2130_sg_thr[a]);
    }
    break;

	case 917: // M917 Set TMC2130 pwm_ampl
    {
		if (code_seen('X')) tmc2130_set_pwm_ampl(0, code_value());
		if (code_seen('Y')) tmc2130_set_pwm_ampl(1, code_value());
        if (code_seen('Z')) tmc2130_set_pwm_ampl(2, code_value());
        if (code_seen('E')) tmc2130_set_pwm_ampl(3, code_value());
    }
    break;

	case 918: // M918 Set TMC2130 pwm_grad
    {
		if (code_seen('X')) tmc2130_set_pwm_grad(0, code_value());
		if (code_seen('Y')) tmc2130_set_pwm_grad(1, code_value());
        if (code_seen('Z')) tmc2130_set_pwm_grad(2, code_value());
        if (code_seen('E')) tmc2130_set_pwm_grad(3, code_value());
    }
    break;

#endif //TMC2130

    case 350: // M350 Set microstepping mode. Warning: Steps per unit remains unchanged. S code sets stepping mode for all drivers.
    {
	#ifdef TMC2130
		if(code_seen('E'))
		{
			uint16_t res_new = code_value();
			if ((res_new == 8) || (res_new == 16) || (res_new == 32) || (res_new == 64) || (res_new == 128))
			{
				st_synchronize();
				uint8_t axis = E_AXIS;
				uint16_t res = tmc2130_get_res(axis);
				tmc2130_set_res(axis, res_new);
				if (res_new > res)
				{
					uint16_t fac = (res_new / res);
					axis_steps_per_unit[axis] *= fac;
					position[E_AXIS] *= fac;
				}
				else
				{
					uint16_t fac = (res / res_new);
					axis_steps_per_unit[axis] /= fac;
					position[E_AXIS] /= fac;
				}
			}
		}
	#else //TMC2130
      #if defined(X_MS1_PIN) && X_MS1_PIN > -1
        if(code_seen('S')) for(int i=0;i<=4;i++) microstep_mode(i,code_value());
        for(int i=0;i<NUM_AXIS;i++) if(code_seen(axis_codes[i])) microstep_mode(i,(uint8_t)code_value());
        if(code_seen('B')) microstep_mode(4,code_value());
        microstep_readings();
      #endif
	#endif //TMC2130
    }
    break;
    case 351: // M351 Toggle MS1 MS2 pins directly, S# determines MS1 or MS2, X# sets the pin high/low.
    {
      #if defined(X_MS1_PIN) && X_MS1_PIN > -1
      if(code_seen('S')) switch((int)code_value())
      {
        case 1:
          for(int i=0;i<NUM_AXIS;i++) if(code_seen(axis_codes[i])) microstep_ms(i,code_value(),-1);
          if(code_seen('B')) microstep_ms(4,code_value(),-1);
          break;
        case 2:
          for(int i=0;i<NUM_AXIS;i++) if(code_seen(axis_codes[i])) microstep_ms(i,-1,code_value());
          if(code_seen('B')) microstep_ms(4,-1,code_value());
          break;
      }
      microstep_readings();
      #endif
    }
    break;
	case 701: //M701: load filament
	{
		if (mmu_enabled && code_seen('E'))
			tmp_extruder = code_value();
		gcode_M701();
	}
	break;
	case 702:
	{
		if (mmu_enabled)
		{
			if (code_seen('U'))
				extr_unload_used(); //unload all filaments which were used in current print
			else if (code_seen('C'))
				extr_unload(); //unload just current filament 
			else
				extr_unload_all(); //unload all filaments
		}
		else
			unload_filament();
	}
	break;

    case 999: // M999: Restart after being stopped
      Stopped = false;
      lcd_reset_alert_level();
      gcode_LastN = Stopped_gcode_LastN;
      FlushSerialRequestResend();
    break;
	default: 
		printf_P(PSTR("Unknown M code: %s \n"), cmdbuffer + bufindr + CMDHDRSIZE);
    }
//	printf_P(_N("END M-CODE=%u\n"), mcode_in_progress);
	mcode_in_progress = 0;
	}
  } // end if(code_seen('M')) (end of M codes)

  else if(code_seen('T'))
  {
      int index;
      st_synchronize();
      for (index = 1; *(strchr_pointer + index) == ' ' || *(strchr_pointer + index) == '\t'; index++);

      if ((*(strchr_pointer + index) < '0' || *(strchr_pointer + index) > '4') && *(strchr_pointer + index) != '?') {
          SERIAL_ECHOLNPGM("Invalid T code.");
      }
      else {
          if (*(strchr_pointer + index) == '?') {
              tmp_extruder = choose_extruder_menu();
          }
          else {
              tmp_extruder = code_value();
          }
          snmm_filaments_used |= (1 << tmp_extruder); //for stop print

          if (mmu_enabled)
          {
              mmu_command(MMU_CMD_T0 + tmp_extruder);

              manage_response(true, true);
              mmu_command(MMU_CMD_C0);
              mmu_extruder = tmp_extruder; //filament change is finished

              if (*(strchr_pointer + index) == '?')// for single material usage with mmu
              {
                  mmu_load_to_nozzle();
              }
          }
          else
          {
#ifdef SNMM

#ifdef LIN_ADVANCE
              if (mmu_extruder != tmp_extruder)
                  clear_current_adv_vars(); //Check if the selected extruder is not the active one and reset LIN_ADVANCE variables if so.
#endif

              mmu_extruder = tmp_extruder;


              delay(100);

              disable_e0();
              disable_e1();
              disable_e2();

              pinMode(E_MUX0_PIN, OUTPUT);
              pinMode(E_MUX1_PIN, OUTPUT);

              delay(100);
              SERIAL_ECHO_START;
              SERIAL_ECHO("T:");
              SERIAL_ECHOLN((int)tmp_extruder);
              switch (tmp_extruder) {
              case 1:
                  WRITE(E_MUX0_PIN, HIGH);
                  WRITE(E_MUX1_PIN, LOW);

                  break;
              case 2:
                  WRITE(E_MUX0_PIN, LOW);
                  WRITE(E_MUX1_PIN, HIGH);

                  break;
              case 3:
                  WRITE(E_MUX0_PIN, HIGH);
                  WRITE(E_MUX1_PIN, HIGH);

                  break;
              default:
                  WRITE(E_MUX0_PIN, LOW);
                  WRITE(E_MUX1_PIN, LOW);

                  break;
              }
              delay(100);

#else //SNMM
              if (tmp_extruder >= EXTRUDERS) {
                  SERIAL_ECHO_START;
                  SERIAL_ECHOPGM("T");
                  SERIAL_PROTOCOLLN((int)tmp_extruder);
                  SERIAL_ECHOLNRPGM(_n("Invalid extruder"));////MSG_INVALID_EXTRUDER c=0 r=0
              }
              else {
#if EXTRUDERS > 1
                  boolean make_move = false;
#endif
                  if (code_seen('F')) {
#if EXTRUDERS > 1
                      make_move = true;
#endif
                      next_feedrate = code_value();
                      if (next_feedrate > 0.0) {
                          feedrate = next_feedrate;
                      }
                  }
#if EXTRUDERS > 1
                  if (tmp_extruder != active_extruder) {
                      // Save current position to return to after applying extruder offset
                      memcpy(destination, current_position, sizeof(destination));
                      // Offset extruder (only by XY)
                      int i;
                      for (i = 0; i < 2; i++) {
                          current_position[i] = current_position[i] -
                                  extruder_offset[i][active_extruder] +
                                  extruder_offset[i][tmp_extruder];
                      }
                      // Set the new active extruder and position
                      active_extruder = tmp_extruder;
                      plan_set_position(current_position[X_AXIS], current_position[Y_AXIS], current_position[Z_AXIS], current_position[E_AXIS]);
                      // Move to the old position if 'F' was in the parameters
                      if (make_move && Stopped == false) {
                          prepare_move();
                      }
                  }
#endif
                  SERIAL_ECHO_START;
                  SERIAL_ECHORPGM(_n("Active Extruder: "));////MSG_ACTIVE_EXTRUDER c=0 r=0
                  SERIAL_PROTOCOLLN((int)active_extruder);
              }

#endif //SNMM
          }
      }
  } // end if(code_seen('T')) (end of T codes)

  else if (code_seen('D')) // D codes (debug)
  {
    switch((int)code_value())
    {
#ifdef DEBUG_DCODES
	case -1: // D-1 - Endless loop
		dcode__1(); break;
	case 0: // D0 - Reset
		dcode_0(); break;
	case 1: // D1 - Clear EEPROM
		dcode_1(); break;
	case 2: // D2 - Read/Write RAM
		dcode_2(); break;
#endif //DEBUG_DCODES
#ifdef DEBUG_DCODE3
	case 3: // D3 - Read/Write EEPROM
		dcode_3(); break;
#endif //DEBUG_DCODE3
#ifdef DEBUG_DCODES
	case 4: // D4 - Read/Write PIN
		dcode_4(); break;
	case 5: // D5 - Read/Write FLASH
//		dcode_5(); break;
		break;
	case 6: // D6 - Read/Write external FLASH
		dcode_6(); break;
	case 7: // D7 - Read/Write Bootloader
		dcode_7(); break;
	case 8: // D8 - Read/Write PINDA
		dcode_8(); break;
	case 9: // D9 - Read/Write ADC
		dcode_9(); break;

	case 10: // D10 - XYZ calibration = OK
		dcode_10(); break;
    

#ifdef TMC2130
	case 2130: // D9125 - TMC2130
		dcode_2130(); break;
#endif //TMC2130

#ifdef FILAMENT_SENSOR
	case 9125: // D9125 - FILAMENT_SENSOR
		dcode_9125(); break;
#endif //FILAMENT_SENSOR

#endif //DEBUG_DCODES
	}
  }

  else
  {
    SERIAL_ECHO_START;
    SERIAL_ECHORPGM(MSG_UNKNOWN_COMMAND);
    SERIAL_ECHO(CMDBUFFER_CURRENT_STRING);
    SERIAL_ECHOLNPGM("\"(2)");
  }
  KEEPALIVE_STATE(NOT_BUSY);
  ClearToSend();
}

void FlushSerialRequestResend()
{
  //char cmdbuffer[bufindr][100]="Resend:";
  MYSERIAL.flush();
  printf_P(_N("%S: %ld\n%S\n"), _i("Resend"), gcode_LastN + 1, _T(MSG_OK));
}

// Confirm the execution of a command, if sent from a serial line.
// Execution of a command from a SD card will not be confirmed.
void ClearToSend()
{
    previous_millis_cmd = millis();
	if ((CMDBUFFER_CURRENT_TYPE == CMDBUFFER_CURRENT_TYPE_USB) || (CMDBUFFER_CURRENT_TYPE == CMDBUFFER_CURRENT_TYPE_USB_WITH_LINENR)) 
		SERIAL_PROTOCOLLNRPGM(_T(MSG_OK));
}

#if MOTHERBOARD == BOARD_RAMBO_MINI_1_0 || MOTHERBOARD == BOARD_RAMBO_MINI_1_3
void update_currents() {
	float current_high[3] = DEFAULT_PWM_MOTOR_CURRENT_LOUD;
	float current_low[3] = DEFAULT_PWM_MOTOR_CURRENT;
	float tmp_motor[3];
	
	//SERIAL_ECHOLNPGM("Currents updated: ");

	if (destination[Z_AXIS] < Z_SILENT) {
		//SERIAL_ECHOLNPGM("LOW");
		for (uint8_t i = 0; i < 3; i++) {
			st_current_set(i, current_low[i]);		
			/*MYSERIAL.print(int(i));
			SERIAL_ECHOPGM(": ");
			MYSERIAL.println(current_low[i]);*/
		}		
	}
	else if (destination[Z_AXIS] > Z_HIGH_POWER) {
		//SERIAL_ECHOLNPGM("HIGH");
		for (uint8_t i = 0; i < 3; i++) {
			st_current_set(i, current_high[i]);
			/*MYSERIAL.print(int(i));
			SERIAL_ECHOPGM(": ");
			MYSERIAL.println(current_high[i]);*/
		}		
	}
	else {
		for (uint8_t i = 0; i < 3; i++) {
			float q = current_low[i] - Z_SILENT*((current_high[i] - current_low[i]) / (Z_HIGH_POWER - Z_SILENT));
			tmp_motor[i] = ((current_high[i] - current_low[i]) / (Z_HIGH_POWER - Z_SILENT))*destination[Z_AXIS] + q;
			st_current_set(i, tmp_motor[i]);			
			/*MYSERIAL.print(int(i));
			SERIAL_ECHOPGM(": ");
			MYSERIAL.println(tmp_motor[i]);*/
		}
	}
}
#endif //MOTHERBOARD == BOARD_RAMBO_MINI_1_0 || MOTHERBOARD == BOARD_RAMBO_MINI_1_3

void get_coordinates()
{
  bool seen[4]={false,false,false,false};
  for(int8_t i=0; i < NUM_AXIS; i++) {
    if(code_seen(axis_codes[i]))
    {
      bool relative = axis_relative_modes[i] || relative_mode;
      destination[i] = (float)code_value();
      if (i == E_AXIS) {
        float emult = extruder_multiplier[active_extruder];
        if (emult != 1.) {
          if (! relative) {
            destination[i] -= current_position[i];
            relative = true;
          }
          destination[i] *= emult;
        }
      }
      if (relative)
        destination[i] += current_position[i];
      seen[i]=true;
#if MOTHERBOARD == BOARD_RAMBO_MINI_1_0 || MOTHERBOARD == BOARD_RAMBO_MINI_1_3
	  if (i == Z_AXIS && SilentModeMenu == SILENT_MODE_AUTO) update_currents();
#endif //MOTHERBOARD == BOARD_RAMBO_MINI_1_0 || MOTHERBOARD == BOARD_RAMBO_MINI_1_3
    }
    else destination[i] = current_position[i]; //Are these else lines really needed?
  }
  if(code_seen('F')) {
    next_feedrate = code_value();
#ifdef MAX_SILENT_FEEDRATE
	if (tmc2130_mode == TMC2130_MODE_SILENT)
		if (next_feedrate > MAX_SILENT_FEEDRATE) next_feedrate = MAX_SILENT_FEEDRATE;
#endif //MAX_SILENT_FEEDRATE
    if(next_feedrate > 0.0) feedrate = next_feedrate;
	if (!seen[0] && !seen[1] && !seen[2] && seen[3])
	{
//		float e_max_speed = 
//		printf_P(PSTR("E MOVE speed %7.3f\n"), feedrate / 60)
	}
  }
}

void get_arc_coordinates()
{
#ifdef SF_ARC_FIX
   bool relative_mode_backup = relative_mode;
   relative_mode = true;
#endif
   get_coordinates();
#ifdef SF_ARC_FIX
   relative_mode=relative_mode_backup;
#endif

   if(code_seen('I')) {
     offset[0] = code_value();
   }
   else {
     offset[0] = 0.0;
   }
   if(code_seen('J')) {
     offset[1] = code_value();
   }
   else {
     offset[1] = 0.0;
   }
}

void clamp_to_software_endstops(float target[3])
{
#ifdef DEBUG_DISABLE_SWLIMITS
	return;
#endif //DEBUG_DISABLE_SWLIMITS
    world2machine_clamp(target[0], target[1]);

    // Clamp the Z coordinate.
    if (min_software_endstops) {
        float negative_z_offset = 0;
        #ifdef ENABLE_AUTO_BED_LEVELING
            if (Z_PROBE_OFFSET_FROM_EXTRUDER < 0) negative_z_offset = negative_z_offset + Z_PROBE_OFFSET_FROM_EXTRUDER;
            if (add_homing[Z_AXIS] < 0) negative_z_offset = negative_z_offset + add_homing[Z_AXIS];
        #endif
        if (target[Z_AXIS] < min_pos[Z_AXIS]+negative_z_offset) target[Z_AXIS] = min_pos[Z_AXIS]+negative_z_offset;
    }
    if (max_software_endstops) {
        if (target[Z_AXIS] > max_pos[Z_AXIS]) target[Z_AXIS] = max_pos[Z_AXIS];
    }
}

#ifdef MESH_BED_LEVELING
    void mesh_plan_buffer_line(const float &x, const float &y, const float &z, const float &e, const float &feed_rate, const uint8_t extruder) {
        float dx = x - current_position[X_AXIS];
        float dy = y - current_position[Y_AXIS];
        float dz = z - current_position[Z_AXIS];
        int n_segments = 0;
		
        if (mbl.active) {
            float len = abs(dx) + abs(dy);
            if (len > 0)
                // Split to 3cm segments or shorter.
                n_segments = int(ceil(len / 30.f));
        }
        
        if (n_segments > 1) {
            float de = e - current_position[E_AXIS];
            for (int i = 1; i < n_segments; ++ i) {
                float t = float(i) / float(n_segments);
                if (saved_printing || (mbl.active == false)) return;
                plan_buffer_line(
                                 current_position[X_AXIS] + t * dx,
                                 current_position[Y_AXIS] + t * dy,
                                 current_position[Z_AXIS] + t * dz,
                                 current_position[E_AXIS] + t * de,
                                 feed_rate, extruder);
            }
        }
        // The rest of the path.
        plan_buffer_line(x, y, z, e, feed_rate, extruder);
        current_position[X_AXIS] = x;
        current_position[Y_AXIS] = y;
        current_position[Z_AXIS] = z;
        current_position[E_AXIS] = e;
    }
#endif  // MESH_BED_LEVELING
    
void prepare_move()
{
  clamp_to_software_endstops(destination);
  previous_millis_cmd = millis();

  // Do not use feedmultiply for E or Z only moves
  if( (current_position[X_AXIS] == destination [X_AXIS]) && (current_position[Y_AXIS] == destination [Y_AXIS])) {
      plan_buffer_line(destination[X_AXIS], destination[Y_AXIS], destination[Z_AXIS], destination[E_AXIS], feedrate/60, active_extruder);
  }
  else {
#ifdef MESH_BED_LEVELING
    mesh_plan_buffer_line(destination[X_AXIS], destination[Y_AXIS], destination[Z_AXIS], destination[E_AXIS], feedrate*feedmultiply*(1./(60.f*100.f)), active_extruder);
#else
     plan_buffer_line(destination[X_AXIS], destination[Y_AXIS], destination[Z_AXIS], destination[E_AXIS], feedrate*feedmultiply*(1./(60.f*100.f)), active_extruder);
#endif
  }

  for(int8_t i=0; i < NUM_AXIS; i++) {
    current_position[i] = destination[i];
  }
}

void prepare_arc_move(char isclockwise) {
  float r = hypot(offset[X_AXIS], offset[Y_AXIS]); // Compute arc radius for mc_arc

  // Trace the arc
  mc_arc(current_position, destination, offset, X_AXIS, Y_AXIS, Z_AXIS, feedrate*feedmultiply/60/100.0, r, isclockwise, active_extruder);

  // As far as the parser is concerned, the position is now == target. In reality the
  // motion control system might still be processing the action and the real tool position
  // in any intermediate location.
  for(int8_t i=0; i < NUM_AXIS; i++) {
    current_position[i] = destination[i];
  }
  previous_millis_cmd = millis();
}

#if defined(CONTROLLERFAN_PIN) && CONTROLLERFAN_PIN > -1

#if defined(FAN_PIN)
  #if CONTROLLERFAN_PIN == FAN_PIN
    #error "You cannot set CONTROLLERFAN_PIN equal to FAN_PIN"
  #endif
#endif

unsigned long lastMotor = 0; //Save the time for when a motor was turned on last
unsigned long lastMotorCheck = 0;

void controllerFan()
{
  if ((millis() - lastMotorCheck) >= 2500) //Not a time critical function, so we only check every 2500ms
  {
    lastMotorCheck = millis();

    if(!READ(X_ENABLE_PIN) || !READ(Y_ENABLE_PIN) || !READ(Z_ENABLE_PIN) || (soft_pwm_bed > 0)
    #if EXTRUDERS > 2
       || !READ(E2_ENABLE_PIN)
    #endif
    #if EXTRUDER > 1
      #if defined(X2_ENABLE_PIN) && X2_ENABLE_PIN > -1
       || !READ(X2_ENABLE_PIN)
      #endif
       || !READ(E1_ENABLE_PIN)
    #endif
       || !READ(E0_ENABLE_PIN)) //If any of the drivers are enabled...
    {
      lastMotor = millis(); //... set time to NOW so the fan will turn on
    }

    if ((millis() - lastMotor) >= (CONTROLLERFAN_SECS*1000UL) || lastMotor == 0) //If the last time any driver was enabled, is longer since than CONTROLLERSEC...
    {
        digitalWrite(CONTROLLERFAN_PIN, 0);
        analogWrite(CONTROLLERFAN_PIN, 0);
    }
    else
    {
        // allows digital or PWM fan output to be used (see M42 handling)
        digitalWrite(CONTROLLERFAN_PIN, CONTROLLERFAN_SPEED);
        analogWrite(CONTROLLERFAN_PIN, CONTROLLERFAN_SPEED);
    }
  }
}
#endif

#ifdef TEMP_STAT_LEDS
static bool blue_led = false;
static bool red_led = false;
static uint32_t stat_update = 0;

void handle_status_leds(void) {
  float max_temp = 0.0;
  if(millis() > stat_update) {
    stat_update += 500; // Update every 0.5s
    for (int8_t cur_extruder = 0; cur_extruder < EXTRUDERS; ++cur_extruder) {
       max_temp = max(max_temp, degHotend(cur_extruder));
       max_temp = max(max_temp, degTargetHotend(cur_extruder));
    }
    #if defined(TEMP_BED_PIN) && TEMP_BED_PIN > -1
      max_temp = max(max_temp, degTargetBed());
      max_temp = max(max_temp, degBed());
    #endif
    if((max_temp > 55.0) && (red_led == false)) {
      digitalWrite(STAT_LED_RED, 1);
      digitalWrite(STAT_LED_BLUE, 0);
      red_led = true;
      blue_led = false;
    }
    if((max_temp < 54.0) && (blue_led == false)) {
      digitalWrite(STAT_LED_RED, 0);
      digitalWrite(STAT_LED_BLUE, 1);
      red_led = false;
      blue_led = true;
    }
  }
}
#endif

#ifdef SAFETYTIMER
/**
 * @brief Turn off heating after safetytimer_inactive_time milliseconds of inactivity
 *
 * Full screen blocking notification message is shown after heater turning off.
 * Paused print is not considered inactivity, as nozzle is cooled anyway and bed cooling would
 * damage print.
 *
 * If safetytimer_inactive_time is zero, feature is disabled (heating is never turned off because of inactivity)
 */
static void handleSafetyTimer()
{
#if (EXTRUDERS > 1)
#error Implemented only for one extruder.
#endif //(EXTRUDERS > 1)
    if ((PRINTER_ACTIVE) || (!degTargetBed() && !degTargetHotend(0)) || (!safetytimer_inactive_time))
    {
        safetyTimer.stop();
    }
    else if ((degTargetBed() || degTargetHotend(0)) && (!safetyTimer.running()))
    {
        safetyTimer.start();
    }
    else if (safetyTimer.expired(safetytimer_inactive_time))
    {
        setTargetBed(0);
        setAllTargetHotends(0);
        lcd_show_fullscreen_message_and_wait_P(_i("Heating disabled by safety timer."));////MSG_BED_HEATING_SAFETY_DISABLED c=0 r=0
    }
}
#endif //SAFETYTIMER

void manage_inactivity(bool ignore_stepper_queue/*=false*/) //default argument set in Marlin.h
{
#ifdef FILAMENT_SENSOR
	if (mmu_enabled == false)
	{
		if (mcode_in_progress != 600) //M600 not in progress
		{
			if (!moves_planned() && !IS_SD_PRINTING && !is_usb_printing && (lcd_commands_type != LCD_COMMAND_V2_CAL))
			{
				if (fsensor_check_autoload())
				{
					fsensor_autoload_check_stop();
					if (degHotend0() > EXTRUDE_MINTEMP)
					{
						if ((eSoundMode == e_SOUND_MODE_LOUD) || (eSoundMode == e_SOUND_MODE_ONCE))
							tone(BEEPER, 1000);
						delay_keep_alive(50);
						noTone(BEEPER);
						loading_flag = true;
						enquecommand_front_P((PSTR("M701")));
					}
					else
					{
						lcd_update_enable(false);
						lcd_clear();
						lcd_set_cursor(0, 0);
						lcd_puts_P(_T(MSG_ERROR));
						lcd_set_cursor(0, 2);
						lcd_puts_P(_T(MSG_PREHEAT_NOZZLE));
						delay(2000);
						lcd_clear();
						lcd_update_enable(true);
					}
				}
			}
			else
				fsensor_autoload_check_stop();
		}
	}
#endif //FILAMENT_SENSOR

#ifdef SAFETYTIMER
	handleSafetyTimer();
#endif //SAFETYTIMER

#if defined(KILL_PIN) && KILL_PIN > -1
	static int killCount = 0;   // make the inactivity button a bit less responsive
   const int KILL_DELAY = 10000;
#endif
	
    if(buflen < (BUFSIZE-1)){
        get_command();
    }

  if( (millis() - previous_millis_cmd) >  max_inactive_time )
    if(max_inactive_time)
      kill(_n(""), 4);
  if(stepper_inactive_time)  {
    if( (millis() - previous_millis_cmd) >  stepper_inactive_time )
    {
      if(blocks_queued() == false && ignore_stepper_queue == false) {
        disable_x();
//        SERIAL_ECHOLNPGM("manage_inactivity - disable Y");
        disable_y();
        disable_z();
        disable_e0();
        disable_e1();
        disable_e2();
      }
    }
  }
  
  #ifdef CHDK //Check if pin should be set to LOW after M240 set it to HIGH
    if (chdkActive && (millis() - chdkHigh > CHDK_DELAY))
    {
      chdkActive = false;
      WRITE(CHDK, LOW);
    }
  #endif
  
  #if defined(KILL_PIN) && KILL_PIN > -1
    
    // Check if the kill button was pressed and wait just in case it was an accidental
    // key kill key press
    // -------------------------------------------------------------------------------
    if( 0 == READ(KILL_PIN) )
    {
       killCount++;
    }
    else if (killCount > 0)
    {
       killCount--;
    }
    // Exceeded threshold and we can confirm that it was not accidental
    // KILL the machine
    // ----------------------------------------------------------------
    if ( killCount >= KILL_DELAY)
    {
       kill("", 5);
    }
  #endif
    
  #if defined(CONTROLLERFAN_PIN) && CONTROLLERFAN_PIN > -1
    controllerFan(); //Check if fan should be turned on to cool stepper drivers down
  #endif
  #ifdef EXTRUDER_RUNOUT_PREVENT
    if( (millis() - previous_millis_cmd) >  EXTRUDER_RUNOUT_SECONDS*1000 )
    if(degHotend(active_extruder)>EXTRUDER_RUNOUT_MINTEMP)
    {
     bool oldstatus=READ(E0_ENABLE_PIN);
     enable_e0();
     float oldepos=current_position[E_AXIS];
     float oldedes=destination[E_AXIS];
     plan_buffer_line(destination[X_AXIS], destination[Y_AXIS], destination[Z_AXIS],
                      destination[E_AXIS]+EXTRUDER_RUNOUT_EXTRUDE*EXTRUDER_RUNOUT_ESTEPS/axis_steps_per_unit[E_AXIS],
                      EXTRUDER_RUNOUT_SPEED/60.*EXTRUDER_RUNOUT_ESTEPS/axis_steps_per_unit[E_AXIS], active_extruder);
     current_position[E_AXIS]=oldepos;
     destination[E_AXIS]=oldedes;
     plan_set_e_position(oldepos);
     previous_millis_cmd=millis();
     st_synchronize();
     WRITE(E0_ENABLE_PIN,oldstatus);
    }
  #endif
  #ifdef TEMP_STAT_LEDS
      handle_status_leds();
  #endif
  check_axes_activity();
  mmu_loop();
}

void kill(const char *full_screen_message, unsigned char id)
{
	printf_P(_N("KILL: %d\n"), id);
	//return;
  cli(); // Stop interrupts
  disable_heater();

  disable_x();
//  SERIAL_ECHOLNPGM("kill - disable Y");
  disable_y();
  disable_z();
  disable_e0();
  disable_e1();
  disable_e2();

#if defined(PS_ON_PIN) && PS_ON_PIN > -1
  pinMode(PS_ON_PIN,INPUT);
#endif
  SERIAL_ERROR_START;
  SERIAL_ERRORLNRPGM(_i("Printer halted. kill() called!"));////MSG_ERR_KILLED c=0 r=0
  if (full_screen_message != NULL) {
      SERIAL_ERRORLNRPGM(full_screen_message);
      lcd_display_message_fullscreen_P(full_screen_message);
  } else {
      LCD_ALERTMESSAGERPGM(_i("KILLED. "));////MSG_KILLED c=0 r=0
  }

  // FMC small patch to update the LCD before ending
  sei();   // enable interrupts
  for ( int i=5; i--; lcd_update(0))
  {
     delay(200);	
  }
  cli();   // disable interrupts
  suicide();
  while(1)
  {
#ifdef WATCHDOG
    wdt_reset();
#endif //WATCHDOG
	  /* Intentionally left empty */
	
  } // Wait for reset
}

void Stop()
{
  disable_heater();
  if(Stopped == false) {
    Stopped = true;
    Stopped_gcode_LastN = gcode_LastN; // Save last g_code for restart
    SERIAL_ERROR_START;
    SERIAL_ERRORLNRPGM(_T(MSG_ERR_STOPPED));
    LCD_MESSAGERPGM(_T(MSG_STOPPED));
  }
}

bool IsStopped() { return Stopped; };

#ifdef FAST_PWM_FAN
void setPwmFrequency(uint8_t pin, int val)
{
  val &= 0x07;
  switch(digitalPinToTimer(pin))
  {

    #if defined(TCCR0A)
    case TIMER0A:
    case TIMER0B:
//         TCCR0B &= ~(_BV(CS00) | _BV(CS01) | _BV(CS02));
//         TCCR0B |= val;
         break;
    #endif

    #if defined(TCCR1A)
    case TIMER1A:
    case TIMER1B:
//         TCCR1B &= ~(_BV(CS10) | _BV(CS11) | _BV(CS12));
//         TCCR1B |= val;
         break;
    #endif

    #if defined(TCCR2)
    case TIMER2:
    case TIMER2:
         TCCR2 &= ~(_BV(CS10) | _BV(CS11) | _BV(CS12));
         TCCR2 |= val;
         break;
    #endif

    #if defined(TCCR2A)
    case TIMER2A:
    case TIMER2B:
         TCCR2B &= ~(_BV(CS20) | _BV(CS21) | _BV(CS22));
         TCCR2B |= val;
         break;
    #endif

    #if defined(TCCR3A)
    case TIMER3A:
    case TIMER3B:
    case TIMER3C:
         TCCR3B &= ~(_BV(CS30) | _BV(CS31) | _BV(CS32));
         TCCR3B |= val;
         break;
    #endif

    #if defined(TCCR4A)
    case TIMER4A:
    case TIMER4B:
    case TIMER4C:
         TCCR4B &= ~(_BV(CS40) | _BV(CS41) | _BV(CS42));
         TCCR4B |= val;
         break;
   #endif

    #if defined(TCCR5A)
    case TIMER5A:
    case TIMER5B:
    case TIMER5C:
         TCCR5B &= ~(_BV(CS50) | _BV(CS51) | _BV(CS52));
         TCCR5B |= val;
         break;
   #endif

  }
}
#endif //FAST_PWM_FAN

//! @brief Get and validate extruder number
//!
//! If it is not specified, active_extruder is returned in parameter extruder.
//! @param [in] code M code number
//! @param [out] extruder
//! @return error
//! @retval true Invalid extruder specified in T code
//! @retval false Valid extruder specified in T code, or not specifiead

bool setTargetedHotend(int code, uint8_t &extruder)
{
  extruder = active_extruder;
  if(code_seen('T')) {
      extruder = code_value();
    if(extruder >= EXTRUDERS) {
      SERIAL_ECHO_START;
      switch(code){
        case 104:
          SERIAL_ECHORPGM(_i("M104 Invalid extruder "));////MSG_M104_INVALID_EXTRUDER c=0 r=0
          break;
        case 105:
          SERIAL_ECHO(_i("M105 Invalid extruder "));////MSG_M105_INVALID_EXTRUDER c=0 r=0
          break;
        case 109:
          SERIAL_ECHO(_i("M109 Invalid extruder "));////MSG_M109_INVALID_EXTRUDER c=0 r=0
          break;
        case 218:
          SERIAL_ECHO(_i("M218 Invalid extruder "));////MSG_M218_INVALID_EXTRUDER c=0 r=0
          break;
        case 221:
          SERIAL_ECHO(_i("M221 Invalid extruder "));////MSG_M221_INVALID_EXTRUDER c=0 r=0
          break;
      }
      SERIAL_PROTOCOLLN((int)extruder);
      return true;
    }
  }
  return false;
}

void save_statistics(unsigned long _total_filament_used, unsigned long _total_print_time) //_total_filament_used unit: mm/100; print time in s
{
	if (eeprom_read_byte((uint8_t *)EEPROM_TOTALTIME) == 255 && eeprom_read_byte((uint8_t *)EEPROM_TOTALTIME + 1) == 255 && eeprom_read_byte((uint8_t *)EEPROM_TOTALTIME + 2) == 255 && eeprom_read_byte((uint8_t *)EEPROM_TOTALTIME + 3) == 255)
	{
		eeprom_update_dword((uint32_t *)EEPROM_TOTALTIME, 0);
		eeprom_update_dword((uint32_t *)EEPROM_FILAMENTUSED, 0);
	}

	unsigned long _previous_filament = eeprom_read_dword((uint32_t *)EEPROM_FILAMENTUSED); //_previous_filament unit: cm
	unsigned long _previous_time = eeprom_read_dword((uint32_t *)EEPROM_TOTALTIME); //_previous_time unit: min

	eeprom_update_dword((uint32_t *)EEPROM_TOTALTIME, _previous_time + (_total_print_time/60)); //EEPROM_TOTALTIME unit: min
	eeprom_update_dword((uint32_t *)EEPROM_FILAMENTUSED, _previous_filament + (_total_filament_used / 1000));

	total_filament_used = 0;

}

float calculate_extruder_multiplier(float diameter) {
  float out = 1.f;
  if (volumetric_enabled && diameter > 0.f) {
    float area = M_PI * diameter * diameter * 0.25;
    out = 1.f / area;
  }
  if (extrudemultiply != 100)
    out *= float(extrudemultiply) * 0.01f;
  return out;
}

void calculate_extruder_multipliers() {
	extruder_multiplier[0] = calculate_extruder_multiplier(filament_size[0]);
#if EXTRUDERS > 1
	extruder_multiplier[1] = calculate_extruder_multiplier(filament_size[1]);
#if EXTRUDERS > 2
	extruder_multiplier[2] = calculate_extruder_multiplier(filament_size[2]);
#endif
#endif
}

void delay_keep_alive(unsigned int ms)
{
    for (;;) {
        manage_heater();
        // Manage inactivity, but don't disable steppers on timeout.
        manage_inactivity(true);
        lcd_update(0);
        if (ms == 0)
            break;
        else if (ms >= 50) {
            delay(50);
            ms -= 50;
        } else {
            delay(ms);
            ms = 0;
        }
    }
}

static void wait_for_heater(long codenum, uint8_t extruder) {

#ifdef TEMP_RESIDENCY_TIME
	long residencyStart;
	residencyStart = -1;
	/* continue to loop until we have reached the target temp
	_and_ until TEMP_RESIDENCY_TIME hasn't passed since we reached it */
	while ((!cancel_heatup) && ((residencyStart == -1) ||
		(residencyStart >= 0 && (((unsigned int)(millis() - residencyStart)) < (TEMP_RESIDENCY_TIME * 1000UL))))) {
#else
	while (target_direction ? (isHeatingHotend(tmp_extruder)) : (isCoolingHotend(tmp_extruder) && (CooldownNoWait == false))) {
#endif //TEMP_RESIDENCY_TIME
		if ((millis() - codenum) > 1000UL)
		{ //Print Temp Reading and remaining time every 1 second while heating up/cooling down
			if (!farm_mode) {
				SERIAL_PROTOCOLPGM("T:");
				SERIAL_PROTOCOL_F(degHotend(extruder), 1);
				SERIAL_PROTOCOLPGM(" E:");
				SERIAL_PROTOCOL((int)extruder);

#ifdef TEMP_RESIDENCY_TIME
				SERIAL_PROTOCOLPGM(" W:");
				if (residencyStart > -1)
				{
					codenum = ((TEMP_RESIDENCY_TIME * 1000UL) - (millis() - residencyStart)) / 1000UL;
					SERIAL_PROTOCOLLN(codenum);
				}
				else
				{
					SERIAL_PROTOCOLLN("?");
				}
			}
#else
				SERIAL_PROTOCOLLN("");
#endif
				codenum = millis();
		}
			manage_heater();
			manage_inactivity();
			lcd_update(0);
#ifdef TEMP_RESIDENCY_TIME
			/* start/restart the TEMP_RESIDENCY_TIME timer whenever we reach target temp for the first time
			or when current temp falls outside the hysteresis after target temp was reached */
			if ((residencyStart == -1 && target_direction && (degHotend(extruder) >= (degTargetHotend(extruder) - TEMP_WINDOW))) ||
				(residencyStart == -1 && !target_direction && (degHotend(extruder) <= (degTargetHotend(extruder) + TEMP_WINDOW))) ||
				(residencyStart > -1 && labs(degHotend(extruder) - degTargetHotend(extruder)) > TEMP_HYSTERESIS))
			{
				residencyStart = millis();
			}
#endif //TEMP_RESIDENCY_TIME
	}
}

void check_babystep()
{
	int babystep_z;
	EEPROM_read_B(EEPROM_BABYSTEP_Z, &babystep_z);
	if ((babystep_z < Z_BABYSTEP_MIN) || (babystep_z > Z_BABYSTEP_MAX)) {
		babystep_z = 0; //if babystep value is out of min max range, set it to 0
		SERIAL_ECHOLNPGM("Z live adjust out of range. Setting to 0");
		EEPROM_save_B(EEPROM_BABYSTEP_Z, &babystep_z);
		lcd_show_fullscreen_message_and_wait_P(PSTR("Z live adjust out of range. Setting to 0. Click to continue."));
		lcd_update_enable(true);		
	}	
}
#ifdef DIS
void d_setup()
{	
	pinMode(D_DATACLOCK, INPUT_PULLUP);
	pinMode(D_DATA, INPUT_PULLUP);
	pinMode(D_REQUIRE, OUTPUT);
	digitalWrite(D_REQUIRE, HIGH);
}


float d_ReadData()
{
	int digit[13];
	String mergeOutput;
	float output;

	digitalWrite(D_REQUIRE, HIGH);
	for (int i = 0; i<13; i++)
	{
		for (int j = 0; j < 4; j++)
		{
			while (digitalRead(D_DATACLOCK) == LOW) {}
			while (digitalRead(D_DATACLOCK) == HIGH) {}
			bitWrite(digit[i], j, digitalRead(D_DATA));
		}
	}

	digitalWrite(D_REQUIRE, LOW);
	mergeOutput = "";
	output = 0;
	for (int r = 5; r <= 10; r++) //Merge digits
	{
		mergeOutput += digit[r];
	}
	output = mergeOutput.toFloat();

	if (digit[4] == 8) //Handle sign
	{
		output *= -1;
	}

	for (int i = digit[11]; i > 0; i--) //Handle floating point
	{
		output /= 10;
	}

	return output;

}

void bed_analysis(float x_dimension, float y_dimension, int x_points_num, int y_points_num, float shift_x, float shift_y) {
	int t1 = 0;
	int t_delay = 0;
	int digit[13];
	int m;
	char str[3];
	//String mergeOutput;
	char mergeOutput[15];
	float output;

	int mesh_point = 0; //index number of calibration point
	float bed_zero_ref_x = (-22.f + X_PROBE_OFFSET_FROM_EXTRUDER); //shift between zero point on bed and target and between probe and nozzle
	float bed_zero_ref_y = (-0.6f + Y_PROBE_OFFSET_FROM_EXTRUDER);

	float mesh_home_z_search = 4;
	float row[x_points_num];
	int ix = 0;
	int iy = 0;

	const char* filename_wldsd = "wldsd.txt";
	char data_wldsd[70];
	char numb_wldsd[10];

	d_setup();

	if (!(axis_known_position[X_AXIS] && axis_known_position[Y_AXIS] && axis_known_position[Z_AXIS])) {
		// We don't know where we are! HOME!
		// Push the commands to the front of the message queue in the reverse order!
		// There shall be always enough space reserved for these commands.
		repeatcommand_front(); // repeat G80 with all its parameters
		
		enquecommand_front_P((PSTR("G28 W0")));
		enquecommand_front_P((PSTR("G1 Z5")));
		return;
	}
	unsigned int custom_message_type_old = custom_message_type;
	unsigned int custom_message_state_old = custom_message_state;
	custom_message_type = CUSTOM_MSG_TYPE_MESHBL;
	custom_message_state = (x_points_num * y_points_num) + 10;
	lcd_update(1);

	mbl.reset();
	babystep_undo();

	card.openFile(filename_wldsd, false);

	current_position[Z_AXIS] = mesh_home_z_search;
	plan_buffer_line(current_position[X_AXIS], current_position[Y_AXIS], current_position[Z_AXIS], current_position[E_AXIS], homing_feedrate[Z_AXIS] / 60, active_extruder);

	int XY_AXIS_FEEDRATE = homing_feedrate[X_AXIS] / 20;
	int Z_LIFT_FEEDRATE = homing_feedrate[Z_AXIS] / 40;

	setup_for_endstop_move(false);

	SERIAL_PROTOCOLPGM("Num X,Y: ");
	SERIAL_PROTOCOL(x_points_num);
	SERIAL_PROTOCOLPGM(",");
	SERIAL_PROTOCOL(y_points_num);
	SERIAL_PROTOCOLPGM("\nZ search height: ");
	SERIAL_PROTOCOL(mesh_home_z_search);
	SERIAL_PROTOCOLPGM("\nDimension X,Y: ");
	SERIAL_PROTOCOL(x_dimension);
	SERIAL_PROTOCOLPGM(",");
	SERIAL_PROTOCOL(y_dimension);
	SERIAL_PROTOCOLLNPGM("\nMeasured points:");

	while (mesh_point != x_points_num * y_points_num) {
		ix = mesh_point % x_points_num; // from 0 to MESH_NUM_X_POINTS - 1
		iy = mesh_point / x_points_num;
		if (iy & 1) ix = (x_points_num - 1) - ix; // Zig zag
		float z0 = 0.f;
		current_position[Z_AXIS] = mesh_home_z_search;
		plan_buffer_line(current_position[X_AXIS], current_position[Y_AXIS], current_position[Z_AXIS], current_position[E_AXIS], Z_LIFT_FEEDRATE, active_extruder);
		st_synchronize();


		current_position[X_AXIS] = 13.f + ix * (x_dimension / (x_points_num - 1)) - bed_zero_ref_x + shift_x;
		current_position[Y_AXIS] = 6.4f + iy * (y_dimension / (y_points_num - 1)) - bed_zero_ref_y + shift_y;

		plan_buffer_line(current_position[X_AXIS], current_position[Y_AXIS], current_position[Z_AXIS], current_position[E_AXIS], XY_AXIS_FEEDRATE, active_extruder);
		st_synchronize();

		if (!find_bed_induction_sensor_point_z(-10.f)) { //if we have data from z calibration max allowed difference is 1mm for each point, if we dont have data max difference is 10mm from initial point  
			break;
			card.closefile();
		}


		//memset(numb_wldsd, 0, sizeof(numb_wldsd));
		//dtostrf(d_ReadData(), 8, 5, numb_wldsd);
		//strcat(data_wldsd, numb_wldsd);


		
		//MYSERIAL.println(data_wldsd);
		//delay(1000);
		//delay(3000);
		//t1 = millis();
		
		//while (digitalRead(D_DATACLOCK) == LOW) {}
		//while (digitalRead(D_DATACLOCK) == HIGH) {}
		memset(digit, 0, sizeof(digit));
		//cli();
		digitalWrite(D_REQUIRE, LOW);	
		
		for (int i = 0; i<13; i++)
		{
			//t1 = millis();
			for (int j = 0; j < 4; j++)
			{
				while (digitalRead(D_DATACLOCK) == LOW) {}				
				while (digitalRead(D_DATACLOCK) == HIGH) {}
				bitWrite(digit[i], j, digitalRead(D_DATA));
			}
			//t_delay = (millis() - t1);
			//SERIAL_PROTOCOLPGM(" ");
			//SERIAL_PROTOCOL_F(t_delay, 5);
			//SERIAL_PROTOCOLPGM(" ");
		}
		//sei();
		digitalWrite(D_REQUIRE, HIGH);
		mergeOutput[0] = '\0';
		output = 0;
		for (int r = 5; r <= 10; r++) //Merge digits
		{			
			sprintf(str, "%d", digit[r]);
			strcat(mergeOutput, str);
		}
		
		output = atof(mergeOutput);

		if (digit[4] == 8) //Handle sign
		{
			output *= -1;
		}

		for (int i = digit[11]; i > 0; i--) //Handle floating point
		{
			output *= 0.1;
		}
		

		//output = d_ReadData();

		//row[ix] = current_position[Z_AXIS];

		memset(data_wldsd, 0, sizeof(data_wldsd));

		for (int i = 0; i <3; i++) {
			memset(numb_wldsd, 0, sizeof(numb_wldsd));
			dtostrf(current_position[i], 8, 5, numb_wldsd);
			strcat(data_wldsd, numb_wldsd);
			strcat(data_wldsd, ";");

		}
		memset(numb_wldsd, 0, sizeof(numb_wldsd));
		dtostrf(output, 8, 5, numb_wldsd);
		strcat(data_wldsd, numb_wldsd);
		//strcat(data_wldsd, ";");
		card.write_command(data_wldsd);

		
		//row[ix] = d_ReadData();
		
		row[ix] = output; // current_position[Z_AXIS];

		if (iy % 2 == 1 ? ix == 0 : ix == x_points_num - 1) {
			for (int i = 0; i < x_points_num; i++) {
				SERIAL_PROTOCOLPGM(" ");
				SERIAL_PROTOCOL_F(row[i], 5);


			}
			SERIAL_PROTOCOLPGM("\n");
		}
		custom_message_state--;
		mesh_point++;
		lcd_update(1);

	}
	card.closefile();

}
#endif

void temp_compensation_start() {
	
	custom_message_type = CUSTOM_MSG_TYPE_TEMPRE;
	custom_message_state = PINDA_HEAT_T + 1;
	lcd_update(2);
	if (degHotend(active_extruder) > EXTRUDE_MINTEMP) {
		current_position[E_AXIS] -= default_retraction;
	}
	plan_buffer_line(current_position[X_AXIS], current_position[Y_AXIS], current_position[Z_AXIS], current_position[E_AXIS], 400, active_extruder);
	
	current_position[X_AXIS] = PINDA_PREHEAT_X;
	current_position[Y_AXIS] = PINDA_PREHEAT_Y;
	current_position[Z_AXIS] = PINDA_PREHEAT_Z;
	plan_buffer_line(current_position[X_AXIS], current_position[Y_AXIS], current_position[Z_AXIS], current_position[E_AXIS], 3000 / 60, active_extruder);
	st_synchronize();
	while (fabs(degBed() - target_temperature_bed) > 1) delay_keep_alive(1000);

	for (int i = 0; i < PINDA_HEAT_T; i++) {
		delay_keep_alive(1000);
		custom_message_state = PINDA_HEAT_T - i;
		if (custom_message_state == 99 || custom_message_state == 9) lcd_update(2); //force whole display redraw if number of digits changed
		else lcd_update(1);
	}	
	custom_message_type = CUSTOM_MSG_TYPE_STATUS;
	custom_message_state = 0;
}

void temp_compensation_apply() {
	int i_add;
	int z_shift = 0;
	float z_shift_mm;

	if (calibration_status() == CALIBRATION_STATUS_CALIBRATED) {
		if (target_temperature_bed % 10 == 0 && target_temperature_bed >= 60 && target_temperature_bed <= 100) {
			i_add = (target_temperature_bed - 60) / 10;
			EEPROM_read_B(EEPROM_PROBE_TEMP_SHIFT + i_add * 2, &z_shift);
			z_shift_mm = z_shift / axis_steps_per_unit[Z_AXIS];
		}else {
			//interpolation
			z_shift_mm = temp_comp_interpolation(target_temperature_bed) / axis_steps_per_unit[Z_AXIS];
		}
		printf_P(_N("\nZ shift applied:%.3f\n"), z_shift_mm);
		plan_buffer_line(current_position[X_AXIS], current_position[Y_AXIS], current_position[Z_AXIS] - z_shift_mm, current_position[E_AXIS], homing_feedrate[Z_AXIS] / 40, active_extruder);
		st_synchronize();
		plan_set_z_position(current_position[Z_AXIS]);
	}
	else {		
		//we have no temp compensation data
	}
}

float temp_comp_interpolation(float inp_temperature) {

	//cubic spline interpolation

	int n, i, j;
	float h[10], a, b, c, d, sum, s[10] = { 0 }, x[10], F[10], f[10], m[10][10] = { 0 }, temp;
	int shift[10];
	int temp_C[10];

	n = 6; //number of measured points

	shift[0] = 0;
	for (i = 0; i < n; i++) {
		if (i>0) EEPROM_read_B(EEPROM_PROBE_TEMP_SHIFT + (i-1) * 2, &shift[i]); //read shift in steps from EEPROM
		temp_C[i] = 50 + i * 10; //temperature in C
#ifdef PINDA_THERMISTOR
		temp_C[i] = 35 + i * 5; //temperature in C
#else
		temp_C[i] = 50 + i * 10; //temperature in C
#endif
		x[i] = (float)temp_C[i];
		f[i] = (float)shift[i];
	}
	if (inp_temperature < x[0]) return 0;


	for (i = n - 1; i>0; i--) {
		F[i] = (f[i] - f[i - 1]) / (x[i] - x[i - 1]);
		h[i - 1] = x[i] - x[i - 1];
	}
	//*********** formation of h, s , f matrix **************
	for (i = 1; i<n - 1; i++) {
		m[i][i] = 2 * (h[i - 1] + h[i]);
		if (i != 1) {
			m[i][i - 1] = h[i - 1];
			m[i - 1][i] = h[i - 1];
		}
		m[i][n - 1] = 6 * (F[i + 1] - F[i]);
	}
	//*********** forward elimination **************
	for (i = 1; i<n - 2; i++) {
		temp = (m[i + 1][i] / m[i][i]);
		for (j = 1; j <= n - 1; j++)
			m[i + 1][j] -= temp*m[i][j];
	}
	//*********** backward substitution *********
	for (i = n - 2; i>0; i--) {
		sum = 0;
		for (j = i; j <= n - 2; j++)
			sum += m[i][j] * s[j];
		s[i] = (m[i][n - 1] - sum) / m[i][i];
	}

		for (i = 0; i<n - 1; i++)
			if ((x[i] <= inp_temperature && inp_temperature <= x[i + 1]) || (i == n-2 && inp_temperature > x[i + 1])) {
				a = (s[i + 1] - s[i]) / (6 * h[i]);
				b = s[i] / 2;
				c = (f[i + 1] - f[i]) / h[i] - (2 * h[i] * s[i] + s[i + 1] * h[i]) / 6;
				d = f[i];
				sum = a*pow((inp_temperature - x[i]), 3) + b*pow((inp_temperature - x[i]), 2) + c*(inp_temperature - x[i]) + d;
			}

		return sum;

}

#ifdef PINDA_THERMISTOR
float temp_compensation_pinda_thermistor_offset(float temperature_pinda)
{
	if (!temp_cal_active) return 0;
	if (!calibration_status_pinda()) return 0;
	return temp_comp_interpolation(temperature_pinda) / axis_steps_per_unit[Z_AXIS];
}
#endif //PINDA_THERMISTOR

void long_pause() //long pause print
{
	st_synchronize();
	
	//save currently set parameters to global variables
	saved_feedmultiply = feedmultiply; 
	HotendTempBckp = degTargetHotend(active_extruder);
	fanSpeedBckp = fanSpeed;
	start_pause_print = millis();
		

	//save position
	pause_lastpos[X_AXIS] = current_position[X_AXIS];
	pause_lastpos[Y_AXIS] = current_position[Y_AXIS];
	pause_lastpos[Z_AXIS] = current_position[Z_AXIS];
	pause_lastpos[E_AXIS] = current_position[E_AXIS];

	//retract
	current_position[E_AXIS] -= default_retraction;
	plan_buffer_line(current_position[X_AXIS], current_position[Y_AXIS], current_position[Z_AXIS], current_position[E_AXIS], 400, active_extruder);

	//lift z
	current_position[Z_AXIS] += Z_PAUSE_LIFT;
	if (current_position[Z_AXIS] > Z_MAX_POS) current_position[Z_AXIS] = Z_MAX_POS;
	plan_buffer_line(current_position[X_AXIS], current_position[Y_AXIS], current_position[Z_AXIS], current_position[E_AXIS], 15, active_extruder);

	//set nozzle target temperature to 0
	setAllTargetHotends(0);

	//Move XY to side
	current_position[X_AXIS] = X_PAUSE_POS;
	current_position[Y_AXIS] = Y_PAUSE_POS;
	plan_buffer_line(current_position[X_AXIS], current_position[Y_AXIS], current_position[Z_AXIS], current_position[E_AXIS], 50, active_extruder);

	// Turn off the print fan
	fanSpeed = 0;

	st_synchronize();
}

void serialecho_temperatures() {
	float tt = degHotend(active_extruder);
	SERIAL_PROTOCOLPGM("T:");
	SERIAL_PROTOCOL(tt);
	SERIAL_PROTOCOLPGM(" E:");
	SERIAL_PROTOCOL((int)active_extruder);
	SERIAL_PROTOCOLPGM(" B:");
	SERIAL_PROTOCOL_F(degBed(), 1);
	SERIAL_PROTOCOLLN("");
}

extern uint32_t sdpos_atomic;

#ifdef UVLO_SUPPORT

void uvlo_() 
{
	unsigned long time_start = millis();
	bool sd_print = card.sdprinting;
    // Conserve power as soon as possible.
    disable_x();
    disable_y();
    
#ifdef TMC2130
	tmc2130_set_current_h(Z_AXIS, 20);
	tmc2130_set_current_r(Z_AXIS, 20);
	tmc2130_set_current_h(E_AXIS, 20);
	tmc2130_set_current_r(E_AXIS, 20);
#endif //TMC2130


    // Indicate that the interrupt has been triggered.
	//	SERIAL_ECHOLNPGM("UVLO");

    // Read out the current Z motor microstep counter. This will be later used
    // for reaching the zero full step before powering off.
    uint16_t z_microsteps = 0;
#ifdef TMC2130
	z_microsteps = tmc2130_rd_MSCNT(Z_TMC2130_CS);
#endif //TMC2130

    // Calculate the file position, from which to resume this print.
    long sd_position = sdpos_atomic; //atomic sd position of last command added in queue
    {
      uint16_t sdlen_planner = planner_calc_sd_length(); //length of sd commands in planner
      sd_position -= sdlen_planner;
      uint16_t sdlen_cmdqueue = cmdqueue_calc_sd_length(); //length of sd commands in cmdqueue
      sd_position -= sdlen_cmdqueue;
      if (sd_position < 0) sd_position = 0;
    }

    // Backup the feedrate in mm/min.
    int feedrate_bckp = blocks_queued() ? (block_buffer[block_buffer_tail].nominal_speed * 60.f) : feedrate;

    // After this call, the planner queue is emptied and the current_position is set to a current logical coordinate.
    // The logical coordinate will likely differ from the machine coordinate if the skew calibration and mesh bed leveling
    // are in action.
    planner_abort_hard();

    // Store the current extruder position.
    eeprom_update_float((float*)(EEPROM_UVLO_CURRENT_POSITION_E), st_get_position_mm(E_AXIS));
	eeprom_update_byte((uint8_t*)EEPROM_UVLO_E_ABS, axis_relative_modes[3]?0:1);

    // Clean the input command queue.
    cmdqueue_reset();
    card.sdprinting = false;
//    card.closefile();

    // Enable stepper driver interrupt to move Z axis.
    // This should be fine as the planner and command queues are empty and the SD card printing is disabled.
    //FIXME one may want to disable serial lines at this point of time to avoid interfering with the command queue,
    // though it should not happen that the command queue is touched as the plan_buffer_line always succeed without blocking.
		sei();
		plan_buffer_line(
      current_position[X_AXIS], 
      current_position[Y_AXIS], 
      current_position[Z_AXIS], 
      current_position[E_AXIS] - default_retraction,
      95, active_extruder);
    
        st_synchronize();
        disable_e0();
    
		plan_buffer_line(
      current_position[X_AXIS], 
      current_position[Y_AXIS], 
      current_position[Z_AXIS] + UVLO_Z_AXIS_SHIFT + float((1024 - z_microsteps + 7) >> 4) / axis_steps_per_unit[Z_AXIS], 
      current_position[E_AXIS] - default_retraction,
      40, active_extruder);
    
    st_synchronize();
    disable_e0();
    
    plan_buffer_line(
                     current_position[X_AXIS],
                     current_position[Y_AXIS],
                     current_position[Z_AXIS] + UVLO_Z_AXIS_SHIFT + float((1024 - z_microsteps + 7) >> 4) / axis_steps_per_unit[Z_AXIS],
                     current_position[E_AXIS] - default_retraction,
                     40, active_extruder);
    st_synchronize();
    disable_e0();
    disable_z();
    
    // Move Z up to the next 0th full step.
    // Write the file position.
    eeprom_update_dword((uint32_t*)(EEPROM_FILE_POSITION), sd_position);
    // Store the mesh bed leveling offsets. This is 2*9=18 bytes, which takes 18*3.4us=52us in worst case.
    for (int8_t mesh_point = 0; mesh_point < 9; ++ mesh_point) {
      uint8_t ix = mesh_point % MESH_MEAS_NUM_X_POINTS; // from 0 to MESH_NUM_X_POINTS - 1
      uint8_t iy = mesh_point / MESH_MEAS_NUM_X_POINTS;
      // Scale the z value to 1u resolution.
      int16_t v = mbl.active ? int16_t(floor(mbl.z_values[iy*3][ix*3] * 1000.f + 0.5f)) : 0;
      eeprom_update_word((uint16_t*)(EEPROM_UVLO_MESH_BED_LEVELING+2*mesh_point), *reinterpret_cast<uint16_t*>(&v));
    }
    // Read out the current Z motor microstep counter. This will be later used
    // for reaching the zero full step before powering off.
    eeprom_update_word((uint16_t*)(EEPROM_UVLO_Z_MICROSTEPS), z_microsteps);
    // Store the current position.
    eeprom_update_float((float*)(EEPROM_UVLO_CURRENT_POSITION + 0), current_position[X_AXIS]);
    eeprom_update_float((float*)(EEPROM_UVLO_CURRENT_POSITION + 4), current_position[Y_AXIS]);
    eeprom_update_float((float*)(EEPROM_UVLO_CURRENT_POSITION_Z), current_position[Z_AXIS]);
    // Store the current feed rate, temperatures, fan speed and extruder multipliers (flow rates)
    EEPROM_save_B(EEPROM_UVLO_FEEDRATE, &feedrate_bckp);
    eeprom_update_byte((uint8_t*)EEPROM_UVLO_TARGET_HOTEND, target_temperature[active_extruder]);
    eeprom_update_byte((uint8_t*)EEPROM_UVLO_TARGET_BED, target_temperature_bed);
    eeprom_update_byte((uint8_t*)EEPROM_UVLO_FAN_SPEED, fanSpeed);
	eeprom_update_float((float*)(EEPROM_EXTRUDER_MULTIPLIER_0), extruder_multiplier[0]);
#if EXTRUDERS > 1
	eeprom_update_float((float*)(EEPROM_EXTRUDER_MULTIPLIER_1), extruder_multiplier[1]);
#if EXTRUDERS > 2
	eeprom_update_float((float*)(EEPROM_EXTRUDER_MULTIPLIER_2), extruder_multiplier[2]);
#endif
#endif
	eeprom_update_word((uint16_t*)(EEPROM_EXTRUDEMULTIPLY), (uint16_t)extrudemultiply);

    // Finaly store the "power outage" flag.
	if(sd_print) eeprom_update_byte((uint8_t*)EEPROM_UVLO, 1);

    st_synchronize();
    printf_P(_N("stps%d\n"), tmc2130_rd_MSCNT(Z_AXIS));

    disable_z();
    
    // Increment power failure counter
	eeprom_update_byte((uint8_t*)EEPROM_POWER_COUNT, eeprom_read_byte((uint8_t*)EEPROM_POWER_COUNT) + 1);
	eeprom_update_word((uint16_t*)EEPROM_POWER_COUNT_TOT, eeprom_read_word((uint16_t*)EEPROM_POWER_COUNT_TOT) + 1);
    
		printf_P(_N("UVLO - end %d\n"), millis() - time_start);
    
#if 0
    // Move the print head to the side of the print until all the power stored in the power supply capacitors is depleted.
    current_position[X_AXIS] = (current_position[X_AXIS] < 0.5f * (X_MIN_POS + X_MAX_POS)) ? X_MIN_POS : X_MAX_POS;
    plan_buffer_line(current_position[X_AXIS], current_position[Y_AXIS], current_position[Z_AXIS], current_position[E_AXIS], 500, active_extruder);
    st_synchronize();
#endif
    
wdt_enable(WDTO_500MS);
WRITE(BEEPER,HIGH);
while(1)
     ;
}


void uvlo_tiny()
{
uint16_t z_microsteps=0;

// Conserve power as soon as possible.
disable_x();
disable_y();
disable_e0();
    
#ifdef TMC2130
tmc2130_set_current_h(Z_AXIS, 20);
tmc2130_set_current_r(Z_AXIS, 20);
#endif //TMC2130

// Read out the current Z motor microstep counter
#ifdef TMC2130
z_microsteps=tmc2130_rd_MSCNT(Z_TMC2130_CS);
#endif //TMC2130

planner_abort_hard();
sei();
plan_buffer_line(
     current_position[X_AXIS], 
     current_position[Y_AXIS], 
//     current_position[Z_AXIS]+float((1024-z_microsteps+7)>>4)/axis_steps_per_unit[Z_AXIS], 
     current_position[Z_AXIS]+UVLO_Z_AXIS_SHIFT+float((1024-z_microsteps+7)>>4)/axis_steps_per_unit[Z_AXIS], 
     current_position[E_AXIS],
     40, active_extruder);
st_synchronize();
disable_z();

// Finaly store the "power outage" flag.
//if(sd_print)
     eeprom_update_byte((uint8_t*)EEPROM_UVLO,2);

eeprom_update_word((uint16_t*)(EEPROM_UVLO_TINY_Z_MICROSTEPS),z_microsteps);
eeprom_update_float((float*)(EEPROM_UVLO_TINY_CURRENT_POSITION_Z), current_position[Z_AXIS]);

// Increment power failure counter
eeprom_update_byte((uint8_t*)EEPROM_POWER_COUNT, eeprom_read_byte((uint8_t*)EEPROM_POWER_COUNT) + 1);
eeprom_update_word((uint16_t*)EEPROM_POWER_COUNT_TOT, eeprom_read_word((uint16_t*)EEPROM_POWER_COUNT_TOT) + 1);

wdt_enable(WDTO_500MS);
WRITE(BEEPER,HIGH);
while(1)
     ;
}
#endif //UVLO_SUPPORT

#if (defined(FANCHECK) && defined(TACH_1) && (TACH_1 >-1))

void setup_fan_interrupt() {
//INT7
	DDRE &= ~(1 << 7); //input pin
	PORTE &= ~(1 << 7); //no internal pull-up

	//start with sensing rising edge
	EICRB &= ~(1 << 6);
	EICRB |= (1 << 7);

	//enable INT7 interrupt
	EIMSK |= (1 << 7);
}

// The fan interrupt is triggered at maximum 325Hz (may be a bit more due to component tollerances),
// and it takes 4.24 us to process (the interrupt invocation overhead not taken into account).
ISR(INT7_vect) {
	//measuring speed now works for fanSpeed > 18 (approximately), which is sufficient because MIN_PRINT_FAN_SPEED is higher

	if (fanSpeed < MIN_PRINT_FAN_SPEED) return;
	if ((1 << 6) & EICRB) { //interrupt was triggered by rising edge
		t_fan_rising_edge = millis_nc();
	}
	else { //interrupt was triggered by falling edge
		if ((millis_nc() - t_fan_rising_edge) >= FAN_PULSE_WIDTH_LIMIT) {//this pulse was from sensor and not from pwm
			fan_edge_counter[1] += 2; //we are currently counting all edges so lets count two edges for one pulse
		}
	}	
	EICRB ^= (1 << 6); //change edge
}

#endif

#ifdef UVLO_SUPPORT
void setup_uvlo_interrupt() {
	DDRE &= ~(1 << 4); //input pin
	PORTE &= ~(1 << 4); //no internal pull-up

						//sensing falling edge
	EICRB |= (1 << 0);
	EICRB &= ~(1 << 1);

	//enable INT4 interrupt
	EIMSK |= (1 << 4);
}

ISR(INT4_vect) {
	EIMSK &= ~(1 << 4); //disable INT4 interrupt to make sure that this code will be executed just once 
	SERIAL_ECHOLNPGM("INT4");
     if(IS_SD_PRINTING && (!(eeprom_read_byte((uint8_t*)EEPROM_UVLO))) ) uvlo_();
     if(eeprom_read_byte((uint8_t*)EEPROM_UVLO)) uvlo_tiny();
}

void recover_print(uint8_t automatic) {
	char cmd[30];
	lcd_update_enable(true);
	lcd_update(2);
	lcd_setstatuspgm(_i("Recovering print    "));////MSG_RECOVERING_PRINT c=20 r=1

     bool bTiny=(eeprom_read_byte((uint8_t*)EEPROM_UVLO)==2);
     recover_machine_state_after_power_panic(bTiny); //recover position, temperatures and extrude_multipliers

  // Lift the print head, so one may remove the excess priming material.
     if(!bTiny&&(current_position[Z_AXIS]<25))
          enquecommand_P(PSTR("G1 Z25 F800"));
  // Home X and Y axes. Homing just X and Y shall not touch the babystep and the world2machine transformation status.
	enquecommand_P(PSTR("G28 X Y"));
  // Set the target bed and nozzle temperatures and wait.
	sprintf_P(cmd, PSTR("M109 S%d"), target_temperature[active_extruder]);
	enquecommand(cmd);
	sprintf_P(cmd, PSTR("M190 S%d"), target_temperature_bed);
	enquecommand(cmd);
	enquecommand_P(PSTR("M83")); //E axis relative mode
	//enquecommand_P(PSTR("G1 E5 F120")); //Extrude some filament to stabilize pessure
    // If not automatically recoreverd (long power loss), extrude extra filament to stabilize 
    if(automatic == 0){ 
        enquecommand_P(PSTR("G1 E5 F120")); //Extrude some filament to stabilize pessure 
    } 
	enquecommand_P(PSTR("G1 E"  STRINGIFY(-default_retraction)" F480"));

	printf_P(_N("After waiting for temp:\nCurrent pos X_AXIS:%.3f\nCurrent pos Y_AXIS:%.3f\n"), current_position[X_AXIS], current_position[Y_AXIS]);

  // Restart the print.
	restore_print_from_eeprom();

	printf_P(_N("Current pos Z_AXIS:%.3f\nCurrent pos E_AXIS:%.3f\n"), current_position[Z_AXIS], current_position[E_AXIS]);
}

void recover_machine_state_after_power_panic(bool bTiny)
{
  char cmd[30];
  // 1) Recover the logical cordinates at the time of the power panic.
  // The logical XY coordinates are needed to recover the machine Z coordinate corrected by the mesh bed leveling.
  current_position[X_AXIS] = eeprom_read_float((float*)(EEPROM_UVLO_CURRENT_POSITION + 0));
  current_position[Y_AXIS] = eeprom_read_float((float*)(EEPROM_UVLO_CURRENT_POSITION + 4));
  // Recover the logical coordinate of the Z axis at the time of the power panic.
  // The current position after power panic is moved to the next closest 0th full step.
  if(bTiny)
    current_position[Z_AXIS] = eeprom_read_float((float*)(EEPROM_UVLO_TINY_CURRENT_POSITION_Z)) + 
    UVLO_Z_AXIS_SHIFT + float((1024 - eeprom_read_word((uint16_t*)(EEPROM_UVLO_TINY_Z_MICROSTEPS)) + 7) >> 4) / axis_steps_per_unit[Z_AXIS];
  else
    current_position[Z_AXIS] = eeprom_read_float((float*)(EEPROM_UVLO_CURRENT_POSITION_Z)) + 
    UVLO_Z_AXIS_SHIFT + float((1024 - eeprom_read_word((uint16_t*)(EEPROM_UVLO_Z_MICROSTEPS)) + 7) >> 4) / axis_steps_per_unit[Z_AXIS];
  if (eeprom_read_byte((uint8_t*)EEPROM_UVLO_E_ABS)) {
	  current_position[E_AXIS] = eeprom_read_float((float*)(EEPROM_UVLO_CURRENT_POSITION_E));
	  sprintf_P(cmd, PSTR("G92 E"));
	  dtostrf(current_position[E_AXIS], 6, 3, cmd + strlen(cmd));
	  enquecommand(cmd);
  }

  memcpy(destination, current_position, sizeof(destination));

  SERIAL_ECHOPGM("recover_machine_state_after_power_panic, initial ");
  print_world_coordinates();

  // 2) Initialize the logical to physical coordinate system transformation.
  world2machine_initialize();

  // 3) Restore the mesh bed leveling offsets. This is 2*9=18 bytes, which takes 18*3.4us=52us in worst case.
  mbl.active = false;
  for (int8_t mesh_point = 0; mesh_point < 9; ++ mesh_point) {
    uint8_t ix = mesh_point % MESH_MEAS_NUM_X_POINTS; // from 0 to MESH_NUM_X_POINTS - 1
    uint8_t iy = mesh_point / MESH_MEAS_NUM_X_POINTS;
    // Scale the z value to 10u resolution.
    int16_t v;
    eeprom_read_block(&v, (void*)(EEPROM_UVLO_MESH_BED_LEVELING+2*mesh_point), 2);
    if (v != 0)
      mbl.active = true;
    mbl.z_values[iy][ix] = float(v) * 0.001f;
  }
  if (mbl.active)
    mbl.upsample_3x3();
//  SERIAL_ECHOPGM("recover_machine_state_after_power_panic, initial ");
//  print_mesh_bed_leveling_table();

  // 4) Load the baby stepping value, which is expected to be active at the time of power panic.
  // The baby stepping value is used to reset the physical Z axis when rehoming the Z axis.
  babystep_load();

  // 5) Set the physical positions from the logical positions using the world2machine transformation and the active bed leveling.
  plan_set_position(current_position[X_AXIS], current_position[Y_AXIS], current_position[Z_AXIS], current_position[E_AXIS]);

  // 6) Power up the motors, mark their positions as known.
  //FIXME Verfiy, whether the X and Y axes should be powered up here, as they will later be re-homed anyway.
  axis_known_position[X_AXIS] = true; enable_x();
  axis_known_position[Y_AXIS] = true; enable_y();
  axis_known_position[Z_AXIS] = true; enable_z();

  SERIAL_ECHOPGM("recover_machine_state_after_power_panic, initial ");
  print_physical_coordinates();

  // 7) Recover the target temperatures.
  target_temperature[active_extruder] = eeprom_read_byte((uint8_t*)EEPROM_UVLO_TARGET_HOTEND);
  target_temperature_bed = eeprom_read_byte((uint8_t*)EEPROM_UVLO_TARGET_BED);

  // 8) Recover extruder multipilers
  extruder_multiplier[0] = eeprom_read_float((float*)(EEPROM_EXTRUDER_MULTIPLIER_0));
#if EXTRUDERS > 1
  extruder_multiplier[1] = eeprom_read_float((float*)(EEPROM_EXTRUDER_MULTIPLIER_1));
#if EXTRUDERS > 2
  extruder_multiplier[2] = eeprom_read_float((float*)(EEPROM_EXTRUDER_MULTIPLIER_2));
#endif
#endif
  extrudemultiply = (int)eeprom_read_word((uint16_t*)(EEPROM_EXTRUDEMULTIPLY));
}

void restore_print_from_eeprom() {
	int feedrate_rec;
	uint8_t fan_speed_rec;
	char cmd[30];
	char filename[13];
	uint8_t depth = 0;
	char dir_name[9];

	fan_speed_rec = eeprom_read_byte((uint8_t*)EEPROM_UVLO_FAN_SPEED);
	EEPROM_read_B(EEPROM_UVLO_FEEDRATE, &feedrate_rec);
	SERIAL_ECHOPGM("Feedrate:");
	MYSERIAL.println(feedrate_rec);

	depth = eeprom_read_byte((uint8_t*)EEPROM_DIR_DEPTH);
	
	MYSERIAL.println(int(depth));
	for (int i = 0; i < depth; i++) {
		for (int j = 0; j < 8; j++) {
			dir_name[j] = eeprom_read_byte((uint8_t*)EEPROM_DIRS + j + 8 * i);
		}
		dir_name[8] = '\0';
		MYSERIAL.println(dir_name);
		strcpy(dir_names[i], dir_name);
		card.chdir(dir_name);
	}

	for (int i = 0; i < 8; i++) {
		filename[i] = eeprom_read_byte((uint8_t*)EEPROM_FILENAME + i);
	}
	filename[8] = '\0';

	MYSERIAL.print(filename);
	strcat_P(filename, PSTR(".gco"));
	sprintf_P(cmd, PSTR("M23 %s"), filename);
	enquecommand(cmd);
	uint32_t position = eeprom_read_dword((uint32_t*)(EEPROM_FILE_POSITION));
	SERIAL_ECHOPGM("Position read from eeprom:");
	MYSERIAL.println(position);

  // E axis relative mode.
	enquecommand_P(PSTR("M83"));
  // Move to the XY print position in logical coordinates, where the print has been killed.
	strcpy_P(cmd, PSTR("G1 X")); strcat(cmd, ftostr32(eeprom_read_float((float*)(EEPROM_UVLO_CURRENT_POSITION + 0))));
	strcat_P(cmd, PSTR(" Y"));   strcat(cmd, ftostr32(eeprom_read_float((float*)(EEPROM_UVLO_CURRENT_POSITION + 4))));
	strcat_P(cmd, PSTR(" F2000"));
	enquecommand(cmd);
  // Move the Z axis down to the print, in logical coordinates.
	strcpy_P(cmd, PSTR("G1 Z")); strcat(cmd, ftostr32(eeprom_read_float((float*)(EEPROM_UVLO_CURRENT_POSITION_Z))));
	enquecommand(cmd);
  // Unretract.
	enquecommand_P(PSTR("G1 E"  STRINGIFY(2*default_retraction)" F480"));
  // Set the feedrate saved at the power panic.
	sprintf_P(cmd, PSTR("G1 F%d"), feedrate_rec);
	enquecommand(cmd);
	if (eeprom_read_byte((uint8_t*)EEPROM_UVLO_E_ABS))
	{
	  enquecommand_P(PSTR("M82")); //E axis abslute mode
	}
  // Set the fan speed saved at the power panic.
	strcpy_P(cmd, PSTR("M106 S"));
	strcat(cmd, itostr3(int(fan_speed_rec)));
	enquecommand(cmd);

  // Set a position in the file.
  sprintf_P(cmd, PSTR("M26 S%lu"), position);
  enquecommand(cmd);
  enquecommand_P(PSTR("G4 S0")); 
  enquecommand_P(PSTR("PRUSA uvlo"));
}
#endif //UVLO_SUPPORT


////////////////////////////////////////////////////////////////////////////////
// save/restore printing

void stop_and_save_print_to_ram(float z_move, float e_move)
{
	if (saved_printing) return;
#if 0
	unsigned char nplanner_blocks;
#endif
	unsigned char nlines;
	uint16_t sdlen_planner;
	uint16_t sdlen_cmdqueue;
	

	cli();
	if (card.sdprinting) {
#if 0
		nplanner_blocks = number_of_blocks();
#endif
		saved_sdpos = sdpos_atomic; //atomic sd position of last command added in queue
		sdlen_planner = planner_calc_sd_length(); //length of sd commands in planner
		saved_sdpos -= sdlen_planner;
		sdlen_cmdqueue = cmdqueue_calc_sd_length(); //length of sd commands in cmdqueue
		saved_sdpos -= sdlen_cmdqueue;
		saved_printing_type = PRINTING_TYPE_SD;

	}
	else if (is_usb_printing) { //reuse saved_sdpos for storing line number
		 saved_sdpos = gcode_LastN; //start with line number of command added recently to cmd queue
		 //reuse planner_calc_sd_length function for getting number of lines of commands in planner:
		 nlines = planner_calc_sd_length(); //number of lines of commands in planner 
		 saved_sdpos -= nlines;
		 saved_sdpos -= buflen; //number of blocks in cmd buffer
		 saved_printing_type = PRINTING_TYPE_USB;
	}
	else {
		//not sd printing nor usb printing
	}

#if 0
  SERIAL_ECHOPGM("SDPOS_ATOMIC="); MYSERIAL.println(sdpos_atomic, DEC);
  SERIAL_ECHOPGM("SDPOS="); MYSERIAL.println(card.get_sdpos(), DEC);
  SERIAL_ECHOPGM("SDLEN_PLAN="); MYSERIAL.println(sdlen_planner, DEC);
  SERIAL_ECHOPGM("SDLEN_CMDQ="); MYSERIAL.println(sdlen_cmdqueue, DEC);
  SERIAL_ECHOPGM("PLANNERBLOCKS="); MYSERIAL.println(int(nplanner_blocks), DEC);
  SERIAL_ECHOPGM("SDSAVED="); MYSERIAL.println(saved_sdpos, DEC);
  //SERIAL_ECHOPGM("SDFILELEN="); MYSERIAL.println(card.fileSize(), DEC);


  {
    card.setIndex(saved_sdpos);
    SERIAL_ECHOLNPGM("Content of planner buffer: ");
    for (unsigned int idx = 0; idx < sdlen_planner; ++ idx)
      MYSERIAL.print(char(card.get()));
    SERIAL_ECHOLNPGM("Content of command buffer: ");
    for (unsigned int idx = 0; idx < sdlen_cmdqueue; ++ idx)
      MYSERIAL.print(char(card.get()));
    SERIAL_ECHOLNPGM("End of command buffer");
  }
  {
    // Print the content of the planner buffer, line by line:
    card.setIndex(saved_sdpos);
    int8_t iline = 0;
    for (unsigned char idx = block_buffer_tail; idx != block_buffer_head; idx = (idx + 1) & (BLOCK_BUFFER_SIZE - 1), ++ iline) {
      SERIAL_ECHOPGM("Planner line (from file): ");
      MYSERIAL.print(int(iline), DEC);
      SERIAL_ECHOPGM(", length: ");
      MYSERIAL.print(block_buffer[idx].sdlen, DEC);
      SERIAL_ECHOPGM(", steps: (");
      MYSERIAL.print(block_buffer[idx].steps_x, DEC);
      SERIAL_ECHOPGM(",");
      MYSERIAL.print(block_buffer[idx].steps_y, DEC);
      SERIAL_ECHOPGM(",");
      MYSERIAL.print(block_buffer[idx].steps_z, DEC);
      SERIAL_ECHOPGM(",");
      MYSERIAL.print(block_buffer[idx].steps_e, DEC);
      SERIAL_ECHOPGM("), events: ");
      MYSERIAL.println(block_buffer[idx].step_event_count, DEC);
      for (int len = block_buffer[idx].sdlen; len > 0; -- len)
        MYSERIAL.print(char(card.get()));
    }
  }
  {
    // Print the content of the command buffer, line by line:
    int8_t iline = 0;
    union {
        struct {
            char lo;
            char hi;
        } lohi;
        uint16_t value;
    } sdlen_single;
    int _bufindr = bufindr;
	for (int _buflen  = buflen; _buflen > 0; ++ iline) {
        if (cmdbuffer[_bufindr] == CMDBUFFER_CURRENT_TYPE_SDCARD) {
            sdlen_single.lohi.lo = cmdbuffer[_bufindr + 1];
            sdlen_single.lohi.hi = cmdbuffer[_bufindr + 2];
        }		 
        SERIAL_ECHOPGM("Buffer line (from buffer): ");
        MYSERIAL.print(int(iline), DEC);
        SERIAL_ECHOPGM(", type: ");
        MYSERIAL.print(int(cmdbuffer[_bufindr]), DEC);
        SERIAL_ECHOPGM(", len: ");
        MYSERIAL.println(sdlen_single.value, DEC);
        // Print the content of the buffer line.
        MYSERIAL.println(cmdbuffer + _bufindr + CMDHDRSIZE);

        SERIAL_ECHOPGM("Buffer line (from file): ");
        MYSERIAL.println(int(iline), DEC);
        for (; sdlen_single.value > 0; -- sdlen_single.value)
          MYSERIAL.print(char(card.get()));

        if (-- _buflen == 0)
          break;
        // First skip the current command ID and iterate up to the end of the string.
        for (_bufindr += CMDHDRSIZE; cmdbuffer[_bufindr] != 0; ++ _bufindr) ;
        // Second, skip the end of string null character and iterate until a nonzero command ID is found.
        for (++ _bufindr; _bufindr < sizeof(cmdbuffer) && cmdbuffer[_bufindr] == 0; ++ _bufindr) ;
        // If the end of the buffer was empty,
        if (_bufindr == sizeof(cmdbuffer)) {
            // skip to the start and find the nonzero command.
            for (_bufindr = 0; cmdbuffer[_bufindr] == 0; ++ _bufindr) ;
        }
    }
  }
#endif

#if 0
  saved_feedrate2 = feedrate; //save feedrate
#else
  // Try to deduce the feedrate from the first block of the planner.
  // Speed is in mm/min.
  saved_feedrate2 = blocks_queued() ? (block_buffer[block_buffer_tail].nominal_speed * 60.f) : feedrate;
#endif

	planner_abort_hard(); //abort printing
	memcpy(saved_pos, current_position, sizeof(saved_pos));
	saved_active_extruder = active_extruder; //save active_extruder

	saved_extruder_under_pressure = extruder_under_pressure; //extruder under pressure flag - currently unused
	saved_extruder_relative_mode = axis_relative_modes[E_AXIS];
	cmdqueue_reset(); //empty cmdqueue
	card.sdprinting = false;
//	card.closefile();
	saved_printing = true;
  // We may have missed a stepper timer interrupt. Be safe than sorry, reset the stepper timer before re-enabling interrupts.
  st_reset_timer();
	sei();
	if ((z_move != 0) || (e_move != 0)) { // extruder or z move
#if 1
    // Rather than calling plan_buffer_line directly, push the move into the command queue, 
    char buf[48];

	// First unretract (relative extrusion)
	if(!saved_extruder_relative_mode){
	  strcpy_P(buf, PSTR("M83"));
	  enquecommand(buf, false);
	}
	
	//retract 45mm/s
	strcpy_P(buf, PSTR("G1 E"));
	dtostrf(e_move, 6, 3, buf + strlen(buf));
	strcat_P(buf, PSTR(" F"));
	dtostrf(2700, 8, 3, buf + strlen(buf));
	enquecommand(buf, false);

	// Then lift Z axis
    strcpy_P(buf, PSTR("G1 Z"));
    dtostrf(saved_pos[Z_AXIS] + z_move, 8, 3, buf + strlen(buf));
    strcat_P(buf, PSTR(" F"));
    dtostrf(homing_feedrate[Z_AXIS], 8, 3, buf + strlen(buf));
    // At this point the command queue is empty.
    enquecommand(buf, false);
    // If this call is invoked from the main Arduino loop() function, let the caller know that the command
    // in the command queue is not the original command, but a new one, so it should not be removed from the queue.
    repeatcommand_front();
#else
		plan_buffer_line(saved_pos[X_AXIS], saved_pos[Y_AXIS], saved_pos[Z_AXIS] + z_move, saved_pos[E_AXIS] + e_move, homing_feedrate[Z_AXIS], active_extruder);
    st_synchronize(); //wait moving
    memcpy(current_position, saved_pos, sizeof(saved_pos));
    memcpy(destination, current_position, sizeof(destination));
#endif
  }
}

void restore_print_from_ram_and_continue(float e_move)
{
	if (!saved_printing) return;
//	for (int axis = X_AXIS; axis <= E_AXIS; axis++)
//	    current_position[axis] = st_get_position_mm(axis);
	active_extruder = saved_active_extruder; //restore active_extruder
	feedrate = saved_feedrate2; //restore feedrate
	axis_relative_modes[E_AXIS] = saved_extruder_relative_mode;
	float e = saved_pos[E_AXIS] - e_move;
	plan_set_e_position(e);
	//first move print head in XY to the saved position:
	plan_buffer_line(saved_pos[X_AXIS], saved_pos[Y_AXIS], current_position[Z_AXIS], saved_pos[E_AXIS] - e_move, homing_feedrate[Z_AXIS]/13, active_extruder);
	st_synchronize();
	//then move Z
	plan_buffer_line(saved_pos[X_AXIS], saved_pos[Y_AXIS], saved_pos[Z_AXIS], saved_pos[E_AXIS] - e_move, homing_feedrate[Z_AXIS]/13, active_extruder);
	st_synchronize();
	//and finaly unretract (35mm/s)
	plan_buffer_line(saved_pos[X_AXIS], saved_pos[Y_AXIS], saved_pos[Z_AXIS], saved_pos[E_AXIS], 35, active_extruder);
	st_synchronize();

	memcpy(current_position, saved_pos, sizeof(saved_pos));
	memcpy(destination, current_position, sizeof(destination));
	if (saved_printing_type == PRINTING_TYPE_SD) { //was sd printing
		card.setIndex(saved_sdpos);
		sdpos_atomic = saved_sdpos;
		card.sdprinting = true;
		printf_P(PSTR("ok\n")); //dummy response because of octoprint is waiting for this
	}
	else if (saved_printing_type == PRINTING_TYPE_USB) { //was usb printing
		gcode_LastN = saved_sdpos; //saved_sdpos was reused for storing line number when usb printing
		serial_count = 0; 
		FlushSerialRequestResend();
	}
	else {
		//not sd printing nor usb printing
	}
	lcd_setstatuspgm(_T(WELCOME_MSG));
	saved_printing = false;
}

void print_world_coordinates()
{
	printf_P(_N("world coordinates: (%.3f, %.3f, %.3f)\n"), current_position[X_AXIS], current_position[Y_AXIS], current_position[Z_AXIS]);
}

void print_physical_coordinates()
{
	printf_P(_N("physical coordinates: (%.3f, %.3f, %.3f)\n"), st_get_position_mm(X_AXIS), st_get_position_mm(Y_AXIS), st_get_position_mm(Z_AXIS));
}

void print_mesh_bed_leveling_table()
{
  SERIAL_ECHOPGM("mesh bed leveling: ");
  for (int8_t y = 0; y < MESH_NUM_Y_POINTS; ++ y)
    for (int8_t x = 0; x < MESH_NUM_Y_POINTS; ++ x) {
      MYSERIAL.print(mbl.z_values[y][x], 3);
      SERIAL_ECHOPGM(" ");
    }
  SERIAL_ECHOLNPGM("");
}

uint16_t print_time_remaining() {
	uint16_t print_t = PRINT_TIME_REMAINING_INIT;
	if (SilentModeMenu == SILENT_MODE_OFF) print_t = print_time_remaining_normal;
	else print_t = print_time_remaining_silent;
	if ((print_t != PRINT_TIME_REMAINING_INIT) && (feedmultiply != 0)) print_t = 100 * print_t / feedmultiply;
	return print_t;
}

uint8_t calc_percent_done()
{
	//in case that we have information from M73 gcode return percentage counted by slicer, else return percentage counted as byte_printed/filesize
	uint8_t percent_done = 0;
	if (SilentModeMenu == SILENT_MODE_OFF && print_percent_done_normal <= 100) {
		percent_done = print_percent_done_normal;
	}
	else if (print_percent_done_silent <= 100) {
		percent_done = print_percent_done_silent;
	}
	else {
		percent_done = card.percentDone();
	}
	return percent_done;
}

static void print_time_remaining_init()
{
	print_time_remaining_normal = PRINT_TIME_REMAINING_INIT;
	print_time_remaining_silent = PRINT_TIME_REMAINING_INIT;
	print_percent_done_normal = PRINT_PERCENT_DONE_INIT;
	print_percent_done_silent = PRINT_PERCENT_DONE_INIT;
}


void M600_check_state()
{
		//Wait for user to check the state
		lcd_change_fil_state = 0;
		while (lcd_change_fil_state != 1){
			lcd_change_fil_state = 0;
			KEEPALIVE_STATE(PAUSED_FOR_USER);
			lcd_alright();
			KEEPALIVE_STATE(IN_HANDLER);
			switch(lcd_change_fil_state){
				// Filament failed to load so load it again
				case 2:
					if (mmu_enabled)
						mmu_M600_load_filament(false); //nonautomatic load; change to "wrong filament loaded" option?
					else
						M600_load_filament_movements();
					break;

				// Filament loaded properly but color is not clear
				case 3:
					current_position[E_AXIS]+= FILAMENTCHANGE_FINALFEED ;
					plan_buffer_line(current_position[X_AXIS], current_position[Y_AXIS], current_position[Z_AXIS], current_position[E_AXIS], 2, active_extruder); 
					lcd_loading_color();
					break;
                 
				// Everything good             
				default:
					lcd_change_success();
					break;
			}
		}
}

void M600_wait_for_user() {
		//Beep, manage nozzle heater and wait for user to start unload filament

		KEEPALIVE_STATE(PAUSED_FOR_USER);

		int counterBeep = 0;
		unsigned long waiting_start_time = millis();
		uint8_t wait_for_user_state = 0;
		lcd_display_message_fullscreen_P(_T(MSG_PRESS_TO_UNLOAD));
		bool bFirst=true;

		while (!(wait_for_user_state == 0 && lcd_clicked())){
			manage_heater();
			manage_inactivity(true);

			#if BEEPER > 0
			if (counterBeep == 500) {
				counterBeep = 0;
			}
			SET_OUTPUT(BEEPER);
			if (counterBeep == 0) {
				if((eSoundMode==e_SOUND_MODE_LOUD)||((eSoundMode==e_SOUND_MODE_ONCE)&&bFirst))
				{
					bFirst=false;
					WRITE(BEEPER, HIGH);
				}
			}
			if (counterBeep == 20) {
				WRITE(BEEPER, LOW);
			}
				
			counterBeep++;
			#endif //BEEPER > 0
			
			switch (wait_for_user_state) {
			case 0: //nozzle is hot, waiting for user to press the knob to unload filament
				delay_keep_alive(4);

				if (millis() > waiting_start_time + (unsigned long)M600_TIMEOUT * 1000) {
					lcd_display_message_fullscreen_P(_i("Press knob to preheat nozzle and continue."));////MSG_PRESS_TO_PREHEAT c=20 r=4
					wait_for_user_state = 1;
					setTargetHotend(0, 0);
					setTargetHotend(0, 1);
					setTargetHotend(0, 2);
					st_synchronize();
					disable_e0();
					disable_e1();
					disable_e2();
				}
				break;
			case 1: //nozzle target temperature is set to zero, waiting for user to start nozzle preheat
				delay_keep_alive(4);
		
				if (lcd_clicked()) {
					setTargetHotend(HotendTempBckp, active_extruder);
					lcd_wait_for_heater();

					wait_for_user_state = 2;
				}
				break;
			case 2: //waiting for nozzle to reach target temperature

				if (abs(degTargetHotend(active_extruder) - degHotend(active_extruder)) < 1) {
					lcd_display_message_fullscreen_P(_T(MSG_PRESS_TO_UNLOAD));
					waiting_start_time = millis();
					wait_for_user_state = 0;
				}
				else {
					counterBeep = 20; //beeper will be inactive during waiting for nozzle preheat
					lcd_set_cursor(1, 4);
					lcd_print(ftostr3(degHotend(active_extruder)));
				}
				break;

			}

		}
		WRITE(BEEPER, LOW);
}

void M600_load_filament_movements()
{
#ifdef SNMM
	display_loading();
	do
	{
		current_position[E_AXIS] += 0.002;
		plan_buffer_line(current_position[X_AXIS], current_position[Y_AXIS], current_position[Z_AXIS], current_position[E_AXIS], 500, active_extruder);
		delay_keep_alive(2);
	}
	while (!lcd_clicked());
	st_synchronize();
	current_position[E_AXIS] += bowden_length[mmu_extruder];
	plan_buffer_line(current_position[X_AXIS], current_position[Y_AXIS], current_position[Z_AXIS], current_position[E_AXIS], 3000, active_extruder);
	current_position[E_AXIS] += FIL_LOAD_LENGTH - 60;
	plan_buffer_line(current_position[X_AXIS], current_position[Y_AXIS], current_position[Z_AXIS], current_position[E_AXIS], 1400, active_extruder);
	current_position[E_AXIS] += 40;
	plan_buffer_line(current_position[X_AXIS], current_position[Y_AXIS], current_position[Z_AXIS], current_position[E_AXIS], 400, active_extruder);
	current_position[E_AXIS] += 10;
	plan_buffer_line(current_position[X_AXIS], current_position[Y_AXIS], current_position[Z_AXIS], current_position[E_AXIS], 50, active_extruder);
#else
	current_position[E_AXIS]+= FILAMENTCHANGE_FIRSTFEED ;
	plan_buffer_line(current_position[X_AXIS], current_position[Y_AXIS], current_position[Z_AXIS], current_position[E_AXIS], FILAMENTCHANGE_EFEED, active_extruder); 
#endif                
	current_position[E_AXIS]+= FILAMENTCHANGE_FINALFEED ;
	plan_buffer_line(current_position[X_AXIS], current_position[Y_AXIS], current_position[Z_AXIS], current_position[E_AXIS], FILAMENTCHANGE_EXFEED, active_extruder); 
	lcd_loading_filament();
}

void M600_load_filament() {
	//load filament for single material and SNMM 
	lcd_wait_interact();

	//load_filament_time = millis();
	KEEPALIVE_STATE(PAUSED_FOR_USER);

#ifdef FILAMENT_SENSOR
	fsensor_autoload_check_start();
#endif //FILAMENT_SENSOR
	while(!lcd_clicked())
	{
		manage_heater();
		manage_inactivity(true);
#ifdef FILAMENT_SENSOR
		if (fsensor_check_autoload())
		{
if((eSoundMode==e_SOUND_MODE_LOUD)||(eSoundMode==e_SOUND_MODE_ONCE))
			tone(BEEPER, 1000);
			delay_keep_alive(50);
			noTone(BEEPER);
			break;
		}
#endif //FILAMENT_SENSOR
	}
#ifdef FILAMENT_SENSOR
	fsensor_autoload_check_stop();
#endif //FILAMENT_SENSOR
	KEEPALIVE_STATE(IN_HANDLER);

#ifdef FILAMENT_SENSOR
	fsensor_oq_meassure_start(70);
#endif //FILAMENT_SENSOR

	M600_load_filament_movements();

if((eSoundMode==e_SOUND_MODE_LOUD)||(eSoundMode==e_SOUND_MODE_ONCE))
	tone(BEEPER, 500);
	delay_keep_alive(50);
	noTone(BEEPER);

#ifdef FILAMENT_SENSOR
	fsensor_oq_meassure_stop();

	if (!fsensor_oq_result())
	{
		bool disable = lcd_show_fullscreen_message_yes_no_and_wait_P(_i("Fil. sensor response is poor, disable it?"), false, true);
		lcd_update_enable(true);
		lcd_update(2);
		if (disable)
			fsensor_disable();
	}
#endif //FILAMENT_SENSOR
	lcd_update_enable(false);
}

#define FIL_LOAD_LENGTH 60<|MERGE_RESOLUTION|>--- conflicted
+++ resolved
@@ -3158,11 +3158,7 @@
       //Move Z back
       plan_buffer_line(lastpos[X_AXIS], lastpos[Y_AXIS], lastpos[Z_AXIS], current_position[E_AXIS], FILAMENTCHANGE_ZFEED, active_extruder);
       st_synchronize();  
-<<<<<<< HEAD
-      
-=======
-
->>>>>>> ae823c3c
+
       //Set E position to original  
       plan_set_e_position(lastpos[E_AXIS]);
 
