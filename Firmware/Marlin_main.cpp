/* -*- c++ -*- */
/**
 * @file
 */

/**
 * @mainpage Reprap 3D printer firmware based on Sprinter and grbl.
 *
 * @section intro_sec Introduction
 *
 * This firmware is a mashup between Sprinter and grbl.
 * https://github.com/kliment/Sprinter
 * https://github.com/simen/grbl/tree
 *
 * It has preliminary support for Matthew Roberts advance algorithm
 * http://reprap.org/pipermail/reprap-dev/2011-May/003323.html
 *
 * Prusa Research s.r.o. https://www.prusa3d.cz
 *
 * @section copyright_sec Copyright
 *
 * Copyright (C) 2011 Camiel Gubbels / Erik van der Zalm
 *
 * This program is free software: you can redistribute it and/or modify
 * it under the terms of the GNU General Public License as published by
 * the Free Software Foundation, either version 3 of the License, or
 * (at your option) any later version.
 *
 * This program is distributed in the hope that it will be useful,
 * but WITHOUT ANY WARRANTY; without even the implied warranty of
 * MERCHANTABILITY or FITNESS FOR A PARTICULAR PURPOSE.  See the
 * GNU General Public License for more details.
 *
 * You should have received a copy of the GNU General Public License
 * along with this program.  If not, see <http://www.gnu.org/licenses/>.
 *
 * @section notes_sec Notes
 *
 * * Do not create static objects in global functions.
 *   Otherwise constructor guard against concurrent calls is generated costing
 *   about 8B RAM and 14B flash.
 *
 *
 */

//-//
#include "Configuration.h"
#include "Marlin.h"
#include "config.h"

#include "macros.h"

#ifdef ENABLE_AUTO_BED_LEVELING
#include "vector_3.h"
  #ifdef AUTO_BED_LEVELING_GRID
    #include "qr_solve.h"
  #endif
#endif // ENABLE_AUTO_BED_LEVELING

#ifdef MESH_BED_LEVELING
  #include "mesh_bed_leveling.h"
  #include "mesh_bed_calibration.h"
#endif

#include "printers.h"

#include "menu.h"
#include "ultralcd.h"
#include "backlight.h"

#include "planner.h"
#include "stepper.h"
#include "temperature.h"
#include "motion_control.h"
#include "cardreader.h"
#include "ConfigurationStore.h"
#include "language.h"
#include "pins_arduino.h"
#include "math.h"
#include "util.h"
#include "Timer.h"

#include <avr/wdt.h>
#include <avr/pgmspace.h>

#include "Dcodes.h"
#include "AutoDeplete.h"

#ifndef LA_NOCOMPAT
#include "la10compat.h"
#endif

#ifdef SWSPI
#include "swspi.h"
#endif //SWSPI

#include "spi.h"

#ifdef SWI2C
#include "swi2c.h"
#endif //SWI2C

#ifdef FILAMENT_SENSOR
#include "fsensor.h"
#endif //FILAMENT_SENSOR

#ifdef TMC2130
#include "tmc2130.h"
#endif //TMC2130

#ifdef W25X20CL
#include "w25x20cl.h"
#include "optiboot_w25x20cl.h"
#endif //W25X20CL

#ifdef BLINKM
#include "BlinkM.h"
#include "Wire.h"
#endif

#ifdef ULTRALCD
#include "ultralcd.h"
#endif

#if NUM_SERVOS > 0
#include "Servo.h"
#endif

#if defined(DIGIPOTSS_PIN) && DIGIPOTSS_PIN > -1
#include <SPI.h>
#endif

#include "mmu.h"

#define VERSION_STRING  "1.0.2"


#include "ultralcd.h"
#include "sound.h"

#include "cmdqueue.h"

//Macro for print fan speed
#define FAN_PULSE_WIDTH_LIMIT ((fanSpeed > 100) ? 3 : 4) //time in ms

//filament types 
#define FILAMENT_DEFAULT 0
#define FILAMENT_FLEX 1
#define FILAMENT_PVA 2
#define FILAMENT_UNDEFINED 255

//Stepper Movement Variables

//===========================================================================
//=============================imported variables============================
//===========================================================================

//===========================================================================
//=============================public variables=============================
//===========================================================================
#ifdef SDSUPPORT
CardReader card;
#endif

unsigned long PingTime = _millis();
unsigned long NcTime;

uint8_t mbl_z_probe_nr = 3; //numer of Z measurements for each point in mesh bed leveling calibration

//used for PINDA temp calibration and pause print
#define DEFAULT_RETRACTION    1
#define DEFAULT_RETRACTION_MM 4 //MM

float default_retraction = DEFAULT_RETRACTION;


float homing_feedrate[] = HOMING_FEEDRATE;

//Although this flag and many others like this could be represented with a struct/bitfield for each axis (more readable and efficient code), the implementation
//would not be standard across all platforms. That being said, the code will continue to use bitmasks for independent axis.
//Moreover, according to C/C++ standard, the ordering of bits is platform/compiler dependent and the compiler is allowed to align the bits arbitrarily,
//thus bit operations like shifting and masking may stop working and will be very hard to fix.
uint8_t axis_relative_modes = 0;

int feedmultiply=100; //100->1 200->2
int extrudemultiply=100; //100->1 200->2
int extruder_multiply[EXTRUDERS] = {100
  #if EXTRUDERS > 1
    , 100
    #if EXTRUDERS > 2
      , 100
    #endif
  #endif
};

int bowden_length[4] = {385, 385, 385, 385};

bool is_usb_printing = false;
bool homing_flag = false;

unsigned long kicktime = _millis()+100000;

unsigned int  usb_printing_counter;

int8_t lcd_change_fil_state = 0;

unsigned long pause_time = 0;
unsigned long start_pause_print = _millis();
unsigned long t_fan_rising_edge = _millis();
LongTimer safetyTimer;
static LongTimer crashDetTimer;

//unsigned long load_filament_time;

bool mesh_bed_leveling_flag = false;
bool mesh_bed_run_from_menu = false;

bool prusa_sd_card_upload = false;

unsigned int status_number = 0;

unsigned long total_filament_used;
unsigned int heating_status;
unsigned int heating_status_counter;
bool loading_flag = false;



char snmm_filaments_used = 0;


bool fan_state[2];
int fan_edge_counter[2];
int fan_speed[2];

char dir_names[3][9];

bool sortAlpha = false;


float extruder_multiplier[EXTRUDERS] = {1.0
  #if EXTRUDERS > 1
    , 1.0
    #if EXTRUDERS > 2
      , 1.0
    #endif
  #endif
};

float current_position[NUM_AXIS] = { 0.0, 0.0, 0.0, 0.0 };
//shortcuts for more readable code
#define _x current_position[X_AXIS]
#define _y current_position[Y_AXIS]
#define _z current_position[Z_AXIS]
#define _e current_position[E_AXIS]

float min_pos[3] = { X_MIN_POS, Y_MIN_POS, Z_MIN_POS };
float max_pos[3] = { X_MAX_POS, Y_MAX_POS, Z_MAX_POS };
bool axis_known_position[3] = {false, false, false};

// Extruder offset
#if EXTRUDERS > 1
  #define NUM_EXTRUDER_OFFSETS 2 // only in XY plane
float extruder_offset[NUM_EXTRUDER_OFFSETS][EXTRUDERS] = {
#if defined(EXTRUDER_OFFSET_X) && defined(EXTRUDER_OFFSET_Y)
  EXTRUDER_OFFSET_X, EXTRUDER_OFFSET_Y
#endif
};
#endif

uint8_t active_extruder = 0;
int fanSpeed=0;
uint8_t newFanSpeed = 0;

#ifdef FWRETRACT
  bool retracted[EXTRUDERS]={false
    #if EXTRUDERS > 1
    , false
     #if EXTRUDERS > 2
      , false
     #endif
  #endif
  };
  bool retracted_swap[EXTRUDERS]={false
    #if EXTRUDERS > 1
    , false
     #if EXTRUDERS > 2
      , false
     #endif
  #endif
  };

  float retract_length_swap = RETRACT_LENGTH_SWAP;
  float retract_recover_length_swap = RETRACT_RECOVER_LENGTH_SWAP;
#endif

  #ifdef PS_DEFAULT_OFF
    bool powersupply = false;
  #else
	  bool powersupply = true;
  #endif

bool cancel_heatup = false ;

int8_t busy_state = NOT_BUSY;
static long prev_busy_signal_ms = -1;
uint8_t host_keepalive_interval = HOST_KEEPALIVE_INTERVAL;

const char errormagic[] PROGMEM = "Error:";
const char echomagic[] PROGMEM = "echo:";
const char G28W0[] PROGMEM = "G28 W0";

bool no_response = false;
uint8_t important_status;
uint8_t saved_filament_type;

#define SAVED_TARGET_UNSET (X_MIN_POS-1)
float saved_target[NUM_AXIS] = {SAVED_TARGET_UNSET, 0, 0, 0};

// save/restore printing in case that mmu was not responding 
bool mmu_print_saved = false;

// storing estimated time to end of print counted by slicer
uint8_t print_percent_done_normal = PRINT_PERCENT_DONE_INIT;
uint16_t print_time_remaining_normal = PRINT_TIME_REMAINING_INIT; //estimated remaining print time in minutes
uint8_t print_percent_done_silent = PRINT_PERCENT_DONE_INIT;
uint16_t print_time_remaining_silent = PRINT_TIME_REMAINING_INIT; //estimated remaining print time in minutes

//===========================================================================
//=============================Private Variables=============================
//===========================================================================
#define MSG_BED_LEVELING_FAILED_TIMEOUT 30

const char axis_codes[NUM_AXIS] = {'X', 'Y', 'Z', 'E'};
float destination[NUM_AXIS] = {  0.0, 0.0, 0.0, 0.0};

// For tracing an arc
static float offset[3] = {0.0, 0.0, 0.0};

// Current feedrate
float feedrate = 1500.0;

// Feedrate for the next move
static float next_feedrate;

// Original feedrate saved during homing moves
static float saved_feedrate;

const int sensitive_pins[] = SENSITIVE_PINS; // Sensitive pin list for M42

//static float tt = 0;
//static float bt = 0;

//Inactivity shutdown variables
static unsigned long previous_millis_cmd = 0;
unsigned long max_inactive_time = 0;
static unsigned long stepper_inactive_time = DEFAULT_STEPPER_DEACTIVE_TIME*1000l;
static unsigned long safetytimer_inactive_time = DEFAULT_SAFETYTIMER_TIME_MINS*60*1000ul;

unsigned long starttime=0;
unsigned long stoptime=0;
unsigned long _usb_timer = 0;

bool Stopped=false;

#if NUM_SERVOS > 0
  Servo servos[NUM_SERVOS];
#endif

bool target_direction;

//Insert variables if CHDK is defined
#ifdef CHDK
unsigned long chdkHigh = 0;
boolean chdkActive = false;
#endif

//! @name RAM save/restore printing
//! @{
bool saved_printing = false; //!< Print is paused and saved in RAM
static uint32_t saved_sdpos = 0; //!< SD card position, or line number in case of USB printing
uint8_t saved_printing_type = PRINTING_TYPE_SD;
static float saved_pos[4] = { 0, 0, 0, 0 };
static uint16_t saved_feedrate2 = 0; //!< Default feedrate (truncated from float)
static int saved_feedmultiply2 = 0;
static uint8_t saved_active_extruder = 0;
static float saved_extruder_temperature = 0.0; //!< Active extruder temperature
static bool saved_extruder_relative_mode = false;
static int saved_fanSpeed = 0; //!< Print fan speed
//! @}

static int saved_feedmultiply_mm = 100;

class AutoReportFeatures {
    union {
          struct {
            uint8_t temp : 1; //Temperature flag
            uint8_t fans : 1; //Fans flag
            uint8_t pos: 1;   //Position flag
            uint8_t ar4 : 1;  //Unused
            uint8_t ar5 : 1;  //Unused
            uint8_t ar6 : 1;  //Unused
            uint8_t ar7 : 1;  //Unused
          } __attribute__((packed)) bits;
          uint8_t byte;
        } arFunctionsActive;
    uint8_t auto_report_period;
public:
    LongTimer auto_report_timer;
    AutoReportFeatures():auto_report_period(0){ 
#if defined(AUTO_REPORT)
        arFunctionsActive.byte = 0xff; 
#else
        arFunctionsActive.byte = 0;
#endif //AUTO_REPORT
    }
    
    inline bool Temp()const { return arFunctionsActive.bits.temp != 0; }
    inline void SetTemp(uint8_t v){ arFunctionsActive.bits.temp = v; }

    inline bool Fans()const { return arFunctionsActive.bits.fans != 0; }
    inline void SetFans(uint8_t v){ arFunctionsActive.bits.fans = v; }

    inline bool Pos()const { return arFunctionsActive.bits.pos != 0; }
    inline void SetPos(uint8_t v){ arFunctionsActive.bits.pos = v; }
    
    inline void SetMask(uint8_t mask){ arFunctionsActive.byte = mask; }
    
    /// sets the autoreporting timer's period
    /// setting it to zero stops the timer
    void SetPeriod(uint8_t p){
        auto_report_period = p;
        if (auto_report_period != 0){
          auto_report_timer.start();
        } else{
          auto_report_timer.stop();
        }
    }
    
    inline void TimerStart() { auto_report_timer.start(); }
    inline bool TimerRunning()const { return auto_report_timer.running(); }
    inline bool TimerExpired() { return auto_report_timer.expired(auto_report_period * 1000ul); }
};

AutoReportFeatures autoReportFeatures;

//===========================================================================
//=============================Routines======================================
//===========================================================================

static void get_arc_coordinates();
static bool setTargetedHotend(int code, uint8_t &extruder);
static void print_time_remaining_init();
static void wait_for_heater(long codenum, uint8_t extruder);
static void gcode_G28(bool home_x_axis, bool home_y_axis, bool home_z_axis);
static void gcode_M105(uint8_t extruder);
static void temp_compensation_start();
static void temp_compensation_apply();


uint16_t gcode_in_progress = 0;
uint16_t mcode_in_progress = 0;

void serial_echopair_P(const char *s_P, float v)
    { serialprintPGM(s_P); SERIAL_ECHO(v); }
void serial_echopair_P(const char *s_P, double v)
    { serialprintPGM(s_P); SERIAL_ECHO(v); }
void serial_echopair_P(const char *s_P, unsigned long v)
    { serialprintPGM(s_P); SERIAL_ECHO(v); }

/*FORCE_INLINE*/ void serialprintPGM(const char *str)
{
#if 0
  char ch=pgm_read_byte(str);
  while(ch)
  {
    MYSERIAL.write(ch);
    ch=pgm_read_byte(++str);
  }
#else
	// hmm, same size as the above version, the compiler did a good job optimizing the above
	while( uint8_t ch = pgm_read_byte(str) ){
	  MYSERIAL.write((char)ch);
	  ++str;
	}
#endif
}

#ifdef SDSUPPORT
  #include "SdFatUtil.h"
  int freeMemory() { return SdFatUtil::FreeRam(); }
#else
  extern "C" {
    extern unsigned int __bss_end;
    extern unsigned int __heap_start;
    extern void *__brkval;

    int freeMemory() {
      int free_memory;

      if ((int)__brkval == 0)
        free_memory = ((int)&free_memory) - ((int)&__bss_end);
      else
        free_memory = ((int)&free_memory) - ((int)__brkval);

      return free_memory;
    }
  }
#endif //!SDSUPPORT

void setup_killpin()
{
  #if defined(KILL_PIN) && KILL_PIN > -1
    SET_INPUT(KILL_PIN);
    WRITE(KILL_PIN,HIGH);
  #endif
}

// Set home pin
void setup_homepin(void)
{
#if defined(HOME_PIN) && HOME_PIN > -1
   SET_INPUT(HOME_PIN);
   WRITE(HOME_PIN,HIGH);
#endif
}

void setup_photpin()
{
  #if defined(PHOTOGRAPH_PIN) && PHOTOGRAPH_PIN > -1
    SET_OUTPUT(PHOTOGRAPH_PIN);
    WRITE(PHOTOGRAPH_PIN, LOW);
  #endif
}

void setup_powerhold()
{
  #if defined(SUICIDE_PIN) && SUICIDE_PIN > -1
    SET_OUTPUT(SUICIDE_PIN);
    WRITE(SUICIDE_PIN, HIGH);
  #endif
  #if defined(PS_ON_PIN) && PS_ON_PIN > -1
    SET_OUTPUT(PS_ON_PIN);
	#if defined(PS_DEFAULT_OFF)
	  WRITE(PS_ON_PIN, PS_ON_ASLEEP);
    #else
	  WRITE(PS_ON_PIN, PS_ON_AWAKE);
	#endif
  #endif
}

void suicide()
{
  #if defined(SUICIDE_PIN) && SUICIDE_PIN > -1
    SET_OUTPUT(SUICIDE_PIN);
    WRITE(SUICIDE_PIN, LOW);
  #endif
}

void servo_init()
{
  #if (NUM_SERVOS >= 1) && defined(SERVO0_PIN) && (SERVO0_PIN > -1)
    servos[0].attach(SERVO0_PIN);
  #endif
  #if (NUM_SERVOS >= 2) && defined(SERVO1_PIN) && (SERVO1_PIN > -1)
    servos[1].attach(SERVO1_PIN);
  #endif
  #if (NUM_SERVOS >= 3) && defined(SERVO2_PIN) && (SERVO2_PIN > -1)
    servos[2].attach(SERVO2_PIN);
  #endif
  #if (NUM_SERVOS >= 4) && defined(SERVO3_PIN) && (SERVO3_PIN > -1)
    servos[3].attach(SERVO3_PIN);
  #endif
  #if (NUM_SERVOS >= 5)
    #error "TODO: enter initalisation code for more servos"
  #endif
}


bool fans_check_enabled = true;

#ifdef TMC2130

void crashdet_stop_and_save_print()
{
	stop_and_save_print_to_ram(10, -default_retraction); //XY - no change, Z 10mm up, E -1mm retract
}

void crashdet_restore_print_and_continue()
{
	restore_print_from_ram_and_continue(default_retraction); //XYZ = orig, E +1mm unretract
//	babystep_apply();
}


void crashdet_stop_and_save_print2()
{
	cli();
	planner_abort_hard(); //abort printing
	cmdqueue_reset(); //empty cmdqueue
	card.sdprinting = false;
	card.closefile();
  // Reset and re-enable the stepper timer just before the global interrupts are enabled.
  st_reset_timer();
	sei();
}

void crashdet_detected(uint8_t mask)
{
	st_synchronize();
	static uint8_t crashDet_counter = 0;
	bool automatic_recovery_after_crash = true;

	if (crashDet_counter++ == 0) {
		crashDetTimer.start();
	}
	else if (crashDetTimer.expired(CRASHDET_TIMER * 1000ul)){
		crashDetTimer.stop();
		crashDet_counter = 0;
	}
	else if(crashDet_counter == CRASHDET_COUNTER_MAX){
		automatic_recovery_after_crash = false;
		crashDetTimer.stop();
		crashDet_counter = 0;
	}
	else {
		crashDetTimer.start();
	}

	lcd_update_enable(true);
	lcd_clear();
	lcd_update(2);

	if (mask & X_AXIS_MASK)
	{
		eeprom_update_byte((uint8_t*)EEPROM_CRASH_COUNT_X, eeprom_read_byte((uint8_t*)EEPROM_CRASH_COUNT_X) + 1);
		eeprom_update_word((uint16_t*)EEPROM_CRASH_COUNT_X_TOT, eeprom_read_word((uint16_t*)EEPROM_CRASH_COUNT_X_TOT) + 1);
	}
	if (mask & Y_AXIS_MASK)
	{
		eeprom_update_byte((uint8_t*)EEPROM_CRASH_COUNT_Y, eeprom_read_byte((uint8_t*)EEPROM_CRASH_COUNT_Y) + 1);
		eeprom_update_word((uint16_t*)EEPROM_CRASH_COUNT_Y_TOT, eeprom_read_word((uint16_t*)EEPROM_CRASH_COUNT_Y_TOT) + 1);
	}
    


	lcd_update_enable(true);
	lcd_update(2);
	lcd_setstatuspgm(_T(MSG_CRASH_DETECTED));
	gcode_G28(true, true, false); //home X and Y
	st_synchronize();

	if (automatic_recovery_after_crash) {
		enquecommand_P(PSTR("CRASH_RECOVER"));
	}else{
		setTargetHotend(0, active_extruder);
		bool yesno = lcd_show_fullscreen_message_yes_no_and_wait_P(_i("Crash detected. Resume print?"), false);
		lcd_update_enable(true);
		if (yesno)
		{
			enquecommand_P(PSTR("CRASH_RECOVER"));
		}
		else
		{
			enquecommand_P(PSTR("CRASH_CANCEL"));
		}
	}
}

void crashdet_recover()
{
	crashdet_restore_print_and_continue();
	if (lcd_crash_detect_enabled()) tmc2130_sg_stop_on_crash = true;
}

void crashdet_cancel()
{
	saved_printing = false;
	tmc2130_sg_stop_on_crash = true;
	if (saved_printing_type == PRINTING_TYPE_SD) {
		lcd_print_stop();
	}else if(saved_printing_type == PRINTING_TYPE_USB){
		SERIAL_ECHOLNRPGM(MSG_OCTOPRINT_CANCEL); //for Octoprint: works the same as clicking "Abort" button in Octoprint GUI
		cmdqueue_reset();
	}
}

#endif //TMC2130

void failstats_reset_print()
{
	eeprom_update_byte((uint8_t *)EEPROM_CRASH_COUNT_X, 0);
	eeprom_update_byte((uint8_t *)EEPROM_CRASH_COUNT_Y, 0);
	eeprom_update_byte((uint8_t *)EEPROM_FERROR_COUNT, 0);
	eeprom_update_byte((uint8_t *)EEPROM_POWER_COUNT, 0);
	eeprom_update_byte((uint8_t *)EEPROM_MMU_FAIL, 0);
	eeprom_update_byte((uint8_t *)EEPROM_MMU_LOAD_FAIL, 0);
#if defined(FILAMENT_SENSOR) && defined(PAT9125)
    fsensor_softfail = 0;
#endif
}

void softReset()
{
    cli();
    wdt_enable(WDTO_15MS);
    while(1);
}


#ifdef MESH_BED_LEVELING
   enum MeshLevelingState { MeshReport, MeshStart, MeshNext, MeshSet };
#endif


// Factory reset function
// This function is used to erase parts or whole EEPROM memory which is used for storing calibration and and so on.
// Level input parameter sets depth of reset
int  er_progress = 0;
static void factory_reset(char level)
{	
	lcd_clear();
    switch (level) {
                   
        // Level 0: Language reset
        case 0:
      Sound_MakeCustom(100,0,false);
			lang_reset();
            break;
         
		//Level 1: Reset statistics
		case 1:
      Sound_MakeCustom(100,0,false);
			eeprom_update_dword((uint32_t *)EEPROM_TOTALTIME, 0);
			eeprom_update_dword((uint32_t *)EEPROM_FILAMENTUSED, 0);

			eeprom_update_byte((uint8_t *)EEPROM_CRASH_COUNT_X, 0);
			eeprom_update_byte((uint8_t *)EEPROM_CRASH_COUNT_Y, 0);
			eeprom_update_byte((uint8_t *)EEPROM_FERROR_COUNT, 0);
			eeprom_update_byte((uint8_t *)EEPROM_POWER_COUNT, 0);

			eeprom_update_word((uint16_t *)EEPROM_CRASH_COUNT_X_TOT, 0);
			eeprom_update_word((uint16_t *)EEPROM_CRASH_COUNT_Y_TOT, 0);
			eeprom_update_word((uint16_t *)EEPROM_FERROR_COUNT_TOT, 0);
			eeprom_update_word((uint16_t *)EEPROM_POWER_COUNT_TOT, 0);

			eeprom_update_word((uint16_t *)EEPROM_MMU_FAIL_TOT, 0);
			eeprom_update_word((uint16_t *)EEPROM_MMU_LOAD_FAIL_TOT, 0);
			eeprom_update_byte((uint8_t *)EEPROM_MMU_FAIL, 0);
			eeprom_update_byte((uint8_t *)EEPROM_MMU_LOAD_FAIL, 0);


			lcd_menu_statistics();
            
			break;

        // Level 2: Prepare for shipping
        case 2:
			//lcd_puts_P(PSTR("Factory RESET"));
            //lcd_puts_at_P(1,2,PSTR("Shipping prep"));
            
            // Force language selection at the next boot up.
			lang_reset();
            // Force the "Follow calibration flow" message at the next boot up.
            calibration_status_store(CALIBRATION_STATUS_Z_CALIBRATION);
			eeprom_write_byte((uint8_t*)EEPROM_WIZARD_ACTIVE, 1); //run wizard
			farm_mode = false;
			eeprom_update_byte((uint8_t*)EEPROM_FARM_MODE, farm_mode);

            eeprom_update_dword((uint32_t *)EEPROM_TOTALTIME, 0);
            eeprom_update_dword((uint32_t *)EEPROM_FILAMENTUSED, 0);

			eeprom_update_byte((uint8_t *)EEPROM_CRASH_COUNT_X, 0);
			eeprom_update_byte((uint8_t *)EEPROM_CRASH_COUNT_Y, 0);
			eeprom_update_byte((uint8_t *)EEPROM_FERROR_COUNT, 0);
			eeprom_update_byte((uint8_t *)EEPROM_POWER_COUNT, 0);

            eeprom_update_word((uint16_t *)EEPROM_CRASH_COUNT_X_TOT, 0);
            eeprom_update_word((uint16_t *)EEPROM_CRASH_COUNT_Y_TOT, 0);
            eeprom_update_word((uint16_t *)EEPROM_FERROR_COUNT_TOT, 0);
            eeprom_update_word((uint16_t *)EEPROM_POWER_COUNT_TOT, 0);

			eeprom_update_word((uint16_t *)EEPROM_MMU_FAIL_TOT, 0);
			eeprom_update_word((uint16_t *)EEPROM_MMU_LOAD_FAIL_TOT, 0);
			eeprom_update_byte((uint8_t *)EEPROM_MMU_FAIL, 0);
			eeprom_update_byte((uint8_t *)EEPROM_MMU_LOAD_FAIL, 0);

#ifdef FILAMENT_SENSOR
			fsensor_enable();
            fsensor_autoload_set(true);
#endif //FILAMENT_SENSOR
      Sound_MakeCustom(100,0,false);   
			//_delay_ms(2000);
            break;

			// Level 3: erase everything, whole EEPROM will be set to 0xFF

		case 3:
			lcd_puts_P(PSTR("Factory RESET"));
			lcd_puts_at_P(1, 2, PSTR("ERASING all data"));

      Sound_MakeCustom(100,0,false);
			er_progress = 0;
			lcd_puts_at_P(3, 3, PSTR("      "));
			lcd_set_cursor(3, 3);
			lcd_print(er_progress);

			// Erase EEPROM
			for (int i = 0; i < 4096; i++) {
				eeprom_update_byte((uint8_t*)i, 0xFF);

				if (i % 41 == 0) {
					er_progress++;
					lcd_puts_at_P(3, 3, PSTR("      "));
					lcd_set_cursor(3, 3);
					lcd_print(er_progress);
					lcd_puts_P(PSTR("%"));
				}

			}
			softReset();


			break;
		case 4:
			bowden_menu();
			break;
        
        default:
            break;
    }
    

}

extern "C" {
FILE _uartout; //= {0}; Global variable is always zero initialized. No need to explicitly state this.
}

int uart_putchar(char c, FILE *)
{
	MYSERIAL.write(c);
	return 0;
}


void lcd_splash()
{
	lcd_clear(); // clears display and homes screen
	lcd_puts_P(PSTR("\n Original Prusa i3\n   Prusa Research"));
}


void factory_reset() 
{
	KEEPALIVE_STATE(PAUSED_FOR_USER);
	if (!READ(BTN_ENC))
	{
		_delay_ms(1000);
		if (!READ(BTN_ENC))
		{
			lcd_clear();


			lcd_puts_P(PSTR("Factory RESET"));


			SET_OUTPUT(BEEPER);
  if(eSoundMode!=e_SOUND_MODE_SILENT)
			WRITE(BEEPER, HIGH);

			while (!READ(BTN_ENC));

			WRITE(BEEPER, LOW);



			_delay_ms(2000);

			char level = reset_menu();
			factory_reset(level);

			switch (level) {
			case 0: _delay_ms(0); break;
			case 1: _delay_ms(0); break;
			case 2: _delay_ms(0); break;
			case 3: _delay_ms(0); break;
			}

		}
	}
	KEEPALIVE_STATE(IN_HANDLER);
}

void show_fw_version_warnings() {
	if (FW_DEV_VERSION == FW_VERSION_GOLD || FW_DEV_VERSION == FW_VERSION_RC) return;
	switch (FW_DEV_VERSION) {
	case(FW_VERSION_ALPHA):   lcd_show_fullscreen_message_and_wait_P(_i("You are using firmware alpha version. This is development version. Using this version is not recommended and may cause printer damage."));   break;////MSG_FW_VERSION_ALPHA c=20 r=8
	case(FW_VERSION_BETA):    lcd_show_fullscreen_message_and_wait_P(_i("You are using firmware beta version. This is development version. Using this version is not recommended and may cause printer damage."));    break;////MSG_FW_VERSION_BETA c=20 r=8
  case(FW_VERSION_DEVEL):
	case(FW_VERSION_DEBUG):
    lcd_update_enable(false);
    lcd_clear();
  #if FW_DEV_VERSION == FW_VERSION_DEVEL
    lcd_puts_at_P(0, 0, PSTR("Development build !!"));
  #else
    lcd_puts_at_P(0, 0, PSTR("Debbugging build !!!"));
  #endif
    lcd_puts_at_P(0, 1, PSTR("May destroy printer!"));
    lcd_puts_at_P(0, 2, PSTR("ver ")); lcd_puts_P(PSTR(FW_VERSION_FULL));
    lcd_puts_at_P(0, 3, PSTR(FW_REPOSITORY));
    lcd_wait_for_click();
    break;
//	default: lcd_show_fullscreen_message_and_wait_P(_i("WARNING: This is an unofficial, unsupported build. Use at your own risk!")); break;////MSG_FW_VERSION_UNKNOWN c=20 r=8
	}
	lcd_update_enable(true);
}

//! @brief try to check if firmware is on right type of printer
static void check_if_fw_is_on_right_printer(){
#ifdef FILAMENT_SENSOR
  if((PRINTER_TYPE == PRINTER_MK3) || (PRINTER_TYPE == PRINTER_MK3S)){
    #ifdef IR_SENSOR
    swi2c_init();
    const uint8_t pat9125_detected = swi2c_readByte_A8(PAT9125_I2C_ADDR,0x00,NULL);
      if (pat9125_detected){
        lcd_show_fullscreen_message_and_wait_P(_i("MK3S firmware detected on MK3 printer"));}////c=20 r=3
    #endif //IR_SENSOR

    #ifdef PAT9125
      //will return 1 only if IR can detect filament in bondtech extruder so this may fail even when we have IR sensor
      const uint8_t ir_detected = !READ(IR_SENSOR_PIN);
      if (ir_detected){
        lcd_show_fullscreen_message_and_wait_P(_i("MK3 firmware detected on MK3S printer"));}////c=20 r=3
    #endif //PAT9125
  }
#endif //FILAMENT_SENSOR
}

uint8_t check_printer_version()
{
	uint8_t version_changed = 0;
	uint16_t printer_type = eeprom_read_word((uint16_t*)EEPROM_PRINTER_TYPE);
	uint16_t motherboard = eeprom_read_word((uint16_t*)EEPROM_BOARD_TYPE);

	if (printer_type != PRINTER_TYPE) {
		if (printer_type == 0xffff) eeprom_write_word((uint16_t*)EEPROM_PRINTER_TYPE, PRINTER_TYPE);
		else version_changed |= 0b10;
	}
	if (motherboard != MOTHERBOARD) {
		if(motherboard == 0xffff) eeprom_write_word((uint16_t*)EEPROM_BOARD_TYPE, MOTHERBOARD);
		else version_changed |= 0b01;
	}
	return version_changed;
}

#ifdef BOOTAPP
#include "bootapp.h" //bootloader support
#endif //BOOTAPP

#if (LANG_MODE != 0) //secondary language support

#ifdef W25X20CL


// language update from external flash
#define LANGBOOT_BLOCKSIZE 0x1000u
#define LANGBOOT_RAMBUFFER 0x0800

void update_sec_lang_from_external_flash()
{
	if ((boot_app_magic == BOOT_APP_MAGIC) && (boot_app_flags & BOOT_APP_FLG_USER0))
	{
		uint8_t lang = boot_reserved >> 4;
		uint8_t state = boot_reserved & 0xf;
		lang_table_header_t header;
		uint32_t src_addr;
		if (lang_get_header(lang, &header, &src_addr))
		{
			lcd_puts_at_P(1,3,PSTR("Language update."));
			for (uint8_t i = 0; i < state; i++) fputc('.', lcdout);
			_delay(100);
			boot_reserved = (state + 1) | (lang << 4);
			if ((state * LANGBOOT_BLOCKSIZE) < header.size)
			{
				cli();
				uint16_t size = header.size - state * LANGBOOT_BLOCKSIZE;
				if (size > LANGBOOT_BLOCKSIZE) size = LANGBOOT_BLOCKSIZE;
				w25x20cl_rd_data(src_addr + state * LANGBOOT_BLOCKSIZE, (uint8_t*)LANGBOOT_RAMBUFFER, size);
				if (state == 0)
				{
					//TODO - check header integrity
				}
				bootapp_ram2flash(LANGBOOT_RAMBUFFER, _SEC_LANG_TABLE + state * LANGBOOT_BLOCKSIZE, size);
			}
			else
			{
				//TODO - check sec lang data integrity
				eeprom_update_byte((unsigned char *)EEPROM_LANG, LANG_ID_SEC);
			}
		}
	}
	boot_app_flags &= ~BOOT_APP_FLG_USER0;
}


#ifdef DEBUG_W25X20CL

uint8_t lang_xflash_enum_codes(uint16_t* codes)
{
	lang_table_header_t header;
	uint8_t count = 0;
	uint32_t addr = 0x00000;
	while (1)
	{
		printf_P(_n("LANGTABLE%d:"), count);
		w25x20cl_rd_data(addr, (uint8_t*)&header, sizeof(lang_table_header_t));
		if (header.magic != LANG_MAGIC)
		{
			puts_P(_n("NG!"));
			break;
		}
		puts_P(_n("OK"));
		printf_P(_n(" _lt_magic        = 0x%08lx %S\n"), header.magic, (header.magic==LANG_MAGIC)?_n("OK"):_n("NA"));
		printf_P(_n(" _lt_size         = 0x%04x (%d)\n"), header.size, header.size);
		printf_P(_n(" _lt_count        = 0x%04x (%d)\n"), header.count, header.count);
		printf_P(_n(" _lt_chsum        = 0x%04x\n"), header.checksum);
		printf_P(_n(" _lt_code         = 0x%04x (%c%c)\n"), header.code, header.code >> 8, header.code & 0xff);
		printf_P(_n(" _lt_sign         = 0x%08lx\n"), header.signature);

		addr += header.size;
		codes[count] = header.code;
		count ++;
	}
	return count;
}

void list_sec_lang_from_external_flash()
{
	uint16_t codes[8];
	uint8_t count = lang_xflash_enum_codes(codes);
	printf_P(_n("XFlash lang count = %hhd\n"), count);
}

#endif //DEBUG_W25X20CL

#endif //W25X20CL

#endif //(LANG_MODE != 0)


static void w25x20cl_err_msg()
{
	lcd_clear();
	lcd_puts_P(_n("External SPI flash\nW25X20CL is not res-\nponding. Language\nswitch unavailable."));
}

// "Setup" function is called by the Arduino framework on startup.
// Before startup, the Timers-functions (PWM)/Analog RW and HardwareSerial provided by the Arduino-code 
// are initialized by the main() routine provided by the Arduino framework.
void setup()
{
	mmu_init();

	ultralcd_init();

	spi_init();

	lcd_splash();
    Sound_Init();                                // also guarantee "SET_OUTPUT(BEEPER)"

	selectedSerialPort = eeprom_read_byte((uint8_t *)EEPROM_SECOND_SERIAL_ACTIVE);
	if (selectedSerialPort == 0xFF) selectedSerialPort = 0;
	eeprom_update_byte((uint8_t *)EEPROM_SECOND_SERIAL_ACTIVE, selectedSerialPort);
	MYSERIAL.begin(BAUDRATE);
	fdev_setup_stream(uartout, uart_putchar, NULL, _FDEV_SETUP_WRITE); //setup uart out stream
	stdout = uartout;

#ifdef W25X20CL
    bool w25x20cl_success = w25x20cl_init();
	uint8_t optiboot_status = 1;
	if (w25x20cl_success)
	{
		optiboot_status = optiboot_w25x20cl_enter();
#if (LANG_MODE != 0) //secondary language support
        update_sec_lang_from_external_flash();
#endif //(LANG_MODE != 0)
	}
	else
	{
	    w25x20cl_err_msg();
	}
#else
	const bool w25x20cl_success = true;
#endif //W25X20CL


	setup_killpin();
	setup_powerhold();

	farm_mode = eeprom_read_byte((uint8_t*)EEPROM_FARM_MODE); 
	if (farm_mode == 0xFF) 
		farm_mode = false; //if farm_mode has not been stored to eeprom yet and farm number is set to zero or EEPROM is fresh, deactivate farm mode
	if (farm_mode)
	{
		no_response = true; //we need confirmation by recieving PRUSA thx
		important_status = 8;
		prusa_statistics(8);
#ifdef HAS_SECOND_SERIAL_PORT
		selectedSerialPort = 1;
#endif //HAS_SECOND_SERIAL_PORT
		MYSERIAL.begin(BAUDRATE);
#ifdef TMC2130
		//increased extruder current (PFW363)
		tmc2130_current_h[E_AXIS] = 36;
		tmc2130_current_r[E_AXIS] = 36;
#endif //TMC2130
#ifdef FILAMENT_SENSOR
		//disabled filament autoload (PFW360)
		fsensor_autoload_set(false);
#endif //FILAMENT_SENSOR
          // ~ FanCheck -> on
          if(!(eeprom_read_byte((uint8_t*)EEPROM_FAN_CHECK_ENABLED)))
               eeprom_update_byte((unsigned char *)EEPROM_FAN_CHECK_ENABLED,true);
	}
#ifndef W25X20CL
	SERIAL_PROTOCOLLNPGM("start");
#else
	if ((optiboot_status != 0) || (selectedSerialPort != 0))
		SERIAL_PROTOCOLLNPGM("start");
#endif
	SERIAL_ECHO_START;
	puts_P(PSTR(" " FW_VERSION_FULL));

	//SERIAL_ECHOPAIR("Active sheet before:", static_cast<unsigned long int>(eeprom_read_byte(&(EEPROM_Sheets_base->active_sheet))));

#ifdef DEBUG_SEC_LANG
	lang_table_header_t header;
	uint32_t src_addr = 0x00000;
	if (lang_get_header(1, &header, &src_addr))
	{
//this is comparsion of some printing-methods regarding to flash space usage and code size/readability
#define LT_PRINT_TEST 2
//  flash usage
//  total   p.test
//0 252718  t+c  text code
//1 253142  424  170  254
//2 253040  322  164  158
//3 253248  530  135  395
#if (LT_PRINT_TEST==1) //not optimized printf
		printf_P(_n(" _src_addr = 0x%08lx\n"), src_addr);
		printf_P(_n(" _lt_magic = 0x%08lx %S\n"), header.magic, (header.magic==LANG_MAGIC)?_n("OK"):_n("NA"));
		printf_P(_n(" _lt_size  = 0x%04x (%d)\n"), header.size, header.size);
		printf_P(_n(" _lt_count = 0x%04x (%d)\n"), header.count, header.count);
		printf_P(_n(" _lt_chsum = 0x%04x\n"), header.checksum);
		printf_P(_n(" _lt_code  = 0x%04x (%c%c)\n"), header.code, header.code >> 8, header.code & 0xff);
		printf_P(_n(" _lt_sign = 0x%08lx\n"), header.signature);
#elif (LT_PRINT_TEST==2) //optimized printf
		printf_P(
		 _n(
		  " _src_addr = 0x%08lx\n"
		  " _lt_magic = 0x%08lx %S\n"
		  " _lt_size  = 0x%04x (%d)\n"
		  " _lt_count = 0x%04x (%d)\n"
		  " _lt_chsum = 0x%04x\n"
		  " _lt_code  = 0x%04x (%c%c)\n"
		  " _lt_resv1 = 0x%08lx\n"
		 ),
		 src_addr,
		 header.magic, (header.magic==LANG_MAGIC)?_n("OK"):_n("NA"),
		 header.size, header.size,
		 header.count, header.count,
		 header.checksum,
		 header.code, header.code >> 8, header.code & 0xff,
		 header.signature
		);
#elif (LT_PRINT_TEST==3) //arduino print/println (leading zeros not solved)
		MYSERIAL.print(" _src_addr = 0x");
		MYSERIAL.println(src_addr, 16);
		MYSERIAL.print(" _lt_magic = 0x");
		MYSERIAL.print(header.magic, 16);
		MYSERIAL.println((header.magic==LANG_MAGIC)?" OK":" NA");
		MYSERIAL.print(" _lt_size  = 0x");
		MYSERIAL.print(header.size, 16);
		MYSERIAL.print(" (");
		MYSERIAL.print(header.size, 10);
		MYSERIAL.println(")");
		MYSERIAL.print(" _lt_count = 0x");
		MYSERIAL.print(header.count, 16);
		MYSERIAL.print(" (");
		MYSERIAL.print(header.count, 10);
		MYSERIAL.println(")");
		MYSERIAL.print(" _lt_chsum = 0x");
		MYSERIAL.println(header.checksum, 16);
		MYSERIAL.print(" _lt_code  = 0x");
		MYSERIAL.print(header.code, 16);
		MYSERIAL.print(" (");
		MYSERIAL.print((char)(header.code >> 8), 0);
		MYSERIAL.print((char)(header.code & 0xff), 0);
		MYSERIAL.println(")");
		MYSERIAL.print(" _lt_resv1 = 0x");
		MYSERIAL.println(header.signature, 16);
#endif //(LT_PRINT_TEST==)
#undef LT_PRINT_TEST

#if 0
		w25x20cl_rd_data(0x25ba, (uint8_t*)&block_buffer, 1024);
		for (uint16_t i = 0; i < 1024; i++)
		{
			if ((i % 16) == 0) printf_P(_n("%04x:"), 0x25ba+i);
			printf_P(_n(" %02x"), ((uint8_t*)&block_buffer)[i]);
			if ((i % 16) == 15) putchar('\n');
		}
#endif
		uint16_t sum = 0;
		for (uint16_t i = 0; i < header.size; i++)
			sum += (uint16_t)pgm_read_byte((uint8_t*)(_SEC_LANG_TABLE + i)) << ((i & 1)?0:8);
		printf_P(_n("_SEC_LANG_TABLE checksum = %04x\n"), sum);
		sum -= header.checksum; //subtract checksum
		printf_P(_n("_SEC_LANG_TABLE checksum = %04x\n"), sum);
		sum = (sum >> 8) | ((sum & 0xff) << 8); //swap bytes
		if (sum == header.checksum)
			puts_P(_n("Checksum OK"), sum);
		else
			puts_P(_n("Checksum NG"), sum);
	}
	else
		puts_P(_n("lang_get_header failed!"));

#if 0
		for (uint16_t i = 0; i < 1024*10; i++)
		{
			if ((i % 16) == 0) printf_P(_n("%04x:"), _SEC_LANG_TABLE+i);
			printf_P(_n(" %02x"), pgm_read_byte((uint8_t*)(_SEC_LANG_TABLE+i)));
			if ((i % 16) == 15) putchar('\n');
		}
#endif

#if 0
	SERIAL_ECHOLN("Reading eeprom from 0 to 100: start");
	for (int i = 0; i < 4096; ++i) {
		int b = eeprom_read_byte((unsigned char*)i);
		if (b != 255) {
			SERIAL_ECHO(i);
			SERIAL_ECHO(":");
			SERIAL_ECHO(b);
			SERIAL_ECHOLN("");
		}
	}
	SERIAL_ECHOLN("Reading eeprom from 0 to 100: done");
#endif

#endif //DEBUG_SEC_LANG

	// Check startup - does nothing if bootloader sets MCUSR to 0
	byte mcu = MCUSR;
/*	if (mcu & 1) SERIAL_ECHOLNRPGM(MSG_POWERUP);
	if (mcu & 2) SERIAL_ECHOLNRPGM(MSG_EXTERNAL_RESET);
	if (mcu & 4) SERIAL_ECHOLNRPGM(MSG_BROWNOUT_RESET);
	if (mcu & 8) SERIAL_ECHOLNRPGM(MSG_WATCHDOG_RESET);
	if (mcu & 32) SERIAL_ECHOLNRPGM(MSG_SOFTWARE_RESET);*/
	if (mcu & 1) puts_P(MSG_POWERUP);
	if (mcu & 2) puts_P(MSG_EXTERNAL_RESET);
	if (mcu & 4) puts_P(MSG_BROWNOUT_RESET);
	if (mcu & 8) puts_P(MSG_WATCHDOG_RESET);
	if (mcu & 32) puts_P(MSG_SOFTWARE_RESET);
	MCUSR = 0;

	//SERIAL_ECHORPGM(MSG_MARLIN);
	//SERIAL_ECHOLNRPGM(VERSION_STRING);

#ifdef STRING_VERSION_CONFIG_H
#ifdef STRING_CONFIG_H_AUTHOR
	SERIAL_ECHO_START;
	SERIAL_ECHORPGM(_n(" Last Updated: "));////MSG_CONFIGURATION_VER
	SERIAL_ECHOPGM(STRING_VERSION_CONFIG_H);
	SERIAL_ECHORPGM(_n(" | Author: "));////MSG_AUTHOR
	SERIAL_ECHOLNPGM(STRING_CONFIG_H_AUTHOR);
	SERIAL_ECHOPGM("Compiled: ");
	SERIAL_ECHOLNPGM(__DATE__);
#endif
#endif

	SERIAL_ECHO_START;
	SERIAL_ECHORPGM(_n(" Free Memory: "));////MSG_FREE_MEMORY
	SERIAL_ECHO(freeMemory());
	SERIAL_ECHORPGM(_n("  PlannerBufferBytes: "));////MSG_PLANNER_BUFFER_BYTES
	SERIAL_ECHOLN((int)sizeof(block_t)*BLOCK_BUFFER_SIZE);
	//lcd_update_enable(false); // why do we need this?? - andre
	// loads data from EEPROM if available else uses defaults (and resets step acceleration rate)
	
	bool previous_settings_retrieved = false; 
	uint8_t hw_changed = check_printer_version();
	if (!(hw_changed & 0b10)) { //if printer version wasn't changed, check for eeprom version and retrieve settings from eeprom in case that version wasn't changed
		previous_settings_retrieved = Config_RetrieveSettings();
	} 
	else { //printer version was changed so use default settings 
		Config_ResetDefault();
	}
	SdFatUtil::set_stack_guard(); //writes magic number at the end of static variables to protect against overwriting static memory by stack

	tp_init();    // Initialize temperature loop

	if (w25x20cl_success) lcd_splash(); // we need to do this again, because tp_init() kills lcd
	else
	{
	    w25x20cl_err_msg();
	    puts_P(_n("W25X20CL not responding."));
	}
#ifdef EXTRUDER_ALTFAN_DETECT
	SERIAL_ECHORPGM(_n("Extruder fan type: "));
	if (extruder_altfan_detect())
		SERIAL_ECHOLNRPGM(PSTR("ALTFAN"));
	else
		SERIAL_ECHOLNRPGM(PSTR("NOCTUA"));
#endif //EXTRUDER_ALTFAN_DETECT

	plan_init();  // Initialize planner;

	factory_reset();
	if (eeprom_read_dword((uint32_t*)(EEPROM_TOP - 4)) == 0x0ffffffff &&
	        eeprom_read_dword((uint32_t*)(EEPROM_TOP - 8)) == 0x0ffffffff)
	{
        // Maiden startup. The firmware has been loaded and first started on a virgin RAMBo board,
        // where all the EEPROM entries are set to 0x0ff.
        // Once a firmware boots up, it forces at least a language selection, which changes
        // EEPROM_LANG to number lower than 0x0ff.
        // 1) Set a high power mode.
	    eeprom_update_byte((uint8_t*)EEPROM_SILENT, SILENT_MODE_OFF);
#ifdef TMC2130
        tmc2130_mode = TMC2130_MODE_NORMAL;
#endif //TMC2130
        eeprom_write_byte((uint8_t*)EEPROM_WIZARD_ACTIVE, 1); //run wizard
    }

    lcd_encoder_diff=0;

#ifdef TMC2130
	uint8_t silentMode = eeprom_read_byte((uint8_t*)EEPROM_SILENT);
	if (silentMode == 0xff) silentMode = 0;
	tmc2130_mode = TMC2130_MODE_NORMAL;

	if (lcd_crash_detect_enabled() && !farm_mode)
	{
		lcd_crash_detect_enable();
	    puts_P(_N("CrashDetect ENABLED!"));
	}
	else
	{
	    lcd_crash_detect_disable();
	    puts_P(_N("CrashDetect DISABLED"));
	}

#ifdef TMC2130_LINEARITY_CORRECTION
#ifdef TMC2130_LINEARITY_CORRECTION_XYZ
	tmc2130_wave_fac[X_AXIS] = eeprom_read_byte((uint8_t*)EEPROM_TMC2130_WAVE_X_FAC);
	tmc2130_wave_fac[Y_AXIS] = eeprom_read_byte((uint8_t*)EEPROM_TMC2130_WAVE_Y_FAC);
	tmc2130_wave_fac[Z_AXIS] = eeprom_read_byte((uint8_t*)EEPROM_TMC2130_WAVE_Z_FAC);
#endif //TMC2130_LINEARITY_CORRECTION_XYZ
	tmc2130_wave_fac[E_AXIS] = eeprom_read_byte((uint8_t*)EEPROM_TMC2130_WAVE_E_FAC);
	if (tmc2130_wave_fac[X_AXIS] == 0xff) tmc2130_wave_fac[X_AXIS] = 0;
	if (tmc2130_wave_fac[Y_AXIS] == 0xff) tmc2130_wave_fac[Y_AXIS] = 0;
	if (tmc2130_wave_fac[Z_AXIS] == 0xff) tmc2130_wave_fac[Z_AXIS] = 0;
	if (tmc2130_wave_fac[E_AXIS] == 0xff) tmc2130_wave_fac[E_AXIS] = 0;
#endif //TMC2130_LINEARITY_CORRECTION

#ifdef TMC2130_VARIABLE_RESOLUTION
	tmc2130_mres[X_AXIS] = tmc2130_usteps2mres(cs.axis_ustep_resolution[X_AXIS]);
	tmc2130_mres[Y_AXIS] = tmc2130_usteps2mres(cs.axis_ustep_resolution[Y_AXIS]);
	tmc2130_mres[Z_AXIS] = tmc2130_usteps2mres(cs.axis_ustep_resolution[Z_AXIS]);
	tmc2130_mres[E_AXIS] = tmc2130_usteps2mres(cs.axis_ustep_resolution[E_AXIS]);
#else //TMC2130_VARIABLE_RESOLUTION
	tmc2130_mres[X_AXIS] = tmc2130_usteps2mres(TMC2130_USTEPS_XY);
	tmc2130_mres[Y_AXIS] = tmc2130_usteps2mres(TMC2130_USTEPS_XY);
	tmc2130_mres[Z_AXIS] = tmc2130_usteps2mres(TMC2130_USTEPS_Z);
	tmc2130_mres[E_AXIS] = tmc2130_usteps2mres(TMC2130_USTEPS_E);
#endif //TMC2130_VARIABLE_RESOLUTION

#endif //TMC2130

	st_init();    // Initialize stepper, this enables interrupts!
  
#ifdef TMC2130
	tmc2130_mode = silentMode?TMC2130_MODE_SILENT:TMC2130_MODE_NORMAL;
	update_mode_profile();
	tmc2130_init();
#endif //TMC2130
#ifdef PSU_Delta
     init_force_z();                              // ! important for correct Z-axis initialization
#endif // PSU_Delta
    
	setup_photpin();

	servo_init();

	// Reset the machine correction matrix.
	// It does not make sense to load the correction matrix until the machine is homed.
	world2machine_reset();

    // Initialize current_position accounting for software endstops to
    // avoid unexpected initial shifts on the first move
    clamp_to_software_endstops(current_position);
    plan_set_position_curposXYZE();

#ifdef FILAMENT_SENSOR
	fsensor_init();
#endif //FILAMENT_SENSOR


#if defined(CONTROLLERFAN_PIN) && (CONTROLLERFAN_PIN > -1)
	SET_OUTPUT(CONTROLLERFAN_PIN); //Set pin used for driver cooling fan
#endif

	setup_homepin();

#if defined(Z_AXIS_ALWAYS_ON)
    enable_z();
#endif

	farm_mode = eeprom_read_byte((uint8_t*)EEPROM_FARM_MODE);
	if (farm_mode == 0xFF) farm_mode = false; //if farm_mode has not been stored to eeprom yet and farm number is set to zero or EEPROM is fresh, deactivate farm mode
	if (farm_mode)
	{
		prusa_statistics(8);
	}

	// Enable Toshiba FlashAir SD card / WiFi enahanced card.
	card.ToshibaFlashAir_enable(eeprom_read_byte((unsigned char*)EEPROM_TOSHIBA_FLASH_AIR_COMPATIBLITY) == 1);

	// Force SD card update. Otherwise the SD card update is done from loop() on card.checkautostart(false), 
	// but this times out if a blocking dialog is shown in setup().
	card.initsd();
#ifdef DEBUG_SD_SPEED_TEST
	if (card.cardOK)
	{
		uint8_t* buff = (uint8_t*)block_buffer;
		uint32_t block = 0;
		uint32_t sumr = 0;
		uint32_t sumw = 0;
		for (int i = 0; i < 1024; i++)
		{
			uint32_t u = _micros();
			bool res = card.card.readBlock(i, buff);
			u = _micros() - u;
			if (res)
			{
				printf_P(PSTR("readBlock %4d 512 bytes %lu us\n"), i, u);
				sumr += u;
				u = _micros();
				res = card.card.writeBlock(i, buff);
				u = _micros() - u;
				if (res)
				{
					printf_P(PSTR("writeBlock %4d 512 bytes %lu us\n"), i, u);
					sumw += u;
				}
				else
				{
					printf_P(PSTR("writeBlock %4d error\n"), i);
					break;
				}
			}
			else
			{
				printf_P(PSTR("readBlock %4d error\n"), i);
				break;
			}
		}
		uint32_t avg_rspeed = (1024 * 1000000) / (sumr / 512);
		uint32_t avg_wspeed = (1024 * 1000000) / (sumw / 512);
		printf_P(PSTR("avg read speed %lu bytes/s\n"), avg_rspeed);
		printf_P(PSTR("avg write speed %lu bytes/s\n"), avg_wspeed);
	}
	else
		printf_P(PSTR("Card NG!\n"));
#endif //DEBUG_SD_SPEED_TEST

    eeprom_init();
#ifdef SNMM
	if (eeprom_read_dword((uint32_t*)EEPROM_BOWDEN_LENGTH) == 0x0ffffffff) { //bowden length used for SNMM
	  int _z = BOWDEN_LENGTH;
	  for(int i = 0; i<4; i++) EEPROM_save_B(EEPROM_BOWDEN_LENGTH + i * 2, &_z);
	}
#endif

  // In the future, somewhere here would one compare the current firmware version against the firmware version stored in the EEPROM.
  // If they differ, an update procedure may need to be performed. At the end of this block, the current firmware version
  // is being written into the EEPROM, so the update procedure will be triggered only once.


#if (LANG_MODE != 0) //secondary language support

#ifdef DEBUG_W25X20CL
	W25X20CL_SPI_ENTER();
	uint8_t uid[8]; // 64bit unique id
	w25x20cl_rd_uid(uid);
	puts_P(_n("W25X20CL UID="));
	for (uint8_t i = 0; i < 8; i ++)
		printf_P(PSTR("%02hhx"), uid[i]);
	putchar('\n');
	list_sec_lang_from_external_flash();
#endif //DEBUG_W25X20CL

//	lang_reset();
	if (!lang_select(eeprom_read_byte((uint8_t*)EEPROM_LANG)))
		lcd_language();

#ifdef DEBUG_SEC_LANG

	uint16_t sec_lang_code = lang_get_code(1);
	uint16_t ui = _SEC_LANG_TABLE; //table pointer
	printf_P(_n("lang_selected=%d\nlang_table=0x%04x\nSEC_LANG_CODE=0x%04x (%c%c)\n"), lang_selected, ui, sec_lang_code, sec_lang_code >> 8, sec_lang_code & 0xff);

	lang_print_sec_lang(uartout);
#endif //DEBUG_SEC_LANG

#endif //(LANG_MODE != 0)

	if (eeprom_read_byte((uint8_t*)EEPROM_TEMP_CAL_ACTIVE) == 255) {
		eeprom_write_byte((uint8_t*)EEPROM_TEMP_CAL_ACTIVE, 0);
	}

	if (eeprom_read_byte((uint8_t*)EEPROM_CALIBRATION_STATUS_PINDA) == 255) {
		//eeprom_write_byte((uint8_t*)EEPROM_CALIBRATION_STATUS_PINDA, 0);
		eeprom_write_byte((uint8_t*)EEPROM_CALIBRATION_STATUS_PINDA, 1);
		int16_t z_shift = 0;
		for (uint8_t i = 0; i < 5; i++) EEPROM_save_B(EEPROM_PROBE_TEMP_SHIFT + i * 2, &z_shift);
		eeprom_write_byte((uint8_t*)EEPROM_TEMP_CAL_ACTIVE, 0);
	}
	if (eeprom_read_byte((uint8_t*)EEPROM_UVLO) == 255) {
		eeprom_write_byte((uint8_t*)EEPROM_UVLO, 0);
	}
	if (eeprom_read_byte((uint8_t*)EEPROM_SD_SORT) == 255) {
		eeprom_write_byte((uint8_t*)EEPROM_SD_SORT, 0);
	}
	//mbl_mode_init();
	mbl_settings_init();
	SilentModeMenu_MMU = eeprom_read_byte((uint8_t*)EEPROM_MMU_STEALTH);
	if (SilentModeMenu_MMU == 255) {
		SilentModeMenu_MMU = 1;
		eeprom_write_byte((uint8_t*)EEPROM_MMU_STEALTH, SilentModeMenu_MMU);
	}

#if !defined(DEBUG_DISABLE_FANCHECK) && defined(FANCHECK) && defined(TACH_1) && TACH_1 >-1
	setup_fan_interrupt();
#endif //DEBUG_DISABLE_FANCHECK

#ifdef PAT9125
	fsensor_setup_interrupt();
#endif //PAT9125
	for (int i = 0; i<4; i++) EEPROM_read_B(EEPROM_BOWDEN_LENGTH + i * 2, &bowden_length[i]); 
	
#ifndef DEBUG_DISABLE_STARTMSGS
  KEEPALIVE_STATE(PAUSED_FOR_USER);

  if (!farm_mode) {
    check_if_fw_is_on_right_printer();
    show_fw_version_warnings();    
  }

  switch (hw_changed) { 
	  //if motherboard or printer type was changed inform user as it can indicate flashing wrong firmware version
	  //if user confirms with knob, new hw version (printer and/or motherboard) is written to eeprom and message will be not shown next time
	case(0b01): 
		lcd_show_fullscreen_message_and_wait_P(_i("Warning: motherboard type changed.")); ////MSG_CHANGED_MOTHERBOARD c=20 r=4
		eeprom_write_word((uint16_t*)EEPROM_BOARD_TYPE, MOTHERBOARD); 
		break;
	case(0b10): 
		lcd_show_fullscreen_message_and_wait_P(_i("Warning: printer type changed.")); ////MSG_CHANGED_PRINTER c=20 r=4
		eeprom_write_word((uint16_t*)EEPROM_PRINTER_TYPE, PRINTER_TYPE); 
		break;
	case(0b11): 
		lcd_show_fullscreen_message_and_wait_P(_i("Warning: both printer type and motherboard type changed.")); ////MSG_CHANGED_BOTH c=20 r=4
		eeprom_write_word((uint16_t*)EEPROM_PRINTER_TYPE, PRINTER_TYPE);
		eeprom_write_word((uint16_t*)EEPROM_BOARD_TYPE, MOTHERBOARD); 
		break;
	default: break; //no change, show no message
  }

  if (!previous_settings_retrieved) {
	  lcd_show_fullscreen_message_and_wait_P(_i("Old settings found. Default PID, Esteps etc. will be set.")); //if EEPROM version or printer type was changed, inform user that default setting were loaded////MSG_DEFAULT_SETTINGS_LOADED c=20 r=5
	  Config_StoreSettings();
  }
  if (eeprom_read_byte((uint8_t*)EEPROM_WIZARD_ACTIVE) == 1) {
	  lcd_wizard(WizState::Run);
  }
  if (eeprom_read_byte((uint8_t*)EEPROM_WIZARD_ACTIVE) == 0) { //dont show calibration status messages if wizard is currently active
	  if (calibration_status() == CALIBRATION_STATUS_ASSEMBLED ||
		  calibration_status() == CALIBRATION_STATUS_UNKNOWN || 
		  calibration_status() == CALIBRATION_STATUS_XYZ_CALIBRATION) {
		  // Reset the babystepping values, so the printer will not move the Z axis up when the babystepping is enabled.
            eeprom_update_word(reinterpret_cast<uint16_t *>(&(EEPROM_Sheets_base->s[(eeprom_read_byte(&(EEPROM_Sheets_base->active_sheet)))].z_offset)),0);
		  // Show the message.
		  lcd_show_fullscreen_message_and_wait_P(_T(MSG_FOLLOW_CALIBRATION_FLOW));
	  }
	  else if (calibration_status() == CALIBRATION_STATUS_LIVE_ADJUST) {
		  // Show the message.
		  lcd_show_fullscreen_message_and_wait_P(_T(MSG_BABYSTEP_Z_NOT_SET));
		  lcd_update_enable(true);
	  }
	  else if (calibration_status() == CALIBRATION_STATUS_CALIBRATED && eeprom_read_byte((unsigned char *)EEPROM_TEMP_CAL_ACTIVE) && calibration_status_pinda() == false) {
		  //lcd_show_fullscreen_message_and_wait_P(_i("Temperature calibration has not been run yet"));////MSG_PINDA_NOT_CALIBRATED c=20 r=4
		  lcd_update_enable(true);
	  }
	  else if (calibration_status() == CALIBRATION_STATUS_Z_CALIBRATION) {
		  // Show the message.
		  lcd_show_fullscreen_message_and_wait_P(_T(MSG_FOLLOW_Z_CALIBRATION_FLOW));
	  }
  }

#if !defined (DEBUG_DISABLE_FORCE_SELFTEST) && defined (TMC2130)
  if (force_selftest_if_fw_version() && calibration_status() < CALIBRATION_STATUS_ASSEMBLED) {
	  lcd_show_fullscreen_message_and_wait_P(_i("Selftest will be run to calibrate accurate sensorless rehoming."));////MSG_FORCE_SELFTEST c=20 r=8
	  update_current_firmware_version_to_eeprom();
	  lcd_selftest();
  }
#endif //TMC2130 && !DEBUG_DISABLE_FORCE_SELFTEST

  KEEPALIVE_STATE(IN_PROCESS);
#endif //DEBUG_DISABLE_STARTMSGS
  lcd_update_enable(true);
  lcd_clear();
  lcd_update(2);
  // Store the currently running firmware into an eeprom,
  // so the next time the firmware gets updated, it will know from which version it has been updated.
  update_current_firmware_version_to_eeprom();

#ifdef TMC2130
  	tmc2130_home_origin[X_AXIS] = eeprom_read_byte((uint8_t*)EEPROM_TMC2130_HOME_X_ORIGIN);
	tmc2130_home_bsteps[X_AXIS] = eeprom_read_byte((uint8_t*)EEPROM_TMC2130_HOME_X_BSTEPS);
	tmc2130_home_fsteps[X_AXIS] = eeprom_read_byte((uint8_t*)EEPROM_TMC2130_HOME_X_FSTEPS);
	if (tmc2130_home_origin[X_AXIS] == 0xff) tmc2130_home_origin[X_AXIS] = 0;
	if (tmc2130_home_bsteps[X_AXIS] == 0xff) tmc2130_home_bsteps[X_AXIS] = 48;
	if (tmc2130_home_fsteps[X_AXIS] == 0xff) tmc2130_home_fsteps[X_AXIS] = 48;

	tmc2130_home_origin[Y_AXIS] = eeprom_read_byte((uint8_t*)EEPROM_TMC2130_HOME_Y_ORIGIN);
	tmc2130_home_bsteps[Y_AXIS] = eeprom_read_byte((uint8_t*)EEPROM_TMC2130_HOME_Y_BSTEPS);
	tmc2130_home_fsteps[Y_AXIS] = eeprom_read_byte((uint8_t*)EEPROM_TMC2130_HOME_Y_FSTEPS);
	if (tmc2130_home_origin[Y_AXIS] == 0xff) tmc2130_home_origin[Y_AXIS] = 0;
	if (tmc2130_home_bsteps[Y_AXIS] == 0xff) tmc2130_home_bsteps[Y_AXIS] = 48;
	if (tmc2130_home_fsteps[Y_AXIS] == 0xff) tmc2130_home_fsteps[Y_AXIS] = 48;

	tmc2130_home_enabled = eeprom_read_byte((uint8_t*)EEPROM_TMC2130_HOME_ENABLED);
	if (tmc2130_home_enabled == 0xff) tmc2130_home_enabled = 0;
#endif //TMC2130

#ifdef UVLO_SUPPORT
  if (eeprom_read_byte((uint8_t*)EEPROM_UVLO) != 0) { //previous print was terminated by UVLO
/*
	  if (lcd_show_fullscreen_message_yes_no_and_wait_P(_T(MSG_RECOVER_PRINT), false))	recover_print();
	  else {
		  eeprom_update_byte((uint8_t*)EEPROM_UVLO, 0);
		  lcd_update_enable(true);
		  lcd_update(2);
		  lcd_setstatuspgm(_T(WELCOME_MSG));
	  }
*/
      manage_heater(); // Update temperatures 
#ifdef DEBUG_UVLO_AUTOMATIC_RECOVER 
		printf_P(_N("Power panic detected!\nCurrent bed temp:%d\nSaved bed temp:%d\n"), (int)degBed(), eeprom_read_byte((uint8_t*)EEPROM_UVLO_TARGET_BED));
#endif 
     if ( degBed() > ( (float)eeprom_read_byte((uint8_t*)EEPROM_UVLO_TARGET_BED) - AUTOMATIC_UVLO_BED_TEMP_OFFSET) ){ 
          #ifdef DEBUG_UVLO_AUTOMATIC_RECOVER 
        puts_P(_N("Automatic recovery!")); 
          #endif 
         recover_print(1); 
      } 
      else{ 
          #ifdef DEBUG_UVLO_AUTOMATIC_RECOVER 
        puts_P(_N("Normal recovery!")); 
          #endif 
          if ( lcd_show_fullscreen_message_yes_no_and_wait_P(_T(MSG_RECOVER_PRINT), false) ) recover_print(0); 
          else { 
              eeprom_update_byte((uint8_t*)EEPROM_UVLO, 0); 
              lcd_update_enable(true); 
              lcd_update(2); 
              lcd_setstatuspgm(_T(WELCOME_MSG)); 
          } 
      }
  }

  // Only arm the uvlo interrupt _after_ a recovering print has been initialized and
  // the entire state machine initialized.
  setup_uvlo_interrupt();
#endif //UVLO_SUPPORT

  fCheckModeInit();
  fSetMmuMode(mmu_enabled);
  KEEPALIVE_STATE(NOT_BUSY);
#ifdef WATCHDOG
  wdt_enable(WDTO_4S);
#endif //WATCHDOG
}


void trace();

#define CHUNK_SIZE 64 // bytes
#define SAFETY_MARGIN 1
char chunk[CHUNK_SIZE+SAFETY_MARGIN];
int chunkHead = 0;

void serial_read_stream() {

    setAllTargetHotends(0);
    setTargetBed(0);

    lcd_clear();
    lcd_puts_P(PSTR(" Upload in progress"));

    // first wait for how many bytes we will receive
    uint32_t bytesToReceive;

    // receive the four bytes
    char bytesToReceiveBuffer[4];
    for (int i=0; i<4; i++) {
        int data;
        while ((data = MYSERIAL.read()) == -1) {};
        bytesToReceiveBuffer[i] = data;

    }

    // make it a uint32
    memcpy(&bytesToReceive, &bytesToReceiveBuffer, 4);

    // we're ready, notify the sender
    MYSERIAL.write('+');

    // lock in the routine
    uint32_t receivedBytes = 0;
    while (prusa_sd_card_upload) {
        int i;
        for (i=0; i<CHUNK_SIZE; i++) {
            int data;

            // check if we're not done
            if (receivedBytes == bytesToReceive) {
                break;
            }

            // read the next byte
            while ((data = MYSERIAL.read()) == -1) {};
            receivedBytes++;

            // save it to the chunk
            chunk[i] = data;
        }

        // write the chunk to SD
        card.write_command_no_newline(&chunk[0]);

        // notify the sender we're ready for more data
        MYSERIAL.write('+');

        // for safety
        manage_heater();

        // check if we're done
        if(receivedBytes == bytesToReceive) {
            trace(); // beep
            card.closefile();
            prusa_sd_card_upload = false;
            SERIAL_PROTOCOLLNRPGM(MSG_FILE_SAVED);
        }
    }
}

/**
* Output a "busy" message at regular intervals
* while the machine is not accepting commands.
*/
void host_keepalive() {
#ifndef HOST_KEEPALIVE_FEATURE
  return;
#endif //HOST_KEEPALIVE_FEATURE
  if (farm_mode) return;
  long ms = _millis();

#if defined(AUTO_REPORT)
  {
    if (autoReportFeatures.TimerExpired())
    {
      if(autoReportFeatures.Temp()){
        gcode_M105(active_extruder);
      }
      if(autoReportFeatures.Pos()){
        gcode_M114();
      }
 #if defined(AUTO_REPORT) && (defined(FANCHECK) && (((defined(TACH_0) && (TACH_0 >-1)) || (defined(TACH_1) && (TACH_1 > -1)))))      
      if(autoReportFeatures.Fans()){
        gcode_M123();
      }
#endif //AUTO_REPORT and (FANCHECK and TACH_0 or TACH_1)
     autoReportFeatures.TimerStart();
    }
  }
#endif //AUTO_REPORT


  if (host_keepalive_interval && busy_state != NOT_BUSY) {
    if ((ms - prev_busy_signal_ms) < (long)(1000L * host_keepalive_interval)) return;
     switch (busy_state) {
      case IN_HANDLER:
      case IN_PROCESS:
        SERIAL_ECHO_START;
        SERIAL_ECHOLNPGM("busy: processing");
        break;
      case PAUSED_FOR_USER:
        SERIAL_ECHO_START;
        SERIAL_ECHOLNPGM("busy: paused for user");
        break;
      case PAUSED_FOR_INPUT:
        SERIAL_ECHO_START;
        SERIAL_ECHOLNPGM("busy: paused for input");
        break;
      default:
	break;
    }
  }
  prev_busy_signal_ms = ms;
}


// The loop() function is called in an endless loop by the Arduino framework from the default main() routine.
// Before loop(), the setup() function is called by the main() routine.
void loop()
{
	KEEPALIVE_STATE(NOT_BUSY);

	if ((usb_printing_counter > 0) && ((_millis()-_usb_timer) > 1000))
	{
		is_usb_printing = true;
		usb_printing_counter--;
		_usb_timer = _millis();
	}
	if (usb_printing_counter == 0)
	{
		is_usb_printing = false;
	}
    if (isPrintPaused && saved_printing_type == PRINTING_TYPE_USB) //keep believing that usb is being printed. Prevents accessing dangerous menus while pausing.
	{
		is_usb_printing = true;
	}
    
#ifdef FANCHECK
    if (fan_check_error && isPrintPaused)
    {
        KEEPALIVE_STATE(PAUSED_FOR_USER);
        host_keepalive(); //prevent timeouts since usb processing is disabled until print is resumed. This is for a crude way of pausing a print on all hosts.
    }
#endif

    if (prusa_sd_card_upload)
    {
        //we read byte-by byte
        serial_read_stream();
    } 
    else 
    {

        get_command();

  #ifdef SDSUPPORT
  card.checkautostart(false);
  #endif
  if(buflen)
  {
    cmdbuffer_front_already_processed = false;
    #ifdef SDSUPPORT
      if(card.saving)
      {
        // Saving a G-code file onto an SD-card is in progress.
        // Saving starts with M28, saving until M29 is seen.
        if(strstr_P(CMDBUFFER_CURRENT_STRING, PSTR("M29")) == NULL) {
          card.write_command(CMDBUFFER_CURRENT_STRING);
          if(card.logging)
            process_commands();
          else
           SERIAL_PROTOCOLLNRPGM(MSG_OK);
        } else {
          card.closefile();
          SERIAL_PROTOCOLLNRPGM(MSG_FILE_SAVED);
        }
      } else {
        process_commands();
      }
    #else
      process_commands();
    #endif //SDSUPPORT

    if (! cmdbuffer_front_already_processed && buflen)
    {
      // ptr points to the start of the block currently being processed.
      // The first character in the block is the block type.      
      char *ptr = cmdbuffer + bufindr;
      if (*ptr == CMDBUFFER_CURRENT_TYPE_SDCARD) {
        // To support power panic, move the lenght of the command on the SD card to a planner buffer.
        union {
          struct {
              char lo;
              char hi;
          } lohi;
          uint16_t value;
        } sdlen;
        sdlen.value = 0;
        {
          // This block locks the interrupts globally for 3.25 us,
          // which corresponds to a maximum repeat frequency of 307.69 kHz.
          // This blocking is safe in the context of a 10kHz stepper driver interrupt
          // or a 115200 Bd serial line receive interrupt, which will not trigger faster than 12kHz.
          cli();
          // Reset the command to something, which will be ignored by the power panic routine,
          // so this buffer length will not be counted twice.
          *ptr ++ = CMDBUFFER_CURRENT_TYPE_TO_BE_REMOVED;
          // Extract the current buffer length.
          sdlen.lohi.lo = *ptr ++;
          sdlen.lohi.hi = *ptr;
          // and pass it to the planner queue.
          planner_add_sd_length(sdlen.value);
          sei();
        }
	  }
	  else if((*ptr == CMDBUFFER_CURRENT_TYPE_USB_WITH_LINENR) && !IS_SD_PRINTING){ 
		  
		  cli();
          *ptr ++ = CMDBUFFER_CURRENT_TYPE_TO_BE_REMOVED;
          // and one for each command to previous block in the planner queue.
          planner_add_sd_length(1);
          sei();
	  }
      // Now it is safe to release the already processed command block. If interrupted by the power panic now,
      // this block's SD card length will not be counted twice as its command type has been replaced 
      // by CMDBUFFER_CURRENT_TYPE_TO_BE_REMOVED.
      cmdqueue_pop_front();
    }
	host_keepalive();
  }
}
  //check heater every n milliseconds
  manage_heater();
  isPrintPaused ? manage_inactivity(true) : manage_inactivity(false);
  checkHitEndstops();
  lcd_update(0);
#ifdef TMC2130
	tmc2130_check_overtemp();
	if (tmc2130_sg_crash)
	{
		uint8_t crash = tmc2130_sg_crash;
		tmc2130_sg_crash = 0;
//		crashdet_stop_and_save_print();
		switch (crash)
		{
		case 1: enquecommand_P((PSTR("CRASH_DETECTEDX"))); break;
		case 2: enquecommand_P((PSTR("CRASH_DETECTEDY"))); break;
		case 3: enquecommand_P((PSTR("CRASH_DETECTEDXY"))); break;
		}
	}
#endif //TMC2130
	mmu_loop();
}

#define DEFINE_PGM_READ_ANY(type, reader)       \
    static inline type pgm_read_any(const type *p)  \
    { return pgm_read_##reader##_near(p); }

DEFINE_PGM_READ_ANY(float,       float);
DEFINE_PGM_READ_ANY(signed char, byte);

#define XYZ_CONSTS_FROM_CONFIG(type, array, CONFIG) \
static const PROGMEM type array##_P[3] =        \
    { X_##CONFIG, Y_##CONFIG, Z_##CONFIG };     \
static inline type array(int axis)              \
    { return pgm_read_any(&array##_P[axis]); }  \
type array##_ext(int axis)                      \
    { return pgm_read_any(&array##_P[axis]); }

XYZ_CONSTS_FROM_CONFIG(float, base_min_pos,    MIN_POS);
XYZ_CONSTS_FROM_CONFIG(float, base_max_pos,    MAX_POS);
XYZ_CONSTS_FROM_CONFIG(float, base_home_pos,   HOME_POS);
XYZ_CONSTS_FROM_CONFIG(float, max_length,      MAX_LENGTH);
XYZ_CONSTS_FROM_CONFIG(float, home_retract_mm, HOME_RETRACT_MM);
XYZ_CONSTS_FROM_CONFIG(signed char, home_dir,  HOME_DIR);

static void axis_is_at_home(int axis) {
  current_position[axis] = base_home_pos(axis) + cs.add_homing[axis];
  min_pos[axis] =          base_min_pos(axis) + cs.add_homing[axis];
  max_pos[axis] =          base_max_pos(axis) + cs.add_homing[axis];
}

//! @return original feedmultiply
static int setup_for_endstop_move(bool enable_endstops_now = true) {
    saved_feedrate = feedrate;
    int l_feedmultiply = feedmultiply;
    feedmultiply = 100;
    previous_millis_cmd = _millis();
    
    enable_endstops(enable_endstops_now);
    return l_feedmultiply;
}

//! @param original_feedmultiply feedmultiply to restore
static void clean_up_after_endstop_move(int original_feedmultiply) {
#ifdef ENDSTOPS_ONLY_FOR_HOMING
    enable_endstops(false);
#endif
    
    feedrate = saved_feedrate;
    feedmultiply = original_feedmultiply;
    previous_millis_cmd = _millis();
}



#ifdef ENABLE_AUTO_BED_LEVELING
#ifdef AUTO_BED_LEVELING_GRID
static void set_bed_level_equation_lsq(double *plane_equation_coefficients)
{
    vector_3 planeNormal = vector_3(-plane_equation_coefficients[0], -plane_equation_coefficients[1], 1);
    planeNormal.debug("planeNormal");
    plan_bed_level_matrix = matrix_3x3::create_look_at(planeNormal);
    //bedLevel.debug("bedLevel");

    //plan_bed_level_matrix.debug("bed level before");
    //vector_3 uncorrected_position = plan_get_position_mm();
    //uncorrected_position.debug("position before");

    vector_3 corrected_position = plan_get_position();
//    corrected_position.debug("position after");
    current_position[X_AXIS] = corrected_position.x;
    current_position[Y_AXIS] = corrected_position.y;
    current_position[Z_AXIS] = corrected_position.z;

    // put the bed at 0 so we don't go below it.
    current_position[Z_AXIS] = cs.zprobe_zoffset; // in the lsq we reach here after raising the extruder due to the loop structure

    plan_set_position_curposXYZE();
}

#else // not AUTO_BED_LEVELING_GRID

static void set_bed_level_equation_3pts(float z_at_pt_1, float z_at_pt_2, float z_at_pt_3) {

    plan_bed_level_matrix.set_to_identity();

    vector_3 pt1 = vector_3(ABL_PROBE_PT_1_X, ABL_PROBE_PT_1_Y, z_at_pt_1);
    vector_3 pt2 = vector_3(ABL_PROBE_PT_2_X, ABL_PROBE_PT_2_Y, z_at_pt_2);
    vector_3 pt3 = vector_3(ABL_PROBE_PT_3_X, ABL_PROBE_PT_3_Y, z_at_pt_3);

    vector_3 from_2_to_1 = (pt1 - pt2).get_normal();
    vector_3 from_2_to_3 = (pt3 - pt2).get_normal();
    vector_3 planeNormal = vector_3::cross(from_2_to_1, from_2_to_3).get_normal();
    planeNormal = vector_3(planeNormal.x, planeNormal.y, abs(planeNormal.z));

    plan_bed_level_matrix = matrix_3x3::create_look_at(planeNormal);

    vector_3 corrected_position = plan_get_position();
    current_position[X_AXIS] = corrected_position.x;
    current_position[Y_AXIS] = corrected_position.y;
    current_position[Z_AXIS] = corrected_position.z;

    // put the bed at 0 so we don't go below it.
    current_position[Z_AXIS] = cs.zprobe_zoffset;

    plan_set_position_curposXYZE();

}

#endif // AUTO_BED_LEVELING_GRID

static void run_z_probe() {
    plan_bed_level_matrix.set_to_identity();
    feedrate = homing_feedrate[Z_AXIS];

    // move down until you find the bed
    float zPosition = -10;
    plan_buffer_line(current_position[X_AXIS], current_position[Y_AXIS], zPosition, current_position[E_AXIS], feedrate/60, active_extruder);
    st_synchronize();

        // we have to let the planner know where we are right now as it is not where we said to go.
    zPosition = st_get_position_mm(Z_AXIS);
    plan_set_position(current_position[X_AXIS], current_position[Y_AXIS], zPosition, current_position[E_AXIS]);

    // move up the retract distance
    zPosition += home_retract_mm(Z_AXIS);
    plan_buffer_line(current_position[X_AXIS], current_position[Y_AXIS], zPosition, current_position[E_AXIS], feedrate/60, active_extruder);
    st_synchronize();

    // move back down slowly to find bed
    feedrate = homing_feedrate[Z_AXIS]/4;
    zPosition -= home_retract_mm(Z_AXIS) * 2;
    plan_buffer_line(current_position[X_AXIS], current_position[Y_AXIS], zPosition, current_position[E_AXIS], feedrate/60, active_extruder);
    st_synchronize();

    current_position[Z_AXIS] = st_get_position_mm(Z_AXIS);
    // make sure the planner knows where we are as it may be a bit different than we last said to move to
    plan_set_position_curposXYZE();
}

static void do_blocking_move_to(float x, float y, float z) {
    float oldFeedRate = feedrate;

    feedrate = homing_feedrate[Z_AXIS];

    current_position[Z_AXIS] = z;
    plan_buffer_line_curposXYZE(feedrate/60, active_extruder);
    st_synchronize();

    feedrate = XY_TRAVEL_SPEED;

    current_position[X_AXIS] = x;
    current_position[Y_AXIS] = y;
    plan_buffer_line_curposXYZE(feedrate/60, active_extruder);
    st_synchronize();

    feedrate = oldFeedRate;
}

static void do_blocking_move_relative(float offset_x, float offset_y, float offset_z) {
    do_blocking_move_to(current_position[X_AXIS] + offset_x, current_position[Y_AXIS] + offset_y, current_position[Z_AXIS] + offset_z);
}


/// Probe bed height at position (x,y), returns the measured z value
static float probe_pt(float x, float y, float z_before) {
  // move to right place
  do_blocking_move_to(current_position[X_AXIS], current_position[Y_AXIS], z_before);
  do_blocking_move_to(x - X_PROBE_OFFSET_FROM_EXTRUDER, y - Y_PROBE_OFFSET_FROM_EXTRUDER, current_position[Z_AXIS]);

  run_z_probe();
  float measured_z = current_position[Z_AXIS];

  SERIAL_PROTOCOLRPGM(_T(MSG_BED));
  SERIAL_PROTOCOLPGM(" x: ");
  SERIAL_PROTOCOL(x);
  SERIAL_PROTOCOLPGM(" y: ");
  SERIAL_PROTOCOL(y);
  SERIAL_PROTOCOLPGM(" z: ");
  SERIAL_PROTOCOL(measured_z);
  SERIAL_PROTOCOLPGM("\n");
  return measured_z;
}

#endif // #ifdef ENABLE_AUTO_BED_LEVELING

#ifdef LIN_ADVANCE
   /**
    * M900: Set and/or Get advance K factor
    *
    *  K<factor>                  Set advance K factor
    */
inline void gcode_M900() {
    float newK = code_seen('K') ? code_value_float() : -2;
#ifdef LA_NOCOMPAT
    if (newK >= 0 && newK < LA_K_MAX)
        extruder_advance_K = newK;
    else
        SERIAL_ECHOLNPGM("K out of allowed range!");
#else
    if (newK == 0)
    {
        extruder_advance_K = 0;
        la10c_reset();
    }
    else
    {
        newK = la10c_value(newK);
        if (newK < 0)
            SERIAL_ECHOLNPGM("K out of allowed range!");
        else
            extruder_advance_K = newK;
    }
#endif

    SERIAL_ECHO_START;
    SERIAL_ECHOPGM("Advance K=");
    SERIAL_ECHOLN(extruder_advance_K);
}
#endif // LIN_ADVANCE

bool check_commands() {
	bool end_command_found = false;
	
		while (buflen)
		{
		if ((code_seen_P(PSTR("M84"))) || (code_seen_P(PSTR("M 84")))) end_command_found = true;
		if (!cmdbuffer_front_already_processed)
			 cmdqueue_pop_front();
		cmdbuffer_front_already_processed = false;
		}
	return end_command_found;
	
}


// raise_z_above: slowly raise Z to the requested height
//
// contrarily to a simple move, this function will carefully plan a move
// when the current Z position is unknown. In such cases, stallguard is
// enabled and will prevent prolonged pushing against the Z tops
void raise_z_above(float target, bool plan)
{
    if (current_position[Z_AXIS] >= target)
        return;

    // Z needs raising
    current_position[Z_AXIS] = target;

#if defined(Z_MIN_PIN) && (Z_MIN_PIN > -1) && !defined(DEBUG_DISABLE_ZMINLIMIT)
    bool z_min_endstop = (READ(Z_MIN_PIN) != Z_MIN_ENDSTOP_INVERTING);
#else
    bool z_min_endstop = false;
#endif

    if (axis_known_position[Z_AXIS] || z_min_endstop)
    {
        // current position is known or very low, it's safe to raise Z
        if(plan) plan_buffer_line_curposXYZE(max_feedrate[Z_AXIS]);
        return;
    }

    // ensure Z is powered in normal mode to overcome initial load
    enable_z();
    st_synchronize();

    // rely on crashguard to limit damage
    bool z_endstop_enabled = enable_z_endstop(true);
#ifdef TMC2130
    tmc2130_home_enter(Z_AXIS_MASK);
#endif //TMC2130
    plan_buffer_line_curposXYZE(homing_feedrate[Z_AXIS] / 60);
    st_synchronize();
#ifdef TMC2130
    if (endstop_z_hit_on_purpose())
    {
        // not necessarily exact, but will avoid further vertical moves
        current_position[Z_AXIS] = max_pos[Z_AXIS];
        plan_set_position_curposXYZE();
    }
    tmc2130_home_exit();
#endif //TMC2130
    enable_z_endstop(z_endstop_enabled);
}


#ifdef TMC2130
bool calibrate_z_auto()
{
	//lcd_display_message_fullscreen_P(_T(MSG_CALIBRATE_Z_AUTO));
	lcd_clear();
	lcd_puts_at_P(0, 1, _T(MSG_CALIBRATE_Z_AUTO));
	bool endstops_enabled = enable_endstops(true);
	int axis_up_dir = -home_dir(Z_AXIS);
	tmc2130_home_enter(Z_AXIS_MASK);
	current_position[Z_AXIS] = 0;
	plan_set_position_curposXYZE();
	set_destination_to_current();
	destination[Z_AXIS] += (1.1 * max_length(Z_AXIS) * axis_up_dir);
	feedrate = homing_feedrate[Z_AXIS];
	plan_buffer_line_destinationXYZE(feedrate / 60);
	st_synchronize();
	//	current_position[axis] = 0;
	//	plan_set_position_curposXYZE();
	tmc2130_home_exit();
	enable_endstops(false);
	current_position[Z_AXIS] = 0;
	plan_set_position_curposXYZE();
	set_destination_to_current();
	destination[Z_AXIS] += 10 * axis_up_dir; //10mm up
	feedrate = homing_feedrate[Z_AXIS] / 2;
	plan_buffer_line_destinationXYZE(feedrate / 60);
	st_synchronize();
	enable_endstops(endstops_enabled);
	if (PRINTER_TYPE == PRINTER_MK3) {
		current_position[Z_AXIS] = Z_MAX_POS + 2.0;
	}
	else {
		current_position[Z_AXIS] = Z_MAX_POS + 9.0;
	}
	plan_set_position_curposXYZE();
	return true;
}
#endif //TMC2130

#ifdef TMC2130
static void check_Z_crash(void)
{
	if (READ(Z_TMC2130_DIAG) != 0) { //Z crash
		FORCE_HIGH_POWER_END;
		current_position[Z_AXIS] = 0;
		plan_set_position_curposXYZE();
		current_position[Z_AXIS] += MESH_HOME_Z_SEARCH;
		plan_buffer_line_curposXYZE(max_feedrate[Z_AXIS]);
		st_synchronize();
		kill(_T(MSG_BED_LEVELING_FAILED_POINT_LOW));
	}
}
#endif //TMC2130

#ifdef TMC2130
void homeaxis(int axis, uint8_t cnt, uint8_t* pstep)
#else
void homeaxis(int axis, uint8_t cnt)
#endif //TMC2130
{
	bool endstops_enabled  = enable_endstops(true); //RP: endstops should be allways enabled durring homing
#define HOMEAXIS_DO(LETTER) \
((LETTER##_MIN_PIN > -1 && LETTER##_HOME_DIR==-1) || (LETTER##_MAX_PIN > -1 && LETTER##_HOME_DIR==1))
    if ((axis==X_AXIS)?HOMEAXIS_DO(X):(axis==Y_AXIS)?HOMEAXIS_DO(Y):0)
	{
        int axis_home_dir = home_dir(axis);
        feedrate = homing_feedrate[axis];

#ifdef TMC2130
    	tmc2130_home_enter(X_AXIS_MASK << axis);
#endif //TMC2130


        // Move away a bit, so that the print head does not touch the end position,
        // and the following movement to endstop has a chance to achieve the required velocity
        // for the stall guard to work.
        current_position[axis] = 0;
        plan_set_position_curposXYZE();
		set_destination_to_current();
//        destination[axis] = 11.f;
        destination[axis] = -3.f * axis_home_dir;
        plan_buffer_line_destinationXYZE(feedrate/60);
        st_synchronize();
        // Move away from the possible collision with opposite endstop with the collision detection disabled.
        endstops_hit_on_purpose();
        enable_endstops(false);
        current_position[axis] = 0;
        plan_set_position_curposXYZE();
        destination[axis] = 1. * axis_home_dir;
        plan_buffer_line_destinationXYZE(feedrate/60);
        st_synchronize();
        // Now continue to move up to the left end stop with the collision detection enabled.
        enable_endstops(true);
        destination[axis] = 1.1 * axis_home_dir * max_length(axis);
        plan_buffer_line_destinationXYZE(feedrate/60);
        st_synchronize();
		for (uint8_t i = 0; i < cnt; i++)
		{
			// Move away from the collision to a known distance from the left end stop with the collision detection disabled.
			endstops_hit_on_purpose();
			enable_endstops(false);
			current_position[axis] = 0;
			plan_set_position_curposXYZE();
			destination[axis] = -10.f * axis_home_dir;
			plan_buffer_line_destinationXYZE(feedrate/60);
			st_synchronize();
			endstops_hit_on_purpose();
			// Now move left up to the collision, this time with a repeatable velocity.
			enable_endstops(true);
			destination[axis] = 11.f * axis_home_dir;
#ifdef TMC2130
			feedrate = homing_feedrate[axis];
#else //TMC2130
			feedrate = homing_feedrate[axis] / 2;
#endif //TMC2130
			plan_buffer_line_destinationXYZE(feedrate/60);
			st_synchronize();
#ifdef TMC2130
			uint16_t mscnt = tmc2130_rd_MSCNT(axis);
			if (pstep) pstep[i] = mscnt >> 4;
			printf_P(PSTR("%3d step=%2d mscnt=%4d\n"), i, mscnt >> 4, mscnt);
#endif //TMC2130
		}
		endstops_hit_on_purpose();
		enable_endstops(false);

#ifdef TMC2130
		uint8_t orig = tmc2130_home_origin[axis];
		uint8_t back = tmc2130_home_bsteps[axis];
		if (tmc2130_home_enabled && (orig <= 63))
		{
			tmc2130_goto_step(axis, orig, 2, 1000, tmc2130_get_res(axis));
			if (back > 0)
				tmc2130_do_steps(axis, back, -axis_home_dir, 1000);
		}
		else
			tmc2130_do_steps(axis, 8, -axis_home_dir, 1000);
		tmc2130_home_exit();
#endif //TMC2130

        axis_is_at_home(axis);
        axis_known_position[axis] = true;
        // Move from minimum
#ifdef TMC2130
        float dist = - axis_home_dir * 0.01f * tmc2130_home_fsteps[axis];
#else //TMC2130
        float dist = - axis_home_dir * 0.01f * 64;
#endif //TMC2130
        current_position[axis] -= dist;
        plan_set_position_curposXYZE();
        current_position[axis] += dist;
        destination[axis] = current_position[axis];
        plan_buffer_line_destinationXYZE(0.5f*feedrate/60);
        st_synchronize();

   		feedrate = 0.0;
    }
    else if ((axis==Z_AXIS)?HOMEAXIS_DO(Z):0)
	{
#ifdef TMC2130
		FORCE_HIGH_POWER_START;
#endif	
        int axis_home_dir = home_dir(axis);
        current_position[axis] = 0;
        plan_set_position_curposXYZE();
        destination[axis] = 1.5 * max_length(axis) * axis_home_dir;
        feedrate = homing_feedrate[axis];
        plan_buffer_line_destinationXYZE(feedrate/60);
        st_synchronize();
#ifdef TMC2130
        check_Z_crash();
#endif //TMC2130
        current_position[axis] = 0;
        plan_set_position_curposXYZE();
        destination[axis] = -home_retract_mm(axis) * axis_home_dir;
        plan_buffer_line_destinationXYZE(feedrate/60);
        st_synchronize();
        destination[axis] = 2*home_retract_mm(axis) * axis_home_dir;
        feedrate = homing_feedrate[axis]/2 ;
        plan_buffer_line_destinationXYZE(feedrate/60);
        st_synchronize();
#ifdef TMC2130
        check_Z_crash();
#endif //TMC2130
        axis_is_at_home(axis);
        destination[axis] = current_position[axis];
        feedrate = 0.0;
        endstops_hit_on_purpose();
        axis_known_position[axis] = true;
#ifdef TMC2130
		FORCE_HIGH_POWER_END;
#endif	
    }
    enable_endstops(endstops_enabled);
}

/**/
void home_xy()
{
    set_destination_to_current();
    homeaxis(X_AXIS);
    homeaxis(Y_AXIS);
    plan_set_position_curposXYZE();
    endstops_hit_on_purpose();
}

void refresh_cmd_timeout(void)
{
  previous_millis_cmd = _millis();
}

#ifdef FWRETRACT
  void retract(bool retracting, bool swapretract = false) {
    if(retracting && !retracted[active_extruder]) {
      destination[X_AXIS]=current_position[X_AXIS];
      destination[Y_AXIS]=current_position[Y_AXIS];
      destination[Z_AXIS]=current_position[Z_AXIS];
      destination[E_AXIS]=current_position[E_AXIS];
      current_position[E_AXIS]+=(swapretract?retract_length_swap:cs.retract_length)*float(extrudemultiply)*0.01f;
      plan_set_e_position(current_position[E_AXIS]);
      float oldFeedrate = feedrate;
      feedrate=cs.retract_feedrate*60;
      retracted[active_extruder]=true;
      prepare_move();
      current_position[Z_AXIS]-=cs.retract_zlift;
      plan_set_position_curposXYZE();
      prepare_move();
      feedrate = oldFeedrate;
    } else if(!retracting && retracted[active_extruder]) {
      destination[X_AXIS]=current_position[X_AXIS];
      destination[Y_AXIS]=current_position[Y_AXIS];
      destination[Z_AXIS]=current_position[Z_AXIS];
      destination[E_AXIS]=current_position[E_AXIS];
      current_position[Z_AXIS]+=cs.retract_zlift;
      plan_set_position_curposXYZE();
      current_position[E_AXIS]-=(swapretract?(retract_length_swap+retract_recover_length_swap):(cs.retract_length+cs.retract_recover_length))*float(extrudemultiply)*0.01f;
      plan_set_e_position(current_position[E_AXIS]);
      float oldFeedrate = feedrate;
      feedrate=cs.retract_recover_feedrate*60;
      retracted[active_extruder]=false;
      prepare_move();
      feedrate = oldFeedrate;
    }
  } //retract
#endif //FWRETRACT

void trace() {
    Sound_MakeCustom(25,440,true);
}
/*
void ramming() {
//	  float tmp[4] = DEFAULT_MAX_FEEDRATE;
	if (current_temperature[0] < 230) {
		//PLA

		max_feedrate[E_AXIS] = 50;
		//current_position[E_AXIS] -= 8;
		//plan_buffer_line_curposXYZE(2100 / 60, active_extruder);
		//current_position[E_AXIS] += 8;
		//plan_buffer_line_curposXYZE(2100 / 60, active_extruder);
		current_position[E_AXIS] += 5.4;
		plan_buffer_line_curposXYZE(2800 / 60, active_extruder);
		current_position[E_AXIS] += 3.2;
		plan_buffer_line_curposXYZE(3000 / 60, active_extruder);
		current_position[E_AXIS] += 3;
		plan_buffer_line_curposXYZE(3400 / 60, active_extruder);
		st_synchronize();
		max_feedrate[E_AXIS] = 80;
		current_position[E_AXIS] -= 82;
		plan_buffer_line_curposXYZE(9500 / 60, active_extruder);
		max_feedrate[E_AXIS] = 50;//tmp[E_AXIS];
		current_position[E_AXIS] -= 20;
		plan_buffer_line_curposXYZE(1200 / 60, active_extruder);
		current_position[E_AXIS] += 5;
		plan_buffer_line_curposXYZE(400 / 60, active_extruder);
		current_position[E_AXIS] += 5;
		plan_buffer_line_curposXYZE(600 / 60, active_extruder);
		current_position[E_AXIS] -= 10;
		st_synchronize();
		plan_buffer_line_curposXYZE(600 / 60, active_extruder);
		current_position[E_AXIS] += 10;
		plan_buffer_line_curposXYZE(600 / 60, active_extruder);
		current_position[E_AXIS] -= 10;
		plan_buffer_line_curposXYZE(800 / 60, active_extruder);
		current_position[E_AXIS] += 10;
		plan_buffer_line_curposXYZE(800 / 60, active_extruder);
		current_position[E_AXIS] -= 10;
		plan_buffer_line_curposXYZE(800 / 60, active_extruder);
		st_synchronize();
	}
	else {
		//ABS
		max_feedrate[E_AXIS] = 50;
		//current_position[E_AXIS] -= 8;
		//plan_buffer_line_curposXYZE(2100 / 60, active_extruder);
		//current_position[E_AXIS] += 8;
		//plan_buffer_line_curposXYZE(2100 / 60, active_extruder);
		current_position[E_AXIS] += 3.1;
		plan_buffer_line_curposXYZE(2000 / 60, active_extruder);
		current_position[E_AXIS] += 3.1;
		plan_buffer_line_curposXYZE(2500 / 60, active_extruder);
		current_position[E_AXIS] += 4;
		plan_buffer_line_curposXYZE(3000 / 60, active_extruder);
		st_synchronize();
		//current_position[X_AXIS] += 23; //delay
		//plan_buffer_line_curposXYZE(600/60, active_extruder); //delay
		//current_position[X_AXIS] -= 23; //delay
		//plan_buffer_line_curposXYZE(600/60, active_extruder); //delay
		_delay(4700);
		max_feedrate[E_AXIS] = 80;
		current_position[E_AXIS] -= 92;
		plan_buffer_line_curposXYZE(9900 / 60, active_extruder);
		max_feedrate[E_AXIS] = 50;//tmp[E_AXIS];
		current_position[E_AXIS] -= 5;
		plan_buffer_line_curposXYZE(800 / 60, active_extruder);
		current_position[E_AXIS] += 5;
		plan_buffer_line_curposXYZE(400 / 60, active_extruder);
		current_position[E_AXIS] -= 5;
		plan_buffer_line_curposXYZE(600 / 60, active_extruder);
		st_synchronize();
		current_position[E_AXIS] += 5;
		plan_buffer_line_curposXYZE(600 / 60, active_extruder);
		current_position[E_AXIS] -= 5;
		plan_buffer_line_curposXYZE(600 / 60, active_extruder);
		current_position[E_AXIS] += 5;
		plan_buffer_line_curposXYZE(600 / 60, active_extruder);
		current_position[E_AXIS] -= 5;
		plan_buffer_line_curposXYZE(600 / 60, active_extruder);
		st_synchronize();

	}
  }
*/

#ifdef TMC2130
void force_high_power_mode(bool start_high_power_section) {
#ifdef PSU_Delta
	if (start_high_power_section == true) enable_force_z();
#endif //PSU_Delta
	uint8_t silent;
	silent = eeprom_read_byte((uint8_t*)EEPROM_SILENT);
	if (silent == 1) {
		//we are in silent mode, set to normal mode to enable crash detection

    // Wait for the planner queue to drain and for the stepper timer routine to reach an idle state.
		st_synchronize();
		cli();
		tmc2130_mode = (start_high_power_section == true) ? TMC2130_MODE_NORMAL : TMC2130_MODE_SILENT;
		update_mode_profile();
		tmc2130_init();
    // We may have missed a stepper timer interrupt due to the time spent in the tmc2130_init() routine.
    // Be safe than sorry, reset the stepper timer before re-enabling interrupts.
    st_reset_timer();
		sei();
	}
}
#endif //TMC2130

void gcode_M105(uint8_t extruder)
{
#if defined(TEMP_0_PIN) && TEMP_0_PIN > -1
    SERIAL_PROTOCOLPGM("T:");
    SERIAL_PROTOCOL_F(degHotend(extruder),1);
    SERIAL_PROTOCOLPGM(" /");
    SERIAL_PROTOCOL_F(degTargetHotend(extruder),1);
#if defined(TEMP_BED_PIN) && TEMP_BED_PIN > -1
    SERIAL_PROTOCOLPGM(" B:");
    SERIAL_PROTOCOL_F(degBed(),1);
    SERIAL_PROTOCOLPGM(" /");
    SERIAL_PROTOCOL_F(degTargetBed(),1);
#endif //TEMP_BED_PIN
    for (int8_t cur_extruder = 0; cur_extruder < EXTRUDERS; ++cur_extruder) {
        SERIAL_PROTOCOLPGM(" T");
        SERIAL_PROTOCOL(cur_extruder);
        SERIAL_PROTOCOL(':');
        SERIAL_PROTOCOL_F(degHotend(cur_extruder),1);
        SERIAL_PROTOCOLPGM(" /");
        SERIAL_PROTOCOL_F(degTargetHotend(cur_extruder),1);
    }
#else
    SERIAL_ERROR_START;
    SERIAL_ERRORLNRPGM(_i("No thermistors - no temperature"));////MSG_ERR_NO_THERMISTORS
#endif

    SERIAL_PROTOCOLPGM(" @:");
#ifdef EXTRUDER_WATTS
    SERIAL_PROTOCOL((EXTRUDER_WATTS * getHeaterPower(tmp_extruder))/127);
    SERIAL_PROTOCOLPGM("W");
#else
    SERIAL_PROTOCOL(getHeaterPower(extruder));
#endif

    SERIAL_PROTOCOLPGM(" B@:");
#ifdef BED_WATTS
    SERIAL_PROTOCOL((BED_WATTS * getHeaterPower(-1))/127);
    SERIAL_PROTOCOLPGM("W");
#else
    SERIAL_PROTOCOL(getHeaterPower(-1));
#endif

#ifdef PINDA_THERMISTOR
    SERIAL_PROTOCOLPGM(" P:");
    SERIAL_PROTOCOL_F(current_temperature_pinda,1);
#endif //PINDA_THERMISTOR

#ifdef AMBIENT_THERMISTOR
    SERIAL_PROTOCOLPGM(" A:");
    SERIAL_PROTOCOL_F(current_temperature_ambient,1);
#endif //AMBIENT_THERMISTOR


#ifdef SHOW_TEMP_ADC_VALUES
    {
        float raw = 0.0;
#if defined(TEMP_BED_PIN) && TEMP_BED_PIN > -1
        SERIAL_PROTOCOLPGM("    ADC B:");
        SERIAL_PROTOCOL_F(degBed(),1);
        SERIAL_PROTOCOLPGM("C->");
        raw = rawBedTemp();
        SERIAL_PROTOCOL_F(raw/OVERSAMPLENR,5);
        SERIAL_PROTOCOLPGM(" Rb->");
        SERIAL_PROTOCOL_F(100 * (1 + (PtA * (raw/OVERSAMPLENR)) + (PtB * sq((raw/OVERSAMPLENR)))), 5);
        SERIAL_PROTOCOLPGM(" Rxb->");
        SERIAL_PROTOCOL_F(raw, 5);
#endif
        for (int8_t cur_extruder = 0; cur_extruder < EXTRUDERS; ++cur_extruder) {
            SERIAL_PROTOCOLPGM("  T");
            SERIAL_PROTOCOL(cur_extruder);
            SERIAL_PROTOCOLPGM(":");
            SERIAL_PROTOCOL_F(degHotend(cur_extruder),1);
            SERIAL_PROTOCOLPGM("C->");
            raw = rawHotendTemp(cur_extruder);
            SERIAL_PROTOCOL_F(raw/OVERSAMPLENR,5);
            SERIAL_PROTOCOLPGM(" Rt");
            SERIAL_PROTOCOL(cur_extruder);
            SERIAL_PROTOCOLPGM("->");
            SERIAL_PROTOCOL_F(100 * (1 + (PtA * (raw/OVERSAMPLENR)) + (PtB * sq((raw/OVERSAMPLENR)))), 5);
            SERIAL_PROTOCOLPGM(" Rx");
            SERIAL_PROTOCOL(cur_extruder);
            SERIAL_PROTOCOLPGM("->");
            SERIAL_PROTOCOL_F(raw, 5);
        }
    }
#endif
    SERIAL_PROTOCOLLN();
}

#ifdef TMC2130
static void gcode_G28(bool home_x_axis, long home_x_value, bool home_y_axis, long home_y_value, bool home_z_axis, long home_z_value, bool calib, bool without_mbl)
#else
static void gcode_G28(bool home_x_axis, long home_x_value, bool home_y_axis, long home_y_value, bool home_z_axis, long home_z_value, bool without_mbl)
#endif //TMC2130
{
	st_synchronize();

#if 0
	SERIAL_ECHOPGM("G28, initial ");  print_world_coordinates();
	SERIAL_ECHOPGM("G28, initial ");  print_physical_coordinates();
#endif

	// Flag for the display update routine and to disable the print cancelation during homing.
	homing_flag = true;

	// Which axes should be homed?
	bool home_x = home_x_axis;
	bool home_y = home_y_axis;
	bool home_z = home_z_axis;

	// Either all X,Y,Z codes are present, or none of them.
	bool home_all_axes = home_x == home_y && home_x == home_z;
	if (home_all_axes)
		// No X/Y/Z code provided means to home all axes.
		home_x = home_y = home_z = true;

	//if we are homing all axes, first move z higher to protect heatbed/steel sheet
	if (home_all_axes) {
        raise_z_above(MESH_HOME_Z_SEARCH);
		st_synchronize();
	}
#ifdef ENABLE_AUTO_BED_LEVELING
      plan_bed_level_matrix.set_to_identity();  //Reset the plane ("erase" all leveling data)
#endif //ENABLE_AUTO_BED_LEVELING
            
      // Reset world2machine_rotation_and_skew and world2machine_shift, therefore
      // the planner will not perform any adjustments in the XY plane. 
      // Wait for the motors to stop and update the current position with the absolute values.
      world2machine_revert_to_uncorrected();

      // For mesh bed leveling deactivate the matrix temporarily.
      // It is necessary to disable the bed leveling for the X and Y homing moves, so that the move is performed
      // in a single axis only.
      // In case of re-homing the X or Y axes only, the mesh bed leveling is restored after G28.
#ifdef MESH_BED_LEVELING
      uint8_t mbl_was_active = mbl.active;
      mbl.active = 0;
      current_position[Z_AXIS] = st_get_position_mm(Z_AXIS);
#endif

      // Reset baby stepping to zero, if the babystepping has already been loaded before. The babystepsTodo value will be
      // consumed during the first movements following this statement.
      if (home_z)
        babystep_undo();

      saved_feedrate = feedrate;
      int l_feedmultiply = feedmultiply;
      feedmultiply = 100;
      previous_millis_cmd = _millis();

      enable_endstops(true);

      memcpy(destination, current_position, sizeof(destination));
      feedrate = 0.0;

      #if Z_HOME_DIR > 0                      // If homing away from BED do Z first
      if(home_z)
        homeaxis(Z_AXIS);
      #endif

      #ifdef QUICK_HOME
      // In the quick mode, if both x and y are to be homed, a diagonal move will be performed initially.
      if(home_x && home_y)  //first diagonal move
      {
        current_position[X_AXIS] = 0;current_position[Y_AXIS] = 0;

        int x_axis_home_dir = home_dir(X_AXIS);

        plan_set_position_curposXYZE();
        destination[X_AXIS] = 1.5 * max_length(X_AXIS) * x_axis_home_dir;destination[Y_AXIS] = 1.5 * max_length(Y_AXIS) * home_dir(Y_AXIS);
        feedrate = homing_feedrate[X_AXIS];
        if(homing_feedrate[Y_AXIS]<feedrate)
          feedrate = homing_feedrate[Y_AXIS];
        if (max_length(X_AXIS) > max_length(Y_AXIS)) {
          feedrate *= sqrt(pow(max_length(Y_AXIS) / max_length(X_AXIS), 2) + 1);
        } else {
          feedrate *= sqrt(pow(max_length(X_AXIS) / max_length(Y_AXIS), 2) + 1);
        }
        plan_buffer_line_destinationXYZE(feedrate/60);
        st_synchronize();

        axis_is_at_home(X_AXIS);
        axis_is_at_home(Y_AXIS);
        plan_set_position_curposXYZE();
        destination[X_AXIS] = current_position[X_AXIS];
        destination[Y_AXIS] = current_position[Y_AXIS];
        plan_buffer_line_destinationXYZE(feedrate/60);
        feedrate = 0.0;
        st_synchronize();
        endstops_hit_on_purpose();

        current_position[X_AXIS] = destination[X_AXIS];
        current_position[Y_AXIS] = destination[Y_AXIS];
        current_position[Z_AXIS] = destination[Z_AXIS];
      }
      #endif /* QUICK_HOME */

#ifdef TMC2130	 
      if(home_x)
	  {
		if (!calib)
			homeaxis(X_AXIS);
		else
			tmc2130_home_calibrate(X_AXIS);
	  }

      if(home_y)
	  {
		if (!calib)
	        homeaxis(Y_AXIS);
		else
			tmc2130_home_calibrate(Y_AXIS);
	  }
#else //TMC2130
      if(home_x) homeaxis(X_AXIS);
      if(home_y) homeaxis(Y_AXIS);
#endif //TMC2130


      if(home_x_axis && home_x_value != 0)
        current_position[X_AXIS]=home_x_value+cs.add_homing[X_AXIS];

      if(home_y_axis && home_y_value != 0)
        current_position[Y_AXIS]=home_y_value+cs.add_homing[Y_AXIS];

      #if Z_HOME_DIR < 0                      // If homing towards BED do Z last
        #ifndef Z_SAFE_HOMING
          if(home_z) {
            #if defined (Z_RAISE_BEFORE_HOMING) && (Z_RAISE_BEFORE_HOMING > 0)
              raise_z_above(Z_RAISE_BEFORE_HOMING);
              st_synchronize();
            #endif // defined (Z_RAISE_BEFORE_HOMING) && (Z_RAISE_BEFORE_HOMING > 0)
            #if (defined(MESH_BED_LEVELING) && !defined(MK1BP))  // If Mesh bed leveling, move X&Y to safe position for home
              raise_z_above(MESH_HOME_Z_SEARCH);
              st_synchronize();
              if (!axis_known_position[X_AXIS]) homeaxis(X_AXIS);
              if (!axis_known_position[Y_AXIS]) homeaxis(Y_AXIS);
              // 1st mesh bed leveling measurement point, corrected.
              world2machine_initialize();
              world2machine(pgm_read_float(bed_ref_points_4), pgm_read_float(bed_ref_points_4+1), destination[X_AXIS], destination[Y_AXIS]);
              world2machine_reset();
              if (destination[Y_AXIS] < Y_MIN_POS)
                  destination[Y_AXIS] = Y_MIN_POS;
              feedrate = homing_feedrate[X_AXIS] / 20;
              enable_endstops(false);
#ifdef DEBUG_BUILD
              SERIAL_ECHOLNPGM("plan_set_position()");
              MYSERIAL.println(current_position[X_AXIS]);MYSERIAL.println(current_position[Y_AXIS]);
              MYSERIAL.println(current_position[Z_AXIS]);MYSERIAL.println(current_position[E_AXIS]);
#endif
              plan_set_position_curposXYZE();
#ifdef DEBUG_BUILD
              SERIAL_ECHOLNPGM("plan_buffer_line()");
              MYSERIAL.println(destination[X_AXIS]);MYSERIAL.println(destination[Y_AXIS]);
              MYSERIAL.println(destination[Z_AXIS]);MYSERIAL.println(destination[E_AXIS]);
              MYSERIAL.println(feedrate);MYSERIAL.println(active_extruder);
#endif
              plan_buffer_line_destinationXYZE(feedrate);
              st_synchronize();
              current_position[X_AXIS] = destination[X_AXIS];
              current_position[Y_AXIS] = destination[Y_AXIS];
              enable_endstops(true);
              endstops_hit_on_purpose();
              homeaxis(Z_AXIS);
            #else // MESH_BED_LEVELING
              homeaxis(Z_AXIS);
            #endif // MESH_BED_LEVELING
          }
        #else // defined(Z_SAFE_HOMING): Z Safe mode activated.
          if(home_all_axes) {
            destination[X_AXIS] = round(Z_SAFE_HOMING_X_POINT - X_PROBE_OFFSET_FROM_EXTRUDER);
            destination[Y_AXIS] = round(Z_SAFE_HOMING_Y_POINT - Y_PROBE_OFFSET_FROM_EXTRUDER);
            destination[Z_AXIS] = Z_RAISE_BEFORE_HOMING * home_dir(Z_AXIS) * (-1);    // Set destination away from bed
            feedrate = XY_TRAVEL_SPEED/60;
            current_position[Z_AXIS] = 0;

            plan_set_position_curposXYZE();
            plan_buffer_line_destinationXYZE(feedrate);
            st_synchronize();
            current_position[X_AXIS] = destination[X_AXIS];
            current_position[Y_AXIS] = destination[Y_AXIS];

            homeaxis(Z_AXIS);
          }
                                                // Let's see if X and Y are homed and probe is inside bed area.
          if(home_z) {
            if ( (axis_known_position[X_AXIS]) && (axis_known_position[Y_AXIS]) \
              && (current_position[X_AXIS]+X_PROBE_OFFSET_FROM_EXTRUDER >= X_MIN_POS) \
              && (current_position[X_AXIS]+X_PROBE_OFFSET_FROM_EXTRUDER <= X_MAX_POS) \
              && (current_position[Y_AXIS]+Y_PROBE_OFFSET_FROM_EXTRUDER >= Y_MIN_POS) \
              && (current_position[Y_AXIS]+Y_PROBE_OFFSET_FROM_EXTRUDER <= Y_MAX_POS)) {

              current_position[Z_AXIS] = 0;
              plan_set_position_curposXYZE();
              destination[Z_AXIS] = Z_RAISE_BEFORE_HOMING * home_dir(Z_AXIS) * (-1);    // Set destination away from bed
              feedrate = max_feedrate[Z_AXIS];
              plan_buffer_line_destinationXYZE(feedrate);
              st_synchronize();

              homeaxis(Z_AXIS);
            } else if (!((axis_known_position[X_AXIS]) && (axis_known_position[Y_AXIS]))) {
                LCD_MESSAGERPGM(MSG_POSITION_UNKNOWN);
                SERIAL_ECHO_START;
                SERIAL_ECHOLNRPGM(MSG_POSITION_UNKNOWN);
            } else {
                LCD_MESSAGERPGM(MSG_ZPROBE_OUT);
                SERIAL_ECHO_START;
                SERIAL_ECHOLNRPGM(MSG_ZPROBE_OUT);
            }
          }
        #endif // Z_SAFE_HOMING
      #endif // Z_HOME_DIR < 0

      if(home_z_axis && home_z_value != 0)
        current_position[Z_AXIS]=home_z_value+cs.add_homing[Z_AXIS];
      #ifdef ENABLE_AUTO_BED_LEVELING
        if(home_z)
          current_position[Z_AXIS] += cs.zprobe_zoffset;  //Add Z_Probe offset (the distance is negative)
      #endif
      
      // Set the planner and stepper routine positions.
      // At this point the mesh bed leveling and world2machine corrections are disabled and current_position
      // contains the machine coordinates.
      plan_set_position_curposXYZE();

      #ifdef ENDSTOPS_ONLY_FOR_HOMING
        enable_endstops(false);
      #endif

      feedrate = saved_feedrate;
      feedmultiply = l_feedmultiply;
      previous_millis_cmd = _millis();
      endstops_hit_on_purpose();
#ifndef MESH_BED_LEVELING
//-// Oct 2019 :: this part of code is (from) now probably un-compilable
      // If MESH_BED_LEVELING is not active, then it is the original Prusa i3.
      // Offer the user to load the baby step value, which has been adjusted at the previous print session.
      if(card.sdprinting && eeprom_read_word((uint16_t *)EEPROM_BABYSTEP_Z))
          lcd_adjust_z();
#endif

    // Load the machine correction matrix
    world2machine_initialize();
    // and correct the current_position XY axes to match the transformed coordinate system.
    world2machine_update_current();

#if (defined(MESH_BED_LEVELING) && !defined(MK1BP))
	if (home_x_axis || home_y_axis || without_mbl || home_z_axis)
		{
      if (! home_z && mbl_was_active) {
        // Re-enable the mesh bed leveling if only the X and Y axes were re-homed.
        mbl.active = true;
        // and re-adjust the current logical Z axis with the bed leveling offset applicable at the current XY position.
        current_position[Z_AXIS] -= mbl.get_z(st_get_position_mm(X_AXIS), st_get_position_mm(Y_AXIS));
      }
		}
	else
		{
			st_synchronize();
			homing_flag = false;
	  }
#endif

	  if (farm_mode) { prusa_statistics(20); };

	  homing_flag = false;
#if 0
      SERIAL_ECHOPGM("G28, final ");  print_world_coordinates();
      SERIAL_ECHOPGM("G28, final ");  print_physical_coordinates();
      SERIAL_ECHOPGM("G28, final ");  print_mesh_bed_leveling_table();
#endif
}

static void gcode_G28(bool home_x_axis, bool home_y_axis, bool home_z_axis)
{
#ifdef TMC2130
    gcode_G28(home_x_axis, 0, home_y_axis, 0, home_z_axis, 0, false, true);
#else
    gcode_G28(home_x_axis, 0, home_y_axis, 0, home_z_axis, 0, true);
#endif //TMC2130
}

void adjust_bed_reset()
{
	eeprom_update_byte((unsigned char*)EEPROM_BED_CORRECTION_VALID, 1);
	eeprom_update_byte((unsigned char*)EEPROM_BED_CORRECTION_LEFT, 0);
	eeprom_update_byte((unsigned char*)EEPROM_BED_CORRECTION_RIGHT, 0);
	eeprom_update_byte((unsigned char*)EEPROM_BED_CORRECTION_FRONT, 0);
	eeprom_update_byte((unsigned char*)EEPROM_BED_CORRECTION_REAR, 0);
}

//! @brief Calibrate XYZ
//! @param onlyZ if true, calibrate only Z axis
//! @param verbosity_level
//! @retval true Succeeded
//! @retval false Failed
bool gcode_M45(bool onlyZ, int8_t verbosity_level)
{
	bool final_result = false;
	#ifdef TMC2130
	FORCE_HIGH_POWER_START;
	#endif // TMC2130
    
    FORCE_BL_ON_START;
	
    // Only Z calibration?
	if (!onlyZ)
	{
		setTargetBed(0);
		setAllTargetHotends(0);
		adjust_bed_reset(); //reset bed level correction
	}

	// Disable the default update procedure of the display. We will do a modal dialog.
	lcd_update_enable(false);
	// Let the planner use the uncorrected coordinates.
	mbl.reset();
	// Reset world2machine_rotation_and_skew and world2machine_shift, therefore
	// the planner will not perform any adjustments in the XY plane. 
	// Wait for the motors to stop and update the current position with the absolute values.
	world2machine_revert_to_uncorrected();
	// Reset the baby step value applied without moving the axes.
	babystep_reset();
	// Mark all axes as in a need for homing.
	memset(axis_known_position, 0, sizeof(axis_known_position));

	// Home in the XY plane.
	//set_destination_to_current();
	int l_feedmultiply = setup_for_endstop_move();
	lcd_display_message_fullscreen_P(_T(MSG_AUTO_HOME));
	home_xy();

	enable_endstops(false);
	current_position[X_AXIS] += 5;
	current_position[Y_AXIS] += 5;
	plan_buffer_line_curposXYZE(homing_feedrate[Z_AXIS] / 40);
	st_synchronize();

	// Let the user move the Z axes up to the end stoppers.
#ifdef TMC2130
	if (calibrate_z_auto())
	{
#else //TMC2130
	if (lcd_calibrate_z_end_stop_manual(onlyZ))
	{
#endif //TMC2130
		
		lcd_show_fullscreen_message_and_wait_P(_T(MSG_CONFIRM_NOZZLE_CLEAN));
		if(onlyZ){
			lcd_display_message_fullscreen_P(_T(MSG_MEASURE_BED_REFERENCE_HEIGHT_LINE1));
			lcd_set_cursor(0, 3);
			lcd_print(1);
			lcd_puts_P(_T(MSG_MEASURE_BED_REFERENCE_HEIGHT_LINE2));
		}else{
			//lcd_show_fullscreen_message_and_wait_P(_T(MSG_PAPER));
			lcd_display_message_fullscreen_P(_T(MSG_FIND_BED_OFFSET_AND_SKEW_LINE1));
			lcd_set_cursor(0, 2);
			lcd_print(1);
			lcd_puts_P(_T(MSG_FIND_BED_OFFSET_AND_SKEW_LINE2));
		}

		refresh_cmd_timeout();
		#ifndef STEEL_SHEET
		if (((degHotend(0) > MAX_HOTEND_TEMP_CALIBRATION) || (degBed() > MAX_BED_TEMP_CALIBRATION)) && (!onlyZ))
		{
			lcd_wait_for_cool_down();
		}
		#endif //STEEL_SHEET
		if(!onlyZ)
		{
			KEEPALIVE_STATE(PAUSED_FOR_USER);
			#ifdef STEEL_SHEET
			bool result = lcd_show_fullscreen_message_yes_no_and_wait_P(_T(MSG_STEEL_SHEET_CHECK), false, false);
			if(result) lcd_show_fullscreen_message_and_wait_P(_T(MSG_REMOVE_STEEL_SHEET));
			#endif //STEEL_SHEET
		    lcd_show_fullscreen_message_and_wait_P(_T(MSG_PAPER));
			KEEPALIVE_STATE(IN_HANDLER);
			lcd_display_message_fullscreen_P(_T(MSG_FIND_BED_OFFSET_AND_SKEW_LINE1));
			lcd_set_cursor(0, 2);
			lcd_print(1);
			lcd_puts_P(_T(MSG_FIND_BED_OFFSET_AND_SKEW_LINE2));
		}
			
		bool endstops_enabled  = enable_endstops(false);
        current_position[Z_AXIS] -= 1; //move 1mm down with disabled endstop
        plan_buffer_line_curposXYZE(homing_feedrate[Z_AXIS] / 40);
        st_synchronize();

		// Move the print head close to the bed.
		current_position[Z_AXIS] = MESH_HOME_Z_SEARCH;

		enable_endstops(true);
#ifdef TMC2130
		tmc2130_home_enter(Z_AXIS_MASK);
#endif //TMC2130

		plan_buffer_line_curposXYZE(homing_feedrate[Z_AXIS] / 40);

		st_synchronize();
#ifdef TMC2130
		tmc2130_home_exit();
#endif //TMC2130
		enable_endstops(endstops_enabled);

		if ((st_get_position_mm(Z_AXIS) <= (MESH_HOME_Z_SEARCH + HOME_Z_SEARCH_THRESHOLD)) &&
		    (st_get_position_mm(Z_AXIS) >= (MESH_HOME_Z_SEARCH - HOME_Z_SEARCH_THRESHOLD)))
		{
			if (onlyZ)
			{
				clean_up_after_endstop_move(l_feedmultiply);
				// Z only calibration.
				// Load the machine correction matrix
				world2machine_initialize();
				// and correct the current_position to match the transformed coordinate system.
				world2machine_update_current();
				//FIXME
				bool result = sample_mesh_and_store_reference();
				if (result)
				{
					if (calibration_status() == CALIBRATION_STATUS_Z_CALIBRATION)
						// Shipped, the nozzle height has been set already. The user can start printing now.
						calibration_status_store(CALIBRATION_STATUS_CALIBRATED);
						final_result = true;
					// babystep_apply();
				}
			}
			else
			{
				// Reset the baby step value and the baby step applied flag.
				calibration_status_store(CALIBRATION_STATUS_XYZ_CALIBRATION);
                    eeprom_update_word(reinterpret_cast<uint16_t *>(&(EEPROM_Sheets_base->s[(eeprom_read_byte(&(EEPROM_Sheets_base->active_sheet)))].z_offset)),0);
				// Complete XYZ calibration.
				uint8_t point_too_far_mask = 0;
				BedSkewOffsetDetectionResultType result = find_bed_offset_and_skew(verbosity_level, point_too_far_mask);
				clean_up_after_endstop_move(l_feedmultiply);
				// Print head up.
				current_position[Z_AXIS] = MESH_HOME_Z_SEARCH;
				plan_buffer_line_curposXYZE(homing_feedrate[Z_AXIS] / 40);
				st_synchronize();
//#ifndef NEW_XYZCAL
				if (result >= 0)
				{
					#ifdef HEATBED_V2
					sample_z();
					#else //HEATBED_V2
					point_too_far_mask = 0;
					// Second half: The fine adjustment.
					// Let the planner use the uncorrected coordinates.
					mbl.reset();
					world2machine_reset();
					// Home in the XY plane.
					int l_feedmultiply = setup_for_endstop_move();
					home_xy();
					result = improve_bed_offset_and_skew(1, verbosity_level, point_too_far_mask);
					clean_up_after_endstop_move(l_feedmultiply);
					// Print head up.
					current_position[Z_AXIS] = MESH_HOME_Z_SEARCH;
					plan_buffer_line_curposXYZE(homing_feedrate[Z_AXIS] / 40);
					st_synchronize();
					// if (result >= 0) babystep_apply();					
					#endif //HEATBED_V2
				}
//#endif //NEW_XYZCAL
				lcd_update_enable(true);
				lcd_update(2);

				lcd_bed_calibration_show_result(result, point_too_far_mask);
				if (result >= 0)
				{
					// Calibration valid, the machine should be able to print. Advise the user to run the V2Calibration.gcode.
					calibration_status_store(CALIBRATION_STATUS_LIVE_ADJUST);
					if (eeprom_read_byte((uint8_t*)EEPROM_WIZARD_ACTIVE) != 1) lcd_show_fullscreen_message_and_wait_P(_T(MSG_BABYSTEP_Z_NOT_SET));
					final_result = true;
				}
			}
#ifdef TMC2130
			tmc2130_home_exit();
#endif
		}
		else
		{
			lcd_show_fullscreen_message_and_wait_P(PSTR("Calibration failed! Check the axes and run again."));
			final_result = false;
		}
	}
	else
	{
		// Timeouted.
	}
	lcd_update_enable(true);
#ifdef TMC2130
	FORCE_HIGH_POWER_END;
#endif // TMC2130
    
    FORCE_BL_ON_END;
    
	return final_result;
}

void gcode_M114()
{
	SERIAL_PROTOCOLPGM("X:");
	SERIAL_PROTOCOL(current_position[X_AXIS]);
	SERIAL_PROTOCOLPGM(" Y:");
	SERIAL_PROTOCOL(current_position[Y_AXIS]);
	SERIAL_PROTOCOLPGM(" Z:");
	SERIAL_PROTOCOL(current_position[Z_AXIS]);
	SERIAL_PROTOCOLPGM(" E:");
	SERIAL_PROTOCOL(current_position[E_AXIS]);

	SERIAL_PROTOCOLRPGM(_n(" Count X: "));////MSG_COUNT_X
	SERIAL_PROTOCOL(float(st_get_position(X_AXIS)) / cs.axis_steps_per_unit[X_AXIS]);
	SERIAL_PROTOCOLPGM(" Y:");
	SERIAL_PROTOCOL(float(st_get_position(Y_AXIS)) / cs.axis_steps_per_unit[Y_AXIS]);
	SERIAL_PROTOCOLPGM(" Z:");
	SERIAL_PROTOCOL(float(st_get_position(Z_AXIS)) / cs.axis_steps_per_unit[Z_AXIS]);
	SERIAL_PROTOCOLPGM(" E:");
	SERIAL_PROTOCOL(float(st_get_position(E_AXIS)) / cs.axis_steps_per_unit[E_AXIS]);

	SERIAL_PROTOCOLLN();
}

#if (defined(FANCHECK) && (((defined(TACH_0) && (TACH_0 >-1)) || (defined(TACH_1) && (TACH_1 > -1)))))
void gcode_M123()
{
  printf_P(_N("E0:%d RPM PRN1:%d RPM E0@:%u PRN1@:%d\n"), 60*fan_speed[active_extruder], 60*fan_speed[1], newFanSpeed, fanSpeed);
}
#endif //FANCHECK and TACH_0 or TACH_1

//! extracted code to compute z_shift for M600 in case of filament change operation 
//! requested from fsensors.
//! The function ensures, that the printhead lifts to at least 25mm above the heat bed
//! unlike the previous implementation, which was adding 25mm even when the head was
//! printing at e.g. 24mm height.
//! A safety margin of FILAMENTCHANGE_ZADD is added in all cases to avoid touching
//! the printout.
//! This function is templated to enable fast change of computation data type.
//! @return new z_shift value
template<typename T>
static T gcode_M600_filament_change_z_shift()
{
#ifdef FILAMENTCHANGE_ZADD
	static_assert(Z_MAX_POS < (255 - FILAMENTCHANGE_ZADD), "Z-range too high, change the T type from uint8_t to uint16_t");
	// avoid floating point arithmetics when not necessary - results in shorter code
	T ztmp = T( current_position[Z_AXIS] );
	T z_shift = 0;
	if(ztmp < T(25)){
		z_shift = T(25) - ztmp; // make sure to be at least 25mm above the heat bed
	} 
	return z_shift + T(FILAMENTCHANGE_ZADD); // always move above printout
#else
	return T(0);
#endif
}	

static void gcode_M600(bool automatic, float x_position, float y_position, float z_shift, float e_shift, float /*e_shift_late*/)
{
    st_synchronize();
    float lastpos[4];

    if (farm_mode)
    {
        prusa_statistics(22);
    }

    //First backup current position and settings
    int feedmultiplyBckp = feedmultiply;
    float HotendTempBckp = degTargetHotend(active_extruder);
    int fanSpeedBckp = fanSpeed;

    lastpos[X_AXIS] = current_position[X_AXIS];
    lastpos[Y_AXIS] = current_position[Y_AXIS];
    lastpos[Z_AXIS] = current_position[Z_AXIS];
    lastpos[E_AXIS] = current_position[E_AXIS];

    //Retract E
    current_position[E_AXIS] += e_shift;
    plan_buffer_line_curposXYZE(FILAMENTCHANGE_RFEED);
    st_synchronize();

    //Lift Z
    current_position[Z_AXIS] += z_shift;
    plan_buffer_line_curposXYZE(FILAMENTCHANGE_ZFEED);
    st_synchronize();

    //Move XY to side
    current_position[X_AXIS] = x_position;
    current_position[Y_AXIS] = y_position;
    plan_buffer_line_curposXYZE(FILAMENTCHANGE_XYFEED);
    st_synchronize();

    //Beep, manage nozzle heater and wait for user to start unload filament
    if(!mmu_enabled) M600_wait_for_user(HotendTempBckp);

    lcd_change_fil_state = 0;

    // Unload filament
    if (mmu_enabled) extr_unload();	//unload just current filament for multimaterial printers (used also in M702)
    else unload_filament(); //unload filament for single material (used also in M702)
    //finish moves
    st_synchronize();

    if (!mmu_enabled)
    {
        KEEPALIVE_STATE(PAUSED_FOR_USER);
        lcd_change_fil_state = lcd_show_fullscreen_message_yes_no_and_wait_P(_i("Was filament unload successful?"),
                false, true); ////MSG_UNLOAD_SUCCESSFUL c=20 r=2
        if (lcd_change_fil_state == 0)
        {
			lcd_clear();
			lcd_puts_at_P(0, 2, _T(MSG_PLEASE_WAIT));
			current_position[X_AXIS] -= 100;
			plan_buffer_line_curposXYZE(FILAMENTCHANGE_XYFEED);
			st_synchronize();
			lcd_show_fullscreen_message_and_wait_P(_i("Please open idler and remove filament manually."));////MSG_CHECK_IDLER c=20 r=4
        }
    }

    if (mmu_enabled)
    {
        if (!automatic) {
            if (saved_printing) mmu_eject_filament(mmu_extruder, false); //if M600 was invoked by filament senzor (FINDA) eject filament so user can easily remove it
            mmu_M600_wait_and_beep();
            if (saved_printing) {

                lcd_clear();
                lcd_puts_at_P(0, 2, _T(MSG_PLEASE_WAIT));

                mmu_command(MmuCmd::R0);
                manage_response(false, false);
            }
        }
        mmu_M600_load_filament(automatic, HotendTempBckp);
    }
    else
        M600_load_filament();

    if (!automatic) M600_check_state(HotendTempBckp);

		lcd_update_enable(true);

    //Not let's go back to print
    fanSpeed = fanSpeedBckp;

    //Feed a little of filament to stabilize pressure
    if (!automatic)
    {
        current_position[E_AXIS] += FILAMENTCHANGE_RECFEED;
        plan_buffer_line_curposXYZE(FILAMENTCHANGE_EXFEED);
    }

    //Move XY back
    plan_buffer_line(lastpos[X_AXIS], lastpos[Y_AXIS], current_position[Z_AXIS], current_position[E_AXIS],
            FILAMENTCHANGE_XYFEED, active_extruder);
    st_synchronize();
    //Move Z back
    plan_buffer_line(lastpos[X_AXIS], lastpos[Y_AXIS], lastpos[Z_AXIS], current_position[E_AXIS],
            FILAMENTCHANGE_ZFEED, active_extruder);
    st_synchronize();

    //Set E position to original
    plan_set_e_position(lastpos[E_AXIS]);

    memcpy(current_position, lastpos, sizeof(lastpos));
    memcpy(destination, current_position, sizeof(current_position));

    //Recover feed rate
    feedmultiply = feedmultiplyBckp;
    char cmd[9];
    sprintf_P(cmd, PSTR("M220 S%i"), feedmultiplyBckp);
    enquecommand(cmd);

#ifdef IR_SENSOR
	//this will set fsensor_watch_autoload to correct value and prevent possible M701 gcode enqueuing when M600 is finished
	fsensor_check_autoload();
#endif //IR_SENSOR

    lcd_setstatuspgm(_T(WELCOME_MSG));
    custom_message_type = CustomMsg::Status;
}

void gcode_M701()
{
	printf_P(PSTR("gcode_M701 begin\n"));

	if (farm_mode)
	{
		prusa_statistics(22);
	}

	if (mmu_enabled) 
	{
		extr_adj(tmp_extruder);//loads current extruder
		mmu_extruder = tmp_extruder;
	}
	else
	{
		enable_z();
		custom_message_type = CustomMsg::FilamentLoading;

#ifdef FSENSOR_QUALITY
		fsensor_oq_meassure_start(40);
#endif //FSENSOR_QUALITY

		lcd_setstatuspgm(_T(MSG_LOADING_FILAMENT));
		current_position[E_AXIS] += 40;
		plan_buffer_line_curposXYZE(400 / 60); //fast sequence
		st_synchronize();

        raise_z_above(MIN_Z_FOR_LOAD, false);
		current_position[E_AXIS] += 30;
		plan_buffer_line_curposXYZE(400 / 60); //fast sequence
		
		load_filament_final_feed(); //slow sequence
		st_synchronize();

    Sound_MakeCustom(50,500,false);

		if (!farm_mode && loading_flag) {
			lcd_load_filament_color_check();
		}
		lcd_update_enable(true);
		lcd_update(2);
		lcd_setstatuspgm(_T(WELCOME_MSG));
		disable_z();
		loading_flag = false;
		custom_message_type = CustomMsg::Status;

#ifdef FSENSOR_QUALITY
        fsensor_oq_meassure_stop();

        if (!fsensor_oq_result())
        {
            bool disable = lcd_show_fullscreen_message_yes_no_and_wait_P(_i("Fil. sensor response is poor, disable it?"), false, true);
            lcd_update_enable(true);
            lcd_update(2);
            if (disable)
                fsensor_disable();
        }
#endif //FSENSOR_QUALITY
	}
}
/**
 * @brief Get serial number from 32U2 processor
 *
 * Typical format of S/N is:CZPX0917X003XC13518
 *
 * Command operates only in farm mode, if not in farm mode, "Not in farm mode." is written to MYSERIAL.
 *
 * Send command ;S to serial port 0 to retrieve serial number stored in 32U2 processor,
 * reply is transmitted to serial port 1 character by character.
 * Operation takes typically 23 ms. If the retransmit is not finished until 100 ms,
 * it is interrupted, so less, or no characters are retransmitted, only newline character is send
 * in any case.
 */
static void gcode_PRUSA_SN()
{
    uint8_t selectedSerialPort_bak = selectedSerialPort;
    char SN[20];
    selectedSerialPort = 0;
    SERIAL_ECHOLNRPGM(PSTR(";S"));
    uint8_t numbersRead = 0;
    ShortTimer timeout;
    timeout.start();

    while (numbersRead < (sizeof(SN) - 1)) {
        if (MSerial.available() > 0) {
            SN[numbersRead] = MSerial.read();
            numbersRead++;
        }
        if (timeout.expired(100u)) break;
    }
    SN[numbersRead] = 0;
    selectedSerialPort = selectedSerialPort_bak;
    SERIAL_ECHOLN(SN);
}
//! Detection of faulty RAMBo 1.1b boards equipped with bigger capacitors
//! at the TACH_1 pin, which causes bad detection of print fan speed.
//! Warning: This function is not to be used by ordinary users, it is here only for automated testing purposes,
//!   it may even interfere with other functions of the printer! You have been warned!
//! The test idea is to measure the time necessary to charge the capacitor.
//! So the algorithm is as follows:
//! 1. Set TACH_1 pin to INPUT mode and LOW
//! 2. Wait a few ms
//! 3. disable interrupts and measure the time until the TACH_1 pin reaches HIGH
//! Repeat 1.-3. several times
//! Good RAMBo's times are in the range of approx. 260-320 us
//! Bad RAMBo's times are approx. 260-1200 us
//! So basically we are interested in maximum time, the minima are mostly the same.
//! May be that's why the bad RAMBo's still produce some fan RPM reading, but not corresponding to reality
static void gcode_PRUSA_BadRAMBoFanTest(){
    //printf_P(PSTR("Enter fan pin test\n"));
#if !defined(DEBUG_DISABLE_FANCHECK) && defined(FANCHECK) && defined(TACH_1) && TACH_1 >-1
	fan_measuring = false; // prevent EXTINT7 breaking into the measurement
	unsigned long tach1max = 0;
	uint8_t tach1cntr = 0;
	for( /* nothing */; tach1cntr < 100; ++tach1cntr){
		//printf_P(PSTR("TACH_1: %d\n"), tach1cntr);
		SET_OUTPUT(TACH_1);
		WRITE(TACH_1, LOW);
		_delay(20); // the delay may be lower
		unsigned long tachMeasure = _micros();
		cli();
		SET_INPUT(TACH_1);
		// just wait brutally in an endless cycle until we reach HIGH
		// if this becomes a problem it may be improved to non-endless cycle
		while( READ(TACH_1) == 0 ) ;
		sei();
		tachMeasure = _micros() - tachMeasure;
		if( tach1max < tachMeasure )
		tach1max = tachMeasure;
		//printf_P(PSTR("TACH_1: %d: capacitor check time=%lu us\n"), (int)tach1cntr, tachMeasure);
	}	
	//printf_P(PSTR("TACH_1: max=%lu us\n"), tach1max);
	SERIAL_PROTOCOLPGM("RAMBo FAN ");
	if( tach1max > 500 ){
		// bad RAMBo
		SERIAL_PROTOCOLLNPGM("BAD");
	} else {
		SERIAL_PROTOCOLLNPGM("OK");
    }
	// cleanup after the test function
	SET_INPUT(TACH_1);
	WRITE(TACH_1, HIGH);
#endif
}


// G92 - Set current position to coordinates given
static void gcode_G92()
{
    bool codes[NUM_AXIS];
    float values[NUM_AXIS];

    // Check which axes need to be set
    for(uint8_t i = 0; i < NUM_AXIS; ++i)
    {
        codes[i] = code_seen(axis_codes[i]);
        if(codes[i])
            values[i] = code_value();
    }

    if((codes[E_AXIS] && values[E_AXIS] == 0) &&
       (!codes[X_AXIS] && !codes[Y_AXIS] && !codes[Z_AXIS]))
    {
        // As a special optimization, when _just_ clearing the E position
        // we schedule a flag asynchronously along with the next block to
        // reset the starting E position instead of stopping the planner
        current_position[E_AXIS] = 0;
        plan_reset_next_e();
    }
    else
    {
        // In any other case we're forced to synchronize
        st_synchronize();
        for(uint8_t i = 0; i < 3; ++i)
        {
            if(codes[i])
                current_position[i] = values[i] + cs.add_homing[i];
        }
        if(codes[E_AXIS])
            current_position[E_AXIS] = values[E_AXIS];

        // Set all at once
        plan_set_position_curposXYZE();
    }
}

#ifdef EXTENDED_CAPABILITIES_REPORT

static void cap_line(const char* name, bool ena = false) {
    printf_P(PSTR("Cap:%S:%c\n"), name, (char)ena + '0');
}

static void extended_capabilities_report()
{
    // AUTOREPORT_TEMP (M155)
    cap_line(PSTR("AUTOREPORT_TEMP"), ENABLED(AUTO_REPORT));
#if (defined(FANCHECK) && (((defined(TACH_0) && (TACH_0 >-1)) || (defined(TACH_1) && (TACH_1 > -1)))))
    // AUTOREPORT_FANS (M123)
    cap_line(PSTR("AUTOREPORT_FANS"), ENABLED(AUTO_REPORT));
#endif //FANCHECK and TACH_0 or TACH_1
    // AUTOREPORT_POSITION (M114)
    cap_line(PSTR("AUTOREPORT_POSITION"), ENABLED(AUTO_REPORT));
    //@todo Update RepRap cap
}
#endif //EXTENDED_CAPABILITIES_REPORT

#ifdef BACKLASH_X
extern uint8_t st_backlash_x;
#endif //BACKLASH_X
#ifdef BACKLASH_Y
extern uint8_t st_backlash_y;
#endif //BACKLASH_Y

//! \ingroup marlin_main

//! @brief Parse and process commands
//!
//! look here for descriptions of G-codes: https://reprap.org/wiki/G-code
//!
//!
//! Implemented Codes 
//! -------------------
//!
//! * _This list is not updated. Current documentation is maintained inside the process_cmd function._ 
//!
//!@n PRUSA CODES
//!@n P F - Returns FW versions
//!@n P R - Returns revision of printer
//!
//!@n G0  -> G1
//!@n G1  - Coordinated Movement X Y Z E
//!@n G2  - CW ARC
//!@n G3  - CCW ARC
//!@n G4  - Dwell S<seconds> or P<milliseconds>
//!@n G10 - retract filament according to settings of M207
//!@n G11 - retract recover filament according to settings of M208
//!@n G28 - Home all Axes
//!@n G29 - Detailed Z-Probe, probes the bed at 3 or more points.  Will fail if you haven't homed yet.
//!@n G30 - Single Z Probe, probes bed at current XY location.
//!@n G31 - Dock sled (Z_PROBE_SLED only)
//!@n G32 - Undock sled (Z_PROBE_SLED only)
//!@n G80 - Automatic mesh bed leveling
//!@n G81 - Print bed profile
//!@n G90 - Use Absolute Coordinates
//!@n G91 - Use Relative Coordinates
//!@n G92 - Set current position to coordinates given
//!
//!@n M Codes
//!@n M0   - Unconditional stop - Wait for user to press a button on the LCD
//!@n M1   - Same as M0
//!@n M17  - Enable/Power all stepper motors
//!@n M18  - Disable all stepper motors; same as M84
//!@n M20  - List SD card
//!@n M21  - Init SD card
//!@n M22  - Release SD card
//!@n M23  - Select SD file (M23 filename.g)
//!@n M24  - Start/resume SD print
//!@n M25  - Pause SD print
//!@n M26  - Set SD position in bytes (M26 S12345)
//!@n M27  - Report SD print status
//!@n M28  - Start SD write (M28 filename.g)
//!@n M29  - Stop SD write
//!@n M30  - Delete file from SD (M30 filename.g)
//!@n M31  - Output time since last M109 or SD card start to serial
//!@n M32  - Select file and start SD print (Can be used _while_ printing from SD card files):
//!          syntax "M32 /path/filename#", or "M32 S<startpos bytes> !filename#"
//!          Call gcode file : "M32 P !filename#" and return to caller file after finishing (similar to #include).
//!          The '#' is necessary when calling from within sd files, as it stops buffer prereading
//!@n M42  - Change pin status via gcode Use M42 Px Sy to set pin x to value y, when omitting Px the onboard led will be used.
//!@n M73  - Show percent done and print time remaining
//!@n M80  - Turn on Power Supply
//!@n M81  - Turn off Power Supply
//!@n M82  - Set E codes absolute (default)
//!@n M83  - Set E codes relative while in Absolute Coordinates (G90) mode
//!@n M84  - Disable steppers until next move,
//!          or use S<seconds> to specify an inactivity timeout, after which the steppers will be disabled.  S0 to disable the timeout.
//!@n M85  - Set inactivity shutdown timer with parameter S<seconds>. To disable set zero (default)
//!@n M86  - Set safety timer expiration time with parameter S<seconds>; M86 S0 will disable safety timer
//!@n M92  - Set axis_steps_per_unit - same syntax as G92
//!@n M104 - Set extruder target temp
//!@n M105 - Read current temp
//!@n M106 - Fan on
//!@n M107 - Fan off
//!@n M109 - Sxxx Wait for extruder current temp to reach target temp. Waits only when heating
//!          Rxxx Wait for extruder current temp to reach target temp. Waits when heating and cooling
//!        IF AUTOTEMP is enabled, S<mintemp> B<maxtemp> F<factor>. Exit autotemp by any M109 without F
//!@n M112 - Emergency stop
//!@n M113 - Get or set the timeout interval for Host Keepalive "busy" messages
//!@n M114 - Output current position to serial port
//!@n M115 - Capabilities string
//!@n M117 - display message
//!@n M119 - Output Endstop status to serial port
//!@n M123 - Tachometer value
//!@n M126 - Solenoid Air Valve Open (BariCUDA support by jmil)
//!@n M127 - Solenoid Air Valve Closed (BariCUDA vent to atmospheric pressure by jmil)
//!@n M128 - EtoP Open (BariCUDA EtoP = electricity to air pressure transducer by jmil)
//!@n M129 - EtoP Closed (BariCUDA EtoP = electricity to air pressure transducer by jmil)
//!@n M140 - Set bed target temp
//!@n M150 - Set BlinkM Color Output R: Red<0-255> U(!): Green<0-255> B: Blue<0-255> over i2c, G for green does not work.
//!@n M155 - Automatically send temperatures, fan speeds, position
//!@n M190 - Sxxx Wait for bed current temp to reach target temp. Waits only when heating
//!          Rxxx Wait for bed current temp to reach target temp. Waits when heating and cooling
//!@n M200 D<millimeters>- set filament diameter and set E axis units to cubic millimeters (use S0 to set back to millimeters).
//!@n M201 - Set max acceleration in units/s^2 for print moves (M201 X1000 Y1000)
//!@n M202 - Set max acceleration in units/s^2 for travel moves (M202 X1000 Y1000) Unused in Marlin!!
//!@n M203 - Set maximum feedrate that your machine can sustain (M203 X200 Y200 Z300 E10000) in mm/sec
//!@n M204 - Set default acceleration: S normal moves T filament only moves (M204 S3000 T7000) in mm/sec^2  also sets minimum segment time in ms (B20000) to prevent buffer under-runs and M20 minimum feedrate
//!@n M205 -  advanced settings:  minimum travel speed S=while printing T=travel only,  B=minimum segment time X= maximum xy jerk, Z=maximum Z jerk, E=maximum E jerk
//!@n M206 - set additional homing offset
//!@n M207 - set retract length S[positive mm] F[feedrate mm/min] Z[additional zlift/hop], stays in mm regardless of M200 setting
//!@n M208 - set recover=unretract length S[positive mm surplus to the M207 S*] F[feedrate mm/sec]
//!@n M209 - S<1=true/0=false> enable automatic retract detect if the slicer did not support G10/11: every normal extrude-only move will be classified as retract depending on the direction.
//!@n M218 - set hotend offset (in mm): T<extruder_number> X<offset_on_X> Y<offset_on_Y>
//!@n M220 S<factor in percent>- set speed factor override percentage
//!@n M221 S<factor in percent>- set extrude factor override percentage
//!@n M226 P<pin number> S<pin state>- Wait until the specified pin reaches the state required
//!@n M240 - Trigger a camera to take a photograph
//!@n M250 - Set LCD contrast C<contrast value> (value 0..63)
//!@n M280 - set servo position absolute. P: servo index, S: angle or microseconds
//!@n M300 - Play beep sound S<frequency Hz> P<duration ms>
//!@n M301 - Set PID parameters P I and D
//!@n M302 - Allow cold extrudes, or set the minimum extrude S<temperature>.
//!@n M303 - PID relay autotune S<temperature> sets the target temperature. (default target temperature = 150C)
//!@n M304 - Set bed PID parameters P I and D
//!@n M400 - Finish all moves
//!@n M401 - Lower z-probe if present
//!@n M402 - Raise z-probe if present
//!@n M404 - N<dia in mm> Enter the nominal filament width (3mm, 1.75mm ) or will display nominal filament width without parameters
//!@n M405 - Turn on Filament Sensor extrusion control.  Optional D<delay in cm> to set delay in centimeters between sensor and extruder
//!@n M406 - Turn off Filament Sensor extrusion control
//!@n M407 - Displays measured filament diameter
//!@n M500 - stores parameters in EEPROM
//!@n M501 - reads parameters from EEPROM (if you need reset them after you changed them temporarily).
//!@n M502 - reverts to the default "factory settings".  You still need to store them in EEPROM afterwards if you want to.
//!@n M503 - print the current settings (from memory not from EEPROM)
//!@n M509 - force language selection on next restart
//!@n M540 - Use S[0|1] to enable or disable the stop SD card print on endstop hit (requires ABORT_ON_ENDSTOP_HIT_FEATURE_ENABLED)
//!@n M600 - Pause for filament change X[pos] Y[pos] Z[relative lift] E[initial retract] L[later retract distance for removal]
//!@n M605 - Set dual x-carriage movement mode: S<mode> [ X<duplication x-offset> R<duplication temp offset> ]
//!@n M860 - Wait for PINDA thermistor to reach target temperature.
//!@n M861 - Set / Read PINDA temperature compensation offsets
//!@n M900 - Set LIN_ADVANCE options, if enabled. See Configuration_adv.h for details.
//!@n M907 - Set digital trimpot motor current using axis codes.
//!@n M908 - Control digital trimpot directly.
//!@n M350 - Set microstepping mode.
//!@n M351 - Toggle MS1 MS2 pins directly.
//!
//!@n M928 - Start SD logging (M928 filename.g) - ended by M29
//!@n M999 - Restart after being stopped by error
//! <br><br>

/** @defgroup marlin_main Marlin main */

/** \ingroup GCodes */

//! _This is a list of currently implemented G Codes in Prusa firmware (dynamically generated from doxygen)._ 
/**
They are shown in order of appearance in the code.
There are reasons why some G Codes aren't in numerical order.
*/


void process_commands()
{
#ifdef FANCHECK
	if(fan_check_error == EFCE_DETECTED){
		fan_check_error = EFCE_REPORTED;
		// SERIAL_PROTOCOLLNRPGM(MSG_OCTOPRINT_PAUSED);
		lcd_pause_print();
		cmdqueue_serial_disabled = true;
	}
#endif

	if (!buflen) return; //empty command
  #ifdef FILAMENT_RUNOUT_SUPPORT
    SET_INPUT(FR_SENS);
  #endif

#ifdef CMDBUFFER_DEBUG
  SERIAL_ECHOPGM("Processing a GCODE command: ");
  SERIAL_ECHO(cmdbuffer+bufindr+CMDHDRSIZE);
  SERIAL_ECHOLNPGM("");
  SERIAL_ECHOPGM("In cmdqueue: ");
  SERIAL_ECHO(buflen);
  SERIAL_ECHOLNPGM("");
#endif /* CMDBUFFER_DEBUG */
  
  unsigned long codenum; //throw away variable
  char *starpos = NULL;
#ifdef ENABLE_AUTO_BED_LEVELING
  float x_tmp, y_tmp, z_tmp, real_z;
#endif

  // PRUSA GCODES
  KEEPALIVE_STATE(IN_HANDLER);

#ifdef SNMM
  float tmp_motor[3] = DEFAULT_PWM_MOTOR_CURRENT;
  float tmp_motor_loud[3] = DEFAULT_PWM_MOTOR_CURRENT_LOUD;
  int8_t SilentMode;
#endif
  /*!
  
  ---------------------------------------------------------------------------------
  ### M117 - Display Message <a href="https://reprap.org/wiki/G-code#M117:_Display_Message">M117: Display Message</a>
  This causes the given message to be shown in the status line on an attached LCD.
  It is processed early as to allow printing messages that contain G, M, N or T.
  
  ---------------------------------------------------------------------------------
  ### Special internal commands
  These are used by internal functions to process certain actions in the right order. Some of these are also usable by the user.
  They are processed early as the commands are complex (strings).
  These are only available on the MK3(S) as these require TMC2130 drivers:
    - CRASH DETECTED
    - CRASH RECOVER
    - CRASH_CANCEL
    - TMC_SET_WAVE
    - TMC_SET_STEP
    - TMC_SET_CHOP
 */
  if (code_seen_P(PSTR("M117"))) { //moved to highest priority place to be able to to print strings which includes "G", "PRUSA" and "^"
	  starpos = (strchr(strchr_pointer + 5, '*'));
	  if (starpos != NULL)
		  *(starpos) = '\0';
	  lcd_setstatus(strchr_pointer + 5);
  }

#ifdef TMC2130
	else if (strncmp_P(CMDBUFFER_CURRENT_STRING, PSTR("CRASH_"), 6) == 0)
	{

    // ### CRASH_DETECTED - TMC2130
    // ---------------------------------
	  if(code_seen_P(PSTR("CRASH_DETECTED")))
	  {
		  uint8_t mask = 0;
		  if (code_seen('X')) mask |= X_AXIS_MASK;
		  if (code_seen('Y')) mask |= Y_AXIS_MASK;
		  crashdet_detected(mask);
	  }

    // ### CRASH_RECOVER - TMC2130
    // ----------------------------------
	  else if(code_seen_P(PSTR("CRASH_RECOVER")))
		  crashdet_recover();

    // ### CRASH_CANCEL - TMC2130
    // ----------------------------------
	  else if(code_seen_P(PSTR("CRASH_CANCEL")))
		  crashdet_cancel();
	}
	else if (strncmp_P(CMDBUFFER_CURRENT_STRING, PSTR("TMC_"), 4) == 0)
	{
    
    // ### TMC_SET_WAVE_ 
    // --------------------
		if (strncmp_P(CMDBUFFER_CURRENT_STRING + 4, PSTR("SET_WAVE_"), 9) == 0)
		{
			uint8_t axis = *(CMDBUFFER_CURRENT_STRING + 13);
			axis = (axis == 'E')?3:(axis - 'X');
			if (axis < 4)
			{
				uint8_t fac = (uint8_t)strtol(CMDBUFFER_CURRENT_STRING + 14, NULL, 10);
				tmc2130_set_wave(axis, 247, fac);
			}
		}
    
    // ### TMC_SET_STEP_
    //  ------------------
		else if (strncmp_P(CMDBUFFER_CURRENT_STRING + 4, PSTR("SET_STEP_"), 9) == 0)
		{
			uint8_t axis = *(CMDBUFFER_CURRENT_STRING + 13);
			axis = (axis == 'E')?3:(axis - 'X');
			if (axis < 4)
			{
				uint8_t step = (uint8_t)strtol(CMDBUFFER_CURRENT_STRING + 14, NULL, 10);
				uint16_t res = tmc2130_get_res(axis);
				tmc2130_goto_step(axis, step & (4*res - 1), 2, 1000, res);
			}
		}

    // ### TMC_SET_CHOP_
    //  -------------------
		else if (strncmp_P(CMDBUFFER_CURRENT_STRING + 4, PSTR("SET_CHOP_"), 9) == 0)
		{
			uint8_t axis = *(CMDBUFFER_CURRENT_STRING + 13);
			axis = (axis == 'E')?3:(axis - 'X');
			if (axis < 4)
			{
				uint8_t chop0 = tmc2130_chopper_config[axis].toff;
				uint8_t chop1 = tmc2130_chopper_config[axis].hstr;
				uint8_t chop2 = tmc2130_chopper_config[axis].hend;
				uint8_t chop3 = tmc2130_chopper_config[axis].tbl;
				char* str_end = 0;
				if (CMDBUFFER_CURRENT_STRING[14])
				{
					chop0 = (uint8_t)strtol(CMDBUFFER_CURRENT_STRING + 14, &str_end, 10) & 15;
					if (str_end && *str_end)
					{
						chop1 = (uint8_t)strtol(str_end, &str_end, 10) & 7;
						if (str_end && *str_end)
						{
							chop2 = (uint8_t)strtol(str_end, &str_end, 10) & 15;
							if (str_end && *str_end)
								chop3 = (uint8_t)strtol(str_end, &str_end, 10) & 3;
						}
					}
				}
				tmc2130_chopper_config[axis].toff = chop0;
				tmc2130_chopper_config[axis].hstr = chop1 & 7;
				tmc2130_chopper_config[axis].hend = chop2 & 15;
				tmc2130_chopper_config[axis].tbl = chop3 & 3;
				tmc2130_setup_chopper(axis, tmc2130_mres[axis], tmc2130_current_h[axis], tmc2130_current_r[axis]);
				//printf_P(_N("TMC_SET_CHOP_%c %hhd %hhd %hhd %hhd\n"), "xyze"[axis], chop0, chop1, chop2, chop3);
			}
		}
	}
#ifdef BACKLASH_X
	else if (strncmp_P(CMDBUFFER_CURRENT_STRING, PSTR("BACKLASH_X"), 10) == 0)
	{
		uint8_t bl = (uint8_t)strtol(CMDBUFFER_CURRENT_STRING + 10, NULL, 10);
		st_backlash_x = bl;
		printf_P(_N("st_backlash_x = %hhd\n"), st_backlash_x);
	}
#endif //BACKLASH_X
#ifdef BACKLASH_Y
	else if (strncmp_P(CMDBUFFER_CURRENT_STRING, PSTR("BACKLASH_Y"), 10) == 0)
	{
		uint8_t bl = (uint8_t)strtol(CMDBUFFER_CURRENT_STRING + 10, NULL, 10);
		st_backlash_y = bl;
		printf_P(_N("st_backlash_y = %hhd\n"), st_backlash_y);
	}
#endif //BACKLASH_Y
#endif //TMC2130
  else if(code_seen_P(PSTR("PRUSA"))){ 
    /*!
    ---------------------------------------------------------------------------------
    ### PRUSA - Internal command set <a href="https://reprap.org/wiki/G-code#G98:_Activate_farm_mode">G98: Activate farm mode - Notes</a>
    
    Set of internal PRUSA commands
    #### Usage
         PRUSA [ Ping | PRN | FAN | fn | thx | uvlo | MMURES | RESET | fv | M28 | SN | Fir | Rev | Lang | Lz | Beat | FR ]
    
    #### Parameters
      - `Ping` 
      - `PRN` - Prints revision of the printer
      - `FAN` - Prints fan details
      - `fn` - Prints farm no.
      - `thx` 
      - `uvlo` 
      - `MMURES` - Reset MMU
      - `RESET` - (Careful!)
      - `fv`  - ?
      - `M28` 
      - `SN` 
      - `Fir` - Prints firmware version
      - `Rev`- Prints filament size, elelectronics, nozzle type
      - `Lang` - Reset the language
      - `Lz` 
      - `Beat` - Kick farm link timer
      - `FR` - Full factory reset
      - `nozzle set <diameter>` - set nozzle diameter (farm mode only), e.g. `PRUSA nozzle set 0.4`
      - `nozzle D<diameter>` - check the nozzle diameter (farm mode only), works like M862.1 P, e.g. `PRUSA nozzle D0.4`
      - `nozzle` - prints nozzle diameter (farm mode only), works like M862.1 P, e.g. `PRUSA nozzle`
    */


		if (code_seen_P(PSTR("Ping"))) {  // PRUSA Ping
			if (farm_mode) {
				PingTime = _millis();
			}	  
		}
		else if (code_seen_P(PSTR("PRN"))) { // PRUSA PRN
		  printf_P(_N("%d"), status_number);

        } else if( code_seen_P(PSTR("FANPINTST"))){
            gcode_PRUSA_BadRAMBoFanTest();
        }else if (code_seen_P(PSTR("FAN"))) { // PRUSA FAN
			printf_P(_N("E0:%d RPM\nPRN0:%d RPM\n"), 60*fan_speed[0], 60*fan_speed[1]);
<<<<<<< HEAD
		}else if (code_seen_P(PSTR("fn"))) { // PRUSA fn
		  if (farm_mode) {
			printf_P(_N("%d"), farm_no);
		  }
		  else {
			  puts_P(_N("Not in farm mode."));
		  }
		  
=======
>>>>>>> 58351fb2
		}
		else if (code_seen_P(PSTR("thx"))) // PRUSA thx
		{
			no_response = false;
		}	
		else if (code_seen_P(PSTR("uvlo"))) // PRUSA uvlo
		{
               eeprom_update_byte((uint8_t*)EEPROM_UVLO,0); 
               enquecommand_P(PSTR("M24")); 
		}	
		else if (code_seen_P(PSTR("MMURES"))) // PRUSA MMURES
		{
			mmu_reset();
		}
<<<<<<< HEAD
		else if (code_seen_P(PSTR("RESET"))) { // PRUSA RESET
            // careful!
            if (farm_mode) {
#if (defined(WATCHDOG) && (MOTHERBOARD == BOARD_EINSY_1_0a))
                boot_app_magic = BOOT_APP_MAGIC;
                boot_app_flags = BOOT_APP_FLG_RUN;
                softReset();
#else //WATCHDOG
                asm volatile("jmp 0x3E000");
#endif //WATCHDOG
            }
            else {
                MYSERIAL.println("Not in farm mode."); // @@TODO
            }
		}else if (code_seen_P(PSTR("fv"))) { // PRUSA fv
=======
		else if (code_seen("RESET")) { // PRUSA RESET
#ifdef WATCHDOG
#if defined(W25X20CL) && defined(BOOTAPP)
            boot_app_magic = BOOT_APP_MAGIC;
            boot_app_flags = BOOT_APP_FLG_RUN;
#endif //defined(W25X20CL) && defined(BOOTAPP)
            softReset();
#elif defined(BOOTAPP) //this is a safety precaution. This is because the new bootloader turns off the heaters, but the old one doesn't. The watchdog should be used most of the time.
            asm volatile("jmp 0x3E000");
#endif
		}else if (code_seen("fv")) { // PRUSA fv
>>>>>>> 58351fb2
        // get file version
        #ifdef SDSUPPORT
        card.openFile(strchr_pointer + 3,true);
        while (true) {
            uint16_t readByte = card.get();
            MYSERIAL.write(readByte);
            if (readByte=='\n') {
                break;
            }
        }
        card.closefile();

        #endif // SDSUPPORT

    } else if (code_seen_P(PSTR("M28"))) { // PRUSA M28
        trace();
        prusa_sd_card_upload = true;
        card.openFile(strchr_pointer+4,false);

	} else if (code_seen_P(PSTR("SN"))) { // PRUSA SN
        gcode_PRUSA_SN();

	} else if(code_seen_P(PSTR("Fir"))){ // PRUSA Fir

      SERIAL_PROTOCOLLN(FW_VERSION_FULL);

    } else if(code_seen_P(PSTR("Rev"))){ // PRUSA Rev

      SERIAL_PROTOCOLLN(FILAMENT_SIZE "-" ELECTRONICS "-" NOZZLE_TYPE );

    } else if(code_seen_P(PSTR("Lang"))) { // PRUSA Lang
	  lang_reset();

	} else if(code_seen_P(PSTR("Lz"))) { // PRUSA Lz
      eeprom_update_word(reinterpret_cast<uint16_t *>(&(EEPROM_Sheets_base->s[(eeprom_read_byte(&(EEPROM_Sheets_base->active_sheet)))].z_offset)),0);

	} else if(code_seen_P(PSTR("Beat"))) { // PRUSA Beat
        // Kick farm link timer
        kicktime = _millis();

    } else if(code_seen_P(PSTR("FR"))) { // PRUSA FR
        // Factory full reset
        factory_reset(0);
    } else if(code_seen_P(PSTR("MBL"))) { // PRUSA MBL
        // Change the MBL status without changing the logical Z position.
        if(code_seen('V')) {
            bool value = code_value_short();
            st_synchronize();
            if(value != mbl.active) {
                mbl.active = value;
                // Use plan_set_z_position to reset the physical values
                plan_set_z_position(current_position[Z_AXIS]);
            }
        }

//-//
/*
    } else if(code_seen("rrr")) {
MYSERIAL.println("=== checking ===");
MYSERIAL.println(eeprom_read_byte((uint8_t*)EEPROM_CHECK_MODE),DEC);
MYSERIAL.println(eeprom_read_byte((uint8_t*)EEPROM_NOZZLE_DIAMETER),DEC);
MYSERIAL.println(eeprom_read_word((uint16_t*)EEPROM_NOZZLE_DIAMETER_uM),DEC);
MYSERIAL.println(farm_mode,DEC);
MYSERIAL.println(eCheckMode,DEC);
    } else if(code_seen("www")) {
MYSERIAL.println("=== @ FF ===");
eeprom_update_byte((uint8_t*)EEPROM_CHECK_MODE,0xFF);
eeprom_update_byte((uint8_t*)EEPROM_NOZZLE_DIAMETER,0xFF);
eeprom_update_word((uint16_t*)EEPROM_NOZZLE_DIAMETER_uM,0xFFFF);
*/
    } else if (code_seen_P(PSTR("nozzle"))) { // PRUSA nozzle
          uint16_t nDiameter;
          if(code_seen('D'))
               {
               nDiameter=(uint16_t)(code_value()*1000.0+0.5); // [,um]
               nozzle_diameter_check(nDiameter);
               }
          else if(code_seen_P(PSTR("set")) && farm_mode)
               {
               strchr_pointer++;                  // skip 1st char (~ 's')
               strchr_pointer++;                  // skip 2nd char (~ 'e')
               nDiameter=(uint16_t)(code_value()*1000.0+0.5); // [,um]
               eeprom_update_byte((uint8_t*)EEPROM_NOZZLE_DIAMETER,(uint8_t)ClNozzleDiameter::_Diameter_Undef); // for correct synchronization after farm-mode exiting
               eeprom_update_word((uint16_t*)EEPROM_NOZZLE_DIAMETER_uM,nDiameter);
               }
          else SERIAL_PROTOCOLLN((float)eeprom_read_word((uint16_t*)EEPROM_NOZZLE_DIAMETER_uM)/1000.0);

//-// !!! SupportMenu
/*
// musi byt PRED "PRUSA model"
    } else if (code_seen("smodel")) { //! PRUSA smodel
          size_t nOffset;
// ! -> "l"
          strchr_pointer+=5*sizeof(*strchr_pointer); // skip 1st - 5th char (~ 'smode')
          nOffset=strspn(strchr_pointer+1," \t\n\r\v\f");
          if(*(strchr_pointer+1+nOffset))
               printer_smodel_check(strchr_pointer);
          else SERIAL_PROTOCOLLN(PRINTER_NAME);
    } else if (code_seen("model")) { //! PRUSA model
          uint16_t nPrinterModel;
          strchr_pointer+=4*sizeof(*strchr_pointer); // skip 1st - 4th char (~ 'mode')
          nPrinterModel=(uint16_t)code_value_long();
          if(nPrinterModel!=0)
               printer_model_check(nPrinterModel);
          else SERIAL_PROTOCOLLN(PRINTER_TYPE);
    } else if (code_seen("version")) { //! PRUSA version
          strchr_pointer+=7*sizeof(*strchr_pointer); // skip 1st - 7th char (~ 'version')
          while(*strchr_pointer==' ')             // skip leading spaces
               strchr_pointer++;
          if(*strchr_pointer!=0)
               fw_version_check(strchr_pointer);
          else SERIAL_PROTOCOLLN(FW_VERSION);
    } else if (code_seen("gcode")) { //! PRUSA gcode
          uint16_t nGcodeLevel;
          strchr_pointer+=4*sizeof(*strchr_pointer); // skip 1st - 4th char (~ 'gcod')
          nGcodeLevel=(uint16_t)code_value_long();
          if(nGcodeLevel!=0)
               gcode_level_check(nGcodeLevel);
          else SERIAL_PROTOCOLLN(GCODE_LEVEL);
*/
	}	
    //else if (code_seen('Cal')) {
		//  lcd_calibration();
	  // }

  } 
  // This prevents reading files with "^" in their names.
  // Since it is unclear, if there is some usage of this construct,
  // it will be deprecated in 3.9 alpha a possibly completely removed in the future:
  // else if (code_seen('^')) {
  //  // nothing, this is a version line
  // }
  else if(code_seen('G'))
  {
	gcode_in_progress = (int)code_value();
//	printf_P(_N("BEGIN G-CODE=%u\n"), gcode_in_progress);
    switch (gcode_in_progress)
    {

    /*!
    ---------------------------------------------------------------------------------
	 # G Codes
	### G0, G1 - Coordinated movement X Y Z E <a href="https://reprap.org/wiki/G-code#G0_.26_G1:_Move">G0 & G1: Move</a> 
	In Prusa Firmware G0 and G1 are the same.
	#### Usage
	
	      G0 [ X | Y | Z | E | F | S ]
		  G1 [ X | Y | Z | E | F | S ]
	
	#### Parameters
	  - `X` - The position to move to on the X axis
	  - `Y` - The position to move to on the Y axis
	  - `Z` - The position to move to on the Z axis
	  - `E` - The amount to extrude between the starting point and ending point
	  - `F` - The feedrate per minute of the move between the starting point and ending point (if supplied)
	  
    */
    case 0: // G0 -> G1
    case 1: // G1
      if(Stopped == false) {

        #ifdef FILAMENT_RUNOUT_SUPPORT
            
            if(READ(FR_SENS)){

                        int feedmultiplyBckp=feedmultiply;
                        float target[4];
                        float lastpos[4];
                        target[X_AXIS]=current_position[X_AXIS];
                        target[Y_AXIS]=current_position[Y_AXIS];
                        target[Z_AXIS]=current_position[Z_AXIS];
                        target[E_AXIS]=current_position[E_AXIS];
                        lastpos[X_AXIS]=current_position[X_AXIS];
                        lastpos[Y_AXIS]=current_position[Y_AXIS];
                        lastpos[Z_AXIS]=current_position[Z_AXIS];
                        lastpos[E_AXIS]=current_position[E_AXIS];
                        //retract by E
                        
                        target[E_AXIS]+= FILAMENTCHANGE_FIRSTRETRACT ;
                        
                        plan_buffer_line(target[X_AXIS], target[Y_AXIS], target[Z_AXIS], target[E_AXIS], 400, active_extruder);


                        target[Z_AXIS]+= FILAMENTCHANGE_ZADD ;

                        plan_buffer_line(target[X_AXIS], target[Y_AXIS], target[Z_AXIS], target[E_AXIS], 300, active_extruder);

                        target[X_AXIS]= FILAMENTCHANGE_XPOS ;
                        
                        target[Y_AXIS]= FILAMENTCHANGE_YPOS ;
                         
                 
                        plan_buffer_line(target[X_AXIS], target[Y_AXIS], target[Z_AXIS], target[E_AXIS], 70, active_extruder);

                        target[E_AXIS]+= FILAMENTCHANGE_FINALRETRACT ;
                          

                        plan_buffer_line(target[X_AXIS], target[Y_AXIS], target[Z_AXIS], target[E_AXIS], 20, active_extruder);

                        //finish moves
                        st_synchronize();
                        //disable extruder steppers so filament can be removed
                        disable_e0();
                        disable_e1();
                        disable_e2();
                        _delay(100);
                        
                        //LCD_ALERTMESSAGEPGM(_T(MSG_FILAMENTCHANGE));
                        uint8_t cnt=0;
                        int counterBeep = 0;
                        lcd_wait_interact();
                        while(!lcd_clicked()){
                          cnt++;
                          manage_heater();
                          manage_inactivity(true);
                          //lcd_update(0);
                          if(cnt==0)
                          {
                          #if BEEPER > 0
                          
                            if (counterBeep== 500){
                              counterBeep = 0;
                              
                            }
                          
                            
                            SET_OUTPUT(BEEPER);
                            if (counterBeep== 0){
if(eSoundMode!=e_SOUND_MODE_SILENT)
                              WRITE(BEEPER,HIGH);
                            }
                            
                            if (counterBeep== 20){
                              WRITE(BEEPER,LOW);
                            }
                            
                            
                            
                          
                            counterBeep++;
                          #else
                          #endif
                          }
                        }
                        
                        WRITE(BEEPER,LOW);
                        
                        target[E_AXIS]+= FILAMENTCHANGE_FIRSTFEED ;
                        plan_buffer_line(target[X_AXIS], target[Y_AXIS], target[Z_AXIS], target[E_AXIS], 20, active_extruder); 
                        
                        
                        target[E_AXIS]+= FILAMENTCHANGE_FINALFEED ;
                        plan_buffer_line(target[X_AXIS], target[Y_AXIS], target[Z_AXIS], target[E_AXIS], 2, active_extruder); 
                        
                 
                        
                        
                        
                        lcd_change_fil_state = 0;
                        lcd_loading_filament();
                        while ((lcd_change_fil_state == 0)||(lcd_change_fil_state != 1)){
                        
                          lcd_change_fil_state = 0;
                          lcd_alright();
                          switch(lcd_change_fil_state){
                          
                             case 2:
                                     target[E_AXIS]+= FILAMENTCHANGE_FIRSTFEED ;
                                     plan_buffer_line(target[X_AXIS], target[Y_AXIS], target[Z_AXIS], target[E_AXIS], 20, active_extruder); 
                        
                        
                                     target[E_AXIS]+= FILAMENTCHANGE_FINALFEED ;
                                     plan_buffer_line(target[X_AXIS], target[Y_AXIS], target[Z_AXIS], target[E_AXIS], 2, active_extruder); 
                                      
                                     
                                     lcd_loading_filament();
                                     break;
                             case 3:
                                     target[E_AXIS]+= FILAMENTCHANGE_FINALFEED ;
                                     plan_buffer_line(target[X_AXIS], target[Y_AXIS], target[Z_AXIS], target[E_AXIS], 2, active_extruder); 
                                     lcd_loading_color();
                                     break;
                                          
                             default:
                                     lcd_change_success();
                                     break;
                          }
                          
                        }
                        

                        
                      target[E_AXIS]+= 5;
                      plan_buffer_line(target[X_AXIS], target[Y_AXIS], target[Z_AXIS], target[E_AXIS], 2, active_extruder);
                        
                      target[E_AXIS]+= FILAMENTCHANGE_FIRSTRETRACT;
                      plan_buffer_line(target[X_AXIS], target[Y_AXIS], target[Z_AXIS], target[E_AXIS], 400, active_extruder);
                        

                        //current_position[E_AXIS]=target[E_AXIS]; //the long retract of L is compensated by manual filament feeding
                        //plan_set_e_position(current_position[E_AXIS]);
                        plan_buffer_line(target[X_AXIS], target[Y_AXIS], target[Z_AXIS], target[E_AXIS], 70, active_extruder); //should do nothing
                        plan_buffer_line(lastpos[X_AXIS], lastpos[Y_AXIS], target[Z_AXIS], target[E_AXIS], 70, active_extruder); //move xy back
                        plan_buffer_line(lastpos[X_AXIS], lastpos[Y_AXIS], lastpos[Z_AXIS], target[E_AXIS], 200, active_extruder); //move z back
                        
                        
                        target[E_AXIS]= target[E_AXIS] - FILAMENTCHANGE_FIRSTRETRACT;
                        
                      
                             
                        plan_buffer_line(lastpos[X_AXIS], lastpos[Y_AXIS], lastpos[Z_AXIS], target[E_AXIS], 5, active_extruder); //final untretract
                        
                        
                        plan_set_e_position(lastpos[E_AXIS]);
                        
                        feedmultiply=feedmultiplyBckp;
                        
                     
                        
                        char cmd[9];

                        sprintf_P(cmd, PSTR("M220 S%i"), feedmultiplyBckp);
                        enquecommand(cmd);

            }



        #endif

            get_coordinates(); // For X Y Z E F

            // When recovering from a previous print move, restore the originally
            // calculated target position on the first USB/SD command. This accounts
            // properly for relative moves
            if ((saved_target[0] != SAVED_TARGET_UNSET) &&
                ((CMDBUFFER_CURRENT_TYPE == CMDBUFFER_CURRENT_TYPE_SDCARD) ||
                 (CMDBUFFER_CURRENT_TYPE == CMDBUFFER_CURRENT_TYPE_USB_WITH_LINENR)))
            {
                memcpy(destination, saved_target, sizeof(destination));
                saved_target[0] = SAVED_TARGET_UNSET;
            }

		if (total_filament_used > ((current_position[E_AXIS] - destination[E_AXIS]) * 100)) { //protection against total_filament_used overflow
			total_filament_used = total_filament_used + ((destination[E_AXIS] - current_position[E_AXIS]) * 100);
		}
          #ifdef FWRETRACT
            if(cs.autoretract_enabled)
            if( !(code_seen('X') || code_seen('Y') || code_seen('Z')) && code_seen('E')) {
              float echange=destination[E_AXIS]-current_position[E_AXIS];

              if((echange<-MIN_RETRACT && !retracted[active_extruder]) || (echange>MIN_RETRACT && retracted[active_extruder])) { //move appears to be an attempt to retract or recover
                  current_position[E_AXIS] = destination[E_AXIS]; //hide the slicer-generated retract/recover from calculations
                  plan_set_e_position(current_position[E_AXIS]); //AND from the planner
                  retract(!retracted[active_extruder]);
                  return;
              }


            }
          #endif //FWRETRACT
        prepare_move();
        //ClearToSend();
      }
      break;

    /*!
	### G2, G3 - Controlled Arc Move <a href="https://reprap.org/wiki/G-code#G2_.26_G3:_Controlled_Arc_Move">G2 & G3: Controlled Arc Move</a>
	
    These commands don't propperly work with MBL enabled. The compensation only happens at the end of the move, so avoid long arcs.
    
	#### Usage
	
	      G2 [ X | Y | I | E | F ] (Clockwise Arc)
		  G3 [ X | Y | I | E | F ] (Counter-Clockwise Arc)
	
	#### Parameters
	  - `X` - The position to move to on the X axis
	  - `Y` - The position to move to on the Y axis
	  - `I` - The point in X space from the current X position to maintain a constant distance from
	  - `J` - The point in Y space from the current Y position to maintain a constant distance from
	  - `E` - The amount to extrude between the starting point and ending point
	  - `F` - The feedrate per minute of the move between the starting point and ending point (if supplied)
	
    */
    case 2: 
      if(Stopped == false) {
        get_arc_coordinates();
        prepare_arc_move(true);
      }
      break;
 
    // -------------------------------
    case 3: 
      if(Stopped == false) {
        get_arc_coordinates();
        prepare_arc_move(false);
      }
      break;


    /*!
	### G4 - Dwell <a href="https://reprap.org/wiki/G-code#G4:_Dwell">G4: Dwell</a>
	Pause the machine for a period of time.
	
	#### Usage
	
	    G4 [ P | S ]
	
	#### Parameters
	  - `P` - Time to wait, in milliseconds
	  - `S` - Time to wait, in seconds
	
    */
    case 4: 
      codenum = 0;
      if(code_seen('P')) codenum = code_value(); // milliseconds to wait
      if(code_seen('S')) codenum = code_value() * 1000; // seconds to wait
	  if(codenum != 0) LCD_MESSAGERPGM(_n("Sleep..."));////MSG_DWELL
      st_synchronize();
      codenum += _millis();  // keep track of when we started waiting
      previous_millis_cmd = _millis();
      while(_millis() < codenum) {
        manage_heater();
        manage_inactivity();
        lcd_update(0);
      }
      break;
      #ifdef FWRETRACT
      

    /*!
	### G10 - Retract <a href="https://reprap.org/wiki/G-code#G10:_Retract">G10: Retract</a>
	Retracts filament according to settings of `M207`
    */
    case 10: 
       #if EXTRUDERS > 1
        retracted_swap[active_extruder]=(code_seen('S') && code_value_long() == 1); // checks for swap retract argument
        retract(true,retracted_swap[active_extruder]);
       #else
        retract(true);
       #endif
      break;
      

    /*!
	### G11 - Retract recover <a href="https://reprap.org/wiki/G-code#G11:_Unretract">G11: Unretract</a>
	Unretracts/recovers filament according to settings of `M208`
    */
    case 11: 
       #if EXTRUDERS > 1
        retract(false,retracted_swap[active_extruder]);
       #else
        retract(false);
       #endif 
      break;
      #endif //FWRETRACT
    

    /*!
	### G21 - Sets Units to Millimters <a href="https://reprap.org/wiki/G-code#G21:_Set_Units_to_Millimeters">G21: Set Units to Millimeters</a>
	Units are in millimeters. Prusa doesn't support inches.
    */
    case 21: 
      break; //Doing nothing. This is just to prevent serial UNKOWN warnings.
    

    /*!
    ### G28 - Home all Axes one at a time <a href="https://reprap.org/wiki/G-code#G28:_Move_to_Origin_.28Home.29">G28: Move to Origin (Home)</a>
    Using `G28` without any parameters will perfom homing of all axes AND mesh bed leveling, while `G28 W` will just home all axes (no mesh bed leveling).
    #### Usage
	
         G28 [ X | Y | Z | W | C ]
    
	#### Parameters
     - `X` - Flag to go back to the X axis origin
     - `Y` - Flag to go back to the Y axis origin
     - `Z` - Flag to go back to the Z axis origin
     - `W` - Suppress mesh bed leveling if `X`, `Y` or `Z` are not provided
     - `C` - Calibrate X and Y origin (home) - Only on MK3/s
	*/
    case 28: 
    {
      long home_x_value = 0;
      long home_y_value = 0;
      long home_z_value = 0;
      // Which axes should be homed?
      bool home_x = code_seen(axis_codes[X_AXIS]);
      home_x_value = code_value_long();
      bool home_y = code_seen(axis_codes[Y_AXIS]);
      home_y_value = code_value_long();
      bool home_z = code_seen(axis_codes[Z_AXIS]);
      home_z_value = code_value_long();
      bool without_mbl = code_seen('W');
      // calibrate?
#ifdef TMC2130
      bool calib = code_seen('C');
      gcode_G28(home_x, home_x_value, home_y, home_y_value, home_z, home_z_value, calib, without_mbl);
#else
      gcode_G28(home_x, home_x_value, home_y, home_y_value, home_z, home_z_value, without_mbl);
#endif //TMC2130
      if ((home_x || home_y || without_mbl || home_z) == false) {
         // Push the commands to the front of the message queue in the reverse order!
         // There shall be always enough space reserved for these commands.
         goto case_G80;
      }
      break;
    }

#ifdef ENABLE_AUTO_BED_LEVELING
    

    /*!
	### G29 - Detailed Z-Probe <a href="https://reprap.org/wiki/G-code#G29:_Detailed_Z-Probe">G29: Detailed Z-Probe</a>
	In Prusa Firmware this G-code is deactivated by default, must be turned on in the source code.
	
	See `G81`
    */
    case 29: 
        {
            #if Z_MIN_PIN == -1
            #error "You must have a Z_MIN endstop in order to enable Auto Bed Leveling feature! Z_MIN_PIN must point to a valid hardware pin."
            #endif

            // Prevent user from running a G29 without first homing in X and Y
            if (! (axis_known_position[X_AXIS] && axis_known_position[Y_AXIS]) )
            {
                LCD_MESSAGERPGM(MSG_POSITION_UNKNOWN);
                SERIAL_ECHO_START;
                SERIAL_ECHOLNRPGM(MSG_POSITION_UNKNOWN);
                break; // abort G29, since we don't know where we are
            }

            st_synchronize();
            // make sure the bed_level_rotation_matrix is identity or the planner will get it incorectly
            //vector_3 corrected_position = plan_get_position_mm();
            //corrected_position.debug("position before G29");
            plan_bed_level_matrix.set_to_identity();
            vector_3 uncorrected_position = plan_get_position();
            //uncorrected_position.debug("position durring G29");
            current_position[X_AXIS] = uncorrected_position.x;
            current_position[Y_AXIS] = uncorrected_position.y;
            current_position[Z_AXIS] = uncorrected_position.z;
            plan_set_position_curposXYZE();
            int l_feedmultiply = setup_for_endstop_move();

            feedrate = homing_feedrate[Z_AXIS];
#ifdef AUTO_BED_LEVELING_GRID
            // probe at the points of a lattice grid

            int xGridSpacing = (RIGHT_PROBE_BED_POSITION - LEFT_PROBE_BED_POSITION) / (AUTO_BED_LEVELING_GRID_POINTS-1);
            int yGridSpacing = (BACK_PROBE_BED_POSITION - FRONT_PROBE_BED_POSITION) / (AUTO_BED_LEVELING_GRID_POINTS-1);


            // solve the plane equation ax + by + d = z
            // A is the matrix with rows [x y 1] for all the probed points
            // B is the vector of the Z positions
            // the normal vector to the plane is formed by the coefficients of the plane equation in the standard form, which is Vx*x+Vy*y+Vz*z+d = 0
            // so Vx = -a Vy = -b Vz = 1 (we want the vector facing towards positive Z

            // "A" matrix of the linear system of equations
            double eqnAMatrix[AUTO_BED_LEVELING_GRID_POINTS*AUTO_BED_LEVELING_GRID_POINTS*3];
            // "B" vector of Z points
            double eqnBVector[AUTO_BED_LEVELING_GRID_POINTS*AUTO_BED_LEVELING_GRID_POINTS];


            int probePointCounter = 0;
            bool zig = true;

            for (int yProbe=FRONT_PROBE_BED_POSITION; yProbe <= BACK_PROBE_BED_POSITION; yProbe += yGridSpacing)
            {
              int xProbe, xInc;
              if (zig)
              {
                xProbe = LEFT_PROBE_BED_POSITION;
                //xEnd = RIGHT_PROBE_BED_POSITION;
                xInc = xGridSpacing;
                zig = false;
              } else // zag
              {
                xProbe = RIGHT_PROBE_BED_POSITION;
                //xEnd = LEFT_PROBE_BED_POSITION;
                xInc = -xGridSpacing;
                zig = true;
              }

              for (int xCount=0; xCount < AUTO_BED_LEVELING_GRID_POINTS; xCount++)
              {
                float z_before;
                if (probePointCounter == 0)
                {
                  // raise before probing
                  z_before = Z_RAISE_BEFORE_PROBING;
                } else
                {
                  // raise extruder
                  z_before = current_position[Z_AXIS] + Z_RAISE_BETWEEN_PROBINGS;
                }

                float measured_z = probe_pt(xProbe, yProbe, z_before);

                eqnBVector[probePointCounter] = measured_z;

                eqnAMatrix[probePointCounter + 0*AUTO_BED_LEVELING_GRID_POINTS*AUTO_BED_LEVELING_GRID_POINTS] = xProbe;
                eqnAMatrix[probePointCounter + 1*AUTO_BED_LEVELING_GRID_POINTS*AUTO_BED_LEVELING_GRID_POINTS] = yProbe;
                eqnAMatrix[probePointCounter + 2*AUTO_BED_LEVELING_GRID_POINTS*AUTO_BED_LEVELING_GRID_POINTS] = 1;
                probePointCounter++;
                xProbe += xInc;
              }
            }
            clean_up_after_endstop_move(l_feedmultiply);

            // solve lsq problem
            double *plane_equation_coefficients = qr_solve(AUTO_BED_LEVELING_GRID_POINTS*AUTO_BED_LEVELING_GRID_POINTS, 3, eqnAMatrix, eqnBVector);

            SERIAL_PROTOCOLPGM("Eqn coefficients: a: ");
            SERIAL_PROTOCOL(plane_equation_coefficients[0]);
            SERIAL_PROTOCOLPGM(" b: ");
            SERIAL_PROTOCOL(plane_equation_coefficients[1]);
            SERIAL_PROTOCOLPGM(" d: ");
            SERIAL_PROTOCOLLN(plane_equation_coefficients[2]);


            set_bed_level_equation_lsq(plane_equation_coefficients);

            free(plane_equation_coefficients);

#else // AUTO_BED_LEVELING_GRID not defined

            // Probe at 3 arbitrary points
            // probe 1
            float z_at_pt_1 = probe_pt(ABL_PROBE_PT_1_X, ABL_PROBE_PT_1_Y, Z_RAISE_BEFORE_PROBING);

            // probe 2
            float z_at_pt_2 = probe_pt(ABL_PROBE_PT_2_X, ABL_PROBE_PT_2_Y, current_position[Z_AXIS] + Z_RAISE_BETWEEN_PROBINGS);

            // probe 3
            float z_at_pt_3 = probe_pt(ABL_PROBE_PT_3_X, ABL_PROBE_PT_3_Y, current_position[Z_AXIS] + Z_RAISE_BETWEEN_PROBINGS);

            clean_up_after_endstop_move(l_feedmultiply);

            set_bed_level_equation_3pts(z_at_pt_1, z_at_pt_2, z_at_pt_3);


#endif // AUTO_BED_LEVELING_GRID
            st_synchronize();

            // The following code correct the Z height difference from z-probe position and hotend tip position.
            // The Z height on homing is measured by Z-Probe, but the probe is quite far from the hotend.
            // When the bed is uneven, this height must be corrected.
            real_z = float(st_get_position(Z_AXIS))/cs.axis_steps_per_unit[Z_AXIS];  //get the real Z (since the auto bed leveling is already correcting the plane)
            x_tmp = current_position[X_AXIS] + X_PROBE_OFFSET_FROM_EXTRUDER;
            y_tmp = current_position[Y_AXIS] + Y_PROBE_OFFSET_FROM_EXTRUDER;
            z_tmp = current_position[Z_AXIS];

            apply_rotation_xyz(plan_bed_level_matrix, x_tmp, y_tmp, z_tmp);         //Apply the correction sending the probe offset
            current_position[Z_AXIS] = z_tmp - real_z + current_position[Z_AXIS];   //The difference is added to current position and sent to planner.
            plan_set_position_curposXYZE();
        }
        break;
#ifndef Z_PROBE_SLED

    /*!
	### G30 - Single Z Probe <a href="https://reprap.org/wiki/G-code#G30:_Single_Z-Probe">G30: Single Z-Probe</a>
	In Prusa Firmware this G-code is deactivated by default, must be turned on in the source code.
    */
    case 30: 
        {
            st_synchronize();
            // TODO: make sure the bed_level_rotation_matrix is identity or the planner will get set incorectly
            int l_feedmultiply = setup_for_endstop_move();

            feedrate = homing_feedrate[Z_AXIS];

            run_z_probe();
            SERIAL_PROTOCOLPGM(_T(MSG_BED));
            SERIAL_PROTOCOLPGM(" X: ");
            SERIAL_PROTOCOL(current_position[X_AXIS]);
            SERIAL_PROTOCOLPGM(" Y: ");
            SERIAL_PROTOCOL(current_position[Y_AXIS]);
            SERIAL_PROTOCOLPGM(" Z: ");
            SERIAL_PROTOCOL(current_position[Z_AXIS]);
            SERIAL_PROTOCOLPGM("\n");

            clean_up_after_endstop_move(l_feedmultiply);
        }
        break;
#else

    /*!
	### G31 - Dock the sled <a href="https://reprap.org/wiki/G-code#G31:_Dock_Z_Probe_sled">G31: Dock Z Probe sled</a>
	In Prusa Firmware this G-code is deactivated by default, must be turned on in the source code.
    */
    case 31: 
        dock_sled(true);
        break;


    /*!
	### G32 - Undock the sled <a href="https://reprap.org/wiki/G-code#G32:_Undock_Z_Probe_sled">G32: Undock Z Probe sled</a>
	In Prusa Firmware this G-code is deactivated by default, must be turned on in the source code.
    */
    case 32: 
        dock_sled(false);
        break;
#endif // Z_PROBE_SLED
#endif // ENABLE_AUTO_BED_LEVELING
            
#ifdef MESH_BED_LEVELING

    /*!
	### G30 - Single Z Probe <a href="https://reprap.org/wiki/G-code#G30:_Single_Z-Probe">G30: Single Z-Probe</a>
    Sensor must be over the bed.
    The maximum travel distance before an error is triggered is 10mm.
    */
    case 30: 
        {
            st_synchronize();
            // TODO: make sure the bed_level_rotation_matrix is identity or the planner will get set incorectly
            int l_feedmultiply = setup_for_endstop_move();

            feedrate = homing_feedrate[Z_AXIS];

            find_bed_induction_sensor_point_z(-10.f, 3);

			printf_P(_N("%S X: %.5f Y: %.5f Z: %.5f\n"), _T(MSG_BED), _x, _y, _z);

            clean_up_after_endstop_move(l_feedmultiply);
        }
        break;
	
  /*!
  ### G75 - Print temperature interpolation <a href="https://reprap.org/wiki/G-code#G75:_Print_temperature_interpolation">G75: Print temperature interpolation</a>
  Show/print PINDA temperature interpolating.
  */
	case 75:
	{
		for (int i = 40; i <= 110; i++)
			printf_P(_N("%d  %.2f"), i, temp_comp_interpolation(i));
	}
	break;

  /*!
  ### G76 - PINDA probe temperature calibration <a href="https://reprap.org/wiki/G-code#G76:_PINDA_probe_temperature_calibration">G76: PINDA probe temperature calibration</a>
  This G-code is used to calibrate the temperature drift of the PINDA (inductive Sensor).

  The PINDAv2 sensor has a built-in thermistor which has the advantage that the calibration can be done once for all materials.
  
  The Original i3 Prusa MK2/s uses PINDAv1 and this calibration improves the temperature drift, but not as good as the PINDAv2.

  superPINDA sensor has internal temperature compensation and no thermistor output. There is no point of doing temperature calibration in such case.
  If PINDA_THERMISTOR and SUPERPINDA_SUPPORT is defined during compilation, calibration is skipped with serial message "No PINDA thermistor".
  This can be caused also if PINDA thermistor connection is broken or PINDA temperature is lower than PINDA_MINTEMP.

  #### Example
  
  ```
  G76
  
  echo PINDA probe calibration start
  echo start temperature: 35.0°
  echo ...
  echo PINDA temperature -- Z shift (mm): 0.---
  ```
  */
  case 76: 
	{
#ifdef PINDA_THERMISTOR
        if (!has_temperature_compensation())
        {
            SERIAL_ECHOLNPGM("No PINDA thermistor");
            break;
        }

        if (calibration_status() >= CALIBRATION_STATUS_XYZ_CALIBRATION) {
            //we need to know accurate position of first calibration point
            //if xyz calibration was not performed yet, interrupt temperature calibration and inform user that xyz cal. is needed
            lcd_show_fullscreen_message_and_wait_P(_i("Please run XYZ calibration first."));
            break;
        }

        if (!(axis_known_position[X_AXIS] && axis_known_position[Y_AXIS] && axis_known_position[Z_AXIS]))
        {
            // We don't know where we are! HOME!
            // Push the commands to the front of the message queue in the reverse order!
            // There shall be always enough space reserved for these commands.
            repeatcommand_front(); // repeat G76 with all its parameters
            enquecommand_front_P(G28W0);
            break;
        }
        lcd_show_fullscreen_message_and_wait_P(_i("Stable ambient temperature 21-26C is needed a rigid stand is required."));////MSG_TEMP_CAL_WARNING c=20 r=4
        bool result = lcd_show_fullscreen_message_yes_no_and_wait_P(_T(MSG_STEEL_SHEET_CHECK), false, false);

        if (result)
        {
            current_position[Z_AXIS] = MESH_HOME_Z_SEARCH;
            plan_buffer_line_curposXYZE(3000 / 60);
            current_position[Z_AXIS] = 50;
            current_position[Y_AXIS] = 180;
            plan_buffer_line_curposXYZE(3000 / 60);
            st_synchronize();
            lcd_show_fullscreen_message_and_wait_P(_T(MSG_REMOVE_STEEL_SHEET));
            current_position[Y_AXIS] = pgm_read_float(bed_ref_points_4 + 1);
            current_position[X_AXIS] = pgm_read_float(bed_ref_points_4);
            plan_buffer_line_curposXYZE(3000 / 60);
            st_synchronize();
            gcode_G28(false, false, true);

        }
        if ((current_temperature_pinda > 35) && (farm_mode == false)) {
            //waiting for PIDNA probe to cool down in case that we are not in farm mode
            current_position[Z_AXIS] = 100;
            plan_buffer_line_curposXYZE(3000 / 60);
            if (lcd_wait_for_pinda(35) == false) { //waiting for PINDA probe to cool, if this takes more then time expected, temp. cal. fails
                lcd_temp_cal_show_result(false);
                break;
            }
        }
        lcd_update_enable(true);
        KEEPALIVE_STATE(NOT_BUSY); //no need to print busy messages as we print current temperatures periodicaly
        SERIAL_ECHOLNPGM("PINDA probe calibration start");

        float zero_z;
        int z_shift = 0; //unit: steps
        float start_temp = 5 * (int)(current_temperature_pinda / 5);
        if (start_temp < 35) start_temp = 35;
        if (start_temp < current_temperature_pinda) start_temp += 5;
        printf_P(_N("start temperature: %.1f\n"), start_temp);

//			setTargetHotend(200, 0);
        setTargetBed(70 + (start_temp - 30));

        custom_message_type = CustomMsg::TempCal;
        custom_message_state = 1;
        lcd_setstatuspgm(_T(MSG_TEMP_CALIBRATION));
        current_position[Z_AXIS] = MESH_HOME_Z_SEARCH;
        plan_buffer_line_curposXYZE(3000 / 60);
        current_position[X_AXIS] = PINDA_PREHEAT_X;
        current_position[Y_AXIS] = PINDA_PREHEAT_Y;
        plan_buffer_line_curposXYZE(3000 / 60);
        current_position[Z_AXIS] = PINDA_PREHEAT_Z;
        plan_buffer_line_curposXYZE(3000 / 60);
        st_synchronize();

        while (current_temperature_pinda < start_temp)
        {
            delay_keep_alive(1000);
            serialecho_temperatures();
        }

        eeprom_update_byte((uint8_t*)EEPROM_CALIBRATION_STATUS_PINDA, 0); //invalidate temp. calibration in case that in will be aborted during the calibration process

        current_position[Z_AXIS] = MESH_HOME_Z_SEARCH;
        plan_buffer_line_curposXYZE(3000 / 60);
        current_position[X_AXIS] = pgm_read_float(bed_ref_points_4);
        current_position[Y_AXIS] = pgm_read_float(bed_ref_points_4 + 1);
        plan_buffer_line_curposXYZE(3000 / 60);
        st_synchronize();

        bool find_z_result = find_bed_induction_sensor_point_z(-1.f);
        if (find_z_result == false) {
            lcd_temp_cal_show_result(find_z_result);
            break;
        }
        zero_z = current_position[Z_AXIS];

        printf_P(_N("\nZERO: %.3f\n"), current_position[Z_AXIS]);

        int i = -1; for (; i < 5; i++)
        {
            float temp = (40 + i * 5);
            printf_P(_N("\nStep: %d/6 (skipped)\nPINDA temperature: %d Z shift (mm):0\n"), i + 2, (40 + i*5));
            if (i >= 0) EEPROM_save_B(EEPROM_PROBE_TEMP_SHIFT + i * 2, &z_shift);
            if (start_temp <= temp) break;
        }

        for (i++; i < 5; i++)
        {
            float temp = (40 + i * 5);
            printf_P(_N("\nStep: %d/6\n"), i + 2);
            custom_message_state = i + 2;
            setTargetBed(50 + 10 * (temp - 30) / 5);
//				setTargetHotend(255, 0);
            current_position[Z_AXIS] = MESH_HOME_Z_SEARCH;
            plan_buffer_line_curposXYZE(3000 / 60);
            current_position[X_AXIS] = PINDA_PREHEAT_X;
            current_position[Y_AXIS] = PINDA_PREHEAT_Y;
            plan_buffer_line_curposXYZE(3000 / 60);
            current_position[Z_AXIS] = PINDA_PREHEAT_Z;
            plan_buffer_line_curposXYZE(3000 / 60);
            st_synchronize();
            while (current_temperature_pinda < temp)
            {
                delay_keep_alive(1000);
                serialecho_temperatures();
            }
            current_position[Z_AXIS] = MESH_HOME_Z_SEARCH;
            plan_buffer_line_curposXYZE(3000 / 60);
            current_position[X_AXIS] = pgm_read_float(bed_ref_points_4);
            current_position[Y_AXIS] = pgm_read_float(bed_ref_points_4 + 1);
            plan_buffer_line_curposXYZE(3000 / 60);
            st_synchronize();
            find_z_result = find_bed_induction_sensor_point_z(-1.f);
            if (find_z_result == false) {
                lcd_temp_cal_show_result(find_z_result);
                break;
            }
            z_shift = (int)((current_position[Z_AXIS] - zero_z)*cs.axis_steps_per_unit[Z_AXIS]);

            printf_P(_N("\nPINDA temperature: %.1f Z shift (mm): %.3f"), current_temperature_pinda, current_position[Z_AXIS] - zero_z);

            EEPROM_save_B(EEPROM_PROBE_TEMP_SHIFT + i * 2, &z_shift);

        }
        lcd_temp_cal_show_result(true);

#else //PINDA_THERMISTOR

		setTargetBed(PINDA_MIN_T);
		float zero_z;
		int z_shift = 0; //unit: steps
		int t_c; // temperature

		if (!(axis_known_position[X_AXIS] && axis_known_position[Y_AXIS] && axis_known_position[Z_AXIS])) {
			// We don't know where we are! HOME!
			// Push the commands to the front of the message queue in the reverse order!
			// There shall be always enough space reserved for these commands.
			repeatcommand_front(); // repeat G76 with all its parameters
			enquecommand_front_P(G28W0);
			break;
		}
		puts_P(_N("PINDA probe calibration start"));
		custom_message_type = CustomMsg::TempCal;
		custom_message_state = 1;
		lcd_setstatuspgm(_T(MSG_TEMP_CALIBRATION));
		current_position[X_AXIS] = PINDA_PREHEAT_X;
		current_position[Y_AXIS] = PINDA_PREHEAT_Y;
		current_position[Z_AXIS] = PINDA_PREHEAT_Z;
		plan_buffer_line_curposXYZE(3000 / 60);
		st_synchronize();
		
		while (abs(degBed() - PINDA_MIN_T) > 1) {
			delay_keep_alive(1000);
			serialecho_temperatures();
		}
		
		//enquecommand_P(PSTR("M190 S50"));
		for (int i = 0; i < PINDA_HEAT_T; i++) {
			delay_keep_alive(1000);
			serialecho_temperatures();
		}
		eeprom_update_byte((uint8_t*)EEPROM_CALIBRATION_STATUS_PINDA, 0); //invalidate temp. calibration in case that in will be aborted during the calibration process 

		current_position[Z_AXIS] = 5;
		plan_buffer_line_curposXYZE(3000 / 60);

		current_position[X_AXIS] = BED_X0;
		current_position[Y_AXIS] = BED_Y0;
		plan_buffer_line_curposXYZE(3000 / 60);
		st_synchronize();
		
		find_bed_induction_sensor_point_z(-1.f);
		zero_z = current_position[Z_AXIS];

		printf_P(_N("\nZERO: %.3f\n"), current_position[Z_AXIS]);

		for (int i = 0; i<5; i++) {
			printf_P(_N("\nStep: %d/6\n"), i + 2);
			custom_message_state = i + 2;
			t_c = 60 + i * 10;

			setTargetBed(t_c);
			current_position[X_AXIS] = PINDA_PREHEAT_X;
			current_position[Y_AXIS] = PINDA_PREHEAT_Y;
			current_position[Z_AXIS] = PINDA_PREHEAT_Z;
			plan_buffer_line_curposXYZE(3000 / 60);
			st_synchronize();
			while (degBed() < t_c) {
				delay_keep_alive(1000);
				serialecho_temperatures();
			}
			for (int i = 0; i < PINDA_HEAT_T; i++) {
				delay_keep_alive(1000);
				serialecho_temperatures();
			}
			current_position[Z_AXIS] = 5;
			plan_buffer_line_curposXYZE(3000 / 60);
			current_position[X_AXIS] = BED_X0;
			current_position[Y_AXIS] = BED_Y0;
			plan_buffer_line_curposXYZE(3000 / 60);
			st_synchronize();
			find_bed_induction_sensor_point_z(-1.f);
			z_shift = (int)((current_position[Z_AXIS] - zero_z)*cs.axis_steps_per_unit[Z_AXIS]);

			printf_P(_N("\nTemperature: %d  Z shift (mm): %.3f\n"), t_c, current_position[Z_AXIS] - zero_z);

			EEPROM_save_B(EEPROM_PROBE_TEMP_SHIFT + i*2, &z_shift);
			
		
		}
		custom_message_type = CustomMsg::Status;

		eeprom_update_byte((uint8_t*)EEPROM_CALIBRATION_STATUS_PINDA, 1);
		puts_P(_N("Temperature calibration done."));
			disable_x();
			disable_y();
			disable_z();
			disable_e0();
			disable_e1();
			disable_e2();
			setTargetBed(0); //set bed target temperature back to 0
		lcd_show_fullscreen_message_and_wait_P(_T(MSG_TEMP_CALIBRATION_DONE));
		eeprom_update_byte((unsigned char *)EEPROM_TEMP_CAL_ACTIVE, 1);
		lcd_update_enable(true);
		lcd_update(2);		

		
#endif //PINDA_THERMISTOR
	}
	break;


    /*!
    ### G80 - Mesh-based Z probe <a href="https://reprap.org/wiki/G-code#G80:_Mesh-based_Z_probe">G80: Mesh-based Z probe</a>
    Default 3x3 grid can be changed on MK2.5/s and MK3/s to 7x7 grid.
    #### Usage
	  
          G80 [ N | R | V | L | R | F | B ]
      
	#### Parameters
      - `N` - Number of mesh points on x axis. Default is 3. Valid values are 3 and 7.
      - `R` - Probe retries. Default 3 max. 10
      - `V` - Verbosity level 1=low, 10=mid, 20=high. It only can be used if the firmware has been compiled with SUPPORT_VERBOSITY active.
      
      Using the following parameters enables additional "manual" bed leveling correction. Valid values are -100 microns to 100 microns.
    #### Additional Parameters
      - `L` - Left Bed Level correct value in um.
      - `R` - Right Bed Level correct value in um.
      - `F` - Front Bed Level correct value in um.
      - `B` - Back Bed Level correct value in um.
    */
  
	/*
    * Probes a grid and produces a mesh to compensate for variable bed height
	* The S0 report the points as below
	*  +----> X-axis
	*  |
	*  |
	*  v Y-axis
	*/

	case 80:

#ifdef MK1BP
		break;
#endif //MK1BP
	case_G80:
	{
		mesh_bed_leveling_flag = true;
#ifndef PINDA_THERMISTOR
        static bool run = false; // thermistor-less PINDA temperature compensation is running
#endif // ndef PINDA_THERMISTOR

#ifdef SUPPORT_VERBOSITY
		int8_t verbosity_level = 0;
		if (code_seen('V')) {
			// Just 'V' without a number counts as V1.
			char c = strchr_pointer[1];
			verbosity_level = (c == ' ' || c == '\t' || c == 0) ? 1 : code_value_short();
		}
#endif //SUPPORT_VERBOSITY
		// Firstly check if we know where we are
		if (!(axis_known_position[X_AXIS] && axis_known_position[Y_AXIS] && axis_known_position[Z_AXIS])) {
			// We don't know where we are! HOME!
			// Push the commands to the front of the message queue in the reverse order!
			// There shall be always enough space reserved for these commands.
			repeatcommand_front(); // repeat G80 with all its parameters
			enquecommand_front_P(G28W0);
			break;
		} 
		
		uint8_t nMeasPoints = MESH_MEAS_NUM_X_POINTS;
		if (code_seen('N')) {
			nMeasPoints = code_value_uint8();
			if (nMeasPoints != 7) {
				nMeasPoints = 3;
			}
		}
		else {
			nMeasPoints = eeprom_read_byte((uint8_t*)EEPROM_MBL_POINTS_NR);
		}

		uint8_t nProbeRetry = 3;
		if (code_seen('R')) {
			nProbeRetry = code_value_uint8();
			if (nProbeRetry > 10) {
				nProbeRetry = 10;
			}
		}
		else {
			nProbeRetry = eeprom_read_byte((uint8_t*)EEPROM_MBL_PROBE_NR);
		}
		bool magnet_elimination = (eeprom_read_byte((uint8_t*)EEPROM_MBL_MAGNET_ELIMINATION) > 0);
		
#ifndef PINDA_THERMISTOR
		if (run == false && temp_cal_active == true && calibration_status_pinda() == true && target_temperature_bed >= 50)
		{
			temp_compensation_start();
			run = true;
			repeatcommand_front(); // repeat G80 with all its parameters
			enquecommand_front_P(G28W0);
			break;
		}
        run = false;
#endif //PINDA_THERMISTOR
		// Save custom message state, set a new custom message state to display: Calibrating point 9.
		CustomMsg custom_message_type_old = custom_message_type;
		unsigned int custom_message_state_old = custom_message_state;
		custom_message_type = CustomMsg::MeshBedLeveling;
		custom_message_state = (nMeasPoints * nMeasPoints) + 10;
		lcd_update(1);

		mbl.reset(); //reset mesh bed leveling

					 // Reset baby stepping to zero, if the babystepping has already been loaded before. The babystepsTodo value will be
					 // consumed during the first movements following this statement.
		babystep_undo();

		// Cycle through all points and probe them
		// First move up. During this first movement, the babystepping will be reverted.
		current_position[Z_AXIS] = MESH_HOME_Z_SEARCH;
		plan_buffer_line_curposXYZE(homing_feedrate[Z_AXIS] / 60);
		// The move to the first calibration point.
		current_position[X_AXIS] = BED_X0;
		current_position[Y_AXIS] = BED_Y0;

		#ifdef SUPPORT_VERBOSITY
		if (verbosity_level >= 1)
		{
		    bool clamped = world2machine_clamp(current_position[X_AXIS], current_position[Y_AXIS]);
			clamped ? SERIAL_PROTOCOLPGM("First calibration point clamped.\n") : SERIAL_PROTOCOLPGM("No clamping for first calibration point.\n");
		}
		#else //SUPPORT_VERBOSITY
			world2machine_clamp(current_position[X_AXIS], current_position[Y_AXIS]);
		#endif //SUPPORT_VERBOSITY

		plan_buffer_line_curposXYZE(homing_feedrate[X_AXIS] / 30);
		// Wait until the move is finished.
		st_synchronize();

		uint8_t mesh_point = 0; //index number of calibration point

		int XY_AXIS_FEEDRATE = homing_feedrate[X_AXIS] / 20;
		int Z_LIFT_FEEDRATE = homing_feedrate[Z_AXIS] / 40;
		bool has_z = is_bed_z_jitter_data_valid(); //checks if we have data from Z calibration (offsets of the Z heiths of the 8 calibration points from the first point)
		#ifdef SUPPORT_VERBOSITY
		if (verbosity_level >= 1) {
			has_z ? SERIAL_PROTOCOLPGM("Z jitter data from Z cal. valid.\n") : SERIAL_PROTOCOLPGM("Z jitter data from Z cal. not valid.\n");
		}
		#endif // SUPPORT_VERBOSITY
		int l_feedmultiply = setup_for_endstop_move(false); //save feedrate and feedmultiply, sets feedmultiply to 100
		while (mesh_point != nMeasPoints * nMeasPoints) {
			// Get coords of a measuring point.
			uint8_t ix = mesh_point % nMeasPoints; // from 0 to MESH_NUM_X_POINTS - 1
			uint8_t iy = mesh_point / nMeasPoints;
			/*if (!mbl_point_measurement_valid(ix, iy, nMeasPoints, true)) {
				printf_P(PSTR("Skipping point [%d;%d] \n"), ix, iy);
				custom_message_state--;
				mesh_point++;
				continue; //skip
			}*/
			if (iy & 1) ix = (nMeasPoints - 1) - ix; // Zig zag
			if (nMeasPoints == 7) //if we have 7x7 mesh, compare with Z-calibration for points which are in 3x3 mesh
			{
				has_z = ((ix % 3 == 0) && (iy % 3 == 0)) && is_bed_z_jitter_data_valid(); 
			}
			float z0 = 0.f;
			if (has_z && (mesh_point > 0)) {
				uint16_t z_offset_u = 0;
				if (nMeasPoints == 7) {
					z_offset_u = eeprom_read_word((uint16_t*)(EEPROM_BED_CALIBRATION_Z_JITTER + 2 * ((ix/3) + iy - 1)));
				}
				else {
					z_offset_u = eeprom_read_word((uint16_t*)(EEPROM_BED_CALIBRATION_Z_JITTER + 2 * (ix + iy * 3 - 1)));
				}
				z0 = mbl.z_values[0][0] + *reinterpret_cast<int16_t*>(&z_offset_u) * 0.01;
				#ifdef SUPPORT_VERBOSITY
				if (verbosity_level >= 1) {
					printf_P(PSTR("Bed leveling, point: %d, calibration Z stored in eeprom: %d, calibration z: %f \n"), mesh_point, z_offset_u, z0);
				}
				#endif // SUPPORT_VERBOSITY
			}

			// Move Z up to MESH_HOME_Z_SEARCH.
			if((ix == 0) && (iy == 0)) current_position[Z_AXIS] = MESH_HOME_Z_SEARCH;
			else current_position[Z_AXIS] += 2.f / nMeasPoints; //use relative movement from Z coordinate where PINDa triggered on previous point. This makes calibration faster.
			float init_z_bckp = current_position[Z_AXIS];
			plan_buffer_line_curposXYZE(Z_LIFT_FEEDRATE);
			st_synchronize();

			// Move to XY position of the sensor point.
			current_position[X_AXIS] = BED_X(ix, nMeasPoints);
			current_position[Y_AXIS] = BED_Y(iy, nMeasPoints);

			//printf_P(PSTR("[%f;%f]\n"), current_position[X_AXIS], current_position[Y_AXIS]);

			
			#ifdef SUPPORT_VERBOSITY
			if (verbosity_level >= 1) {
				bool clamped = world2machine_clamp(current_position[X_AXIS], current_position[Y_AXIS]);
				SERIAL_PROTOCOL(mesh_point);
				clamped ? SERIAL_PROTOCOLPGM(": xy clamped.\n") : SERIAL_PROTOCOLPGM(": no xy clamping\n");
			}
			#else //SUPPORT_VERBOSITY
				world2machine_clamp(current_position[X_AXIS], current_position[Y_AXIS]);
			#endif // SUPPORT_VERBOSITY

			//printf_P(PSTR("after clamping: [%f;%f]\n"), current_position[X_AXIS], current_position[Y_AXIS]);
			plan_buffer_line_curposXYZE(XY_AXIS_FEEDRATE);
			st_synchronize();

			// Go down until endstop is hit
			const float Z_CALIBRATION_THRESHOLD = 1.f;
			if (!find_bed_induction_sensor_point_z((has_z && mesh_point > 0) ? z0 - Z_CALIBRATION_THRESHOLD : -10.f, nProbeRetry)) { //if we have data from z calibration max allowed difference is 1mm for each point, if we dont have data max difference is 10mm from initial point  
				printf_P(_T(MSG_BED_LEVELING_FAILED_POINT_LOW));
				break;
			}
			if (init_z_bckp - current_position[Z_AXIS] < 0.1f) { //broken cable or initial Z coordinate too low. Go to MESH_HOME_Z_SEARCH and repeat last step (z-probe) again to distinguish between these two cases.
				//printf_P(PSTR("Another attempt! Current Z position: %f\n"), current_position[Z_AXIS]);
				current_position[Z_AXIS] = MESH_HOME_Z_SEARCH;
				plan_buffer_line_curposXYZE(Z_LIFT_FEEDRATE);
				st_synchronize();

				if (!find_bed_induction_sensor_point_z((has_z && mesh_point > 0) ? z0 - Z_CALIBRATION_THRESHOLD : -10.f, nProbeRetry)) { //if we have data from z calibration max allowed difference is 1mm for each point, if we dont have data max difference is 10mm from initial point  
					printf_P(_T(MSG_BED_LEVELING_FAILED_POINT_LOW));
					break;
				}
				if (MESH_HOME_Z_SEARCH - current_position[Z_AXIS] < 0.1f) {
					puts_P(PSTR("Bed leveling failed. Sensor disconnected or cable broken."));
					break;
				}
			}
			if (has_z && fabs(z0 - current_position[Z_AXIS]) > Z_CALIBRATION_THRESHOLD) { //if we have data from z calibration, max. allowed difference is 1mm for each point
				puts_P(PSTR("Bed leveling failed. Sensor triggered too high."));
				break;
			}
			#ifdef SUPPORT_VERBOSITY
			if (verbosity_level >= 10) {
				SERIAL_ECHOPGM("X: ");
				MYSERIAL.print(current_position[X_AXIS], 5);
				SERIAL_ECHOLNPGM("");
				SERIAL_ECHOPGM("Y: ");
				MYSERIAL.print(current_position[Y_AXIS], 5);
				SERIAL_PROTOCOLPGM("\n");
			}
			#endif // SUPPORT_VERBOSITY
			float offset_z = 0;

#ifdef PINDA_THERMISTOR
			offset_z = temp_compensation_pinda_thermistor_offset(current_temperature_pinda);
#endif //PINDA_THERMISTOR
//			#ifdef SUPPORT_VERBOSITY
/*			if (verbosity_level >= 1)
			{
				SERIAL_ECHOPGM("mesh bed leveling: ");
				MYSERIAL.print(current_position[Z_AXIS], 5);
				SERIAL_ECHOPGM(" offset: ");
				MYSERIAL.print(offset_z, 5);
				SERIAL_ECHOLNPGM("");
			}*/
//			#endif // SUPPORT_VERBOSITY
			mbl.set_z(ix, iy, current_position[Z_AXIS] - offset_z); //store measured z values z_values[iy][ix] = z - offset_z;

			custom_message_state--;
			mesh_point++;
			lcd_update(1);
		}
		current_position[Z_AXIS] = MESH_HOME_Z_SEARCH;
		#ifdef SUPPORT_VERBOSITY
		if (verbosity_level >= 20) {
			SERIAL_ECHOLNPGM("Mesh bed leveling while loop finished.");
			SERIAL_ECHOLNPGM("MESH_HOME_Z_SEARCH: ");
			MYSERIAL.print(current_position[Z_AXIS], 5);
		}
		#endif // SUPPORT_VERBOSITY
		plan_buffer_line_curposXYZE(Z_LIFT_FEEDRATE);
		st_synchronize();
		if (mesh_point != nMeasPoints * nMeasPoints) {
               Sound_MakeSound(e_SOUND_TYPE_StandardAlert);
               bool bState;
               do   {                             // repeat until Z-leveling o.k.
                    lcd_display_message_fullscreen_P(_i("Some problem encountered, Z-leveling enforced ..."));
#ifdef TMC2130
                    lcd_wait_for_click_delay(MSG_BED_LEVELING_FAILED_TIMEOUT);
                    calibrate_z_auto();           // Z-leveling (X-assembly stay up!!!)
#else // TMC2130
                    lcd_wait_for_click_delay(0);  // ~ no timeout
                    lcd_calibrate_z_end_stop_manual(true); // Z-leveling (X-assembly stay up!!!)
#endif // TMC2130
                    // ~ Z-homing (can not be used "G28", because X & Y-homing would have been done before (Z-homing))
                    bState=enable_z_endstop(false);
                    current_position[Z_AXIS] -= 1;
                    plan_buffer_line_curposXYZE(homing_feedrate[Z_AXIS] / 40);
                    st_synchronize();
                    enable_z_endstop(true);
#ifdef TMC2130
                    tmc2130_home_enter(Z_AXIS_MASK);
#endif // TMC2130
                    current_position[Z_AXIS] = MESH_HOME_Z_SEARCH;
                    plan_buffer_line_curposXYZE(homing_feedrate[Z_AXIS] / 40);
                    st_synchronize();
#ifdef TMC2130
                    tmc2130_home_exit();
#endif // TMC2130
                    enable_z_endstop(bState);
                    } while (st_get_position_mm(Z_AXIS) > MESH_HOME_Z_SEARCH); // i.e. Z-leveling not o.k.
//               plan_set_z_position(MESH_HOME_Z_SEARCH); // is not necessary ('do-while' loop always ends at the expected Z-position)
               custom_message_type=CustomMsg::Status; // display / status-line recovery
               lcd_update_enable(true);           // display / status-line recovery
               gcode_G28(true, true, true);       // X & Y & Z-homing (must be after individual Z-homing (problem with spool-holder)!)
               repeatcommand_front();             // re-run (i.e. of "G80")
               break;
		}
		clean_up_after_endstop_move(l_feedmultiply);
//		SERIAL_ECHOLNPGM("clean up finished ");

#ifndef PINDA_THERMISTOR
		if(temp_cal_active == true && calibration_status_pinda() == true) temp_compensation_apply(); //apply PINDA temperature compensation
#endif
		babystep_apply(); // Apply Z height correction aka baby stepping before mesh bed leveing gets activated.
//		SERIAL_ECHOLNPGM("babystep applied");
		bool eeprom_bed_correction_valid = eeprom_read_byte((unsigned char*)EEPROM_BED_CORRECTION_VALID) == 1;
		#ifdef SUPPORT_VERBOSITY
		if (verbosity_level >= 1) {
			eeprom_bed_correction_valid ? SERIAL_PROTOCOLPGM("Bed correction data valid\n") : SERIAL_PROTOCOLPGM("Bed correction data not valid\n");
		}
		#endif // SUPPORT_VERBOSITY

		for (uint8_t i = 0; i < 4; ++i) {
			unsigned char codes[4] = { 'L', 'R', 'F', 'B' };
			long correction = 0;
			if (code_seen(codes[i]))
				correction = code_value_long();
			else if (eeprom_bed_correction_valid) {
				unsigned char *addr = (i < 2) ?
					((i == 0) ? (unsigned char*)EEPROM_BED_CORRECTION_LEFT : (unsigned char*)EEPROM_BED_CORRECTION_RIGHT) :
					((i == 2) ? (unsigned char*)EEPROM_BED_CORRECTION_FRONT : (unsigned char*)EEPROM_BED_CORRECTION_REAR);
				correction = eeprom_read_int8(addr);
			}
			if (correction == 0)
				continue;
			
			if (labs(correction) > BED_ADJUSTMENT_UM_MAX) {
				SERIAL_ERROR_START;
				SERIAL_ECHOPGM("Excessive bed leveling correction: ");
				SERIAL_ECHO(correction);
				SERIAL_ECHOLNPGM(" microns");
			}
			else {
				float offset = float(correction) * 0.001f;
				switch (i) {
				case 0:
					for (uint8_t row = 0; row < nMeasPoints; ++row) {						
						for (uint8_t col = 0; col < nMeasPoints - 1; ++col) {
							mbl.z_values[row][col] += offset * (nMeasPoints - 1 - col) / (nMeasPoints - 1);
						}
					}
					break;
				case 1:
					for (uint8_t row = 0; row < nMeasPoints; ++row) {					
						for (uint8_t col = 1; col < nMeasPoints; ++col) {
							mbl.z_values[row][col] += offset * col / (nMeasPoints - 1);
						}
					}
					break;
				case 2:
					for (uint8_t col = 0; col < nMeasPoints; ++col) {						
						for (uint8_t row = 0; row < nMeasPoints; ++row) {
							mbl.z_values[row][col] += offset * (nMeasPoints - 1 - row) / (nMeasPoints - 1);
						}
					}
					break;
				case 3:
					for (uint8_t col = 0; col < nMeasPoints; ++col) {						
						for (uint8_t row = 1; row < nMeasPoints; ++row) {
							mbl.z_values[row][col] += offset * row / (nMeasPoints - 1);
						}
					}
					break;
				}
			}
		}
//		SERIAL_ECHOLNPGM("Bed leveling correction finished");
		if (nMeasPoints == 3) {
			mbl.upsample_3x3(); //interpolation from 3x3 to 7x7 points using largrangian polynomials while using the same array z_values[iy][ix] for storing (just coppying measured data to new destination and interpolating between them)
		}
/*
		        SERIAL_PROTOCOLPGM("Num X,Y: ");
                SERIAL_PROTOCOL(MESH_NUM_X_POINTS);
                SERIAL_PROTOCOLPGM(",");
                SERIAL_PROTOCOL(MESH_NUM_Y_POINTS);
                SERIAL_PROTOCOLPGM("\nZ search height: ");
                SERIAL_PROTOCOL(MESH_HOME_Z_SEARCH);
                SERIAL_PROTOCOLLNPGM("\nMeasured points:");
                for (int y = MESH_NUM_Y_POINTS-1; y >= 0; y--) {
                    for (int x = 0; x < MESH_NUM_X_POINTS; x++) {
                        SERIAL_PROTOCOLPGM("  ");
                        SERIAL_PROTOCOL_F(mbl.z_values[y][x], 5);
                    }
                    SERIAL_PROTOCOLPGM("\n");
                }
*/
		if (nMeasPoints == 7 && magnet_elimination) {
			mbl_interpolation(nMeasPoints);
		}
/*
		        SERIAL_PROTOCOLPGM("Num X,Y: ");
                SERIAL_PROTOCOL(MESH_NUM_X_POINTS);
                SERIAL_PROTOCOLPGM(",");
                SERIAL_PROTOCOL(MESH_NUM_Y_POINTS);
                SERIAL_PROTOCOLPGM("\nZ search height: ");
                SERIAL_PROTOCOL(MESH_HOME_Z_SEARCH);
                SERIAL_PROTOCOLLNPGM("\nMeasured points:");
                for (int y = MESH_NUM_Y_POINTS-1; y >= 0; y--) {
                    for (int x = 0; x < MESH_NUM_X_POINTS; x++) {
                        SERIAL_PROTOCOLPGM("  ");
                        SERIAL_PROTOCOL_F(mbl.z_values[y][x], 5);
                    }
                    SERIAL_PROTOCOLPGM("\n");
                }
*/
//		SERIAL_ECHOLNPGM("Upsample finished");
		mbl.active = 1; //activate mesh bed leveling
//		SERIAL_ECHOLNPGM("Mesh bed leveling activated");
		go_home_with_z_lift();
//		SERIAL_ECHOLNPGM("Go home finished");
		//unretract (after PINDA preheat retraction)
		if ((degHotend(active_extruder) > EXTRUDE_MINTEMP) && eeprom_read_byte((unsigned char *)EEPROM_TEMP_CAL_ACTIVE) && calibration_status_pinda() && (target_temperature_bed >= 50)) {
			current_position[E_AXIS] += default_retraction;
			plan_buffer_line_curposXYZE(400);
		}
		KEEPALIVE_STATE(NOT_BUSY);
		// Restore custom message state
		lcd_setstatuspgm(_T(WELCOME_MSG));
		custom_message_type = custom_message_type_old;
		custom_message_state = custom_message_state_old;
		mesh_bed_leveling_flag = false;
		mesh_bed_run_from_menu = false;
		lcd_update(2);
		
	}
	break;

        /*!
		### G81 - Mesh bed leveling status <a href="https://reprap.org/wiki/G-code#G81:_Mesh_bed_leveling_status">G81: Mesh bed leveling status</a>
		Prints mesh bed leveling status and bed profile if activated.
        */
        case 81:
            if (mbl.active) {
                SERIAL_PROTOCOLPGM("Num X,Y: ");
                SERIAL_PROTOCOL(MESH_NUM_X_POINTS);
                SERIAL_PROTOCOL(',');
                SERIAL_PROTOCOL(MESH_NUM_Y_POINTS);
                SERIAL_PROTOCOLPGM("\nZ search height: ");
                SERIAL_PROTOCOL(MESH_HOME_Z_SEARCH);
                SERIAL_PROTOCOLLNPGM("\nMeasured points:");
                for (int y = MESH_NUM_Y_POINTS-1; y >= 0; y--) {
                    for (int x = 0; x < MESH_NUM_X_POINTS; x++) {
                        SERIAL_PROTOCOLPGM("  ");
                        SERIAL_PROTOCOL_F(mbl.z_values[y][x], 5);
                    }
                    SERIAL_PROTOCOLLN();
                }
            }
            else
                SERIAL_PROTOCOLLNPGM("Mesh bed leveling not active.");
            break;
            
#if 0
        /*!
        ### G82: Single Z probe at current location - Not active <a href="https://reprap.org/wiki/G-code#G82:_Single_Z_probe_at_current_location">G82: Single Z probe at current location</a>
        
        WARNING! USE WITH CAUTION! If you'll try to probe where is no leveling pad, nasty things can happen!
		In Prusa Firmware this G-code is deactivated by default, must be turned on in the source code.
		*/
        case 82:
            SERIAL_PROTOCOLLNPGM("Finding bed ");
            int l_feedmultiply = setup_for_endstop_move();
            find_bed_induction_sensor_point_z();
            clean_up_after_endstop_move(l_feedmultiply);
            SERIAL_PROTOCOLPGM("Bed found at: ");
            SERIAL_PROTOCOL_F(current_position[Z_AXIS], 5);
            SERIAL_PROTOCOLPGM("\n");
            break;

        /*!
        ### G83: Babystep in Z and store to EEPROM - Not active <a href="https://reprap.org/wiki/G-code#G83:_Babystep_in_Z_and_store_to_EEPROM">G83: Babystep in Z and store to EEPROM</a>
		In Prusa Firmware this G-code is deactivated by default, must be turned on in the source code.
		*/
        case 83:
        {
            int babystepz = code_seen('S') ? code_value() : 0;
            int BabyPosition = code_seen('P') ? code_value() : 0;
            
            if (babystepz != 0) {
                //FIXME Vojtech: What shall be the index of the axis Z: 3 or 4?
                // Is the axis indexed starting with zero or one?
                if (BabyPosition > 4) {
                    SERIAL_PROTOCOLLNPGM("Index out of bounds");
                }else{
                    // Save it to the eeprom
                    babystepLoadZ = babystepz;
                    EEPROM_save_B(EEPROM_BABYSTEP_Z0+(BabyPosition*2),&babystepLoadZ);
                    // adjust the Z
                    babystepsTodoZadd(babystepLoadZ);
                }
            
            }
            
        }
        break;
        /*!
        ### G84: UNDO Babystep Z (move Z axis back) - Not active <a href="https://reprap.org/wiki/G-code#G84:_UNDO_Babystep_Z_.28move_Z_axis_back.29">G84: UNDO Babystep Z (move Z axis back)</a>
		In Prusa Firmware this G-code is deactivated by default, must be turned on in the source code.
		*/
        case 84:
            babystepsTodoZsubtract(babystepLoadZ);
            // babystepLoadZ = 0;
            break;
            
        /*!
        ### G85: Pick best babystep - Not active <a href="https://reprap.org/wiki/G-code#G85:_Pick_best_babystep">G85: Pick best babystep</a>
		In Prusa Firmware this G-code is deactivated by default, must be turned on in the source code.
		*/
        case 85:
            lcd_pick_babystep();
            break;
#endif
            
        /*!
        ### G86 - Disable babystep correction after home <a href="https://reprap.org/wiki/G-code#G86:_Disable_babystep_correction_after_home">G86: Disable babystep correction after home</a>
        
        This G-code will be performed at the start of a calibration script.
        (Prusa3D specific)
        */
        case 86:
            calibration_status_store(CALIBRATION_STATUS_LIVE_ADJUST);
            break;
           

        /*!
        ### G87 - Enable babystep correction after home <a href="https://reprap.org/wiki/G-code#G87:_Enable_babystep_correction_after_home">G87: Enable babystep correction after home</a>
        
		This G-code will be performed at the end of a calibration script.
        (Prusa3D specific)
        */
        case 87:
			calibration_status_store(CALIBRATION_STATUS_CALIBRATED);
            break;

        /*!
        ### G88 - Reserved <a href="https://reprap.org/wiki/G-code#G88:_Reserved">G88: Reserved</a>
        
        Currently has no effect. 
        */

        // Prusa3D specific: Don't know what it is for, it is in V2Calibration.gcode

		    case 88:
			      break;


#endif  // ENABLE_MESH_BED_LEVELING
            

    /*!
	### G90 - Switch off relative mode <a href="https://reprap.org/wiki/G-code#G90:_Set_to_Absolute_Positioning">G90: Set to Absolute Positioning</a>
	All coordinates from now on are absolute relative to the origin of the machine. E axis is left intact.
    */
    case 90: {
		axis_relative_modes &= ~(X_AXIS_MASK | Y_AXIS_MASK | Z_AXIS_MASK);
    }
    break;

    /*!
	### G91 - Switch on relative mode <a href="https://reprap.org/wiki/G-code#G91:_Set_to_Relative_Positioning">G91: Set to Relative Positioning</a>
    All coordinates from now on are relative to the last position. E axis is left intact.
	*/
    case 91: {
		axis_relative_modes |= X_AXIS_MASK | Y_AXIS_MASK | Z_AXIS_MASK;
    }
    break;

    /*!
	### G92 - Set position <a href="https://reprap.org/wiki/G-code#G92:_Set_Position">G92: Set Position</a>
    
    It is used for setting the current position of each axis. The parameters are always absolute to the origin.
    If a parameter is omitted, that axis will not be affected.
    If `X`, `Y`, or `Z` axis are specified, the move afterwards might stutter because of Mesh Bed Leveling. `E` axis is not affected if the target position is 0 (`G92 E0`).
	A G92 without coordinates will reset all axes to zero on some firmware. This is not the case for Prusa-Firmware!
    
    #### Usage
	
	      G92 [ X | Y | Z | E ]
	
	#### Parameters
	  - `X` - new X axis position
	  - `Y` - new Y axis position
	  - `Z` - new Z axis position
	  - `E` - new extruder position
	
    */
    case 92: {
        gcode_G92();
    }
    break;

    /*!
    ### G98 - Activate farm mode <a href="https://reprap.org/wiki/G-code#G98:_Activate_farm_mode">G98: Activate farm mode</a>
	Enable Prusa-specific Farm functions and g-code.
    See Internal Prusa commands.
    */
	case 98:
		farm_mode = 1;
		PingTime = _millis();
		eeprom_update_byte((unsigned char *)EEPROM_FARM_MODE, farm_mode);
		SilentModeMenu = SILENT_MODE_OFF;
		eeprom_update_byte((unsigned char *)EEPROM_SILENT, SilentModeMenu);
		fCheckModeInit();                       // alternatively invoke printer reset
		break;

    /*! ### G99 - Deactivate farm mode <a href="https://reprap.org/wiki/G-code#G99:_Deactivate_farm_mode">G99: Deactivate farm mode</a>
 	Disables Prusa-specific Farm functions and g-code.
   */
	case 99:
		farm_mode = 0;
		lcd_printer_connected();
		eeprom_update_byte((unsigned char *)EEPROM_FARM_MODE, farm_mode);
		lcd_update(2);
          fCheckModeInit();                       // alternatively invoke printer reset
		break;
	default:
		printf_P(PSTR("Unknown G code: %s \n"), cmdbuffer + bufindr + CMDHDRSIZE);
    }
//	printf_P(_N("END G-CODE=%u\n"), gcode_in_progress);
	gcode_in_progress = 0;
  } // end if(code_seen('G'))
  /*!
  ### End of G-Codes
  */

  /*!
  ---------------------------------------------------------------------------------
  # M Commands
  
  */

  else if(code_seen('M'))
  {

	  int index;
	  for (index = 1; *(strchr_pointer + index) == ' ' || *(strchr_pointer + index) == '\t'; index++);
	   
	 /*for (++strchr_pointer; *strchr_pointer == ' ' || *strchr_pointer == '\t'; ++strchr_pointer);*/
	  if (*(strchr_pointer+index) < '0' || *(strchr_pointer+index) > '9') {
		  printf_P(PSTR("Invalid M code: %s \n"), cmdbuffer + bufindr + CMDHDRSIZE);

	  } else
	  {
	  mcode_in_progress = (int)code_value();
//	printf_P(_N("BEGIN M-CODE=%u\n"), mcode_in_progress);

    switch(mcode_in_progress)
    {

    /*!
	### M0, M1 - Stop the printer <a href="https://reprap.org/wiki/G-code#M0:_Stop_or_Unconditional_stop">M0: Stop or Unconditional stop</a>
    */
    case 0: // M0 - Unconditional stop - Wait for user button press on LCD
    case 1: // M1 - Conditional stop - Wait for user button press on LCD
    {
      char *src = strchr_pointer + 2;

      codenum = 0;

      bool hasP = false, hasS = false;
      if (code_seen('P')) {
        codenum = code_value(); // milliseconds to wait
        hasP = codenum > 0;
      }
      if (code_seen('S')) {
        codenum = code_value() * 1000; // seconds to wait
        hasS = codenum > 0;
      }
      starpos = strchr(src, '*');
      if (starpos != NULL) *(starpos) = '\0';
      while (*src == ' ') ++src;
      if (!hasP && !hasS && *src != '\0') {
        lcd_setstatus(src);
      } else {
        LCD_MESSAGERPGM(_i("Wait for user..."));////MSG_USERWAIT
      }

      lcd_ignore_click();				//call lcd_ignore_click aslo for else ???
      st_synchronize();
      previous_millis_cmd = _millis();
      if (codenum > 0){
        codenum += _millis();  // keep track of when we started waiting
		KEEPALIVE_STATE(PAUSED_FOR_USER);
        while(_millis() < codenum && !lcd_clicked()){
          manage_heater();
          manage_inactivity(true);
          lcd_update(0);
        }
		KEEPALIVE_STATE(IN_HANDLER);
        lcd_ignore_click(false);
      }else{
        marlin_wait_for_click();
      }
      if (IS_SD_PRINTING)
        LCD_MESSAGERPGM(_T(MSG_RESUMING_PRINT));
      else
        LCD_MESSAGERPGM(_T(WELCOME_MSG));
    }
    break;

    /*!
	### M17 - Enable all axes <a href="https://reprap.org/wiki/G-code#M17:_Enable.2FPower_all_stepper_motors">M17: Enable/Power all stepper motors</a>
    */
    case 17:
        LCD_MESSAGERPGM(_i("No move."));////MSG_NO_MOVE
        enable_x();
        enable_y();
        enable_z();
        enable_e0();
        enable_e1();
        enable_e2();
      break;

#ifdef SDSUPPORT

    /*!
	### M20 - SD Card file list <a href="https://reprap.org/wiki/G-code#M20:_List_SD_card">M20: List SD card</a>
    */
    case 20:
      SERIAL_PROTOCOLLNRPGM(_N("Begin file list"));////MSG_BEGIN_FILE_LIST
      card.ls();
      SERIAL_PROTOCOLLNRPGM(_N("End file list"));////MSG_END_FILE_LIST
      break;

    /*!
	### M21 - Init SD card <a href="https://reprap.org/wiki/G-code#M21:_Initialize_SD_card">M21: Initialize SD card</a>
    */
    case 21:
      card.initsd();
      break;

    /*!
	### M22 - Release SD card <a href="https://reprap.org/wiki/G-code#M22:_Release_SD_card">M22: Release SD card</a>
    */
    case 22: 
      card.release();
      break;

    /*!
	### M23 - Select file <a href="https://reprap.org/wiki/G-code#M23:_Select_SD_file">M23: Select SD file</a>
    #### Usage
    
        M23 [filename]
    
    */
    case 23: 
      starpos = (strchr(strchr_pointer + 4,'*'));
	  if(starpos!=NULL)
        *(starpos)='\0';
      card.openFile(strchr_pointer + 4,true);
      break;

    /*!
	### M24 - Start SD print <a href="https://reprap.org/wiki/G-code#M24:_Start.2Fresume_SD_print">M24: Start/resume SD print</a>
    */
    case 24:
	  if (isPrintPaused)
          lcd_resume_print();
      else
      {
          if (!card.get_sdpos())
          {
              // A new print has started from scratch, reset stats
              failstats_reset_print();
#ifndef LA_NOCOMPAT
              la10c_reset();
#endif
          }

          card.startFileprint();
          starttime=_millis();
      }
	  break;

    /*!
	### M26 - Set SD index <a href="https://reprap.org/wiki/G-code#M26:_Set_SD_position">M26: Set SD position</a>
    Set position in SD card file to index in bytes.
    This command is expected to be called after M23 and before M24.
    Otherwise effect of this command is undefined.
    #### Usage
	
	      M26 [ S ]
	
	#### Parameters
	  - `S` - Index in bytes
    */
    case 26: 
      if(card.cardOK && code_seen('S')) {
        long index = code_value_long();
        card.setIndex(index);
        // We don't disable interrupt during update of sdpos_atomic
        // as we expect, that SD card print is not active in this moment
        sdpos_atomic = index;
      }
      break;

    /*!
	### M27 - Get SD status <a href="https://reprap.org/wiki/G-code#M27:_Report_SD_print_status">M27: Report SD print status</a>
    */
    case 27:
      card.getStatus();
      break;

    /*!
	### M28 - Start SD write <a href="https://reprap.org/wiki/G-code#M28:_Begin_write_to_SD_card">M28: Begin write to SD card</a>
    */
    case 28: 
      starpos = (strchr(strchr_pointer + 4,'*'));
      if(starpos != NULL){
        char* npos = strchr(CMDBUFFER_CURRENT_STRING, 'N');
        strchr_pointer = strchr(npos,' ') + 1;
        *(starpos) = '\0';
      }
      card.openFile(strchr_pointer+4,false);
      break;

    /*! ### M29 - Stop SD write <a href="https://reprap.org/wiki/G-code#M29:_Stop_writing_to_SD_card">M29: Stop writing to SD card</a>
	Stops writing to the SD file signaling the end of the uploaded file. It is processed very early and it's not written to the card.
    */
    case 29:
      //processed in write to file routine above
      //card,saving = false;
      break;

    /*!
	### M30 - Delete file <a href="https://reprap.org/wiki/G-code#M30:_Delete_a_file_on_the_SD_card">M30: Delete a file on the SD card</a>
    #### Usage
    
        M30 [filename]
    
    */
    case 30:
      if (card.cardOK){
        card.closefile();
        starpos = (strchr(strchr_pointer + 4,'*'));
        if(starpos != NULL){
          char* npos = strchr(CMDBUFFER_CURRENT_STRING, 'N');
          strchr_pointer = strchr(npos,' ') + 1;
          *(starpos) = '\0';
        }
        card.removeFile(strchr_pointer + 4);
      }
      break;

    /*!
	### M32 - Select file and start SD print <a href="https://reprap.org/wiki/G-code#M32:_Select_file_and_start_SD_print">M32: Select file and start SD print</a>
	@todo What are the parameters P and S for in M32?
    */
    case 32:
    {
      if(card.sdprinting) {
        st_synchronize();

      }
      starpos = (strchr(strchr_pointer + 4,'*'));

      char* namestartpos = (strchr(strchr_pointer + 4,'!'));   //find ! to indicate filename string start.
      if(namestartpos==NULL)
      {
        namestartpos=strchr_pointer + 4; //default name position, 4 letters after the M
      }
      else
        namestartpos++; //to skip the '!'

      if(starpos!=NULL)
        *(starpos)='\0';

      bool call_procedure=(code_seen('P'));

      if(strchr_pointer>namestartpos)
        call_procedure=false;  //false alert, 'P' found within filename

      if( card.cardOK )
      {
        card.openFile(namestartpos,true,!call_procedure);
        if(code_seen('S'))
          if(strchr_pointer<namestartpos) //only if "S" is occuring _before_ the filename
            card.setIndex(code_value_long());
        card.startFileprint();
        if(!call_procedure)
        {
            if(!card.get_sdpos())
            {
                // A new print has started from scratch, reset stats
                failstats_reset_print();
#ifndef LA_NOCOMPAT
                la10c_reset();
#endif
            }
            starttime=_millis(); // procedure calls count as normal print time.
        }
      }
    } break;

    /*!
	### M928 - Start SD logging <a href="https://reprap.org/wiki/G-code#M928:_Start_SD_logging">M928: Start SD logging</a>
    #### Usage
    
        M928 [filename]
    
    */
    case 928: 
      starpos = (strchr(strchr_pointer + 5,'*'));
      if(starpos != NULL){
        char* npos = strchr(CMDBUFFER_CURRENT_STRING, 'N');
        strchr_pointer = strchr(npos,' ') + 1;
        *(starpos) = '\0';
      }
      card.openLogFile(strchr_pointer+5);
      break;

#endif //SDSUPPORT

    /*!
	### M31 - Report current print time <a href="https://reprap.org/wiki/G-code#M31:_Output_time_since_last_M109_or_SD_card_start_to_serial">M31: Output time since last M109 or SD card start to serial</a>
    */
    case 31: //M31 take time since the start of the SD print or an M109 command
      {
      stoptime=_millis();
      char time[30];
      unsigned long t=(stoptime-starttime)/1000;
      int sec,min;
      min=t/60;
      sec=t%60;
      sprintf_P(time, PSTR("%i min, %i sec"), min, sec);
      SERIAL_ECHO_START;
      SERIAL_ECHOLN(time);
      lcd_setstatus(time);
      autotempShutdown();
      }
      break;

    /*!
	### M42 - Set pin state <a href="https://reprap.org/wiki/G-code#M42:_Switch_I.2FO_pin">M42: Switch I/O pin</a>
    #### Usage
    
        M42 [ P | S ]
        
    #### Parameters
    - `P` - Pin number.
    - `S` - Pin value. If the pin is analog, values are from 0 to 255. If the pin is digital, values are from 0 to 1.
    
    */
    case 42:
      if (code_seen('S'))
      {
        int pin_status = code_value();
        int pin_number = LED_PIN;
        if (code_seen('P') && pin_status >= 0 && pin_status <= 255)
          pin_number = code_value();
        for(int8_t i = 0; i < (int8_t)(sizeof(sensitive_pins)/sizeof(int)); i++)
        {
          if (sensitive_pins[i] == pin_number)
          {
            pin_number = -1;
            break;
          }
        }
      #if defined(FAN_PIN) && FAN_PIN > -1
        if (pin_number == FAN_PIN)
          fanSpeed = pin_status;
      #endif
        if (pin_number > -1)
        {
          pinMode(pin_number, OUTPUT);
          digitalWrite(pin_number, pin_status);
          analogWrite(pin_number, pin_status);
        }
      }
     break;


    /*!
	### M44 - Reset the bed skew and offset calibration <a href="https://reprap.org/wiki/G-code#M44:_Reset_the_bed_skew_and_offset_calibration">M44: Reset the bed skew and offset calibration</a>
    */
    case 44: // M44: Prusa3D: Reset the bed skew and offset calibration.

		// Reset the baby step value and the baby step applied flag.
		calibration_status_store(CALIBRATION_STATUS_ASSEMBLED);
          eeprom_update_word(reinterpret_cast<uint16_t *>(&(EEPROM_Sheets_base->s[(eeprom_read_byte(&(EEPROM_Sheets_base->active_sheet)))].z_offset)),0);

        // Reset the skew and offset in both RAM and EEPROM.
        reset_bed_offset_and_skew();
        // Reset world2machine_rotation_and_skew and world2machine_shift, therefore
        // the planner will not perform any adjustments in the XY plane. 
        // Wait for the motors to stop and update the current position with the absolute values.
        world2machine_revert_to_uncorrected();
        break;

    /*!
	### M45 - Bed skew and offset with manual Z up <a href="https://reprap.org/wiki/G-code#M45:_Bed_skew_and_offset_with_manual_Z_up">M45: Bed skew and offset with manual Z up</a>
	#### Usage
    
        M45 [ V ]
    #### Parameters
	- `V` - Verbosity level 1, 10 and 20 (low, mid, high). Only when SUPPORT_VERBOSITY is defined. Optional.
    - `Z` - If it is provided, only Z calibration will run. Otherwise full calibration is executed.
    */
    case 45: // M45: Prusa3D: bed skew and offset with manual Z up
    {
		int8_t verbosity_level = 0;
		bool only_Z = code_seen('Z');
		#ifdef SUPPORT_VERBOSITY
		if (code_seen('V'))
		{
			// Just 'V' without a number counts as V1.
			char c = strchr_pointer[1];
			verbosity_level = (c == ' ' || c == '\t' || c == 0) ? 1 : code_value_short();
		}
		#endif //SUPPORT_VERBOSITY
		gcode_M45(only_Z, verbosity_level);
    }
	break;

    /*!
	### M46 - Show the assigned IP address <a href="https://reprap.org/wiki/G-code#M46:_Show_the_assigned_IP_address">M46: Show the assigned IP address.</a>
    */
    case 46:
    {
        // M46: Prusa3D: Show the assigned IP address.
        if (card.ToshibaFlashAir_isEnabled()) {
            uint8_t ip[4];
            if (card.ToshibaFlashAir_GetIP(ip)) {
                // SERIAL_PROTOCOLPGM("Toshiba FlashAir current IP: ");
                SERIAL_PROTOCOL(uint8_t(ip[0]));
                SERIAL_PROTOCOL('.');
                SERIAL_PROTOCOL(uint8_t(ip[1]));
                SERIAL_PROTOCOL('.');
                SERIAL_PROTOCOL(uint8_t(ip[2]));
                SERIAL_PROTOCOL('.');
                SERIAL_PROTOCOL(uint8_t(ip[3]));
                SERIAL_PROTOCOLLN();
            } else {
                SERIAL_PROTOCOLPGM("?Toshiba FlashAir GetIP failed\n");          
            }
        } else {
            SERIAL_PROTOCOLLNPGM("n/a");          
        }
        break;
    }

    /*!
	### M47 - Show end stops dialog on the display <a href="https://reprap.org/wiki/G-code#M47:_Show_end_stops_dialog_on_the_display">M47: Show end stops dialog on the display</a>
    */
    case 47:
        
		KEEPALIVE_STATE(PAUSED_FOR_USER);
        lcd_diag_show_end_stops();
		KEEPALIVE_STATE(IN_HANDLER);
        break;

#if 0
    case 48: // M48: scan the bed induction sensor points, print the sensor trigger coordinates to the serial line for visualization on the PC.
    {
        // Disable the default update procedure of the display. We will do a modal dialog.
        lcd_update_enable(false);
        // Let the planner use the uncorrected coordinates.
        mbl.reset();
        // Reset world2machine_rotation_and_skew and world2machine_shift, therefore
        // the planner will not perform any adjustments in the XY plane. 
        // Wait for the motors to stop and update the current position with the absolute values.
        world2machine_revert_to_uncorrected();
        // Move the print head close to the bed.
        current_position[Z_AXIS] = MESH_HOME_Z_SEARCH;
        plan_buffer_line(current_position[X_AXIS], current_position[Y_AXIS],current_position[Z_AXIS] , current_position[E_AXIS], homing_feedrate[Z_AXIS]/40, active_extruder);
        st_synchronize();
        // Home in the XY plane.
        set_destination_to_current();
        int l_feedmultiply = setup_for_endstop_move();
        home_xy();
        int8_t verbosity_level = 0;
        if (code_seen('V')) {
            // Just 'V' without a number counts as V1.
            char c = strchr_pointer[1];
            verbosity_level = (c == ' ' || c == '\t' || c == 0) ? 1 : code_value_short();
        }
        bool success = scan_bed_induction_points(verbosity_level);
        clean_up_after_endstop_move(l_feedmultiply);
        // Print head up.
        current_position[Z_AXIS] = MESH_HOME_Z_SEARCH;
        plan_buffer_line(current_position[X_AXIS], current_position[Y_AXIS],current_position[Z_AXIS] , current_position[E_AXIS], homing_feedrate[Z_AXIS]/40, active_extruder);
        st_synchronize();
        lcd_update_enable(true);
        break;
    }
#endif


#ifdef ENABLE_AUTO_BED_LEVELING
#ifdef Z_PROBE_REPEATABILITY_TEST 

    /*!
	### M48 - Z-Probe repeatability measurement function <a href="https://reprap.org/wiki/G-code#M48:_Measure_Z-Probe_repeatability">M48: Measure Z-Probe repeatability</a>
    
     This function assumes the bed has been homed.  Specifically, that a G28 command as been issued prior to invoking the M48 Z-Probe repeatability measurement function. Any information generated by a prior G29 Bed leveling command will be lost and needs to be regenerated.
     
     The number of samples will default to 10 if not specified.  You can use upper or lower case letters for any of the options EXCEPT n.  n must be in lower case because Marlin uses a capital N for its communication protocol and will get horribly confused if you send it a capital N.
     @todo Why would you check for both uppercase and lowercase? Seems wasteful.
	 
     #### Usage
     
	     M48 [ n | X | Y | V | L ]
     
     #### Parameters
       - `n` - Number of samples. Valid values 4-50
	   - `X` - X position for samples
	   - `Y` - Y position for samples
	   - `V` - Verbose level. Valid values 1-4
	   - `L` - Legs of movementprior to doing probe. Valid values 1-15
    */
    case 48: // M48 Z-Probe repeatability
        {
            #if Z_MIN_PIN == -1
            #error "You must have a Z_MIN endstop in order to enable calculation of Z-Probe repeatability."
            #endif

	double sum=0.0; 
	double mean=0.0; 
	double sigma=0.0;
	double sample_set[50];
	int verbose_level=1, n=0, j, n_samples = 10, n_legs=0;
	double X_current, Y_current, Z_current;
	double X_probe_location, Y_probe_location, Z_start_location, ext_position;
	
	if (code_seen('V') || code_seen('v')) {
        	verbose_level = code_value();
		if (verbose_level<0 || verbose_level>4 ) {
			SERIAL_PROTOCOLPGM("?Verbose Level not plausable.\n");
			goto Sigma_Exit;
		}
	}

	if (verbose_level > 0)   {
		SERIAL_PROTOCOLPGM("M48 Z-Probe Repeatability test.   Version 2.00\n");
		SERIAL_PROTOCOLPGM("Full support at: http://3dprintboard.com/forum.php\n");
	}

	if (code_seen('n')) {
        	n_samples = code_value();
		if (n_samples<4 || n_samples>50 ) {
			SERIAL_PROTOCOLPGM("?Specified sample size not plausable.\n");
			goto Sigma_Exit;
		}
	}

	X_current = X_probe_location = st_get_position_mm(X_AXIS);
	Y_current = Y_probe_location = st_get_position_mm(Y_AXIS);
	Z_current = st_get_position_mm(Z_AXIS);
	Z_start_location = st_get_position_mm(Z_AXIS) + Z_RAISE_BEFORE_PROBING;
	ext_position	 = st_get_position_mm(E_AXIS);

	if (code_seen('X') || code_seen('x') ) {
        	X_probe_location = code_value() -  X_PROBE_OFFSET_FROM_EXTRUDER;
		if (X_probe_location<X_MIN_POS || X_probe_location>X_MAX_POS ) {
			SERIAL_PROTOCOLPGM("?Specified X position out of range.\n");
			goto Sigma_Exit;
		}
	}

	if (code_seen('Y') || code_seen('y') ) {
        	Y_probe_location = code_value() -  Y_PROBE_OFFSET_FROM_EXTRUDER;
		if (Y_probe_location<Y_MIN_POS || Y_probe_location>Y_MAX_POS ) {
			SERIAL_PROTOCOLPGM("?Specified Y position out of range.\n");
			goto Sigma_Exit;
		}
	}

	if (code_seen('L') || code_seen('l') ) {
        	n_legs = code_value();
		if ( n_legs==1 ) 
			n_legs = 2;
		if ( n_legs<0 || n_legs>15 ) {
			SERIAL_PROTOCOLPGM("?Specified number of legs in movement not plausable.\n");
			goto Sigma_Exit;
		}
	}

//
// Do all the preliminary setup work.   First raise the probe.
//

        st_synchronize();
        plan_bed_level_matrix.set_to_identity();
	plan_buffer_line( X_current, Y_current, Z_start_location,
			ext_position,
    			homing_feedrate[Z_AXIS]/60,
			active_extruder);
        st_synchronize();

//
// Now get everything to the specified probe point So we can safely do a probe to
// get us close to the bed.  If the Z-Axis is far from the bed, we don't want to 
// use that as a starting point for each probe.
//
	if (verbose_level > 2) 
		SERIAL_PROTOCOL("Positioning probe for the test.\n");

	plan_buffer_line( X_probe_location, Y_probe_location, Z_start_location,
			ext_position,
    			homing_feedrate[X_AXIS]/60,
			active_extruder);
        st_synchronize();

	current_position[X_AXIS] = X_current = st_get_position_mm(X_AXIS);
	current_position[Y_AXIS] = Y_current = st_get_position_mm(Y_AXIS);
	current_position[Z_AXIS] = Z_current = st_get_position_mm(Z_AXIS);
	current_position[E_AXIS] = ext_position = st_get_position_mm(E_AXIS);

// 
// OK, do the inital probe to get us close to the bed.
// Then retrace the right amount and use that in subsequent probes
//

	int l_feedmultiply = setup_for_endstop_move();
	run_z_probe();

	current_position[Z_AXIS] = Z_current = st_get_position_mm(Z_AXIS);
	Z_start_location = st_get_position_mm(Z_AXIS) + Z_RAISE_BEFORE_PROBING;

	plan_buffer_line( X_probe_location, Y_probe_location, Z_start_location,
			ext_position,
    			homing_feedrate[X_AXIS]/60,
			active_extruder);
        st_synchronize();
	current_position[Z_AXIS] = Z_current = st_get_position_mm(Z_AXIS);

        for( n=0; n<n_samples; n++) {

		do_blocking_move_to( X_probe_location, Y_probe_location, Z_start_location); // Make sure we are at the probe location

		if ( n_legs)  {
		double radius=0.0, theta=0.0, x_sweep, y_sweep;
		int rotational_direction, l;

			rotational_direction = (unsigned long) _millis() & 0x0001;			// clockwise or counter clockwise
			radius = (unsigned long) _millis() % (long) (X_MAX_LENGTH/4); 			// limit how far out to go 
			theta = (float) ((unsigned long) _millis() % (long) 360) / (360./(2*3.1415926));	// turn into radians

//SERIAL_ECHOPAIR("starting radius: ",radius);
//SERIAL_ECHOPAIR("   theta: ",theta);
//SERIAL_ECHOPAIR("   direction: ",rotational_direction);
//SERIAL_PROTOCOLLNPGM("");

			for( l=0; l<n_legs-1; l++) {
				if (rotational_direction==1)
					theta += (float) ((unsigned long) _millis() % (long) 20) / (360.0/(2*3.1415926)); // turn into radians
				else
					theta -= (float) ((unsigned long) _millis() % (long) 20) / (360.0/(2*3.1415926)); // turn into radians

				radius += (float) ( ((long) ((unsigned long) _millis() % (long) 10)) - 5);
				if ( radius<0.0 )
					radius = -radius;

				X_current = X_probe_location + cos(theta) * radius;
				Y_current = Y_probe_location + sin(theta) * radius;

				if ( X_current<X_MIN_POS)		// Make sure our X & Y are sane
					 X_current = X_MIN_POS;
				if ( X_current>X_MAX_POS)
					 X_current = X_MAX_POS;

				if ( Y_current<Y_MIN_POS)		// Make sure our X & Y are sane
					 Y_current = Y_MIN_POS;
				if ( Y_current>Y_MAX_POS)
					 Y_current = Y_MAX_POS;

				if (verbose_level>3 ) {
					SERIAL_ECHOPAIR("x: ", X_current);
					SERIAL_ECHOPAIR("y: ", Y_current);
					SERIAL_PROTOCOLLNPGM("");
				}

				do_blocking_move_to( X_current, Y_current, Z_current );
			}
			do_blocking_move_to( X_probe_location, Y_probe_location, Z_start_location); // Go back to the probe location
		}

		int l_feedmultiply = setup_for_endstop_move();
                run_z_probe();

		sample_set[n] = current_position[Z_AXIS];

//
// Get the current mean for the data points we have so far
//
		sum=0.0; 
		for( j=0; j<=n; j++) {
			sum = sum + sample_set[j];
		}
		mean = sum / (double (n+1));
//
// Now, use that mean to calculate the standard deviation for the
// data points we have so far
//

		sum=0.0; 
		for( j=0; j<=n; j++) {
			sum = sum + (sample_set[j]-mean) * (sample_set[j]-mean);
		}
		sigma = sqrt( sum / (double (n+1)) );

		if (verbose_level > 1) {
			SERIAL_PROTOCOL(n+1);
			SERIAL_PROTOCOL(" of ");
			SERIAL_PROTOCOL(n_samples);
			SERIAL_PROTOCOLPGM("   z: ");
			SERIAL_PROTOCOL_F(current_position[Z_AXIS], 6);
		}

		if (verbose_level > 2) {
			SERIAL_PROTOCOL(" mean: ");
			SERIAL_PROTOCOL_F(mean,6);

			SERIAL_PROTOCOL("   sigma: ");
			SERIAL_PROTOCOL_F(sigma,6);
		}

		if (verbose_level > 0) 
			SERIAL_PROTOCOLPGM("\n");

		plan_buffer_line( X_probe_location, Y_probe_location, Z_start_location, 
				  current_position[E_AXIS], homing_feedrate[Z_AXIS]/60, active_extruder);
        	st_synchronize();

	}

	_delay(1000);

    clean_up_after_endstop_move(l_feedmultiply);

//  enable_endstops(true);

	if (verbose_level > 0) {
		SERIAL_PROTOCOLPGM("Mean: ");
		SERIAL_PROTOCOL_F(mean, 6);
		SERIAL_PROTOCOLPGM("\n");
	}

SERIAL_PROTOCOLPGM("Standard Deviation: ");
SERIAL_PROTOCOL_F(sigma, 6);
SERIAL_PROTOCOLPGM("\n\n");

Sigma_Exit:
        break;
	}
#endif		// Z_PROBE_REPEATABILITY_TEST 
#endif		// ENABLE_AUTO_BED_LEVELING

	/*!
	### M73 - Set/get print progress <a href="https://reprap.org/wiki/G-code#M73:_Set.2FGet_build_percentage">M73: Set/Get build percentage</a>
	#### Usage
    
	    M73 [ P | R | Q | S ]
    
	#### Parameters
    - `P` - Percent in normal mode
    - `R` - Time remaining in normal mode
    - `Q` - Percent in silent mode
    - `S` - Time in silent mode
   */
	case 73: //M73 show percent done and time remaining
		if(code_seen('P')) print_percent_done_normal = code_value();
		if(code_seen('R')) print_time_remaining_normal = code_value();
		if(code_seen('Q')) print_percent_done_silent = code_value();
		if(code_seen('S')) print_time_remaining_silent = code_value();

		{
			const char* _msg_mode_done_remain = _N("%S MODE: Percent done: %d; print time remaining in mins: %d\n");
			printf_P(_msg_mode_done_remain, _N("NORMAL"), int(print_percent_done_normal), print_time_remaining_normal);
			printf_P(_msg_mode_done_remain, _N("SILENT"), int(print_percent_done_silent), print_time_remaining_silent);
		}
		break;

    /*!
	### M104 - Set hotend temperature <a href="https://reprap.org/wiki/G-code#M104:_Set_Extruder_Temperature">M104: Set Extruder Temperature</a>
	#### Usage
    
	    M104 [ S ]
    
	#### Parameters
       - `S` - Target temperature
    */
    case 104: // M104
    {
          uint8_t extruder;
          if(setTargetedHotend(104,extruder)){
            break;
          }
          if (code_seen('S'))
          {
              setTargetHotendSafe(code_value(), extruder);
          }
          break;
    }

    /*!
	### M112 - Emergency stop <a href="https://reprap.org/wiki/G-code#M112:_Full_.28Emergency.29_Stop">M112: Full (Emergency) Stop</a>
    It is processed much earlier as to bypass the cmdqueue.
    */
    case 112: 
      kill(MSG_M112_KILL, 3);
      break;

    /*!
	### M140 - Set bed temperature <a href="https://reprap.org/wiki/G-code#M140:_Set_Bed_Temperature_.28Fast.29">M140: Set Bed Temperature (Fast)</a>
    #### Usage
    
	    M140 [ S ]
    
	#### Parameters
       - `S` - Target temperature
    */
    case 140: 
      if (code_seen('S')) setTargetBed(code_value());
      break;

    /*!
	### M105 - Report temperatures <a href="https://reprap.org/wiki/G-code#M105:_Get_Extruder_Temperature">M105: Get Extruder Temperature</a>
	Prints temperatures:
	
	  - `T:`  - Hotend (actual / target)
	  - `B:`  - Bed (actual / target)
	  - `Tx:` - x Tool (actual / target)
	  - `@:`  - Hotend power
	  - `B@:` - Bed power
	  - `P:`  - PINDAv2 actual (only MK2.5/s and MK3/s)
	  - `A:`  - Ambient actual (only MK3/s)
	
	_Example:_
	
	    ok T:20.2 /0.0 B:19.1 /0.0 T0:20.2 /0.0 @:0 B@:0 P:19.8 A:26.4
	
    */
    case 105:
    {
      uint8_t extruder;
      if(setTargetedHotend(105, extruder)){
        break;
      }
      
      SERIAL_PROTOCOLPGM("ok ");
      gcode_M105(extruder);
      
      cmdqueue_pop_front(); //prevent an ok after the command since this command uses an ok at the beginning.
      
      break;
    }

#if defined(AUTO_REPORT)
    /*!
	### M155 - Automatically send status <a href="https://reprap.org/wiki/G-code#M155:_Automatically_send_temperatures">M155: Automatically send temperatures</a>
	#### Usage
	
		M155 [ S ] [ C ]
	
	#### Parameters
	
	- `S` - Set autoreporting interval in seconds. 0 to disable. Maximum: 255
	- `C` - Activate auto-report function (bit mask). Default is temperature.

          bit 0 = Auto-report temperatures
          bit 1 = Auto-report fans
          bit 2 = Auto-report position
          bit 3 = free
          bit 4 = free
          bit 5 = free
          bit 6 = free
          bit 7 = free
     */
    //!@todo update RepRap Gcode wiki
    //!@todo Should be temperature always? Octoprint doesn't switch to M105 if M155 timer is set
    case 155:
    {
        if (code_seen('S')){
            autoReportFeatures.SetPeriod( code_value_uint8() );
        }
        if (code_seen('C')){
            autoReportFeatures.SetMask(code_value());
        } else{
            autoReportFeatures.SetMask(1); //Backwards compability to host systems like Octoprint to send only temp if paramerter `C`isn't used.
        }
   }
    break;
#endif //AUTO_REPORT

    /*!
	### M109 - Wait for extruder temperature <a href="https://reprap.org/wiki/G-code#M109:_Set_Extruder_Temperature_and_Wait">M109: Set Extruder Temperature and Wait</a>
    #### Usage
    
	    M104 [ B | R | S ]
    
    #### Parameters (not mandatory)
     
	  - `S` - Set extruder temperature
      - `R` - Set extruder temperature
	  - `B` - Set max. extruder temperature, while `S` is min. temperature. Not active in default, only if AUTOTEMP is defined in source code.
    
    Parameters S and R are treated identically.
    Command always waits for both cool down and heat up.
    If no parameters are supplied waits for previously set extruder temperature.
    */
    case 109:
    {
      uint8_t extruder;
      if(setTargetedHotend(109, extruder)){
        break;
      }
      LCD_MESSAGERPGM(_T(MSG_HEATING));
	  heating_status = 1;
	  if (farm_mode) { prusa_statistics(1); };

#ifdef AUTOTEMP
        autotemp_enabled=false;
      #endif
      if (code_seen('S')) {
          setTargetHotendSafe(code_value(), extruder);
            } else if (code_seen('R')) {
                setTargetHotendSafe(code_value(), extruder);
      }
      #ifdef AUTOTEMP
        if (code_seen('S')) autotemp_min=code_value();
        if (code_seen('B')) autotemp_max=code_value();
        if (code_seen('F'))
        {
          autotemp_factor=code_value();
          autotemp_enabled=true;
        }
      #endif

      codenum = _millis();

      /* See if we are heating up or cooling down */
      target_direction = isHeatingHotend(extruder); // true if heating, false if cooling
	  
	  KEEPALIVE_STATE(NOT_BUSY);

      cancel_heatup = false;

	  wait_for_heater(codenum, extruder); //loops until target temperature is reached

        LCD_MESSAGERPGM(_T(MSG_HEATING_COMPLETE));
		KEEPALIVE_STATE(IN_HANDLER);
		heating_status = 2;
		if (farm_mode) { prusa_statistics(2); };
        
        //starttime=_millis();
        previous_millis_cmd = _millis();
      }
      break;

    /*!
	### M190 - Wait for bed temperature <a href="https://reprap.org/wiki/G-code#M190:_Wait_for_bed_temperature_to_reach_target_temp">M190: Wait for bed temperature to reach target temp</a>
    #### Usage
    
        M190 [ R | S ]
    
    #### Parameters (not mandatory)
    
	  - `S` - Set extruder temperature and wait for heating
      - `R` - Set extruder temperature and wait for heating or cooling
    
    If no parameter is supplied, waits for heating or cooling to previously set temperature.
	*/
    case 190: 
    #if defined(TEMP_BED_PIN) && TEMP_BED_PIN > -1
    {
        bool CooldownNoWait = false;
        LCD_MESSAGERPGM(_T(MSG_BED_HEATING));
		heating_status = 3;
		if (farm_mode) { prusa_statistics(1); };
        if (code_seen('S')) 
		{
          setTargetBed(code_value());
          CooldownNoWait = true;
        } 
		else if (code_seen('R')) 
		{
          setTargetBed(code_value());
        }
        codenum = _millis();
        
        cancel_heatup = false;
        target_direction = isHeatingBed(); // true if heating, false if cooling

		KEEPALIVE_STATE(NOT_BUSY);
        while ( (target_direction)&&(!cancel_heatup) ? (isHeatingBed()) : (isCoolingBed()&&(CooldownNoWait==false)) )
        {
          if(( _millis() - codenum) > 1000 ) //Print Temp Reading every 1 second while heating up.
          {
			  if (!farm_mode) {
				  float tt = degHotend(active_extruder);
				  SERIAL_PROTOCOLPGM("T:");
				  SERIAL_PROTOCOL(tt);
				  SERIAL_PROTOCOLPGM(" E:");
				  SERIAL_PROTOCOL((int)active_extruder);
				  SERIAL_PROTOCOLPGM(" B:");
				  SERIAL_PROTOCOL_F(degBed(), 1);
				  SERIAL_PROTOCOLLN();
			  }
				  codenum = _millis();
			  
          }
          manage_heater();
          manage_inactivity();
          lcd_update(0);
        }
        LCD_MESSAGERPGM(_T(MSG_BED_DONE));
		KEEPALIVE_STATE(IN_HANDLER);
		heating_status = 4;

        previous_millis_cmd = _millis();
    }
    #endif
        break;

    #if defined(FAN_PIN) && FAN_PIN > -1

      /*!
	  ### M106 - Set fan speed <a href="https://reprap.org/wiki/G-code#M106:_Fan_On">M106: Fan On</a>
      #### Usage
      
        M106 [ S ]
        
      #### Parameters
      - `S` - Specifies the duty cycle of the print fan. Allowed values are 0-255. If it's omitted, a value of 255 is used.
      */
      case 106: // M106 Sxxx Fan On S<speed> 0 .. 255
        if (code_seen('S')){
           fanSpeed=constrain(code_value(),0,255);
        }
        else {
          fanSpeed=255;
        }
        break;

      /*!
	  ### M107 - Fan off <a href="https://reprap.org/wiki/G-code#M107:_Fan_Off">M107: Fan Off</a>
      */
      case 107:
        fanSpeed = 0;
        break;
    #endif //FAN_PIN

    #if defined(PS_ON_PIN) && PS_ON_PIN > -1

      /*!
	  ### M80 - Turn on the Power Supply <a href="https://reprap.org/wiki/G-code#M80:_ATX_Power_On">M80: ATX Power On</a>
      Only works if the firmware is compiled with PS_ON_PIN defined.
      */
      case 80:
        SET_OUTPUT(PS_ON_PIN); //GND
        WRITE(PS_ON_PIN, PS_ON_AWAKE);

        // If you have a switch on suicide pin, this is useful
        // if you want to start another print with suicide feature after
        // a print without suicide...
        #if defined SUICIDE_PIN && SUICIDE_PIN > -1
            SET_OUTPUT(SUICIDE_PIN);
            WRITE(SUICIDE_PIN, HIGH);
        #endif

          powersupply = true;
          LCD_MESSAGERPGM(_T(WELCOME_MSG));
          lcd_update(0);
        break;

      /*!
	  ### M81 - Turn off Power Supply <a href="https://reprap.org/wiki/G-code#M81:_ATX_Power_Off">M81: ATX Power Off</a>
      Only works if the firmware is compiled with PS_ON_PIN defined.
      */
      case 81: 
        disable_heater();
        st_synchronize();
        disable_e0();
        disable_e1();
        disable_e2();
        finishAndDisableSteppers();
        fanSpeed = 0;
        _delay(1000); // Wait a little before to switch off
      #if defined(SUICIDE_PIN) && SUICIDE_PIN > -1
        st_synchronize();
        suicide();
      #elif defined(PS_ON_PIN) && PS_ON_PIN > -1
        SET_OUTPUT(PS_ON_PIN);
        WRITE(PS_ON_PIN, PS_ON_ASLEEP);
      #endif
        powersupply = false;
        LCD_MESSAGERPGM(CAT4(CUSTOM_MENDEL_NAME,PSTR(" "),MSG_OFF,PSTR(".")));
        lcd_update(0);
	  break;
    #endif

    /*!
	### M82 - Set E axis to absolute mode <a href="https://reprap.org/wiki/G-code#M82:_Set_extruder_to_absolute_mode">M82: Set extruder to absolute mode</a>
	Makes the extruder interpret extrusion as absolute positions.
    */
    case 82:
      axis_relative_modes &= ~E_AXIS_MASK;
      break;

    /*!
	### M83 - Set E axis to relative mode <a href="https://reprap.org/wiki/G-code#M83:_Set_extruder_to_relative_mode">M83: Set extruder to relative mode</a>
	Makes the extruder interpret extrusion values as relative positions.
    */
    case 83:
      axis_relative_modes |= E_AXIS_MASK;
      break;

    /*!
	### M84 - Disable steppers <a href="https://reprap.org/wiki/G-code#M84:_Stop_idle_hold">M84: Stop idle hold</a>
    This command can be used to set the stepper inactivity timeout (`S`) or to disable steppers (`X`,`Y`,`Z`,`E`)
	This command can be used without any additional parameters. In that case all steppers are disabled.
    
    The file completeness check uses this parameter to detect an incomplete file. It has to be present at the end of a file with no parameters.
	
        M84 [ S | X | Y | Z | E ]
	
	  - `S` - Seconds
	  - `X` - X axis
	  - `Y` - Y axis
	  - `Z` - Z axis
	  - `E` - Exruder

	### M18 - Disable steppers <a href="https://reprap.org/wiki/G-code#M18:_Disable_all_stepper_motors">M18: Disable all stepper motors</a>
	Equal to M84 (compatibility)
    */
    case 18: //compatibility
    case 84: // M84
      if(code_seen('S')){
        stepper_inactive_time = code_value() * 1000;
      }
      else
      {
        bool all_axis = !((code_seen(axis_codes[X_AXIS])) || (code_seen(axis_codes[Y_AXIS])) || (code_seen(axis_codes[Z_AXIS]))|| (code_seen(axis_codes[E_AXIS])));
        if(all_axis)
        {
          st_synchronize();
          disable_e0();
          disable_e1();
          disable_e2();
          finishAndDisableSteppers();
        }
        else
        {
          st_synchronize();
		  if (code_seen('X')) disable_x();
		  if (code_seen('Y')) disable_y();
		  if (code_seen('Z')) disable_z();
#if ((E0_ENABLE_PIN != X_ENABLE_PIN) && (E1_ENABLE_PIN != Y_ENABLE_PIN)) // Only enable on boards that have seperate ENABLE_PINS
		  if (code_seen('E')) {
			  disable_e0();
			  disable_e1();
			  disable_e2();
            }
          #endif
        }
      }
	  //in the end of print set estimated time to end of print and extruders used during print to default values for next print
	  print_time_remaining_init();
	  snmm_filaments_used = 0;
      break;

    /*!
	### M85 - Set max inactive time <a href="https://reprap.org/wiki/G-code#M85:_Set_Inactivity_Shutdown_Timer">M85: Set Inactivity Shutdown Timer</a>
    #### Usage
    
        M85 [ S ]
    
    #### Parameters
    - `S` - specifies the time in seconds. If a value of 0 is specified, the timer is disabled.
    */
    case 85: // M85
      if(code_seen('S')) {
        max_inactive_time = code_value() * 1000;
      }
      break;
#ifdef SAFETYTIMER

    /*!
    ### M86 - Set safety timer expiration time <a href="https://reprap.org/wiki/G-code#M86:_Set_Safety_Timer_expiration_time">M86: Set Safety Timer expiration time</a>	
    When safety timer expires, heatbed and nozzle target temperatures are set to zero.
    #### Usage
    
        M86 [ S ]
    
    #### Parameters
    - `S` - specifies the time in seconds. If a value of 0 is specified, the timer is disabled.
    */
	case 86: 
	  if (code_seen('S')) {
	    safetytimer_inactive_time = code_value() * 1000;
		safetyTimer.start();
	  }
	  break;
#endif

    /*!
	### M92 Set Axis steps-per-unit <a href="https://reprap.org/wiki/G-code#M92:_Set_axis_steps_per_unit">M92: Set axis_steps_per_unit</a>
	Allows programming of steps per unit (usually mm) for motor drives. These values are reset to firmware defaults on power on, unless saved to EEPROM if available (M500 in Marlin)
	#### Usage
    
	    M92 [ X | Y | Z | E ]
	
    #### Parameters
	- `X` - Steps per unit for the X drive
	- `Y` - Steps per unit for the Y drive
	- `Z` - Steps per unit for the Z drive
	- `E` - Steps per unit for the extruder drive
    */
    case 92:
      for(int8_t i=0; i < NUM_AXIS; i++)
      {
        if(code_seen(axis_codes[i]))
        {
          if(i == E_AXIS) { // E
            float value = code_value();
            if(value < 20.0) {
              float factor = cs.axis_steps_per_unit[i] / value; // increase e constants if M92 E14 is given for netfab.
              cs.max_jerk[E_AXIS] *= factor;
              max_feedrate[i] *= factor;
              axis_steps_per_sqr_second[i] *= factor;
            }
            cs.axis_steps_per_unit[i] = value;
#if defined(FILAMENT_SENSOR) && defined(PAT9125)
            fsensor_set_axis_steps_per_unit(value);
#endif
          }
          else {
            cs.axis_steps_per_unit[i] = code_value();
          }
        }
      }
      break;

    /*!
	### M110 - Set Line number <a href="https://reprap.org/wiki/G-code#M110:_Set_Current_Line_Number">M110: Set Current Line Number</a>
	Sets the line number in G-code
	#### Usage
    
	    M110 [ N ]
	
    #### Parameters
	- `N` - Line number
    */
    case 110:
      if (code_seen('N'))
	    gcode_LastN = code_value_long();
    break;

    /*!
    ### M113 - Get or set host keep-alive interval <a href="https://reprap.org/wiki/G-code#M113:_Host_Keepalive">M113: Host Keepalive</a>
    During some lengthy processes, such as G29, Marlin may appear to the host to have “gone away.” The “host keepalive” feature will send messages to the host when Marlin is busy or waiting for user response so the host won’t try to reconnect (or disconnect).
    #### Usage
    
        M113 [ S ]
	
    #### Parameters
	- `S` - Seconds. Default is 2 seconds between "busy" messages
    */
	case 113:
		if (code_seen('S')) {
			host_keepalive_interval = (uint8_t)code_value_short();
//			NOMORE(host_keepalive_interval, 60);
		}
		else {
			SERIAL_ECHO_START;
			SERIAL_ECHOPAIR("M113 S", (unsigned long)host_keepalive_interval);
			SERIAL_PROTOCOLLN();
		}
		break;

    /*!
	### M115 - Firmware info <a href="https://reprap.org/wiki/G-code#M115:_Get_Firmware_Version_and_Capabilities">M115: Get Firmware Version and Capabilities</a>
    Print the firmware info and capabilities
    Without any arguments, prints Prusa firmware version number, machine type, extruder count and UUID.
    `M115 U` Checks the firmware version provided. If the firmware version provided by the U code is higher than the currently running firmware, it will pause the print for 30s and ask the user to upgrade the firmware.
	
	_Examples:_
	
	`M115` results:
	
	`FIRMWARE_NAME:Prusa-Firmware 3.8.1 based on Marlin FIRMWARE_URL:https://github.com/prusa3d/Prusa-Firmware PROTOCOL_VERSION:1.0 MACHINE_TYPE:Prusa i3 MK3S EXTRUDER_COUNT:1 UUID:00000000-0000-0000-0000-000000000000`
	
	`M115 V` results:
	
	`3.8.1`
	
	`M115 U3.8.2-RC1` results on LCD display for 30s or user interaction:
	
	`New firmware version available: 3.8.2-RC1 Please upgrade.`
    #### Usage
    
        M115 [ V | U ]
	
    #### Parameters
	- V - Report current installed firmware version
	- U - Firmware version provided by G-code to be compared to current one.  
	*/
	case 115: // M115
      if (code_seen('V')) {
          // Report the Prusa version number.
          SERIAL_PROTOCOLLNRPGM(FW_VERSION_STR_P());
      } else if (code_seen('U')) {
          // Check the firmware version provided. If the firmware version provided by the U code is higher than the currently running firmware,
          // pause the print for 30s and ask the user to upgrade the firmware.
          show_upgrade_dialog_if_version_newer(++ strchr_pointer);
      } else {
          SERIAL_ECHOPGM("FIRMWARE_NAME:Prusa-Firmware ");
          SERIAL_ECHORPGM(FW_VERSION_STR_P());
          SERIAL_ECHOPGM(" based on Marlin FIRMWARE_URL:https://github.com/prusa3d/Prusa-Firmware PROTOCOL_VERSION:");
          SERIAL_ECHOPGM(PROTOCOL_VERSION);
          SERIAL_ECHOPGM(" MACHINE_TYPE:");
          SERIAL_ECHOPGM(CUSTOM_MENDEL_NAME); 
          SERIAL_ECHOPGM(" EXTRUDER_COUNT:"); 
          SERIAL_ECHOPGM(STRINGIFY(EXTRUDERS)); 
          SERIAL_ECHOPGM(" UUID:"); 
          SERIAL_ECHOLNPGM(MACHINE_UUID);
#ifdef EXTENDED_CAPABILITIES_REPORT
          extended_capabilities_report();
#endif //EXTENDED_CAPABILITIES_REPORT
      }
      break;

    /*!
	### M114 - Get current position <a href="https://reprap.org/wiki/G-code#M114:_Get_Current_Position">M114: Get Current Position</a>
    */
    case 114:
		gcode_M114();
      break;

      
      /*
        M117 moved up to get the high priority

    case 117: // M117 display message
      starpos = (strchr(strchr_pointer + 5,'*'));
      if(starpos!=NULL)
        *(starpos)='\0';
      lcd_setstatus(strchr_pointer + 5);
      break;*/

    /*!
	### M120 - Enable endstops <a href="https://reprap.org/wiki/G-code#M120:_Enable_endstop_detection">M120: Enable endstop detection</a>
    */
    case 120:
      enable_endstops(false) ;
      break;

    /*!
	### M121 - Disable endstops <a href="https://reprap.org/wiki/G-code#M121:_Disable_endstop_detection">M121: Disable endstop detection</a>
    */
    case 121:
      enable_endstops(true) ;
      break;

    /*!
	### M119 - Get endstop states <a href="https://reprap.org/wiki/G-code#M119:_Get_Endstop_Status">M119: Get Endstop Status</a>
	Returns the current state of the configured X, Y, Z endstops. Takes into account any 'inverted endstop' settings, so one can confirm that the machine is interpreting the endstops correctly.
    */
    case 119:
    SERIAL_PROTOCOLRPGM(_N("Reporting endstop status"));////MSG_M119_REPORT
    SERIAL_PROTOCOLLN();
      #if defined(X_MIN_PIN) && X_MIN_PIN > -1
        SERIAL_PROTOCOLRPGM(_n("x_min: "));////MSG_X_MIN
        if(READ(X_MIN_PIN)^X_MIN_ENDSTOP_INVERTING){
          SERIAL_PROTOCOLRPGM(MSG_ENDSTOP_HIT);
        }else{
          SERIAL_PROTOCOLRPGM(MSG_ENDSTOP_OPEN);
        }
        SERIAL_PROTOCOLLN();
      #endif
      #if defined(X_MAX_PIN) && X_MAX_PIN > -1
        SERIAL_PROTOCOLRPGM(_n("x_max: "));////MSG_X_MAX
        if(READ(X_MAX_PIN)^X_MAX_ENDSTOP_INVERTING){
          SERIAL_PROTOCOLRPGM(MSG_ENDSTOP_HIT);
        }else{
          SERIAL_PROTOCOLRPGM(MSG_ENDSTOP_OPEN);
        }
        SERIAL_PROTOCOLLN();
      #endif
      #if defined(Y_MIN_PIN) && Y_MIN_PIN > -1
        SERIAL_PROTOCOLRPGM(_n("y_min: "));////MSG_Y_MIN
        if(READ(Y_MIN_PIN)^Y_MIN_ENDSTOP_INVERTING){
          SERIAL_PROTOCOLRPGM(MSG_ENDSTOP_HIT);
        }else{
          SERIAL_PROTOCOLRPGM(MSG_ENDSTOP_OPEN);
        }
        SERIAL_PROTOCOLLN();
      #endif
      #if defined(Y_MAX_PIN) && Y_MAX_PIN > -1
        SERIAL_PROTOCOLRPGM(_n("y_max: "));////MSG_Y_MAX
        if(READ(Y_MAX_PIN)^Y_MAX_ENDSTOP_INVERTING){
          SERIAL_PROTOCOLRPGM(MSG_ENDSTOP_HIT);
        }else{
          SERIAL_PROTOCOLRPGM(MSG_ENDSTOP_OPEN);
        }
        SERIAL_PROTOCOLLN();
      #endif
      #if defined(Z_MIN_PIN) && Z_MIN_PIN > -1
        SERIAL_PROTOCOLRPGM(MSG_Z_MIN);
        if(READ(Z_MIN_PIN)^Z_MIN_ENDSTOP_INVERTING){
          SERIAL_PROTOCOLRPGM(MSG_ENDSTOP_HIT);
        }else{
          SERIAL_PROTOCOLRPGM(MSG_ENDSTOP_OPEN);
        }
        SERIAL_PROTOCOLLN();
      #endif
      #if defined(Z_MAX_PIN) && Z_MAX_PIN > -1
        SERIAL_PROTOCOLRPGM(MSG_Z_MAX);
        if(READ(Z_MAX_PIN)^Z_MAX_ENDSTOP_INVERTING){
          SERIAL_PROTOCOLRPGM(MSG_ENDSTOP_HIT);
        }else{
          SERIAL_PROTOCOLRPGM(MSG_ENDSTOP_OPEN);
        }
        SERIAL_PROTOCOLLN();
      #endif
      break;
      //!@todo update for all axes, use for loop

#if (defined(FANCHECK) && (((defined(TACH_0) && (TACH_0 >-1)) || (defined(TACH_1) && (TACH_1 > -1)))))
    /*!
	### M123 - Tachometer value <a href="https://www.reprap.org/wiki/G-code#M123:_Tachometer_value_.28RepRap.29">M123: Tachometer value</a>
  This command is used to report fan speeds and fan pwm values.
  #### Usage
    
        M123

    - E0:     - Hotend fan speed in RPM
    - PRN1:   - Part cooling fans speed in RPM
    - E0@:    - Hotend fan PWM value
    - PRN1@:  -Part cooling fan PWM value

  _Example:_

    E0:3240 RPM PRN1:4560 RPM E0@:255 PRN1@:255

    */
   //!@todo Update RepRap Gcode wiki
    case 123:
    gcode_M123();
    break;
#endif //FANCHECK and TACH_0 and TACH_1

    #ifdef BLINKM
    /*!
	### M150 - Set RGB(W) Color <a href="https://reprap.org/wiki/G-code#M150:_Set_LED_color">M150: Set LED color</a>
	In Prusa Firmware this G-code is deactivated by default, must be turned on in the source code by defining BLINKM and its dependencies.
    #### Usage
    
        M150 [ R | U | B ]
    
    #### Parameters
    - `R` - Red color value
    - `U` - Green color value. It is NOT `G`!
    - `B` - Blue color value
    */
    case 150:
      {
        byte red;
        byte grn;
        byte blu;

        if(code_seen('R')) red = code_value();
        if(code_seen('U')) grn = code_value();
        if(code_seen('B')) blu = code_value();

        SendColors(red,grn,blu);
      }
      break;
    #endif //BLINKM

    /*!
	### M200 - Set filament diameter <a href="https://reprap.org/wiki/G-code#M200:_Set_filament_diameter">M200: Set filament diameter</a>
	#### Usage
    
	    M200 [ D | T ]
	
    #### Parameters
	  - `D` - Diameter in mm
	  - `T` - Number of extruder (MMUs)
    */
    case 200: // M200 D<millimeters> set filament diameter and set E axis units to cubic millimeters (use S0 to set back to millimeters).
      {

        uint8_t extruder = active_extruder;
        if(code_seen('T')) {
          extruder = code_value();
		  if(extruder >= EXTRUDERS) {
            SERIAL_ECHO_START;
            SERIAL_ECHO(_n("M200 Invalid extruder "));////MSG_M200_INVALID_EXTRUDER
            break;
          }
        }
        if(code_seen('D')) {
		  float diameter = (float)code_value();
		  if (diameter == 0.0) {
			// setting any extruder filament size disables volumetric on the assumption that
			// slicers either generate in extruder values as cubic mm or as as filament feeds
			// for all extruders
		    cs.volumetric_enabled = false;
		  } else {
            cs.filament_size[extruder] = (float)code_value();
			// make sure all extruders have some sane value for the filament size
			cs.filament_size[0] = (cs.filament_size[0] == 0.0 ? DEFAULT_NOMINAL_FILAMENT_DIA : cs.filament_size[0]);
            #if EXTRUDERS > 1
				cs.filament_size[1] = (cs.filament_size[1] == 0.0 ? DEFAULT_NOMINAL_FILAMENT_DIA : cs.filament_size[1]);
				#if EXTRUDERS > 2
					cs.filament_size[2] = (cs.filament_size[2] == 0.0 ? DEFAULT_NOMINAL_FILAMENT_DIA : cs.filament_size[2]);
				#endif
            #endif
			cs.volumetric_enabled = true;
		  }
        } else {
          //reserved for setting filament diameter via UFID or filament measuring device
          break;
        }
		calculate_extruder_multipliers();
      }
      break;

    /*!
	### M201 - Set Print Max Acceleration <a href="https://reprap.org/wiki/G-code#M201:_Set_max_printing_acceleration">M201: Set max printing acceleration</a>
    For each axis individually.
    */
    case 201:
		for (int8_t i = 0; i < NUM_AXIS; i++)
		{
			if (code_seen(axis_codes[i]))
			{
				unsigned long val = code_value();
#ifdef TMC2130
				unsigned long val_silent = val;
				if ((i == X_AXIS) || (i == Y_AXIS))
				{
					if (val > NORMAL_MAX_ACCEL_XY)
						val = NORMAL_MAX_ACCEL_XY;
					if (val_silent > SILENT_MAX_ACCEL_XY)
						val_silent = SILENT_MAX_ACCEL_XY;
				}
				cs.max_acceleration_units_per_sq_second_normal[i] = val;
				cs.max_acceleration_units_per_sq_second_silent[i] = val_silent;
#else //TMC2130
				max_acceleration_units_per_sq_second[i] = val;
#endif //TMC2130
			}
		}
		// steps per sq second need to be updated to agree with the units per sq second (as they are what is used in the planner)
		reset_acceleration_rates();
		break;
    #if 0 // Not used for Sprinter/grbl gen6
    case 202: // M202
      for(int8_t i=0; i < NUM_AXIS; i++) {
        if(code_seen(axis_codes[i])) axis_travel_steps_per_sqr_second[i] = code_value() * cs.axis_steps_per_unit[i];
      }
      break;
    #endif

    /*!
	### M203 - Set Max Feedrate <a href="https://reprap.org/wiki/G-code#M203:_Set_maximum_feedrate">M203: Set maximum feedrate</a>
    For each axis individually.
    */
    case 203: // M203 max feedrate mm/sec
		for (uint8_t i = 0; i < NUM_AXIS; i++)
		{
			if (code_seen(axis_codes[i]))
			{
				float val = code_value();
#ifdef TMC2130
				float val_silent = val;
				if ((i == X_AXIS) || (i == Y_AXIS))
				{
					if (val > NORMAL_MAX_FEEDRATE_XY)
						val = NORMAL_MAX_FEEDRATE_XY;
					if (val_silent > SILENT_MAX_FEEDRATE_XY)
						val_silent = SILENT_MAX_FEEDRATE_XY;
				}
				cs.max_feedrate_normal[i] = val;
				cs.max_feedrate_silent[i] = val_silent;
#else //TMC2130
				max_feedrate[i] = val;
#endif //TMC2130
			}
		}
		break;

    /*!
	### M204 - Acceleration settings <a href="https://reprap.org/wiki/G-code#M204:_Set_default_acceleration">M204: Set default acceleration</a>

    #### Old format:
    ##### Usage
    
        M204 [ S | T ]
        
    ##### Parameters
    - `S` - normal moves
    - `T` - filmanent only moves
    
    #### New format:
    ##### Usage
    
        M204 [ P | R | T ]
    
    ##### Parameters
    - `P` - printing moves
    - `R` - filmanent only moves
    - `T` - travel moves (as of now T is ignored)
	*/
    case 204:
      {
        if(code_seen('S')) {
          // Legacy acceleration format. This format is used by the legacy Marlin, MK2 or MK3 firmware,
          // and it is also generated by Slic3r to control acceleration per extrusion type
          // (there is a separate acceleration settings in Slicer for perimeter, first layer etc).
          cs.acceleration = code_value();
          // Interpret the T value as retract acceleration in the old Marlin format.
          if(code_seen('T'))
            cs.retract_acceleration = code_value();
        } else {
          // New acceleration format, compatible with the upstream Marlin.
          if(code_seen('P'))
            cs.acceleration = code_value();
          if(code_seen('R'))
            cs.retract_acceleration = code_value();
          if(code_seen('T')) {
            // Interpret the T value as the travel acceleration in the new Marlin format.
            /*!
            @todo Prusa3D firmware currently does not support travel acceleration value independent from the extruding acceleration value.
            */
            // travel_acceleration = code_value();
          }
        }
      }
      break;

    /*!
	### M205 - Set advanced settings <a href="https://reprap.org/wiki/G-code#M205:_Advanced_settings">M205: Advanced settings</a>
    Set some advanced settings related to movement.
    #### Usage
    
        M205 [ S | T | B | X | Y | Z | E ]
        
    #### Parameters
    - `S` - Minimum feedrate for print moves (unit/s)
    - `T` - Minimum feedrate for travel moves (units/s)
    - `B` - Minimum segment time (us)
    - `X` - Maximum X jerk (units/s)
    - `Y` - Maximum Y jerk (units/s)
    - `Z` - Maximum Z jerk (units/s)
    - `E` - Maximum E jerk (units/s)
    */
    case 205: 
    {
      if(code_seen('S')) cs.minimumfeedrate = code_value();
      if(code_seen('T')) cs.mintravelfeedrate = code_value();
      if(code_seen('B')) cs.minsegmenttime = code_value() ;
      if(code_seen('X')) cs.max_jerk[X_AXIS] = cs.max_jerk[Y_AXIS] = code_value();
      if(code_seen('Y')) cs.max_jerk[Y_AXIS] = code_value();
      if(code_seen('Z')) cs.max_jerk[Z_AXIS] = code_value();
      if(code_seen('E'))
      {
          float e = code_value();
#ifndef LA_NOCOMPAT
          e = la10c_jerk(e);
#endif
          cs.max_jerk[E_AXIS] = e;
      }
      if (cs.max_jerk[X_AXIS] > DEFAULT_XJERK) cs.max_jerk[X_AXIS] = DEFAULT_XJERK;
      if (cs.max_jerk[Y_AXIS] > DEFAULT_YJERK) cs.max_jerk[Y_AXIS] = DEFAULT_YJERK;
    }
    break;

    /*!
	### M206 - Set additional homing offsets <a href="https://reprap.org/wiki/G-code#M206:_Offset_axes">M206: Offset axes</a>
    #### Usage
    
        M206 [ X | Y | Z ]
    
    #### Parameters
    - `X` - X axis offset
    - `Y` - Y axis offset
    - `Z` - Z axis offset
	*/
    case 206:
      for(uint8_t i=0; i < 3; i++)
      {
        if(code_seen(axis_codes[i])) cs.add_homing[i] = code_value();
      }
      break;
    #ifdef FWRETRACT

    /*!
	### M207 - Set firmware retraction <a href="https://reprap.org/wiki/G-code#M207:_Set_retract_length">M207: Set retract length</a>
	#### Usage
    
        M207 [ S | F | Z ]
    
    #### Parameters
    - `S` - positive length to retract, in mm
    - `F` - retraction feedrate, in mm/min
    - `Z` - additional zlift/hop
    */
    case 207: //M207 - set retract length S[positive mm] F[feedrate mm/min] Z[additional zlift/hop]
    {
      if(code_seen('S'))
      {
        cs.retract_length = code_value() ;
      }
      if(code_seen('F'))
      {
        cs.retract_feedrate = code_value()/60 ;
      }
      if(code_seen('Z'))
      {
        cs.retract_zlift = code_value() ;
      }
    }break;

    /*!
	### M208 - Set retract recover length <a href="https://reprap.org/wiki/G-code#M208:_Set_unretract_length">M208: Set unretract length</a>
	#### Usage
    
        M208 [ S | F ]
    
    #### Parameters
    - `S` - positive length surplus to the M207 Snnn, in mm
    - `F` - feedrate, in mm/sec
    */
    case 208: // M208 - set retract recover length S[positive mm surplus to the M207 S*] F[feedrate mm/min]
    {
      if(code_seen('S'))
      {
        cs.retract_recover_length = code_value() ;
      }
      if(code_seen('F'))
      {
        cs.retract_recover_feedrate = code_value()/60 ;
      }
    }break;

    /*!
	### M209 - Enable/disable automatict retract <a href="https://reprap.org/wiki/G-code#M209:_Enable_automatic_retract">M209: Enable automatic retract</a>
	This boolean value S 1=true or 0=false enables automatic retract detect if the slicer did not support G10/G11: every normal extrude-only move will be classified as retract depending on the direction.
    #### Usage
    
        M209 [ S ]
        
    #### Parameters
    - `S` - 1=true or 0=false
    */
    case 209: // M209 - S<1=true/0=false> enable automatic retract detect if the slicer did not support G10/11: every normal extrude-only move will be classified as retract depending on the direction.
    {
      if(code_seen('S'))
      {
        int t= code_value() ;
        switch(t)
        {
          case 0: 
          {
            cs.autoretract_enabled=false;
            retracted[0]=false;
            #if EXTRUDERS > 1
              retracted[1]=false;
            #endif
            #if EXTRUDERS > 2
              retracted[2]=false;
            #endif
          }break;
          case 1: 
          {
            cs.autoretract_enabled=true;
            retracted[0]=false;
            #if EXTRUDERS > 1
              retracted[1]=false;
            #endif
            #if EXTRUDERS > 2
              retracted[2]=false;
            #endif
          }break;
          default:
            SERIAL_ECHO_START;
            SERIAL_ECHORPGM(MSG_UNKNOWN_COMMAND);
            SERIAL_ECHO(CMDBUFFER_CURRENT_STRING);
            SERIAL_ECHOLNPGM("\"(1)");
        }
      }

    }break;
    #endif // FWRETRACT
    #if EXTRUDERS > 1

    /*!
	### M218 - Set hotend offset <a href="https://reprap.org/wiki/G-code#M218:_Set_Hotend_Offset">M218: Set Hotend Offset</a>
	In Prusa Firmware this G-code is only active if `EXTRUDERS` is higher then 1 in the source code. On Original i3 Prusa MK2/s MK2.5/s MK3/s it is not active.
    #### Usage
    
        M218 [ X | Y ]
        
    #### Parameters
    - `X` - X offset
    - `Y` - Y offset
    */
    case 218: // M218 - set hotend offset (in mm), T<extruder_number> X<offset_on_X> Y<offset_on_Y>
    {
      uint8_t extruder;
      if(setTargetedHotend(218, extruder)){
        break;
      }
      if(code_seen('X'))
      {
        extruder_offset[X_AXIS][extruder] = code_value();
      }
      if(code_seen('Y'))
      {
        extruder_offset[Y_AXIS][extruder] = code_value();
      }
      SERIAL_ECHO_START;
      SERIAL_ECHORPGM(MSG_HOTEND_OFFSET);
      for(extruder = 0; extruder < EXTRUDERS; extruder++)
      {
         SERIAL_ECHO(" ");
         SERIAL_ECHO(extruder_offset[X_AXIS][extruder]);
         SERIAL_ECHO(",");
         SERIAL_ECHO(extruder_offset[Y_AXIS][extruder]);
      }
      SERIAL_ECHOLN("");
    }break;
    #endif

    /*!
	### M220 Set feedrate percentage <a href="https://reprap.org/wiki/G-code#M220:_Set_speed_factor_override_percentage">M220: Set speed factor override percentage</a>
	#### Usage
    
        M220 [ B | S | R ]
    
    #### Parameters
    - `B` - Backup current speed factor
	- `S` - Speed factor override percentage (0..100 or higher)
	- `R` - Restore previous speed factor
    */
    case 220: // M220 S<factor in percent>- set speed factor override percentage
    {
        bool codesWereSeen = false;
        if (code_seen('B')) //backup current speed factor
        {
            saved_feedmultiply_mm = feedmultiply;
            codesWereSeen = true;
        }
        if (code_seen('S'))
        {
            feedmultiply = code_value();
            codesWereSeen = true;
        }
        if (code_seen('R')) //restore previous feedmultiply
        {
            feedmultiply = saved_feedmultiply_mm;
            codesWereSeen = true;
        }
        if (!codesWereSeen)
        {
            printf_P(PSTR("%i%%\n"), feedmultiply);
        }
    }
    break;

    /*!
	### M221 - Set extrude factor override percentage <a href="https://reprap.org/wiki/G-code#M221:_Set_extrude_factor_override_percentage">M221: Set extrude factor override percentage</a>
	#### Usage
    
        M221 [ S | T ]
    
    #### Parameters
	- `S` - Extrude factor override percentage (0..100 or higher), default 100%
	- `T` - Extruder drive number (Prusa Firmware only), default 0 if not set.
    */
    case 221: // M221 S<factor in percent>- set extrude factor override percentage
    {
        if (code_seen('S'))
        {
            int tmp_code = code_value();
            if (code_seen('T'))
            {
                uint8_t extruder;
                if (setTargetedHotend(221, extruder))
                    break;
                extruder_multiply[extruder] = tmp_code;
            }
            else
            {
                extrudemultiply = tmp_code ;
            }
        }
        else
        {
            printf_P(PSTR("%i%%\n"), extrudemultiply);
        }
        calculate_extruder_multipliers();
    }
    break;

    /*!
    ### M226 - Wait for Pin state <a href="https://reprap.org/wiki/G-code#M226:_Wait_for_pin_state">M226: Wait for pin state</a>
    Wait until the specified pin reaches the state required
    #### Usage
    
        M226 [ P | S ]
    
    #### Parameters
    - `P` - pin number
    - `S` - pin state
    */
	case 226: // M226 P<pin number> S<pin state>- Wait until the specified pin reaches the state required
	{
      if(code_seen('P')){
        int pin_number = code_value(); // pin number
        int pin_state = -1; // required pin state - default is inverted

        if(code_seen('S')) pin_state = code_value(); // required pin state

        if(pin_state >= -1 && pin_state <= 1){

          for(int8_t i = 0; i < (int8_t)(sizeof(sensitive_pins)/sizeof(int)); i++)
          {
            if (sensitive_pins[i] == pin_number)
            {
              pin_number = -1;
              break;
            }
          }

          if (pin_number > -1)
          {
            int target = LOW;

            st_synchronize();

            pinMode(pin_number, INPUT);

            switch(pin_state){
            case 1:
              target = HIGH;
              break;

            case 0:
              target = LOW;
              break;

            case -1:
              target = !digitalRead(pin_number);
              break;
            }

            while(digitalRead(pin_number) != target){
              manage_heater();
              manage_inactivity();
              lcd_update(0);
            }
          }
        }
      }
    }
    break;

    #if NUM_SERVOS > 0

    /*!
	### M280 - Set/Get servo position <a href="https://reprap.org/wiki/G-code#M280:_Set_servo_position">M280: Set servo position</a>
	In Prusa Firmware this G-code is deactivated by default, must be turned on in the source code.
    #### Usage
    
        M280 [ P | S ]
    
    #### Parameters
    - `P` - Servo index (id)
    - `S` - Target position
    */
    case 280: // M280 - set servo position absolute. P: servo index, S: angle or microseconds
      {
        int servo_index = -1;
        int servo_position = 0;
        if (code_seen('P'))
          servo_index = code_value();
        if (code_seen('S')) {
          servo_position = code_value();
          if ((servo_index >= 0) && (servo_index < NUM_SERVOS)) {
#if defined (ENABLE_AUTO_BED_LEVELING) && (PROBE_SERVO_DEACTIVATION_DELAY > 0)
		      servos[servo_index].attach(0);
#endif
            servos[servo_index].write(servo_position);
#if defined (ENABLE_AUTO_BED_LEVELING) && (PROBE_SERVO_DEACTIVATION_DELAY > 0)
              _delay(PROBE_SERVO_DEACTIVATION_DELAY);
              servos[servo_index].detach();
#endif
          }
          else {
            SERIAL_ECHO_START;
            SERIAL_ECHO("Servo ");
            SERIAL_ECHO(servo_index);
            SERIAL_ECHOLN(" out of range");
          }
        }
        else if (servo_index >= 0) {
          SERIAL_PROTOCOL(MSG_OK);
          SERIAL_PROTOCOL(" Servo ");
          SERIAL_PROTOCOL(servo_index);
          SERIAL_PROTOCOL(": ");
          SERIAL_PROTOCOL(servos[servo_index].read());
          SERIAL_PROTOCOLLN();
        }
      }
      break;
    #endif // NUM_SERVOS > 0

    #if (LARGE_FLASH == true && ( BEEPER > 0 || defined(ULTRALCD) || defined(LCD_USE_I2C_BUZZER)))
    
    /*!
	### M300 - Play tone <a href="https://reprap.org/wiki/G-code#M300:_Play_beep_sound">M300: Play beep sound</a>
	In Prusa Firmware the defaults are `100Hz` and `1000ms`, so that `M300` without parameters will beep for a second.
    #### Usage
    
        M300 [ S | P ]
    
    #### Parameters
    - `S` - frequency in Hz. Not all firmware versions support this parameter
    - `P` - duration in milliseconds
    */
    case 300: // M300
    {
      int beepS = code_seen('S') ? code_value() : 110;
      int beepP = code_seen('P') ? code_value() : 1000;
      if (beepS > 0)
      {
        #if BEEPER > 0
          Sound_MakeCustom(beepP,beepS,false);
        #endif
      }
      else
      {
        _delay(beepP);
      }
    }
    break;
    #endif // M300

    #ifdef PIDTEMP

    /*!
	### M301 - Set hotend PID <a href="https://reprap.org/wiki/G-code#M301:_Set_PID_parameters">M301: Set PID parameters</a>
	Sets Proportional (P), Integral (I) and Derivative (D) values for hot end.
    See also <a href="https://reprap.org/wiki/PID_Tuning">PID Tuning.</a>
    #### Usage
    
        M301 [ P | I | D | C ]
    
    #### Parameters
    - `P` - proportional (Kp)
    - `I` - integral (Ki)
    - `D` - derivative (Kd)
    - `C` - heating power=Kc*(e_speed0)  
    */
    case 301:
      {
        if(code_seen('P')) cs.Kp = code_value();
        if(code_seen('I')) cs.Ki = scalePID_i(code_value());
        if(code_seen('D')) cs.Kd = scalePID_d(code_value());

        #ifdef PID_ADD_EXTRUSION_RATE
        if(code_seen('C')) Kc = code_value();
        #endif

        updatePID();
        SERIAL_PROTOCOLRPGM(MSG_OK);
        SERIAL_PROTOCOL(" p:");
        SERIAL_PROTOCOL(cs.Kp);
        SERIAL_PROTOCOL(" i:");
        SERIAL_PROTOCOL(unscalePID_i(cs.Ki));
        SERIAL_PROTOCOL(" d:");
        SERIAL_PROTOCOL(unscalePID_d(cs.Kd));
        #ifdef PID_ADD_EXTRUSION_RATE
        SERIAL_PROTOCOL(" c:");
        //Kc does not have scaling applied above, or in resetting defaults
        SERIAL_PROTOCOL(Kc);
        #endif
        SERIAL_PROTOCOLLN();
      }
      break;
    #endif //PIDTEMP
    #ifdef PIDTEMPBED

    /*!
	### M304 - Set bed PID  <a href="https://reprap.org/wiki/G-code#M304:_Set_PID_parameters_-_Bed">M304: Set PID parameters - Bed</a>
	Sets Proportional (P), Integral (I) and Derivative (D) values for bed.
    See also <a href="https://reprap.org/wiki/PID_Tuning">PID Tuning.</a>
    #### Usage
    
        M304 [ P | I | D ]
    
    #### Parameters
    - `P` - proportional (Kp)
    - `I` - integral (Ki)
    - `D` - derivative (Kd)
    */
    case 304:
      {
        if(code_seen('P')) cs.bedKp = code_value();
        if(code_seen('I')) cs.bedKi = scalePID_i(code_value());
        if(code_seen('D')) cs.bedKd = scalePID_d(code_value());

        updatePID();
       	SERIAL_PROTOCOLRPGM(MSG_OK);
        SERIAL_PROTOCOL(" p:");
        SERIAL_PROTOCOL(cs.bedKp);
        SERIAL_PROTOCOL(" i:");
        SERIAL_PROTOCOL(unscalePID_i(cs.bedKi));
        SERIAL_PROTOCOL(" d:");
        SERIAL_PROTOCOL(unscalePID_d(cs.bedKd));
        SERIAL_PROTOCOLLN();
      }
      break;
    #endif //PIDTEMP

    /*!
	### M240 - Trigger camera <a href="https://reprap.org/wiki/G-code#M240:_Trigger_camera">M240: Trigger camera</a>
	
	In Prusa Firmware this G-code is deactivated by default, must be turned on in the source code.
	
	You need to (re)define and assign `CHDK` or `PHOTOGRAPH_PIN` the correct pin number to be able to use the feature.
    */
    case 240: // M240  Triggers a camera by emulating a Canon RC-1 : http://www.doc-diy.net/photo/rc-1_hacked/
     {
     	#ifdef CHDK
       
         SET_OUTPUT(CHDK);
         WRITE(CHDK, HIGH);
         chdkHigh = _millis();
         chdkActive = true;
       
       #else
     	
      	#if defined(PHOTOGRAPH_PIN) && PHOTOGRAPH_PIN > -1
	const uint8_t NUM_PULSES=16;
	const float PULSE_LENGTH=0.01524;
	for(int i=0; i < NUM_PULSES; i++) {
        WRITE(PHOTOGRAPH_PIN, HIGH);
        _delay_ms(PULSE_LENGTH);
        WRITE(PHOTOGRAPH_PIN, LOW);
        _delay_ms(PULSE_LENGTH);
        }
        _delay(7.33);
        for(int i=0; i < NUM_PULSES; i++) {
        WRITE(PHOTOGRAPH_PIN, HIGH);
        _delay_ms(PULSE_LENGTH);
        WRITE(PHOTOGRAPH_PIN, LOW);
        _delay_ms(PULSE_LENGTH);
        }
      	#endif
      #endif //chdk end if
     }
    break;
    #ifdef PREVENT_DANGEROUS_EXTRUDE

    /*!
	### M302 - Allow cold extrude, or set minimum extrude temperature <a href="https://reprap.org/wiki/G-code#M302:_Allow_cold_extrudes">M302: Allow cold extrudes</a>
    This tells the printer to allow movement of the extruder motor above a certain temperature, or if disabled, to allow extruder movement when the hotend is below a safe printing temperature.
    #### Usage
    
        M302 [ S ]
    
    #### Parameters
    - `S` - Cold extrude minimum temperature
    */
    case 302:
    {
	  float temp = .0;
	  if (code_seen('S')) temp=code_value();
      set_extrude_min_temp(temp);
    }
    break;
	#endif

    /*!
	### M303 - PID autotune <a href="https://reprap.org/wiki/G-code#M303:_Run_PID_tuning">M303: Run PID tuning</a>
    PID Tuning refers to a control algorithm used in some repraps to tune heating behavior for hot ends and heated beds. This command generates Proportional (Kp), Integral (Ki), and Derivative (Kd) values for the hotend or bed. Send the appropriate code and wait for the output to update the firmware values.
    #### Usage
    
        M303 [ E | S | C ]
    
    #### Parameters
      - `E` - Extruder, default `E0`. Use `E-1` to calibrate the bed PID
      - `S` - Target temperature, default `210°C` for hotend, 70 for bed
      - `C` - Cycles, default `5`
	*/
    case 303:
    {
      float temp = 150.0;
      int e=0;
      int c=5;
      if (code_seen('E')) e=code_value();
        if (e<0)
          temp=70;
      if (code_seen('S')) temp=code_value();
      if (code_seen('C')) c=code_value();
      PID_autotune(temp, e, c);
    }
    break;
    
    /*!
	### M400 - Wait for all moves to finish <a href="https://reprap.org/wiki/G-code#M400:_Wait_for_current_moves_to_finish">M400: Wait for current moves to finish</a>
	Finishes all current moves and and thus clears the buffer.
    Equivalent to `G4` with no parameters.
    */
    case 400:
    {
      st_synchronize();
    }
    break;

    /*!
	### M403 - Set filament type (material) for particular extruder and notify the MMU <a href="https://reprap.org/wiki/G-code#M403:_Set_filament_type_.28material.29_for_particular_extruder_and_notify_the_MMU.">M403 - Set filament type (material) for particular extruder and notify the MMU</a>
    Currently three different materials are needed (default, flex and PVA).  
    And storing this information for different load/unload profiles etc. in the future firmware does not have to wait for "ok" from MMU.
    #### Usage
    
        M403 [ E | F ]
    
    #### Parameters
    - `E` - Extruder number. 0-indexed.
    - `F` - Filament type
	*/
    case 403:
	{
		// currently three different materials are needed (default, flex and PVA)
		// add storing this information for different load/unload profiles etc. in the future
		// firmware does not wait for "ok" from mmu
		if (mmu_enabled)
		{
			uint8_t extruder = 255;
			uint8_t filament = FILAMENT_UNDEFINED;
			if(code_seen('E')) extruder = code_value();
			if(code_seen('F')) filament = code_value();
			mmu_set_filament_type(extruder, filament);
		}
	}
	break;

    /*!
	### M500 - Store settings in EEPROM <a href="https://reprap.org/wiki/G-code#M500:_Store_parameters_in_non-volatile_storage">M500: Store parameters in non-volatile storage</a>
	Save current parameters to EEPROM.
    */
    case 500:
    {
        Config_StoreSettings();
    }
    break;

    /*!
	### M501 - Read settings from EEPROM <a href="https://reprap.org/wiki/G-code#M501:_Read_parameters_from_EEPROM">M501: Read parameters from EEPROM</a>
	Set the active parameters to those stored in the EEPROM. This is useful to revert parameters after experimenting with them.
    */
    case 501:
    {
        Config_RetrieveSettings();
    }
    break;

    /*!
	### M502 - Revert all settings to factory default <a href="https://reprap.org/wiki/G-code#M502:_Restore_Default_Settings">M502: Restore Default Settings</a>
	This command resets all tunable parameters to their default values, as set in the firmware's configuration files. This doesn't reset any parameters stored in the EEPROM, so it must be followed by M500 to write the default settings.
    */
    case 502:
    {
        Config_ResetDefault();
    }
    break;

    /*!
	### M503 - Repport all settings currently in memory <a href="https://reprap.org/wiki/G-code#M503:_Report_Current_Settings">M503: Report Current Settings</a>
	This command asks the firmware to reply with the current print settings as set in memory. Settings will differ from EEPROM contents if changed since the last load / save. The reply output includes the G-Code commands to produce each setting. For example, Steps-Per-Unit values are displayed as an M92 command.
    */
    case 503:
    {
        Config_PrintSettings();
    }
    break;

    /*!
	### M509 - Force language selection <a href="https://reprap.org/wiki/G-code#M509:_Force_language_selection">M509: Force language selection</a>
	Resets the language to English.
	Only on Original Prusa i3 MK2.5/s and MK3/s with multiple languages.
	*/
    case 509:
    {
		lang_reset();
        SERIAL_ECHO_START;
        SERIAL_PROTOCOLPGM(("LANG SEL FORCED"));
    }
    break;
    #ifdef ABORT_ON_ENDSTOP_HIT_FEATURE_ENABLED

    /*!
	### M540 - Abort print on endstop hit (enable/disable) <a href="https://reprap.org/wiki/G-code#M540_in_Marlin:_Enable.2FDisable_.22Stop_SD_Print_on_Endstop_Hit.22">M540 in Marlin: Enable/Disable "Stop SD Print on Endstop Hit"</a>
	In Prusa Firmware this G-code is deactivated by default, must be turned on in the source code. You must define `ABORT_ON_ENDSTOP_HIT_FEATURE_ENABLED`.
    #### Usage
    
        M540 [ S ]
    
    #### Parameters
    - `S` - disabled=0, enabled=1
	*/
    case 540:
    {
        if(code_seen('S')) abort_on_endstop_hit = code_value() > 0;
    }
    break;
    #endif

	/*!
	### M851 - Set Z-Probe Offset <a href="https://reprap.org/wiki/G-code#M851:_Set_Z-Probe_Offset">M851: Set Z-Probe Offset"</a>
    Sets the Z-probe Z offset. This offset is used to determine the actual Z position of the nozzle when using a probe to home Z with G28. This value may also be used by G81 (Prusa) / G29 (Marlin) to apply correction to the Z position.
	This value represents the distance from nozzle to the bed surface at the point where the probe is triggered. This value will be negative for typical switch probes, inductive probes, and setups where the nozzle makes a circuit with a raised metal contact. This setting will be greater than zero on machines where the nozzle itself is used as the probe, pressing down on the bed to press a switch. (This is a common setup on delta machines.)
    #### Usage
    
        M851 [ Z ]
    
    #### Parameters
    - `Z` - Z offset probe to nozzle.
	*/
    #ifdef CUSTOM_M_CODE_SET_Z_PROBE_OFFSET
    case CUSTOM_M_CODE_SET_Z_PROBE_OFFSET:
    {
      float value;
      if (code_seen('Z'))
      {
        value = code_value();
        if ((Z_PROBE_OFFSET_RANGE_MIN <= value) && (value <= Z_PROBE_OFFSET_RANGE_MAX))
        {
          cs.zprobe_zoffset = -value; // compare w/ line 278 of ConfigurationStore.cpp
          SERIAL_ECHO_START;
          SERIAL_ECHOLNRPGM(CAT4(MSG_ZPROBE_ZOFFSET, " ", MSG_OK,PSTR("")));
          SERIAL_PROTOCOLLN();
        }
        else
        {
          SERIAL_ECHO_START;
          SERIAL_ECHORPGM(MSG_ZPROBE_ZOFFSET);
          SERIAL_ECHORPGM(MSG_Z_MIN);
          SERIAL_ECHO(Z_PROBE_OFFSET_RANGE_MIN);
          SERIAL_ECHORPGM(MSG_Z_MAX);
          SERIAL_ECHO(Z_PROBE_OFFSET_RANGE_MAX);
          SERIAL_PROTOCOLLN();
        }
      }
      else
      {
          SERIAL_ECHO_START;
          SERIAL_ECHOLNRPGM(CAT2(MSG_ZPROBE_ZOFFSET, PSTR(" : ")));
          SERIAL_ECHO(-cs.zprobe_zoffset);
          SERIAL_PROTOCOLLN();
      }
      break;
    }
    #endif // CUSTOM_M_CODE_SET_Z_PROBE_OFFSET

    #ifdef FILAMENTCHANGEENABLE

    /*!
	### M600 - Initiate Filament change procedure <a href="https://reprap.org/wiki/G-code#M600:_Filament_change_pause">M600: Filament change pause</a>
    Initiates Filament change, it is also used during Filament Runout Sensor process.
	If the `M600` is triggered under 25mm it will do a Z-lift of 25mm to prevent a filament blob.
    #### Usage
    
        M600 [ X | Y | Z | E | L | AUTO ]
      
    - `X`    - X position, default 211
    - `Y`    - Y position, default 0
    - `Z`    - relative lift Z, default 2.
    - `E`    - initial retract, default -2
    - `L`    - later retract distance for removal, default -80
    - `AUTO` - Automatically (only with MMU)
    */
    case 600: //Pause for filament change X[pos] Y[pos] Z[relative lift] E[initial retract] L[later retract distance for removal]
	{
		st_synchronize();

		float x_position = current_position[X_AXIS];
		float y_position = current_position[Y_AXIS];
		float z_shift = 0; // is it necessary to be a float?
		float e_shift_init = 0;
		float e_shift_late = 0;
		bool automatic = false;
		
        //Retract extruder
        if(code_seen('E'))
        {
          e_shift_init = code_value();
        }
        else
        {
          #ifdef FILAMENTCHANGE_FIRSTRETRACT
            e_shift_init = FILAMENTCHANGE_FIRSTRETRACT ;
          #endif
        }

		//currently don't work as we are using the same unload sequence as in M702, needs re-work 
		if (code_seen('L'))
		{
			e_shift_late = code_value();
		}
		else
		{
		  #ifdef FILAMENTCHANGE_FINALRETRACT
			e_shift_late = FILAMENTCHANGE_FINALRETRACT;
		  #endif	
		}

        //Lift Z
        if(code_seen('Z'))
        {
          z_shift = code_value();
        }
        else
        {
			z_shift = gcode_M600_filament_change_z_shift<uint8_t>();
        }
		//Move XY to side
        if(code_seen('X'))
        {
          x_position = code_value();
        }
        else
        {
          #ifdef FILAMENTCHANGE_XPOS
			x_position = FILAMENTCHANGE_XPOS;
          #endif
        }
        if(code_seen('Y'))
        {
          y_position = code_value();
        }
        else
        {
          #ifdef FILAMENTCHANGE_YPOS
            y_position = FILAMENTCHANGE_YPOS ;
          #endif
        }

		if (mmu_enabled && code_seen_P(PSTR("AUTO")))
			automatic = true;

		gcode_M600(automatic, x_position, y_position, z_shift, e_shift_init, e_shift_late);
	
	}
    break;
    #endif //FILAMENTCHANGEENABLE

    /*!
    ### M601 - Pause print <a href="https://reprap.org/wiki/G-code#M601:_Pause_print">M601: Pause print</a>
    */
    /*!
    ### M125 - Pause print (TODO: not implemented)
    */
    /*!
    ### M25 - Pause SD print <a href="https://reprap.org/wiki/G-code#M25:_Pause_SD_print">M25: Pause SD print</a>
    */
	case 25:
	case 601:
	{
        if (!isPrintPaused)
        {
            st_synchronize();
            ClearToSend(); //send OK even before the command finishes executing because we want to make sure it is not skipped because of cmdqueue_pop_front();
            cmdqueue_pop_front(); //trick because we want skip this command (M601) after restore
            lcd_pause_print();
        }
	}
	break;

    /*!
	### M602 - Resume print <a href="https://reprap.org/wiki/G-code#M602:_Resume_print">M602: Resume print</a>
    */
	case 602: {
	  if (isPrintPaused)
          lcd_resume_print();
	}
	break;

    /*!
    ### M603 - Stop print <a href="https://reprap.org/wiki/G-code#M603:_Stop_print">M603: Stop print</a>
    */
	case 603: {
		lcd_print_stop();
	}
	break;

#ifdef PINDA_THERMISTOR
    /*!
	### M860 - Wait for extruder temperature (PINDA) <a href="https://reprap.org/wiki/G-code#M860_Wait_for_Probe_Temperature">M860 Wait for Probe Temperature</a>
    Wait for PINDA thermistor to reach target temperature
    #### Usage
    
        M860 [ S ]
    
    #### Parameters
    - `S` - Target temperature
    */
	case 860: 
	{
		int set_target_pinda = 0;

		if (code_seen('S')) {
			set_target_pinda = code_value();
		}
		else {
			break;
		}

		LCD_MESSAGERPGM(_T(MSG_PLEASE_WAIT));

		SERIAL_PROTOCOLPGM("Wait for PINDA target temperature:");
		SERIAL_PROTOCOL(set_target_pinda);
		SERIAL_PROTOCOLLN();

		codenum = _millis();
		cancel_heatup = false;

		bool is_pinda_cooling = false;
		if ((degTargetBed() == 0) && (degTargetHotend(0) == 0)) {
		    is_pinda_cooling = true;
		}

		while ( ((!is_pinda_cooling) && (!cancel_heatup) && (current_temperature_pinda < set_target_pinda)) || (is_pinda_cooling && (current_temperature_pinda > set_target_pinda)) ) {
			if ((_millis() - codenum) > 1000) //Print Temp Reading every 1 second while waiting.
			{
				SERIAL_PROTOCOLPGM("P:");
				SERIAL_PROTOCOL_F(current_temperature_pinda, 1);
				SERIAL_PROTOCOL('/');
				SERIAL_PROTOCOLLN(set_target_pinda);
				codenum = _millis();
			}
			manage_heater();
			manage_inactivity();
			lcd_update(0);
		}
		LCD_MESSAGERPGM(MSG_OK);

		break;
	}
 
    /*!
    ### M861 - Set/Get PINDA temperature compensation offsets <a href="https://reprap.org/wiki/G-code#M861_Set_Probe_Thermal_Compensation">M861 Set Probe Thermal Compensation</a>
    Set compensation ustep value `S` for compensation table index `I`.
    #### Usage
    
        M861 [ ? | ! | Z | S | I ]
    
    #### Parameters
    - `?` - Print current EEPROM offset values
    - `!` - Set factory default values
    - `Z` - Set all values to 0 (effectively disabling PINDA temperature compensation)
    - `S` - Microsteps
    - `I` - Table index
    */
	case 861:
		if (code_seen('?')) { // ? - Print out current EEPROM offset values
			uint8_t cal_status = calibration_status_pinda();
			int16_t usteps = 0;
			cal_status ? SERIAL_PROTOCOLLN("PINDA cal status: 1") : SERIAL_PROTOCOLLN("PINDA cal status: 0");
			SERIAL_PROTOCOLLN("index, temp, ustep, um");
			for (uint8_t i = 0; i < 6; i++)
			{
				if(i>0) EEPROM_read_B(EEPROM_PROBE_TEMP_SHIFT + (i-1) * 2, &usteps);
				float mm = ((float)usteps) / cs.axis_steps_per_unit[Z_AXIS];
				i == 0 ? SERIAL_PROTOCOLPGM("n/a") : SERIAL_PROTOCOL(i - 1);
				SERIAL_PROTOCOLPGM(", ");
				SERIAL_PROTOCOL(35 + (i * 5));
				SERIAL_PROTOCOLPGM(", ");
				SERIAL_PROTOCOL(usteps);
				SERIAL_PROTOCOLPGM(", ");
				SERIAL_PROTOCOL(mm * 1000);
				SERIAL_PROTOCOLLN();
			}
		}
		else if (code_seen('!')) { // ! - Set factory default values
			eeprom_write_byte((uint8_t*)EEPROM_CALIBRATION_STATUS_PINDA, 1);
			int16_t z_shift = 8;    //40C -  20um -   8usteps
			EEPROM_save_B(EEPROM_PROBE_TEMP_SHIFT, &z_shift);
			z_shift = 24;   //45C -  60um -  24usteps
			EEPROM_save_B(EEPROM_PROBE_TEMP_SHIFT + 2, &z_shift);
			z_shift = 48;   //50C - 120um -  48usteps
			EEPROM_save_B(EEPROM_PROBE_TEMP_SHIFT + 4, &z_shift);
			z_shift = 80;   //55C - 200um -  80usteps
			EEPROM_save_B(EEPROM_PROBE_TEMP_SHIFT + 6, &z_shift);
			z_shift = 120;  //60C - 300um - 120usteps
			EEPROM_save_B(EEPROM_PROBE_TEMP_SHIFT + 8, &z_shift);
			SERIAL_PROTOCOLLN("factory restored");
		}
		else if (code_seen('Z')) { // Z - Set all values to 0 (effectively disabling PINDA temperature compensation)
			eeprom_write_byte((uint8_t*)EEPROM_CALIBRATION_STATUS_PINDA, 1);
			int16_t z_shift = 0;
			for (uint8_t i = 0; i < 5; i++) EEPROM_save_B(EEPROM_PROBE_TEMP_SHIFT + i * 2, &z_shift);
			SERIAL_PROTOCOLLN("zerorized");
		}
		else if (code_seen('S')) { // Sxxx Iyyy - Set compensation ustep value S for compensation table index I
			int16_t usteps = code_value();
			if (code_seen('I')) {
			    uint8_t index = code_value();
				if (index < 5) {
					EEPROM_save_B(EEPROM_PROBE_TEMP_SHIFT + index * 2, &usteps);
					SERIAL_PROTOCOLLN("OK");
					SERIAL_PROTOCOLLN("index, temp, ustep, um");
					for (uint8_t i = 0; i < 6; i++)
					{
						usteps = 0;
						if (i>0) EEPROM_read_B(EEPROM_PROBE_TEMP_SHIFT + (i - 1) * 2, &usteps);
						float mm = ((float)usteps) / cs.axis_steps_per_unit[Z_AXIS];
						i == 0 ? SERIAL_PROTOCOLPGM("n/a") : SERIAL_PROTOCOL(i - 1);
						SERIAL_PROTOCOLPGM(", ");
						SERIAL_PROTOCOL(35 + (i * 5));
						SERIAL_PROTOCOLPGM(", ");
						SERIAL_PROTOCOL(usteps);
						SERIAL_PROTOCOLPGM(", ");
						SERIAL_PROTOCOL(mm * 1000);
						SERIAL_PROTOCOLLN();
					}
				}
			}
		}
		else {
			SERIAL_PROTOCOLPGM("no valid command");
		}
		break;

#endif //PINDA_THERMISTOR
   
    /*!
	### M862 - Print checking <a href="https://reprap.org/wiki/G-code#M862:_Print_checking">M862: Print checking</a>
    Checks the parameters of the printer and gcode and performs compatibility check
	
      - M862.1 { P<nozzle_diameter> | Q } 0.25/0.40/0.60
      - M862.2 { P<model_code> | Q }
      - M862.3 { P"<model_name>" | Q }
      - M862.4 { P<fw_version> | Q }
      - M862.5 { P<gcode_level> | Q }
    
    When run with P<> argument, the check is performed against the input value.
    When run with Q argument, the current value is shown.
	
    M862.3 accepts text identifiers of printer types too.
    The syntax of M862.3 is (note the quotes around the type):
	  
          M862.3 P "MK3S"
	  
    Accepted printer type identifiers and their numeric counterparts:
	
      - MK1         (100)
      - MK2         (200)       
      - MK2MM       (201)     
      - MK2S        (202)      
      - MK2SMM      (203)    
      - MK2.5       (250)     
      - MK2.5MMU2   (20250) 
      - MK2.5S      (252)    
      - MK2.5SMMU2S (20252)
      - MK3         (300)
      - MK3MMU2     (20300)
      - MK3S        (302)
      - MK3SMMU2S   (20302)
	
    */
    case 862: // M862: print checking
          float nDummy;
          uint8_t nCommand;
          nCommand=(uint8_t)(modff(code_value_float(),&nDummy)*10.0+0.5);
          switch((ClPrintChecking)nCommand)
               {
               case ClPrintChecking::_Nozzle:     // ~ .1
                    uint16_t nDiameter;
                    if(code_seen('P'))
                         {
                         nDiameter=(uint16_t)(code_value()*1000.0+0.5); // [,um]
                         nozzle_diameter_check(nDiameter);
                         }
/*
                    else if(code_seen('S')&&farm_mode)
                         {
                         nDiameter=(uint16_t)(code_value()*1000.0+0.5); // [,um]
                         eeprom_update_byte((uint8_t*)EEPROM_NOZZLE_DIAMETER,(uint8_t)ClNozzleDiameter::_Diameter_Undef); // for correct synchronization after farm-mode exiting
                         eeprom_update_word((uint16_t*)EEPROM_NOZZLE_DIAMETER_uM,nDiameter);
                         }
*/
                    else if(code_seen('Q'))
                         SERIAL_PROTOCOLLN((float)eeprom_read_word((uint16_t*)EEPROM_NOZZLE_DIAMETER_uM)/1000.0);
                    break;
               case ClPrintChecking::_Model:      // ~ .2
                    if(code_seen('P'))
                         {
                         uint16_t nPrinterModel;
                         nPrinterModel=(uint16_t)code_value_long();
                         printer_model_check(nPrinterModel);
                         }
                    else if(code_seen('Q'))
                         SERIAL_PROTOCOLLN(nPrinterType);
                    break;
               case ClPrintChecking::_Smodel:     // ~ .3
                    if(code_seen('P'))
                         printer_smodel_check(strchr_pointer);
                    else if(code_seen('Q'))
                         SERIAL_PROTOCOLLNRPGM(sPrinterName);
                    break;
               case ClPrintChecking::_Version:    // ~ .4
                    if(code_seen('P'))
                         fw_version_check(++strchr_pointer);
                    else if(code_seen('Q'))
                         SERIAL_PROTOCOLLNRPGM(FW_VERSION_STR_P());
                    break;
               case ClPrintChecking::_Gcode:      // ~ .5
                    if(code_seen('P'))
                         {
                         uint16_t nGcodeLevel;
                         nGcodeLevel=(uint16_t)code_value_long();
                         gcode_level_check(nGcodeLevel);
                         }
                    else if(code_seen('Q'))
                         SERIAL_PROTOCOLLN(GCODE_LEVEL);
                    break;
               }
    break;

#ifdef LIN_ADVANCE
    /*!
	### M900 - Set Linear advance options <a href="https://reprap.org/wiki/G-code#M900_Set_Linear_Advance_Scaling_Factors">M900 Set Linear Advance Scaling Factors</a>
	Sets the advance extrusion factors for Linear Advance. If any of the R, W, H, or D parameters are set to zero the ratio will be computed dynamically during printing.
	#### Usage
    
        M900 [ K | R | W | H | D]
    
    #### Parameters
    - `K` -  Advance K factor
    - `R` - Set ratio directly (overrides WH/D)
    - `W` - Width
    - `H` - Height
    - `D` - Diameter Set ratio from WH/D
    */
    case 900:
        gcode_M900();
    break;
#endif

    /*!
	### M907 - Set digital trimpot motor current in mA using axis codes <a href="https://reprap.org/wiki/G-code#M907:_Set_digital_trimpot_motor">M907: Set digital trimpot motor</a>
	Set digital trimpot motor current using axis codes (X, Y, Z, E, B, S).
	#### Usage
    
        M907 [ X | Y | Z | E | B | S ]
	
    #### Parameters
    - `X` - X motor driver
    - `Y` - Y motor driver
    - `Z` - Z motor driver
    - `E` - Extruder motor driver
    - `B` - Second Extruder motor driver
    - `S` - All motors
    */
    case 907:
    {
#ifdef TMC2130
        // See tmc2130_cur2val() for translation to 0 .. 63 range
        for (int i = 0; i < NUM_AXIS; i++)
			if(code_seen(axis_codes[i]))
			{
				long cur_mA = code_value_long();
				uint8_t val = tmc2130_cur2val(cur_mA);
				tmc2130_set_current_h(i, val);
				tmc2130_set_current_r(i, val);
				//if (i == E_AXIS) printf_P(PSTR("E-axis current=%ldmA\n"), cur_mA);
			}

#else //TMC2130
      #if defined(DIGIPOTSS_PIN) && DIGIPOTSS_PIN > -1
        for(int i=0;i<NUM_AXIS;i++) if(code_seen(axis_codes[i])) st_current_set(i,code_value());
        if(code_seen('B')) st_current_set(4,code_value());
        if(code_seen('S')) for(int i=0;i<=4;i++) st_current_set(i,code_value());
      #endif
      #ifdef MOTOR_CURRENT_PWM_XY_PIN
        if(code_seen('X')) st_current_set(0, code_value());
      #endif
      #ifdef MOTOR_CURRENT_PWM_Z_PIN
        if(code_seen('Z')) st_current_set(1, code_value());
      #endif
      #ifdef MOTOR_CURRENT_PWM_E_PIN
        if(code_seen('E')) st_current_set(2, code_value());
      #endif
#endif //TMC2130
    }
    break;

    /*!
	### M908 - Control digital trimpot directly <a href="https://reprap.org/wiki/G-code#M908:_Control_digital_trimpot_directly">M908: Control digital trimpot directly</a>
	In Prusa Firmware this G-code is deactivated by default, must be turned on in the source code. Not usable on Prusa printers.
    #### Usage
    
        M908 [ P | S ]
    
    #### Parameters
    - `P` - channel
    - `S` - current
    */
    case 908:
    {
      #if defined(DIGIPOTSS_PIN) && DIGIPOTSS_PIN > -1
        uint8_t channel,current;
        if(code_seen('P')) channel=code_value();
        if(code_seen('S')) current=code_value();
        digitalPotWrite(channel, current);
      #endif
    }
    break;

#ifdef TMC2130_SERVICE_CODES_M910_M918

    /*!
	### M910 - TMC2130 init <a href="https://reprap.org/wiki/G-code#M910:_TMC2130_init">M910: TMC2130 init</a>
	Not active in default, only if `TMC2130_SERVICE_CODES_M910_M918` is defined in source code.
	
    */
	case 910:
    {
		tmc2130_init();
    }
    break;

    /*!
    ### M911 - Set TMC2130 holding currents <a href="https://reprap.org/wiki/G-code#M911:_Set_TMC2130_holding_currents">M911: Set TMC2130 holding currents</a>
	Not active in default, only if `TMC2130_SERVICE_CODES_M910_M918` is defined in source code.
    #### Usage
    
        M911 [ X | Y | Z | E ]
    
    #### Parameters
    - `X` - X stepper driver holding current value
    - `Y` - Y stepper driver holding current value
    - `Z` - Z stepper driver holding current value
    - `E` - Extruder stepper driver holding current value
    */
	case 911: 
    {
		if (code_seen('X')) tmc2130_set_current_h(0, code_value());
		if (code_seen('Y')) tmc2130_set_current_h(1, code_value());
        if (code_seen('Z')) tmc2130_set_current_h(2, code_value());
        if (code_seen('E')) tmc2130_set_current_h(3, code_value());
    }
    break;

    /*!
	### M912 - Set TMC2130 running currents <a href="https://reprap.org/wiki/G-code#M912:_Set_TMC2130_running_currents">M912: Set TMC2130 running currents</a>
	Not active in default, only if `TMC2130_SERVICE_CODES_M910_M918` is defined in source code.
    #### Usage
    
        M912 [ X | Y | Z | E ]
    
    #### Parameters
    - `X` - X stepper driver running current value
    - `Y` - Y stepper driver running current value
    - `Z` - Z stepper driver running current value
    - `E` - Extruder stepper driver running current value
    */
	case 912: 
    {
		if (code_seen('X')) tmc2130_set_current_r(0, code_value());
		if (code_seen('Y')) tmc2130_set_current_r(1, code_value());
        if (code_seen('Z')) tmc2130_set_current_r(2, code_value());
        if (code_seen('E')) tmc2130_set_current_r(3, code_value());
    }
    break;

    /*!
	### M913 - Print TMC2130 currents <a href="https://reprap.org/wiki/G-code#M913:_Print_TMC2130_currents">M913: Print TMC2130 currents</a>
	Not active in default, only if `TMC2130_SERVICE_CODES_M910_M918` is defined in source code.
	Shows TMC2130 currents.
    */
	case 913:
    {
		tmc2130_print_currents();
    }
    break;

    /*!
	### M914 - Set TMC2130 normal mode <a href="https://reprap.org/wiki/G-code#M914:_Set_TMC2130_normal_mode">M914: Set TMC2130 normal mode</a>
	Not active in default, only if `TMC2130_SERVICE_CODES_M910_M918` is defined in source code.
    */
    case 914:
    {
		tmc2130_mode = TMC2130_MODE_NORMAL;
		update_mode_profile();
		tmc2130_init();
    }
    break;

    /*!
	### M915 - Set TMC2130 silent mode <a href="https://reprap.org/wiki/G-code#M915:_Set_TMC2130_silent_mode">M915: Set TMC2130 silent mode</a>
	Not active in default, only if `TMC2130_SERVICE_CODES_M910_M918` is defined in source code.
    */
    case 915:
    {
		tmc2130_mode = TMC2130_MODE_SILENT;
		update_mode_profile();
		tmc2130_init();
    }
    break;

    /*!
	### M916 - Set TMC2130 Stallguard sensitivity threshold <a href="https://reprap.org/wiki/G-code#M916:_Set_TMC2130_Stallguard_sensitivity_threshold">M916: Set TMC2130 Stallguard sensitivity threshold</a>
	Not active in default, only if `TMC2130_SERVICE_CODES_M910_M918` is defined in source code.
    #### Usage
    
        M916 [ X | Y | Z | E ]
    
    #### Parameters
    - `X` - X stepper driver stallguard sensitivity threshold value
    - `Y` - Y stepper driver stallguard sensitivity threshold value
    - `Z` - Z stepper driver stallguard sensitivity threshold value
    - `E` - Extruder stepper driver stallguard sensitivity threshold value
    */
	case 916:
    {
		if (code_seen('X')) tmc2130_sg_thr[X_AXIS] = code_value();
		if (code_seen('Y')) tmc2130_sg_thr[Y_AXIS] = code_value();
		if (code_seen('Z')) tmc2130_sg_thr[Z_AXIS] = code_value();
		if (code_seen('E')) tmc2130_sg_thr[E_AXIS] = code_value();
		for (uint8_t a = X_AXIS; a <= E_AXIS; a++)
			printf_P(_N("tmc2130_sg_thr[%c]=%d\n"), "XYZE"[a], tmc2130_sg_thr[a]);
    }
    break;

    /*!
	### M917 - Set TMC2130 PWM amplitude offset (pwm_ampl) <a href="https://reprap.org/wiki/G-code#M917:_Set_TMC2130_PWM_amplitude_offset_.28pwm_ampl.29">M917: Set TMC2130 PWM amplitude offset (pwm_ampl)</a>
	Not active in default, only if `TMC2130_SERVICE_CODES_M910_M918` is defined in source code.
    #### Usage
    
        M917 [ X | Y | Z | E ]
    
    #### Parameters
    - `X` - X stepper driver PWM amplitude offset value
    - `Y` - Y stepper driver PWM amplitude offset value
    - `Z` - Z stepper driver PWM amplitude offset value
    - `E` - Extruder stepper driver PWM amplitude offset value
    */
	case 917:
    {
		if (code_seen('X')) tmc2130_set_pwm_ampl(0, code_value());
		if (code_seen('Y')) tmc2130_set_pwm_ampl(1, code_value());
        if (code_seen('Z')) tmc2130_set_pwm_ampl(2, code_value());
        if (code_seen('E')) tmc2130_set_pwm_ampl(3, code_value());
    }
    break;

    /*!
	### M918 - Set TMC2130 PWM amplitude gradient (pwm_grad) <a href="https://reprap.org/wiki/G-code#M918:_Set_TMC2130_PWM_amplitude_gradient_.28pwm_grad.29">M918: Set TMC2130 PWM amplitude gradient (pwm_grad)</a>
	Not active in default, only if `TMC2130_SERVICE_CODES_M910_M918` is defined in source code.
    #### Usage
    
        M918 [ X | Y | Z | E ]
    
    #### Parameters
    - `X` - X stepper driver PWM amplitude gradient value
    - `Y` - Y stepper driver PWM amplitude gradient value
    - `Z` - Z stepper driver PWM amplitude gradient value
    - `E` - Extruder stepper driver PWM amplitude gradient value
    */
	case 918:
    {
		if (code_seen('X')) tmc2130_set_pwm_grad(0, code_value());
		if (code_seen('Y')) tmc2130_set_pwm_grad(1, code_value());
        if (code_seen('Z')) tmc2130_set_pwm_grad(2, code_value());
        if (code_seen('E')) tmc2130_set_pwm_grad(3, code_value());
    }
    break;

#endif //TMC2130_SERVICE_CODES_M910_M918

    /*!
	### M350 - Set microstepping mode <a href="https://reprap.org/wiki/G-code#M350:_Set_microstepping_mode">M350: Set microstepping mode</a>
    Printers with TMC2130 drivers have `X`, `Y`, `Z` and `E` as options. The steps-per-unit value is updated accordingly. Not all resolutions are valid!
    Printers without TMC2130 drivers also have `B` and `S` options. In this case, the steps-per-unit value in not changed!
    #### Usage
    
        M350 [ X | Y | Z | E | B | S ]
    
    #### Parameters
    - `X` - X new resolution
    - `Y` - Y new resolution
    - `Z` - Z new resolution
    - `E` - E new resolution
    
    Only valid for MK2.5(S) or printers without TMC2130 drivers
    - `B` - Second extruder new resolution
    - `S` - All axes new resolution
    */
    case 350: 
    {
	#ifdef TMC2130
		for (int i=0; i<NUM_AXIS; i++) 
		{
			if(code_seen(axis_codes[i]))
			{
				uint16_t res_new = code_value();
				bool res_valid = (res_new == 8) || (res_new == 16) || (res_new == 32); // resolutions valid for all axis
				res_valid |= (i != E_AXIS) && ((res_new == 1) || (res_new == 2) || (res_new == 4)); // resolutions valid for X Y Z only
				res_valid |= (i == E_AXIS) && ((res_new == 64) || (res_new == 128)); // resolutions valid for E only
				if (res_valid)
				{
					st_synchronize();
					uint16_t res = tmc2130_get_res(i);
					tmc2130_set_res(i, res_new);
					cs.axis_ustep_resolution[i] = res_new;
					if (res_new > res)
					{
						uint16_t fac = (res_new / res);
						cs.axis_steps_per_unit[i] *= fac;
						position[i] *= fac;
					}
					else
					{
						uint16_t fac = (res / res_new);
						cs.axis_steps_per_unit[i] /= fac;
						position[i] /= fac;
					}
#if defined(FILAMENT_SENSOR) && defined(PAT9125)
                    if (i == E_AXIS)
                        fsensor_set_axis_steps_per_unit(cs.axis_steps_per_unit[i]);
#endif
				}
			}
		}
	#else //TMC2130
      #if defined(X_MS1_PIN) && X_MS1_PIN > -1
        if(code_seen('S')) for(int i=0;i<=4;i++) microstep_mode(i,code_value());
        for(int i=0;i<NUM_AXIS;i++) if(code_seen(axis_codes[i])) microstep_mode(i,(uint8_t)code_value());
        if(code_seen('B')) microstep_mode(4,code_value());
        microstep_readings();
      #endif
	#endif //TMC2130
    }
    break;

    /*!
	### M351 - Toggle Microstep Pins <a href="https://reprap.org/wiki/G-code#M351:_Toggle_MS1_MS2_pins_directly">M351: Toggle MS1 MS2 pins directly</a>
    Toggle MS1 MS2 pins directly.
    #### Usage
    
        M351 [B<0|1>] [E<0|1>] S<1|2> [X<0|1>] [Y<0|1>] [Z<0|1>]
    
    #### Parameters
    - `X` - Update X axis
    - `Y` - Update Y axis
    - `Z` - Update Z axis
    - `E` - Update E axis
    - `S` - which MSx pin to toggle
    - `B` - new pin value
    */
    case 351:
    {
      #if defined(X_MS1_PIN) && X_MS1_PIN > -1
      if(code_seen('S')) switch((int)code_value())
      {
        case 1:
          for(int i=0;i<NUM_AXIS;i++) if(code_seen(axis_codes[i])) microstep_ms(i,code_value(),-1);
          if(code_seen('B')) microstep_ms(4,code_value(),-1);
          break;
        case 2:
          for(int i=0;i<NUM_AXIS;i++) if(code_seen(axis_codes[i])) microstep_ms(i,-1,code_value());
          if(code_seen('B')) microstep_ms(4,-1,code_value());
          break;
      }
      microstep_readings();
      #endif
    }
    break;

  /*!
  ### M701 - Load filament <a href="https://reprap.org/wiki/G-code#M701:_Load_filament">M701: Load filament</a>
  
  */
	case 701:
	{
		if (mmu_enabled && code_seen('E'))
			tmp_extruder = code_value();
		gcode_M701();
	}
	break;

    /*!
    ### M702 - Unload filament <a href="https://reprap.org/wiki/G-code#M702:_Unload_filament">G32: Undock Z Probe sled</a>
    #### Usage
    
        M702 [ U | C ]
    
    #### Parameters
    - `U` - Unload all filaments used in current print
    - `C` - Unload just current filament
    - without any parameters unload all filaments
    */
	case 702:
	{
#ifdef SNMM
		if (code_seen('U'))
			extr_unload_used(); //! if "U" unload all filaments which were used in current print
		else if (code_seen('C'))
			extr_unload(); //! if "C" unload just current filament
		else
			extr_unload_all(); //! otherwise unload all filaments
#else
		if (code_seen('C')) {
			if(mmu_enabled) extr_unload(); //! if "C" unload current filament; if mmu is not present no action is performed
		}
		else {
			if(mmu_enabled) extr_unload(); //! unload current filament
			else unload_filament();
		}

#endif //SNMM
	}
	break;

    /*!
    ### M999 - Restart after being stopped <a href="https://reprap.org/wiki/G-code#M999:_Restart_after_being_stopped_by_error">M999: Restart after being stopped by error</a>
    @todo Usually doesn't work. Should be fixed or removed. Most of the time, if `Stopped` it set, the print fails and is unrecoverable.
    */
    case 999:
      Stopped = false;
      lcd_reset_alert_level();
      gcode_LastN = Stopped_gcode_LastN;
      FlushSerialRequestResend();
    break;
	/*!
	#### End of M-Commands
    */
	default: 
		printf_P(PSTR("Unknown M code: %s \n"), cmdbuffer + bufindr + CMDHDRSIZE);
    }
//	printf_P(_N("END M-CODE=%u\n"), mcode_in_progress);
	mcode_in_progress = 0;
	}
  }
  // end if(code_seen('M')) (end of M codes)
  /*!
  -----------------------------------------------------------------------------------------
  # T Codes
  T<extruder nr.> - select extruder in case of multi extruder printer. select filament in case of MMU_V2.
  #### For MMU_V2:
  T<n> Gcode to extrude at least 38.10 mm at feedrate 19.02 mm/s must follow immediately to load to extruder wheels.
  @n T? Gcode to extrude shouldn't have to follow, load to extruder wheels is done automatically
  @n Tx Same as T?, except nozzle doesn't have to be preheated. Tc must be placed after extruder nozzle is preheated to finish filament load.
  @n Tc Load to nozzle after filament was prepared by Tc and extruder nozzle is already heated.
  */
  else if(code_seen('T'))
  {
      static const char duplicate_Tcode_ignored[] PROGMEM = "Duplicate T-code ignored.";
      
      int index;
      bool load_to_nozzle = false;
      for (index = 1; *(strchr_pointer + index) == ' ' || *(strchr_pointer + index) == '\t'; index++);

	  *(strchr_pointer + index) = tolower(*(strchr_pointer + index));

      if ((*(strchr_pointer + index) < '0' || *(strchr_pointer + index) > '4') && *(strchr_pointer + index) != '?' && *(strchr_pointer + index) != 'x' && *(strchr_pointer + index) != 'c') {
          SERIAL_ECHOLNPGM("Invalid T code.");
      }
	  else if (*(strchr_pointer + index) == 'x'){ //load to bondtech gears; if mmu is not present do nothing
		if (mmu_enabled)
		{
			tmp_extruder = choose_menu_P(_T(MSG_CHOOSE_FILAMENT), _T(MSG_FILAMENT));
			if ((tmp_extruder == mmu_extruder) && mmu_fil_loaded) //dont execute the same T-code twice in a row
			{
				puts_P(duplicate_Tcode_ignored);
			}
			else
			{
				st_synchronize();
				mmu_command(MmuCmd::T0 + tmp_extruder);
				manage_response(true, true, MMU_TCODE_MOVE);
			}
		}
	  }
	  else if (*(strchr_pointer + index) == 'c') { //load to from bondtech gears to nozzle (nozzle should be preheated)
	  	if (mmu_enabled) 
		{
			st_synchronize();
			mmu_continue_loading(is_usb_printing  || (lcd_commands_type == LcdCommands::Layer1Cal));
			mmu_extruder = tmp_extruder; //filament change is finished
			mmu_load_to_nozzle();
		}
	  }
      else {
          if (*(strchr_pointer + index) == '?')
          {
              if(mmu_enabled)
              {
                  tmp_extruder = choose_menu_P(_T(MSG_CHOOSE_FILAMENT), _T(MSG_FILAMENT));
                  load_to_nozzle = true;
              } else
              {
                  tmp_extruder = choose_menu_P(_T(MSG_CHOOSE_EXTRUDER), _T(MSG_EXTRUDER));
              }
          }
          else {
              tmp_extruder = code_value();
              if (mmu_enabled && lcd_autoDepleteEnabled())
              {
                  tmp_extruder = ad_getAlternative(tmp_extruder);
              }
          }
          st_synchronize();
          snmm_filaments_used |= (1 << tmp_extruder); //for stop print

          if (mmu_enabled)
          {
              if ((tmp_extruder == mmu_extruder) && mmu_fil_loaded) //dont execute the same T-code twice in a row
              {
                  puts_P(duplicate_Tcode_ignored);
              }
			  else
			  {
#if defined(MMU_HAS_CUTTER) && defined(MMU_ALWAYS_CUT)
			      if (EEPROM_MMU_CUTTER_ENABLED_always == eeprom_read_byte((uint8_t*)EEPROM_MMU_CUTTER_ENABLED))
                  {
                      mmu_command(MmuCmd::K0 + tmp_extruder);
                      manage_response(true, true, MMU_UNLOAD_MOVE);
                  }
#endif //defined(MMU_HAS_CUTTER) && defined(MMU_ALWAYS_CUT)
				  mmu_command(MmuCmd::T0 + tmp_extruder);
				  manage_response(true, true, MMU_TCODE_MOVE);
		          mmu_continue_loading(is_usb_printing  || (lcd_commands_type == LcdCommands::Layer1Cal));

				  mmu_extruder = tmp_extruder; //filament change is finished

				  if (load_to_nozzle)// for single material usage with mmu
				  {
					  mmu_load_to_nozzle();
				  }
			  }
          }
          else
          {
#ifdef SNMM
              mmu_extruder = tmp_extruder;

              _delay(100);

              disable_e0();
              disable_e1();
              disable_e2();

              pinMode(E_MUX0_PIN, OUTPUT);
              pinMode(E_MUX1_PIN, OUTPUT);

              _delay(100);
              SERIAL_ECHO_START;
              SERIAL_ECHO("T:");
              SERIAL_ECHOLN((int)tmp_extruder);
              switch (tmp_extruder) {
              case 1:
                  WRITE(E_MUX0_PIN, HIGH);
                  WRITE(E_MUX1_PIN, LOW);

                  break;
              case 2:
                  WRITE(E_MUX0_PIN, LOW);
                  WRITE(E_MUX1_PIN, HIGH);

                  break;
              case 3:
                  WRITE(E_MUX0_PIN, HIGH);
                  WRITE(E_MUX1_PIN, HIGH);

                  break;
              default:
                  WRITE(E_MUX0_PIN, LOW);
                  WRITE(E_MUX1_PIN, LOW);

                  break;
              }
              _delay(100);

#else //SNMM
              if (tmp_extruder >= EXTRUDERS) {
                  SERIAL_ECHO_START;
                  SERIAL_ECHO('T');
                  SERIAL_PROTOCOLLN((int)tmp_extruder);
                  SERIAL_ECHOLNRPGM(_n("Invalid extruder"));////MSG_INVALID_EXTRUDER
              }
              else {
#if EXTRUDERS > 1
                  boolean make_move = false;
#endif
                  if (code_seen('F')) {
#if EXTRUDERS > 1
                      make_move = true;
#endif
                      next_feedrate = code_value();
                      if (next_feedrate > 0.0) {
                          feedrate = next_feedrate;
                      }
                  }
#if EXTRUDERS > 1
                  if (tmp_extruder != active_extruder) {
                      // Save current position to return to after applying extruder offset
                      memcpy(destination, current_position, sizeof(destination));
                      // Offset extruder (only by XY)
                      int i;
                      for (i = 0; i < 2; i++) {
                          current_position[i] = current_position[i] -
                                  extruder_offset[i][active_extruder] +
                                  extruder_offset[i][tmp_extruder];
                      }
                      // Set the new active extruder and position
                      active_extruder = tmp_extruder;
                      plan_set_position_curposXYZE();
                      // Move to the old position if 'F' was in the parameters
                      if (make_move && Stopped == false) {
                          prepare_move();
                      }
                  }
#endif
                  SERIAL_ECHO_START;
                  SERIAL_ECHORPGM(_n("Active Extruder: "));////MSG_ACTIVE_EXTRUDER
                  SERIAL_PROTOCOLLN((int)active_extruder);
              }

#endif //SNMM
          }
      }
  } // end if(code_seen('T')) (end of T codes)
  /*!
  #### End of T-Codes
  */

  /**
  *---------------------------------------------------------------------------------
  *# D codes
  */
  else if (code_seen('D')) // D codes (debug)
  {
    switch((int)code_value())
    {

    /*!
    ### D-1 - Endless Loop <a href="https://reprap.org/wiki/G-code#D-1:_Endless_Loop">D-1: Endless Loop</a>
    */
	case -1:
		dcode__1(); break;
#ifdef DEBUG_DCODES

    /*!
    ### D0 - Reset <a href="https://reprap.org/wiki/G-code#D0:_Reset">D0: Reset</a>
    #### Usage
    
        D0 [ B ]
    
    #### Parameters
    - `B` - Bootloader
    */
	case 0:
		dcode_0(); break;

    /*!
    *
    ### D1 - Clear EEPROM and RESET <a href="https://reprap.org/wiki/G-code#D1:_Clear_EEPROM_and_RESET">D1: Clear EEPROM and RESET</a>
      
          D1
      
    *
    */
	case 1:
		dcode_1(); break;

    /*!
    ### D2 - Read/Write RAM <a href="https://reprap.org/wiki/G-code#D2:_Read.2FWrite_RAM">D3: Read/Write RAM</a>
    This command can be used without any additional parameters. It will read the entire RAM.
    #### Usage
    
        D2 [ A | C | X ]
    
    #### Parameters
    - `A` - Address (x0000-x1fff)
    - `C` - Count (1-8192)
    - `X` - Data

	#### Notes
	- The hex address needs to be lowercase without the 0 before the x
	- Count is decimal 
	- The hex data needs to be lowercase
	
    */
	case 2:
		dcode_2(); break;
#endif //DEBUG_DCODES
#if defined DEBUG_DCODE3 || defined DEBUG_DCODES

    /*!
    ### D3 - Read/Write EEPROM <a href="https://reprap.org/wiki/G-code#D3:_Read.2FWrite_EEPROM">D3: Read/Write EEPROM</a>
    This command can be used without any additional parameters. It will read the entire eeprom.
    #### Usage
    
        D3 [ A | C | X ]
    
    #### Parameters
    - `A` - Address (x0000-x0fff)
    - `C` - Count (1-4096)
    - `X` - Data (hex)
	
	#### Notes
	- The hex address needs to be lowercase without the 0 before the x
	- Count is decimal 
	- The hex data needs to be lowercase
	
    */
	case 3:
		dcode_3(); break;
#endif //DEBUG_DCODE3
#ifdef DEBUG_DCODES

    /*!
    
    ### D4 - Read/Write PIN <a href="https://reprap.org/wiki/G-code#D4:_Read.2FWrite_PIN">D4: Read/Write PIN</a>
    To read the digital value of a pin you need only to define the pin number.
    #### Usage
    
        D4 [ P | F | V ]
    
    #### Parameters
    - `P` - Pin (0-255)
    - `F` - Function in/out (0/1)
    - `V` - Value (0/1)
    */
	case 4:
		dcode_4(); break;
#endif //DEBUG_DCODES
#if defined DEBUG_DCODE5 || defined DEBUG_DCODES

    /*!
    ### D5 - Read/Write FLASH <a href="https://reprap.org/wiki/G-code#D5:_Read.2FWrite_FLASH">D5: Read/Write Flash</a>
    This command can be used without any additional parameters. It will read the 1kb FLASH.
    #### Usage
    
        D5 [ A | C | X | E ]
    
    #### Parameters
    - `A` - Address (x00000-x3ffff)
    - `C` - Count (1-8192)
    - `X` - Data (hex)
    - `E` - Erase
 	
	#### Notes
	- The hex address needs to be lowercase without the 0 before the x
	- Count is decimal 
	- The hex data needs to be lowercase
	
   */
	case 5:
		dcode_5(); break;
#endif //DEBUG_DCODE5
#ifdef DEBUG_DCODES

    /*!
    ### D6 - Read/Write external FLASH <a href="https://reprap.org/wiki/G-code#D6:_Read.2FWrite_external_FLASH">D6: Read/Write external Flash</a>
    Reserved
    */
	case 6:
		dcode_6(); break;

    /*!
    ### D7 - Read/Write Bootloader <a href="https://reprap.org/wiki/G-code#D7:_Read.2FWrite_Bootloader">D7: Read/Write Bootloader</a>
    Reserved
    */
	case 7:
		dcode_7(); break;

    /*!
    ### D8 - Read/Write PINDA <a href="https://reprap.org/wiki/G-code#D8:_Read.2FWrite_PINDA">D8: Read/Write PINDA</a>
    #### Usage
    
        D8 [ ? | ! | P | Z ]
    
    #### Parameters
    - `?` - Read PINDA temperature shift values
    - `!` - Reset PINDA temperature shift values to default
    - `P` - Pinda temperature [C]
    - `Z` - Z Offset [mm]
    */
	case 8:
		dcode_8(); break;

    /*!
    ### D9 - Read ADC <a href="https://reprap.org/wiki/G-code#D9:_Read.2FWrite_ADC">D9: Read ADC</a>
    #### Usage
    
        D9 [ I | V ]
    
    #### Parameters
    - `I` - ADC channel index 
        - `0` - Heater 0 temperature
        - `1` - Heater 1 temperature
        - `2` - Bed temperature
        - `3` - PINDA temperature
        - `4` - PWR voltage
        - `5` - Ambient temperature
        - `6` - BED voltage
    - `V` Value to be written as simulated
    */
	case 9:
		dcode_9(); break;

    /*!
    ### D10 - Set XYZ calibration = OK <a href="https://reprap.org/wiki/G-code#D10:_Set_XYZ_calibration_.3D_OK">D10: Set XYZ calibration = OK</a>
    */
	case 10:
		dcode_10(); break;

    /*!
    ### D12 - Time <a href="https://reprap.org/wiki/G-code#D12:_Time">D12: Time</a>
    Writes the current time in the log file.
    */

#endif //DEBUG_DCODES
#ifdef HEATBED_ANALYSIS

    /*!
    ### D80 - Bed check <a href="https://reprap.org/wiki/G-code#D80:_Bed_check">D80: Bed check</a>
    This command will log data to SD card file "mesh.txt".
    #### Usage
    
        D80 [ E | F | G | H | I | J ]
    
    #### Parameters
    - `E` - Dimension X (default 40)
    - `F` - Dimention Y (default 40)
    - `G` - Points X (default 40)
    - `H` - Points Y (default 40)
    - `I` - Offset X (default 74)
    - `J` - Offset Y (default 34)
  */
	case 80:
		dcode_80(); break;

    /*!
    ### D81 - Bed analysis <a href="https://reprap.org/wiki/G-code#D81:_Bed_analysis">D80: Bed analysis</a>
    This command will log data to SD card file "wldsd.txt".
    #### Usage
    
        D81 [ E | F | G | H | I | J ]
    
    #### Parameters
    - `E` - Dimension X (default 40)
    - `F` - Dimention Y (default 40)
    - `G` - Points X (default 40)
    - `H` - Points Y (default 40)
    - `I` - Offset X (default 74)
    - `J` - Offset Y (default 34)
  */
	case 81:
		dcode_81(); break;
	
#endif //HEATBED_ANALYSIS
#ifdef DEBUG_DCODES

    /*!
    ### D106 - Print measured fan speed for different pwm values <a href="https://reprap.org/wiki/G-code#D106:_Print_measured_fan_speed_for_different_pwm_values">D106: Print measured fan speed for different pwm values</a>
    */
	case 106:
		dcode_106(); break;

#ifdef TMC2130
    /*!
    ### D2130 - Trinamic stepper controller <a href="https://reprap.org/wiki/G-code#D2130:_Trinamic_stepper_controller">D2130: Trinamic stepper controller</a>
    @todo Please review by owner of the code. RepRap Wiki Gcode needs to be updated after review of owner as well.
    
    #### Usage
    
        D2130 [ Axis | Command | Subcommand | Value ]
    
    #### Parameters
    - Axis
      - `X` - X stepper driver
      - `Y` - Y stepper driver
      - `Z` - Z stepper driver
      - `E` - Extruder stepper driver
    - Commands
      - `0`   - Current off
      - `1`   - Current on
      - `+`   - Single step
      - `-`   - Single step oposite direction
      - `NNN` - Value sereval steps
      - `?`   - Read register
      - Subcommands for read register
        - `mres`     - Micro step resolution. More information in datasheet '5.5.2 CHOPCONF – Chopper Configuration'
        - `step`     - Step
        - `mscnt`    - Microstep counter. More information in datasheet '5.5 Motor Driver Registers'
        - `mscuract` - Actual microstep current for motor. More information in datasheet '5.5 Motor Driver Registers'
        - `wave`     - Microstep linearity compensation curve
      - `!`   - Set register
      - Subcommands for set register
        - `mres`     - Micro step resolution
        - `step`     - Step
        - `wave`     - Microstep linearity compensation curve
        - Values for set register
          - `0, 180 --> 250` - Off
          - `0.9 --> 1.25`   - Valid values (recommended is 1.1)
      - `@`   - Home calibrate axis
    
    Examples:
      
          D2130E?wave
      
      Print extruder microstep linearity compensation curve
      
          D2130E!wave0
      
      Disable extruder linearity compensation curve, (sine curve is used)
      
          D2130E!wave220
      
      (sin(x))^1.1 extruder microstep compensation curve used
    
    Notes:
      For more information see https://www.trinamic.com/fileadmin/assets/Products/ICs_Documents/TMC2130_datasheet.pdf
    *
	*/
	case 2130:
		dcode_2130(); break;
#endif //TMC2130

#if (defined (FILAMENT_SENSOR) && defined(PAT9125))

    /*!
    ### D9125 - PAT9125 filament sensor <a href="https://reprap.org/wiki/G-code#D9:_Read.2FWrite_ADC">D9125: PAT9125 filament sensor</a>
    #### Usage
    
        D9125 [ ? | ! | R | X | Y | L ]
    
    #### Parameters
    - `?` - Print values
    - `!` - Print values
    - `R` - Resolution. Not active in code
    - `X` - X values
    - `Y` - Y values
    - `L` - Activate filament sensor log
    */
	case 9125:
		dcode_9125(); break;
#endif //FILAMENT_SENSOR

#endif //DEBUG_DCODES
	}
  }

  else
  {
    SERIAL_ECHO_START;
    SERIAL_ECHORPGM(MSG_UNKNOWN_COMMAND);
    SERIAL_ECHO(CMDBUFFER_CURRENT_STRING);
    SERIAL_ECHOLNPGM("\"(2)");
  }
  KEEPALIVE_STATE(NOT_BUSY);
  ClearToSend();
}

/*!
#### End of D-Codes
*/

/** @defgroup GCodes G-Code List 
*/

// ---------------------------------------------------

void FlushSerialRequestResend()
{
  //char cmdbuffer[bufindr][100]="Resend:";
  MYSERIAL.flush();
  printf_P(_N("%S: %ld\n%S\n"), _n("Resend"), gcode_LastN + 1, MSG_OK);
}

// Confirm the execution of a command, if sent from a serial line.
// Execution of a command from a SD card will not be confirmed.
void ClearToSend()
{
	previous_millis_cmd = _millis();
	if (buflen && ((CMDBUFFER_CURRENT_TYPE == CMDBUFFER_CURRENT_TYPE_USB) || (CMDBUFFER_CURRENT_TYPE == CMDBUFFER_CURRENT_TYPE_USB_WITH_LINENR)))
		SERIAL_PROTOCOLLNRPGM(MSG_OK);
}

#if MOTHERBOARD == BOARD_RAMBO_MINI_1_0 || MOTHERBOARD == BOARD_RAMBO_MINI_1_3
void update_currents() {
	float current_high[3] = DEFAULT_PWM_MOTOR_CURRENT_LOUD;
	float current_low[3] = DEFAULT_PWM_MOTOR_CURRENT;
	float tmp_motor[3];
	
	//SERIAL_ECHOLNPGM("Currents updated: ");

	if (destination[Z_AXIS] < Z_SILENT) {
		//SERIAL_ECHOLNPGM("LOW");
		for (uint8_t i = 0; i < 3; i++) {
			st_current_set(i, current_low[i]);		
			/*MYSERIAL.print(int(i));
			SERIAL_ECHOPGM(": ");
			MYSERIAL.println(current_low[i]);*/
		}		
	}
	else if (destination[Z_AXIS] > Z_HIGH_POWER) {
		//SERIAL_ECHOLNPGM("HIGH");
		for (uint8_t i = 0; i < 3; i++) {
			st_current_set(i, current_high[i]);
			/*MYSERIAL.print(int(i));
			SERIAL_ECHOPGM(": ");
			MYSERIAL.println(current_high[i]);*/
		}		
	}
	else {
		for (uint8_t i = 0; i < 3; i++) {
			float q = current_low[i] - Z_SILENT*((current_high[i] - current_low[i]) / (Z_HIGH_POWER - Z_SILENT));
			tmp_motor[i] = ((current_high[i] - current_low[i]) / (Z_HIGH_POWER - Z_SILENT))*destination[Z_AXIS] + q;
			st_current_set(i, tmp_motor[i]);			
			/*MYSERIAL.print(int(i));
			SERIAL_ECHOPGM(": ");
			MYSERIAL.println(tmp_motor[i]);*/
		}
	}
}
#endif //MOTHERBOARD == BOARD_RAMBO_MINI_1_0 || MOTHERBOARD == BOARD_RAMBO_MINI_1_3

void get_coordinates()
{
  bool seen[4]={false,false,false,false};
  for(int8_t i=0; i < NUM_AXIS; i++) {
    if(code_seen(axis_codes[i]))
    {
      bool relative = axis_relative_modes & (1 << i);
      destination[i] = (float)code_value();
      if (i == E_AXIS) {
        float emult = extruder_multiplier[active_extruder];
        if (emult != 1.) {
          if (! relative) {
            destination[i] -= current_position[i];
            relative = true;
          }
          destination[i] *= emult;
        }
      }
      if (relative)
        destination[i] += current_position[i];
      seen[i]=true;
#if MOTHERBOARD == BOARD_RAMBO_MINI_1_0 || MOTHERBOARD == BOARD_RAMBO_MINI_1_3
	  if (i == Z_AXIS && SilentModeMenu == SILENT_MODE_AUTO) update_currents();
#endif //MOTHERBOARD == BOARD_RAMBO_MINI_1_0 || MOTHERBOARD == BOARD_RAMBO_MINI_1_3
    }
    else destination[i] = current_position[i]; //Are these else lines really needed?
  }
  if(code_seen('F')) {
    next_feedrate = code_value();
#ifdef MAX_SILENT_FEEDRATE
	if (tmc2130_mode == TMC2130_MODE_SILENT)
		if (next_feedrate > MAX_SILENT_FEEDRATE) next_feedrate = MAX_SILENT_FEEDRATE;
#endif //MAX_SILENT_FEEDRATE
    if(next_feedrate > 0.0) feedrate = next_feedrate;
	if (!seen[0] && !seen[1] && !seen[2] && seen[3])
	{
//		float e_max_speed = 
//		printf_P(PSTR("E MOVE speed %7.3f\n"), feedrate / 60)
	}
  }
}

void get_arc_coordinates()
{
#ifdef SF_ARC_FIX
   bool relative_mode_backup = relative_mode;
   relative_mode = true;
#endif
   get_coordinates();
#ifdef SF_ARC_FIX
   relative_mode=relative_mode_backup;
#endif

   if(code_seen('I')) {
     offset[0] = code_value();
   }
   else {
     offset[0] = 0.0;
   }
   if(code_seen('J')) {
     offset[1] = code_value();
   }
   else {
     offset[1] = 0.0;
   }
}

void clamp_to_software_endstops(float target[3])
{
#ifdef DEBUG_DISABLE_SWLIMITS
	return;
#endif //DEBUG_DISABLE_SWLIMITS
    world2machine_clamp(target[0], target[1]);

    // Clamp the Z coordinate.
    if (min_software_endstops) {
        float negative_z_offset = 0;
        #ifdef ENABLE_AUTO_BED_LEVELING
            if (Z_PROBE_OFFSET_FROM_EXTRUDER < 0) negative_z_offset = negative_z_offset + Z_PROBE_OFFSET_FROM_EXTRUDER;
            if (cs.add_homing[Z_AXIS] < 0) negative_z_offset = negative_z_offset + cs.add_homing[Z_AXIS];
        #endif
        if (target[Z_AXIS] < min_pos[Z_AXIS]+negative_z_offset) target[Z_AXIS] = min_pos[Z_AXIS]+negative_z_offset;
    }
    if (max_software_endstops) {
        if (target[Z_AXIS] > max_pos[Z_AXIS]) target[Z_AXIS] = max_pos[Z_AXIS];
    }
}

#ifdef MESH_BED_LEVELING
void mesh_plan_buffer_line(const float &x, const float &y, const float &z, const float &e, const float &feed_rate, const uint8_t extruder) {
        float dx = x - current_position[X_AXIS];
        float dy = y - current_position[Y_AXIS];
        int n_segments = 0;

        if (mbl.active) {
            float len = abs(dx) + abs(dy);
            if (len > 0)
                // Split to 3cm segments or shorter.
                n_segments = int(ceil(len / 30.f));
        }

        if (n_segments > 1) {
            // In a multi-segment move explicitly set the final target in the plan
            // as the move will be recalculated in it's entirety
            float gcode_target[NUM_AXIS];
            gcode_target[X_AXIS] = x;
            gcode_target[Y_AXIS] = y;
            gcode_target[Z_AXIS] = z;
            gcode_target[E_AXIS] = e;

            float dz = z - current_position[Z_AXIS];
            float de = e - current_position[E_AXIS];

            for (int i = 1; i < n_segments; ++ i) {
                float t = float(i) / float(n_segments);
                plan_buffer_line(current_position[X_AXIS] + t * dx,
                                 current_position[Y_AXIS] + t * dy,
                                 current_position[Z_AXIS] + t * dz,
                                 current_position[E_AXIS] + t * de,
                                 feed_rate, extruder, gcode_target);
                if (waiting_inside_plan_buffer_line_print_aborted)
                    return;
            }
        }
        // The rest of the path.
        plan_buffer_line(x, y, z, e, feed_rate, extruder);
    }
#endif  // MESH_BED_LEVELING
    
void prepare_move()
{
  clamp_to_software_endstops(destination);
  previous_millis_cmd = _millis();

  // Do not use feedmultiply for E or Z only moves
  if( (current_position[X_AXIS] == destination [X_AXIS]) && (current_position[Y_AXIS] == destination [Y_AXIS])) {
      plan_buffer_line_destinationXYZE(feedrate/60);
  }
  else {
#ifdef MESH_BED_LEVELING
    mesh_plan_buffer_line(destination[X_AXIS], destination[Y_AXIS], destination[Z_AXIS], destination[E_AXIS], feedrate*feedmultiply*(1./(60.f*100.f)), active_extruder);
#else
     plan_buffer_line_destinationXYZE(feedrate*feedmultiply*(1./(60.f*100.f)));
#endif
  }

  set_current_to_destination();
}

void prepare_arc_move(char isclockwise) {
  float r = hypot(offset[X_AXIS], offset[Y_AXIS]); // Compute arc radius for mc_arc

  // Trace the arc
  mc_arc(current_position, destination, offset, X_AXIS, Y_AXIS, Z_AXIS, feedrate*feedmultiply/60/100.0, r, isclockwise, active_extruder);

  // As far as the parser is concerned, the position is now == target. In reality the
  // motion control system might still be processing the action and the real tool position
  // in any intermediate location.
  for(int8_t i=0; i < NUM_AXIS; i++) {
    current_position[i] = destination[i];
  }
  previous_millis_cmd = _millis();
}

#if defined(CONTROLLERFAN_PIN) && CONTROLLERFAN_PIN > -1

#if defined(FAN_PIN)
  #if CONTROLLERFAN_PIN == FAN_PIN
    #error "You cannot set CONTROLLERFAN_PIN equal to FAN_PIN"
  #endif
#endif

unsigned long lastMotor = 0; //Save the time for when a motor was turned on last
unsigned long lastMotorCheck = 0;

void controllerFan()
{
  if ((_millis() - lastMotorCheck) >= 2500) //Not a time critical function, so we only check every 2500ms
  {
    lastMotorCheck = _millis();

    if(!READ(X_ENABLE_PIN) || !READ(Y_ENABLE_PIN) || !READ(Z_ENABLE_PIN) || (soft_pwm_bed > 0)
    #if EXTRUDERS > 2
       || !READ(E2_ENABLE_PIN)
    #endif
    #if EXTRUDER > 1
      #if defined(X2_ENABLE_PIN) && X2_ENABLE_PIN > -1
       || !READ(X2_ENABLE_PIN)
      #endif
       || !READ(E1_ENABLE_PIN)
    #endif
       || !READ(E0_ENABLE_PIN)) //If any of the drivers are enabled...
    {
      lastMotor = _millis(); //... set time to NOW so the fan will turn on
    }

    if ((_millis() - lastMotor) >= (CONTROLLERFAN_SECS*1000UL) || lastMotor == 0) //If the last time any driver was enabled, is longer since than CONTROLLERSEC...
    {
        digitalWrite(CONTROLLERFAN_PIN, 0);
        analogWrite(CONTROLLERFAN_PIN, 0);
    }
    else
    {
        // allows digital or PWM fan output to be used (see M42 handling)
        digitalWrite(CONTROLLERFAN_PIN, CONTROLLERFAN_SPEED);
        analogWrite(CONTROLLERFAN_PIN, CONTROLLERFAN_SPEED);
    }
  }
}
#endif

#ifdef TEMP_STAT_LEDS
static bool blue_led = false;
static bool red_led = false;
static uint32_t stat_update = 0;

void handle_status_leds(void) {
  float max_temp = 0.0;
  if(_millis() > stat_update) {
    stat_update += 500; // Update every 0.5s
    for (int8_t cur_extruder = 0; cur_extruder < EXTRUDERS; ++cur_extruder) {
       max_temp = max(max_temp, degHotend(cur_extruder));
       max_temp = max(max_temp, degTargetHotend(cur_extruder));
    }
    #if defined(TEMP_BED_PIN) && TEMP_BED_PIN > -1
      max_temp = max(max_temp, degTargetBed());
      max_temp = max(max_temp, degBed());
    #endif
    if((max_temp > 55.0) && (red_led == false)) {
      digitalWrite(STAT_LED_RED, 1);
      digitalWrite(STAT_LED_BLUE, 0);
      red_led = true;
      blue_led = false;
    }
    if((max_temp < 54.0) && (blue_led == false)) {
      digitalWrite(STAT_LED_RED, 0);
      digitalWrite(STAT_LED_BLUE, 1);
      red_led = false;
      blue_led = true;
    }
  }
}
#endif

#ifdef SAFETYTIMER
/**
 * @brief Turn off heating after safetytimer_inactive_time milliseconds of inactivity
 *
 * Full screen blocking notification message is shown after heater turning off.
 * Paused print is not considered inactivity, as nozzle is cooled anyway and bed cooling would
 * damage print.
 *
 * If safetytimer_inactive_time is zero, feature is disabled (heating is never turned off because of inactivity)
 */
static void handleSafetyTimer()
{
#if (EXTRUDERS > 1)
#error Implemented only for one extruder.
#endif //(EXTRUDERS > 1)
    if ((PRINTER_ACTIVE) || (!degTargetBed() && !degTargetHotend(0)) || (!safetytimer_inactive_time))
    {
        safetyTimer.stop();
    }
    else if ((degTargetBed() || degTargetHotend(0)) && (!safetyTimer.running()))
    {
        safetyTimer.start();
    }
    else if (safetyTimer.expired(farm_mode?FARM_DEFAULT_SAFETYTIMER_TIME_ms:safetytimer_inactive_time))
    {
        setTargetBed(0);
        setAllTargetHotends(0);
        lcd_show_fullscreen_message_and_wait_P(_i("Heating disabled by safety timer."));////MSG_BED_HEATING_SAFETY_DISABLED
    }
}
#endif //SAFETYTIMER

#ifdef IR_SENSOR_ANALOG
#define FS_CHECK_COUNT 16
/// Switching mechanism of the fsensor type.
/// Called from 2 spots which have a very similar behavior
/// 1: ClFsensorPCB::_Old -> ClFsensorPCB::_Rev04 and print _i("FS v0.4 or newer")
/// 2: ClFsensorPCB::_Rev04 -> oFsensorPCB=ClFsensorPCB::_Old and print _i("FS v0.3 or older")
void manage_inactivity_IR_ANALOG_Check(uint16_t &nFSCheckCount, ClFsensorPCB isVersion, ClFsensorPCB switchTo, const char *statusLineTxt_P) {
    bool bTemp = (!CHECK_ALL_HEATERS);
    bTemp = bTemp && (menu_menu == lcd_status_screen);
    bTemp = bTemp && ((oFsensorPCB == isVersion) || (oFsensorPCB == ClFsensorPCB::_Undef));
    bTemp = bTemp && fsensor_enabled;
    if (bTemp) {
        nFSCheckCount++;
        if (nFSCheckCount > FS_CHECK_COUNT) {
            nFSCheckCount = 0; // not necessary
            oFsensorPCB = switchTo;
            eeprom_update_byte((uint8_t *)EEPROM_FSENSOR_PCB, (uint8_t)oFsensorPCB);
            printf_IRSensorAnalogBoardChange();
            lcd_setstatuspgm(statusLineTxt_P);
        }
    } else {
        nFSCheckCount = 0;
    }
}
#endif

void manage_inactivity(bool ignore_stepper_queue/*=false*/) //default argument set in Marlin.h
{
#ifdef FILAMENT_SENSOR
bool bInhibitFlag;
#ifdef IR_SENSOR_ANALOG
static uint16_t nFSCheckCount=0;
#endif // IR_SENSOR_ANALOG

	if (mmu_enabled == false)
	{
//-//		if (mcode_in_progress != 600) //M600 not in progress
#ifdef PAT9125
		bInhibitFlag=(menu_menu==lcd_menu_extruder_info); // Support::ExtruderInfo menu active
#endif // PAT9125
#ifdef IR_SENSOR
		bInhibitFlag=(menu_menu==lcd_menu_show_sensors_state); // Support::SensorInfo menu active
#ifdef IR_SENSOR_ANALOG
		bInhibitFlag=bInhibitFlag||bMenuFSDetect; // Settings::HWsetup::FSdetect menu active
#endif // IR_SENSOR_ANALOG
#endif // IR_SENSOR
		if ((mcode_in_progress != 600) && (eFilamentAction != FilamentAction::AutoLoad) && (!bInhibitFlag) && (menu_menu != lcd_move_e)) //M600 not in progress, preHeat @ autoLoad menu not active, Support::ExtruderInfo/SensorInfo menu not active
		{
			if (!moves_planned() && !IS_SD_PRINTING && !is_usb_printing && (lcd_commands_type != LcdCommands::Layer1Cal) && ! eeprom_read_byte((uint8_t*)EEPROM_WIZARD_ACTIVE))
			{
#ifdef IR_SENSOR_ANALOG
				static uint16_t minVolt = Voltage2Raw(6.F), maxVolt = 0;
				// detect min-max, some long term sliding window for filtration may be added
				// avoiding floating point operations, thus computing in raw
				if( current_voltage_raw_IR > maxVolt )maxVolt = current_voltage_raw_IR;
				if( current_voltage_raw_IR < minVolt )minVolt = current_voltage_raw_IR;
				
#if 0 // Start: IR Sensor debug info
				{ // debug print
					static uint16_t lastVolt = ~0U;
					if( current_voltage_raw_IR != lastVolt ){
						printf_P(PSTR("fs volt=%4.2fV (min=%4.2f max=%4.2f)\n"), Raw2Voltage(current_voltage_raw_IR), Raw2Voltage(minVolt), Raw2Voltage(maxVolt) );
						lastVolt = current_voltage_raw_IR;
					}
				}
#endif // End: IR Sensor debug info
				//! The trouble is, I can hold the filament in the hole in such a way, that it creates the exact voltage
				//! to be detected as the new fsensor
				//! We can either fake it by extending the detection window to a looooong time
				//! or do some other countermeasures
				
				//! what we want to detect:
				//! if minvolt gets below ~0.3V, it means there is an old fsensor
				//! if maxvolt gets above 4.6V, it means we either have an old fsensor or broken cables/fsensor
				//! So I'm waiting for a situation, when minVolt gets to range <0, 1.5> and maxVolt gets into range <3.0, 5>
				//! If and only if minVolt is in range <0.3, 1.5> and maxVolt is in range <3.0, 4.6>, I'm considering a situation with the new fsensor
				if( minVolt >= IRsensor_Ldiode_TRESHOLD && minVolt <= IRsensor_Lmax_TRESHOLD 
				 && maxVolt >= IRsensor_Hmin_TRESHOLD && maxVolt <= IRsensor_Hopen_TRESHOLD
				){
					manage_inactivity_IR_ANALOG_Check(nFSCheckCount, ClFsensorPCB::_Old, ClFsensorPCB::_Rev04, _i("FS v0.4 or newer") ); ////c=18
				} 
				//! If and only if minVolt is in range <0.0, 0.3> and maxVolt is in range  <4.6, 5.0V>, I'm considering a situation with the old fsensor
				//! Note, we are not relying on one voltage here - getting just +5V can mean an old fsensor or a broken new sensor - that's why
				//! we need to have both voltages detected correctly to allow switching back to the old fsensor.
				else if( minVolt < IRsensor_Ldiode_TRESHOLD 
				 && maxVolt > IRsensor_Hopen_TRESHOLD && maxVolt <= IRsensor_VMax_TRESHOLD
				){
					manage_inactivity_IR_ANALOG_Check(nFSCheckCount, ClFsensorPCB::_Rev04, oFsensorPCB=ClFsensorPCB::_Old, _i("FS v0.3 or older")); ////c=18
				}
#endif // IR_SENSOR_ANALOG
				if (fsensor_check_autoload())
				{
#ifdef PAT9125
					fsensor_autoload_check_stop();
#endif //PAT9125
//-//					if (degHotend0() > EXTRUDE_MINTEMP)
if(0)
					{
						Sound_MakeCustom(50,1000,false);
						loading_flag = true;
						enquecommand_front_P((PSTR("M701")));
					}
					else
					{
/*
						lcd_update_enable(false);
						show_preheat_nozzle_warning();
						lcd_update_enable(true);
*/
						eFilamentAction=FilamentAction::AutoLoad;
						bFilamentFirstRun=false;
						if(target_temperature[0]>=EXTRUDE_MINTEMP){
							bFilamentPreheatState=true;
//							mFilamentItem(target_temperature[0],target_temperature_bed);
							menu_submenu(mFilamentItemForce);
						} else {
							menu_submenu(lcd_generic_preheat_menu);
							lcd_timeoutToStatus.start();
						}
					}
				}
			}
			else
			{
#ifdef PAT9125
				fsensor_autoload_check_stop();
#endif //PAT9125
                if (fsensor_enabled && !saved_printing)
                    fsensor_update();
			}
		}
	}
#endif //FILAMENT_SENSOR

#ifdef SAFETYTIMER
	handleSafetyTimer();
#endif //SAFETYTIMER

#if defined(KILL_PIN) && KILL_PIN > -1
	static int killCount = 0;   // make the inactivity button a bit less responsive
   const int KILL_DELAY = 10000;
#endif
	
    if(buflen < (BUFSIZE-1)){
        get_command();
    }

  if( (_millis() - previous_millis_cmd) >  max_inactive_time )
    if(max_inactive_time)
      kill(_n("Inactivity Shutdown"), 4);
  if(stepper_inactive_time)  {
    if( (_millis() - previous_millis_cmd) >  stepper_inactive_time )
    {
      if(blocks_queued() == false && ignore_stepper_queue == false) {
        disable_x();
        disable_y();
        disable_z();
        disable_e0();
        disable_e1();
        disable_e2();
      }
    }
  }
  
  #ifdef CHDK //Check if pin should be set to LOW after M240 set it to HIGH
    if (chdkActive && (_millis() - chdkHigh > CHDK_DELAY))
    {
      chdkActive = false;
      WRITE(CHDK, LOW);
    }
  #endif
  
  #if defined(KILL_PIN) && KILL_PIN > -1
    
    // Check if the kill button was pressed and wait just in case it was an accidental
    // key kill key press
    // -------------------------------------------------------------------------------
    if( 0 == READ(KILL_PIN) )
    {
       killCount++;
    }
    else if (killCount > 0)
    {
       killCount--;
    }
    // Exceeded threshold and we can confirm that it was not accidental
    // KILL the machine
    // ----------------------------------------------------------------
    if ( killCount >= KILL_DELAY)
    {
       kill(NULL, 5);
    }
  #endif
    
  #if defined(CONTROLLERFAN_PIN) && CONTROLLERFAN_PIN > -1
    controllerFan(); //Check if fan should be turned on to cool stepper drivers down
  #endif
  #ifdef EXTRUDER_RUNOUT_PREVENT
    if( (_millis() - previous_millis_cmd) >  EXTRUDER_RUNOUT_SECONDS*1000 )
    if(degHotend(active_extruder)>EXTRUDER_RUNOUT_MINTEMP)
    {
     bool oldstatus=READ(E0_ENABLE_PIN);
     enable_e0();
     float oldepos=current_position[E_AXIS];
     float oldedes=destination[E_AXIS];
     plan_buffer_line(destination[X_AXIS], destination[Y_AXIS], destination[Z_AXIS],
                      destination[E_AXIS]+EXTRUDER_RUNOUT_EXTRUDE*EXTRUDER_RUNOUT_ESTEPS/cs.axis_steps_per_unit[E_AXIS],
                      EXTRUDER_RUNOUT_SPEED/60.*EXTRUDER_RUNOUT_ESTEPS/cs.axis_steps_per_unit[E_AXIS], active_extruder);
     current_position[E_AXIS]=oldepos;
     destination[E_AXIS]=oldedes;
     plan_set_e_position(oldepos);
     previous_millis_cmd=_millis();
     st_synchronize();
     WRITE(E0_ENABLE_PIN,oldstatus);
    }
  #endif
  #ifdef TEMP_STAT_LEDS
      handle_status_leds();
  #endif
  check_axes_activity();
  mmu_loop();
}

void kill(const char *full_screen_message, unsigned char id)
{
	printf_P(_N("KILL: %d\n"), id);
	//return;
  cli(); // Stop interrupts
  disable_heater();

  disable_x();
//  SERIAL_ECHOLNPGM("kill - disable Y");
  disable_y();
  poweroff_z();
  disable_e0();
  disable_e1();
  disable_e2();

#if defined(PS_ON_PIN) && PS_ON_PIN > -1
  pinMode(PS_ON_PIN,INPUT);
#endif
  SERIAL_ERROR_START;
  SERIAL_ERRORLNRPGM(_n("Printer halted. kill() called!"));////MSG_ERR_KILLED
  if (full_screen_message != NULL) {
      SERIAL_ERRORLNRPGM(full_screen_message);
      lcd_display_message_fullscreen_P(full_screen_message);
  } else {
      LCD_ALERTMESSAGERPGM(_n("KILLED. "));////MSG_KILLED
  }

  // FMC small patch to update the LCD before ending
  sei();   // enable interrupts
  for ( int i=5; i--; lcd_update(0))
  {
     _delay(200);	
  }
  cli();   // disable interrupts
  suicide();
  while(1)
  {
#ifdef WATCHDOG
    wdt_reset();
#endif //WATCHDOG
	  /* Intentionally left empty */
	
  } // Wait for reset
}

// Stop: Emergency stop used by overtemp functions which allows recovery
//
//   In addition to stopping the print, this prevents subsequent G[0-3] commands to be
//   processed via USB (using "Stopped") until the print is resumed via M999 or
//   manually started from scratch with the LCD.
//
//   Note that the current instruction is completely discarded, so resuming from Stop()
//   will introduce either over/under extrusion on the current segment, and will not
//   survive a power panic. Switching Stop() to use the pause machinery instead (with
//   the addition of disabling the headers) could allow true recovery in the future.
void Stop()
{
  disable_heater();
  if(Stopped == false) {
    Stopped = true;
    lcd_print_stop();
    Stopped_gcode_LastN = gcode_LastN; // Save last g_code for restart
    SERIAL_ERROR_START;
    SERIAL_ERRORLNRPGM(MSG_ERR_STOPPED);
    LCD_MESSAGERPGM(_T(MSG_STOPPED));
  }
}

bool IsStopped() { return Stopped; };

void finishAndDisableSteppers()
{
  st_synchronize();
  disable_x();
  disable_y();
  disable_z();
  disable_e0();
  disable_e1();
  disable_e2();

#ifndef LA_NOCOMPAT
  // Steppers are disabled both when a print is stopped and also via M84 (which is additionally
  // checked-for to indicate a complete file), so abuse this function to reset the LA detection
  // state for the next print.
  la10c_reset();
#endif
}

#ifdef FAST_PWM_FAN
void setPwmFrequency(uint8_t pin, int val)
{
  val &= 0x07;
  switch(digitalPinToTimer(pin))
  {

    #if defined(TCCR0A)
    case TIMER0A:
    case TIMER0B:
//         TCCR0B &= ~(_BV(CS00) | _BV(CS01) | _BV(CS02));
//         TCCR0B |= val;
         break;
    #endif

    #if defined(TCCR1A)
    case TIMER1A:
    case TIMER1B:
//         TCCR1B &= ~(_BV(CS10) | _BV(CS11) | _BV(CS12));
//         TCCR1B |= val;
         break;
    #endif

    #if defined(TCCR2)
    case TIMER2:
    case TIMER2:
         TCCR2 &= ~(_BV(CS10) | _BV(CS11) | _BV(CS12));
         TCCR2 |= val;
         break;
    #endif

    #if defined(TCCR2A)
    case TIMER2A:
    case TIMER2B:
         TCCR2B &= ~(_BV(CS20) | _BV(CS21) | _BV(CS22));
         TCCR2B |= val;
         break;
    #endif

    #if defined(TCCR3A)
    case TIMER3A:
    case TIMER3B:
    case TIMER3C:
         TCCR3B &= ~(_BV(CS30) | _BV(CS31) | _BV(CS32));
         TCCR3B |= val;
         break;
    #endif

    #if defined(TCCR4A)
    case TIMER4A:
    case TIMER4B:
    case TIMER4C:
         TCCR4B &= ~(_BV(CS40) | _BV(CS41) | _BV(CS42));
         TCCR4B |= val;
         break;
   #endif

    #if defined(TCCR5A)
    case TIMER5A:
    case TIMER5B:
    case TIMER5C:
         TCCR5B &= ~(_BV(CS50) | _BV(CS51) | _BV(CS52));
         TCCR5B |= val;
         break;
   #endif

  }
}
#endif //FAST_PWM_FAN

//! @brief Get and validate extruder number
//!
//! If it is not specified, active_extruder is returned in parameter extruder.
//! @param [in] code M code number
//! @param [out] extruder
//! @return error
//! @retval true Invalid extruder specified in T code
//! @retval false Valid extruder specified in T code, or not specifiead

bool setTargetedHotend(int code, uint8_t &extruder)
{
  extruder = active_extruder;
  if(code_seen('T')) {
      extruder = code_value();
    if(extruder >= EXTRUDERS) {
      SERIAL_ECHO_START;
      switch(code){
        case 104:
          SERIAL_ECHORPGM(_n("M104 Invalid extruder "));////MSG_M104_INVALID_EXTRUDER
          break;
        case 105:
          SERIAL_ECHO(_n("M105 Invalid extruder "));////MSG_M105_INVALID_EXTRUDER
          break;
        case 109:
          SERIAL_ECHO(_n("M109 Invalid extruder "));////MSG_M109_INVALID_EXTRUDER
          break;
        case 218:
          SERIAL_ECHO(_n("M218 Invalid extruder "));////MSG_M218_INVALID_EXTRUDER
          break;
        case 221:
          SERIAL_ECHO(_n("M221 Invalid extruder "));////MSG_M221_INVALID_EXTRUDER
          break;
      }
      SERIAL_PROTOCOLLN((int)extruder);
      return true;
    }
  }
  return false;
}

void save_statistics(unsigned long _total_filament_used, unsigned long _total_print_time) //_total_filament_used unit: mm/100; print time in s
{
	if (eeprom_read_byte((uint8_t *)EEPROM_TOTALTIME) == 255 && eeprom_read_byte((uint8_t *)EEPROM_TOTALTIME + 1) == 255 && eeprom_read_byte((uint8_t *)EEPROM_TOTALTIME + 2) == 255 && eeprom_read_byte((uint8_t *)EEPROM_TOTALTIME + 3) == 255)
	{
		eeprom_update_dword((uint32_t *)EEPROM_TOTALTIME, 0);
		eeprom_update_dword((uint32_t *)EEPROM_FILAMENTUSED, 0);
	}

	unsigned long _previous_filament = eeprom_read_dword((uint32_t *)EEPROM_FILAMENTUSED); //_previous_filament unit: cm
	unsigned long _previous_time = eeprom_read_dword((uint32_t *)EEPROM_TOTALTIME); //_previous_time unit: min

	eeprom_update_dword((uint32_t *)EEPROM_TOTALTIME, _previous_time + (_total_print_time/60)); //EEPROM_TOTALTIME unit: min
	eeprom_update_dword((uint32_t *)EEPROM_FILAMENTUSED, _previous_filament + (_total_filament_used / 1000));

	total_filament_used = 0;

}

float calculate_extruder_multiplier(float diameter) {
  float out = 1.f;
  if (cs.volumetric_enabled && diameter > 0.f) {
    float area = M_PI * diameter * diameter * 0.25;
    out = 1.f / area;
  }
  if (extrudemultiply != 100)
    out *= float(extrudemultiply) * 0.01f;
  return out;
}

void calculate_extruder_multipliers() {
	extruder_multiplier[0] = calculate_extruder_multiplier(cs.filament_size[0]);
#if EXTRUDERS > 1
	extruder_multiplier[1] = calculate_extruder_multiplier(cs.filament_size[1]);
#if EXTRUDERS > 2
	extruder_multiplier[2] = calculate_extruder_multiplier(cs.filament_size[2]);
#endif
#endif
}

void delay_keep_alive(unsigned int ms)
{
    for (;;) {
        manage_heater();
        // Manage inactivity, but don't disable steppers on timeout.
        manage_inactivity(true);
        lcd_update(0);
        if (ms == 0)
            break;
        else if (ms >= 50) {
            _delay(50);
            ms -= 50;
        } else {
			_delay(ms);
            ms = 0;
        }
    }
}

static void wait_for_heater(long codenum, uint8_t extruder) {
    if (!degTargetHotend(extruder))
        return;

#ifdef TEMP_RESIDENCY_TIME
	long residencyStart;
	residencyStart = -1;
	/* continue to loop until we have reached the target temp
	_and_ until TEMP_RESIDENCY_TIME hasn't passed since we reached it */
    cancel_heatup = false;
	while ((!cancel_heatup) && ((residencyStart == -1) ||
		(residencyStart >= 0 && (((unsigned int)(_millis() - residencyStart)) < (TEMP_RESIDENCY_TIME * 1000UL))))) {
#else
	while (target_direction ? (isHeatingHotend(tmp_extruder)) : (isCoolingHotend(tmp_extruder) && (CooldownNoWait == false))) {
#endif //TEMP_RESIDENCY_TIME
		if ((_millis() - codenum) > 1000UL)
		{ //Print Temp Reading and remaining time every 1 second while heating up/cooling down
			if (!farm_mode) {
				SERIAL_PROTOCOLPGM("T:");
				SERIAL_PROTOCOL_F(degHotend(extruder), 1);
				SERIAL_PROTOCOLPGM(" E:");
				SERIAL_PROTOCOL((int)extruder);

#ifdef TEMP_RESIDENCY_TIME
				SERIAL_PROTOCOLPGM(" W:");
				if (residencyStart > -1)
				{
					codenum = ((TEMP_RESIDENCY_TIME * 1000UL) - (_millis() - residencyStart)) / 1000UL;
					SERIAL_PROTOCOLLN(codenum);
				}
				else
				{
					SERIAL_PROTOCOLLN('?');
				}
			}
#else
				SERIAL_PROTOCOLLN();
#endif
				codenum = _millis();
		}
			manage_heater();
			manage_inactivity(true); //do not disable steppers
			lcd_update(0);
#ifdef TEMP_RESIDENCY_TIME
			/* start/restart the TEMP_RESIDENCY_TIME timer whenever we reach target temp for the first time
			or when current temp falls outside the hysteresis after target temp was reached */
			if ((residencyStart == -1 && target_direction && (degHotend(extruder) >= (degTargetHotend(extruder) - TEMP_WINDOW))) ||
				(residencyStart == -1 && !target_direction && (degHotend(extruder) <= (degTargetHotend(extruder) + TEMP_WINDOW))) ||
				(residencyStart > -1 && labs(degHotend(extruder) - degTargetHotend(extruder)) > TEMP_HYSTERESIS))
			{
				residencyStart = _millis();
			}
#endif //TEMP_RESIDENCY_TIME
	}
}

void check_babystep()
{
	int babystep_z = eeprom_read_word(reinterpret_cast<uint16_t *>(&(EEPROM_Sheets_base->
            s[(eeprom_read_byte(&(EEPROM_Sheets_base->active_sheet)))].z_offset)));

	if ((babystep_z < Z_BABYSTEP_MIN) || (babystep_z > Z_BABYSTEP_MAX)) {
		babystep_z = 0; //if babystep value is out of min max range, set it to 0
		SERIAL_ECHOLNPGM("Z live adjust out of range. Setting to 0");
		eeprom_write_word(reinterpret_cast<uint16_t *>(&(EEPROM_Sheets_base->
            s[(eeprom_read_byte(&(EEPROM_Sheets_base->active_sheet)))].z_offset)),
                    babystep_z);
		lcd_show_fullscreen_message_and_wait_P(PSTR("Z live adjust out of range. Setting to 0. Click to continue."));
		lcd_update_enable(true);		
	}	
}
#ifdef HEATBED_ANALYSIS
void d_setup()
{	
	pinMode(D_DATACLOCK, INPUT_PULLUP);
	pinMode(D_DATA, INPUT_PULLUP);
	pinMode(D_REQUIRE, OUTPUT);
	digitalWrite(D_REQUIRE, HIGH);
}


float d_ReadData()
{
	int digit[13];
	String mergeOutput;
	float output;

	digitalWrite(D_REQUIRE, HIGH);
	for (int i = 0; i<13; i++)
	{
		for (int j = 0; j < 4; j++)
		{
			while (digitalRead(D_DATACLOCK) == LOW) {}
			while (digitalRead(D_DATACLOCK) == HIGH) {}
			bitWrite(digit[i], j, digitalRead(D_DATA));
		}
	}

	digitalWrite(D_REQUIRE, LOW);
	mergeOutput = "";
	output = 0;
	for (int r = 5; r <= 10; r++) //Merge digits
	{
		mergeOutput += digit[r];
	}
	output = mergeOutput.toFloat();

	if (digit[4] == 8) //Handle sign
	{
		output *= -1;
	}

	for (int i = digit[11]; i > 0; i--) //Handle floating point
	{
		output /= 10;
	}

	return output;

}

void bed_check(float x_dimension, float y_dimension, int x_points_num, int y_points_num, float shift_x, float shift_y) {
	int t1 = 0;
	int t_delay = 0;
	int digit[13];
	int m;
	char str[3];
	//String mergeOutput;
	char mergeOutput[15];
	float output;

	int mesh_point = 0; //index number of calibration point
	float bed_zero_ref_x = (-22.f + X_PROBE_OFFSET_FROM_EXTRUDER); //shift between zero point on bed and target and between probe and nozzle
	float bed_zero_ref_y = (-0.6f + Y_PROBE_OFFSET_FROM_EXTRUDER);

	float mesh_home_z_search = 4;
	float measure_z_height = 0.2f;
	float row[x_points_num];
	int ix = 0;
	int iy = 0;

	const char* filename_wldsd = "mesh.txt";
	char data_wldsd[x_points_num * 7 + 1]; //6 chars(" -A.BCD")for each measurement + null 
	char numb_wldsd[8]; // (" -A.BCD" + null)
#ifdef MICROMETER_LOGGING
	d_setup();
#endif //MICROMETER_LOGGING

	int XY_AXIS_FEEDRATE = homing_feedrate[X_AXIS] / 20;
	int Z_LIFT_FEEDRATE = homing_feedrate[Z_AXIS] / 40;

	unsigned int custom_message_type_old = custom_message_type;
	unsigned int custom_message_state_old = custom_message_state;
	custom_message_type = CustomMsg::MeshBedLeveling;
	custom_message_state = (x_points_num * y_points_num) + 10;
	lcd_update(1);

	//mbl.reset();
	babystep_undo();

	card.openFile(filename_wldsd, false);

	/*destination[Z_AXIS] = mesh_home_z_search;
	//plan_buffer_line_curposXYZE(Z_LIFT_FEEDRATE);

	plan_buffer_line_destinationXYZE(Z_LIFT_FEEDRATE);
	for(int8_t i=0; i < NUM_AXIS; i++) {
		current_position[i] = destination[i];
	}
	st_synchronize();
	*/
		destination[Z_AXIS] = measure_z_height;
		plan_buffer_line_destinationXYZE(Z_LIFT_FEEDRATE);
		for(int8_t i=0; i < NUM_AXIS; i++) {
			current_position[i] = destination[i];
		}
		st_synchronize();
	/*int l_feedmultiply = */setup_for_endstop_move(false);

	SERIAL_PROTOCOLPGM("Num X,Y: ");
	SERIAL_PROTOCOL(x_points_num);
	SERIAL_PROTOCOLPGM(",");
	SERIAL_PROTOCOL(y_points_num);
	SERIAL_PROTOCOLPGM("\nZ search height: ");
	SERIAL_PROTOCOL(mesh_home_z_search);
	SERIAL_PROTOCOLPGM("\nDimension X,Y: ");
	SERIAL_PROTOCOL(x_dimension);
	SERIAL_PROTOCOLPGM(",");
	SERIAL_PROTOCOL(y_dimension);
	SERIAL_PROTOCOLLNPGM("\nMeasured points:");

	while (mesh_point != x_points_num * y_points_num) {
		ix = mesh_point % x_points_num; // from 0 to MESH_NUM_X_POINTS - 1
		iy = mesh_point / x_points_num;
		if (iy & 1) ix = (x_points_num - 1) - ix; // Zig zag
		float z0 = 0.f;
		/*destination[Z_AXIS] = mesh_home_z_search;
		//plan_buffer_line_curposXYZE(Z_LIFT_FEEDRATE);

		plan_buffer_line_destinationXYZE(Z_LIFT_FEEDRATE);
		for(int8_t i=0; i < NUM_AXIS; i++) {
			current_position[i] = destination[i];
		}
		st_synchronize();*/


		//current_position[X_AXIS] = 13.f + ix * (x_dimension / (x_points_num - 1)) - bed_zero_ref_x + shift_x;
		//current_position[Y_AXIS] = 6.4f + iy * (y_dimension / (y_points_num - 1)) - bed_zero_ref_y + shift_y;

		destination[X_AXIS] = ix * (x_dimension / (x_points_num - 1)) + shift_x;
		destination[Y_AXIS] = iy * (y_dimension / (y_points_num - 1)) + shift_y;

		mesh_plan_buffer_line_destinationXYZE(XY_AXIS_FEEDRATE/6);
		set_current_to_destination();
		st_synchronize();

	//	printf_P(PSTR("X = %f; Y= %f \n"), current_position[X_AXIS], current_position[Y_AXIS]);

		delay_keep_alive(1000);
#ifdef MICROMETER_LOGGING

		//memset(numb_wldsd, 0, sizeof(numb_wldsd));
		//dtostrf(d_ReadData(), 8, 5, numb_wldsd);
		//strcat(data_wldsd, numb_wldsd);


		
		//MYSERIAL.println(data_wldsd);
		//delay(1000);
		//delay(3000);
		//t1 = millis();
		
		//while (digitalRead(D_DATACLOCK) == LOW) {}
		//while (digitalRead(D_DATACLOCK) == HIGH) {}
		memset(digit, 0, sizeof(digit));
		//cli();
		digitalWrite(D_REQUIRE, LOW);	
		
		for (int i = 0; i<13; i++)
		{
			//t1 = millis();
			for (int j = 0; j < 4; j++)
			{
				while (digitalRead(D_DATACLOCK) == LOW) {}				
				while (digitalRead(D_DATACLOCK) == HIGH) {}
				//printf_P(PSTR("Done %d\n"), j);
				bitWrite(digit[i], j, digitalRead(D_DATA));
			}
			//t_delay = (millis() - t1);
			//SERIAL_PROTOCOLPGM(" ");
			//SERIAL_PROTOCOL_F(t_delay, 5);
			//SERIAL_PROTOCOLPGM(" ");

		}
		//sei();
		digitalWrite(D_REQUIRE, HIGH);
		mergeOutput[0] = '\0';
		output = 0;
		for (int r = 5; r <= 10; r++) //Merge digits
		{			
			sprintf(str, "%d", digit[r]);
			strcat(mergeOutput, str);
		}
		
		output = atof(mergeOutput);

		if (digit[4] == 8) //Handle sign
		{
			output *= -1;
		}

		for (int i = digit[11]; i > 0; i--) //Handle floating point
		{
			output *= 0.1;
		}
		

		//output = d_ReadData();

		//row[ix] = current_position[Z_AXIS];


		
		//row[ix] = d_ReadData();
		
		row[ix] = output;

		if (iy % 2 == 1 ? ix == 0 : ix == x_points_num - 1) {
			memset(data_wldsd, 0, sizeof(data_wldsd));
			for (int i = 0; i < x_points_num; i++) {
				SERIAL_PROTOCOLPGM(" ");
				SERIAL_PROTOCOL_F(row[i], 5);
				memset(numb_wldsd, 0, sizeof(numb_wldsd));
				dtostrf(row[i], 7, 3, numb_wldsd);
				strcat(data_wldsd, numb_wldsd);
			}
			card.write_command(data_wldsd);
			SERIAL_PROTOCOLPGM("\n");

		}

		custom_message_state--;
		mesh_point++;
		lcd_update(1);

	}
	#endif //MICROMETER_LOGGING
	card.closefile();
	//clean_up_after_endstop_move(l_feedmultiply);

}

void bed_analysis(float x_dimension, float y_dimension, int x_points_num, int y_points_num, float shift_x, float shift_y) {
	int t1 = 0;
	int t_delay = 0;
	int digit[13];
	int m;
	char str[3];
	//String mergeOutput;
	char mergeOutput[15];
	float output;

	int mesh_point = 0; //index number of calibration point
	float bed_zero_ref_x = (-22.f + X_PROBE_OFFSET_FROM_EXTRUDER); //shift between zero point on bed and target and between probe and nozzle
	float bed_zero_ref_y = (-0.6f + Y_PROBE_OFFSET_FROM_EXTRUDER);

	float mesh_home_z_search = 4;
	float row[x_points_num];
	int ix = 0;
	int iy = 0;

	const char* filename_wldsd = "wldsd.txt";
	char data_wldsd[70];
	char numb_wldsd[10];

	d_setup();

	if (!(axis_known_position[X_AXIS] && axis_known_position[Y_AXIS] && axis_known_position[Z_AXIS])) {
		// We don't know where we are! HOME!
		// Push the commands to the front of the message queue in the reverse order!
		// There shall be always enough space reserved for these commands.
		repeatcommand_front(); // repeat G80 with all its parameters
		
		enquecommand_front_P(G28W0);
		enquecommand_front_P((PSTR("G1 Z5")));
		return;
	}
	unsigned int custom_message_type_old = custom_message_type;
	unsigned int custom_message_state_old = custom_message_state;
	custom_message_type = CustomMsg::MeshBedLeveling;
	custom_message_state = (x_points_num * y_points_num) + 10;
	lcd_update(1);

	mbl.reset();
	babystep_undo();

	card.openFile(filename_wldsd, false);

	current_position[Z_AXIS] = mesh_home_z_search;
	plan_buffer_line_curposXYZE(homing_feedrate[Z_AXIS] / 60, active_extruder);

	int XY_AXIS_FEEDRATE = homing_feedrate[X_AXIS] / 20;
	int Z_LIFT_FEEDRATE = homing_feedrate[Z_AXIS] / 40;

	int l_feedmultiply = setup_for_endstop_move(false);

	SERIAL_PROTOCOLPGM("Num X,Y: ");
	SERIAL_PROTOCOL(x_points_num);
	SERIAL_PROTOCOLPGM(",");
	SERIAL_PROTOCOL(y_points_num);
	SERIAL_PROTOCOLPGM("\nZ search height: ");
	SERIAL_PROTOCOL(mesh_home_z_search);
	SERIAL_PROTOCOLPGM("\nDimension X,Y: ");
	SERIAL_PROTOCOL(x_dimension);
	SERIAL_PROTOCOLPGM(",");
	SERIAL_PROTOCOL(y_dimension);
	SERIAL_PROTOCOLLNPGM("\nMeasured points:");

	while (mesh_point != x_points_num * y_points_num) {
		ix = mesh_point % x_points_num; // from 0 to MESH_NUM_X_POINTS - 1
		iy = mesh_point / x_points_num;
		if (iy & 1) ix = (x_points_num - 1) - ix; // Zig zag
		float z0 = 0.f;
		current_position[Z_AXIS] = mesh_home_z_search;
		plan_buffer_line_curposXYZE(Z_LIFT_FEEDRATE, active_extruder);
		st_synchronize();


		current_position[X_AXIS] = 13.f + ix * (x_dimension / (x_points_num - 1)) - bed_zero_ref_x + shift_x;
		current_position[Y_AXIS] = 6.4f + iy * (y_dimension / (y_points_num - 1)) - bed_zero_ref_y + shift_y;

		plan_buffer_line_curposXYZE(XY_AXIS_FEEDRATE, active_extruder);
		st_synchronize();

		if (!find_bed_induction_sensor_point_z(-10.f)) { //if we have data from z calibration max allowed difference is 1mm for each point, if we dont have data max difference is 10mm from initial point  
			break;
			card.closefile();
		}


		//memset(numb_wldsd, 0, sizeof(numb_wldsd));
		//dtostrf(d_ReadData(), 8, 5, numb_wldsd);
		//strcat(data_wldsd, numb_wldsd);


		
		//MYSERIAL.println(data_wldsd);
		//_delay(1000);
		//_delay(3000);
		//t1 = _millis();
		
		//while (digitalRead(D_DATACLOCK) == LOW) {}
		//while (digitalRead(D_DATACLOCK) == HIGH) {}
		memset(digit, 0, sizeof(digit));
		//cli();
		digitalWrite(D_REQUIRE, LOW);	
		
		for (int i = 0; i<13; i++)
		{
			//t1 = _millis();
			for (int j = 0; j < 4; j++)
			{
				while (digitalRead(D_DATACLOCK) == LOW) {}				
				while (digitalRead(D_DATACLOCK) == HIGH) {}
				bitWrite(digit[i], j, digitalRead(D_DATA));
			}
			//t_delay = (_millis() - t1);
			//SERIAL_PROTOCOLPGM(" ");
			//SERIAL_PROTOCOL_F(t_delay, 5);
			//SERIAL_PROTOCOLPGM(" ");
		}
		//sei();
		digitalWrite(D_REQUIRE, HIGH);
		mergeOutput[0] = '\0';
		output = 0;
		for (int r = 5; r <= 10; r++) //Merge digits
		{			
			sprintf(str, "%d", digit[r]);
			strcat(mergeOutput, str);
		}
		
		output = atof(mergeOutput);

		if (digit[4] == 8) //Handle sign
		{
			output *= -1;
		}

		for (int i = digit[11]; i > 0; i--) //Handle floating point
		{
			output *= 0.1;
		}
		

		//output = d_ReadData();

		//row[ix] = current_position[Z_AXIS];

		memset(data_wldsd, 0, sizeof(data_wldsd));

		for (int i = 0; i <3; i++) {
			memset(numb_wldsd, 0, sizeof(numb_wldsd));
			dtostrf(current_position[i], 8, 5, numb_wldsd);
			strcat(data_wldsd, numb_wldsd);
			strcat(data_wldsd, ";");

		}
		memset(numb_wldsd, 0, sizeof(numb_wldsd));
		dtostrf(output, 8, 5, numb_wldsd);
		strcat(data_wldsd, numb_wldsd);
		//strcat(data_wldsd, ";");
		card.write_command(data_wldsd);

		
		//row[ix] = d_ReadData();
		
		row[ix] = output; // current_position[Z_AXIS];

		if (iy % 2 == 1 ? ix == 0 : ix == x_points_num - 1) {
			for (int i = 0; i < x_points_num; i++) {
				SERIAL_PROTOCOLPGM(" ");
				SERIAL_PROTOCOL_F(row[i], 5);


			}
			SERIAL_PROTOCOLPGM("\n");
		}
		custom_message_state--;
		mesh_point++;
		lcd_update(1);

	}
	card.closefile();
	clean_up_after_endstop_move(l_feedmultiply);
}
#endif //HEATBED_ANALYSIS

#ifndef PINDA_THERMISTOR
static void temp_compensation_start() {
	
	custom_message_type = CustomMsg::TempCompPreheat;
	custom_message_state = PINDA_HEAT_T + 1;
	lcd_update(2);
	if (degHotend(active_extruder) > EXTRUDE_MINTEMP) {
		current_position[E_AXIS] -= default_retraction;
	}
	plan_buffer_line_curposXYZE(400, active_extruder);
	
	current_position[X_AXIS] = PINDA_PREHEAT_X;
	current_position[Y_AXIS] = PINDA_PREHEAT_Y;
	current_position[Z_AXIS] = PINDA_PREHEAT_Z;
	plan_buffer_line_curposXYZE(3000 / 60, active_extruder);
	st_synchronize();
	while (fabs(degBed() - target_temperature_bed) > 1) delay_keep_alive(1000);

	for (int i = 0; i < PINDA_HEAT_T; i++) {
		delay_keep_alive(1000);
		custom_message_state = PINDA_HEAT_T - i;
		if (custom_message_state == 99 || custom_message_state == 9) lcd_update(2); //force whole display redraw if number of digits changed
		else lcd_update(1);
	}	
	custom_message_type = CustomMsg::Status;
	custom_message_state = 0;
}

static void temp_compensation_apply() {
	int i_add;
	int z_shift = 0;
	float z_shift_mm;

	if (calibration_status() == CALIBRATION_STATUS_CALIBRATED) {
		if (target_temperature_bed % 10 == 0 && target_temperature_bed >= 60 && target_temperature_bed <= 100) {
			i_add = (target_temperature_bed - 60) / 10;
			EEPROM_read_B(EEPROM_PROBE_TEMP_SHIFT + i_add * 2, &z_shift);
			z_shift_mm = z_shift / cs.axis_steps_per_unit[Z_AXIS];
		}else {
			//interpolation
			z_shift_mm = temp_comp_interpolation(target_temperature_bed) / cs.axis_steps_per_unit[Z_AXIS];
		}
		printf_P(_N("\nZ shift applied:%.3f\n"), z_shift_mm);
		plan_buffer_line(current_position[X_AXIS], current_position[Y_AXIS], current_position[Z_AXIS] - z_shift_mm, current_position[E_AXIS], homing_feedrate[Z_AXIS] / 40, active_extruder);
		st_synchronize();
		plan_set_z_position(current_position[Z_AXIS]);
	}
	else {		
		//we have no temp compensation data
	}
}
#endif //ndef PINDA_THERMISTOR

float temp_comp_interpolation(float inp_temperature) {

	//cubic spline interpolation

	int n, i, j;
	float h[10], a, b, c, d, sum, s[10] = { 0 }, x[10], F[10], f[10], m[10][10] = { 0 }, temp;
	int shift[10];
	int temp_C[10];

	n = 6; //number of measured points

	shift[0] = 0;
	for (i = 0; i < n; i++) {
		if (i>0) EEPROM_read_B(EEPROM_PROBE_TEMP_SHIFT + (i-1) * 2, &shift[i]); //read shift in steps from EEPROM
		temp_C[i] = 50 + i * 10; //temperature in C
#ifdef PINDA_THERMISTOR
		constexpr int start_compensating_temp = 35;
		temp_C[i] = start_compensating_temp + i * 5; //temperature in degrees C
#ifdef SUPERPINDA_SUPPORT
    static_assert(start_compensating_temp >= PINDA_MINTEMP, "Temperature compensation start point is lower than PINDA_MINTEMP.");
#endif //SUPERPINDA_SUPPORT
#else
		temp_C[i] = 50 + i * 10; //temperature in C
#endif
		x[i] = (float)temp_C[i];
		f[i] = (float)shift[i];
	}
	if (inp_temperature < x[0]) return 0;


	for (i = n - 1; i>0; i--) {
		F[i] = (f[i] - f[i - 1]) / (x[i] - x[i - 1]);
		h[i - 1] = x[i] - x[i - 1];
	}
	//*********** formation of h, s , f matrix **************
	for (i = 1; i<n - 1; i++) {
		m[i][i] = 2 * (h[i - 1] + h[i]);
		if (i != 1) {
			m[i][i - 1] = h[i - 1];
			m[i - 1][i] = h[i - 1];
		}
		m[i][n - 1] = 6 * (F[i + 1] - F[i]);
	}
	//*********** forward elimination **************
	for (i = 1; i<n - 2; i++) {
		temp = (m[i + 1][i] / m[i][i]);
		for (j = 1; j <= n - 1; j++)
			m[i + 1][j] -= temp*m[i][j];
	}
	//*********** backward substitution *********
	for (i = n - 2; i>0; i--) {
		sum = 0;
		for (j = i; j <= n - 2; j++)
			sum += m[i][j] * s[j];
		s[i] = (m[i][n - 1] - sum) / m[i][i];
	}

		for (i = 0; i<n - 1; i++)
			if ((x[i] <= inp_temperature && inp_temperature <= x[i + 1]) || (i == n-2 && inp_temperature > x[i + 1])) {
				a = (s[i + 1] - s[i]) / (6 * h[i]);
				b = s[i] / 2;
				c = (f[i + 1] - f[i]) / h[i] - (2 * h[i] * s[i] + s[i + 1] * h[i]) / 6;
				d = f[i];
				sum = a*pow((inp_temperature - x[i]), 3) + b*pow((inp_temperature - x[i]), 2) + c*(inp_temperature - x[i]) + d;
			}

		return sum;

}

#ifdef PINDA_THERMISTOR
float temp_compensation_pinda_thermistor_offset(float temperature_pinda)
{
	if (!eeprom_read_byte((unsigned char *)EEPROM_TEMP_CAL_ACTIVE)) return 0;
	if (!calibration_status_pinda()) return 0;
	return temp_comp_interpolation(temperature_pinda) / cs.axis_steps_per_unit[Z_AXIS];
}
#endif //PINDA_THERMISTOR

void long_pause() //long pause print
{
	st_synchronize();
	start_pause_print = _millis();

    // Stop heaters
    setAllTargetHotends(0);

	//lift z
	current_position[Z_AXIS] += Z_PAUSE_LIFT;
	if (current_position[Z_AXIS] > Z_MAX_POS) current_position[Z_AXIS] = Z_MAX_POS;
	plan_buffer_line_curposXYZE(15);

	//Move XY to side
	current_position[X_AXIS] = X_PAUSE_POS;
	current_position[Y_AXIS] = Y_PAUSE_POS;
	plan_buffer_line_curposXYZE(50);

	// Turn off the print fan
	fanSpeed = 0;
}

void serialecho_temperatures() {
	float tt = degHotend(active_extruder);
	SERIAL_PROTOCOLPGM("T:");
	SERIAL_PROTOCOL(tt);
	SERIAL_PROTOCOLPGM(" E:");
	SERIAL_PROTOCOL((int)active_extruder);
	SERIAL_PROTOCOLPGM(" B:");
	SERIAL_PROTOCOL_F(degBed(), 1);
	SERIAL_PROTOCOLLN();
}

#ifdef UVLO_SUPPORT
void uvlo_drain_reset()
{
    // burn all that residual power
    wdt_enable(WDTO_1S);
    WRITE(BEEPER,HIGH);
    lcd_clear();
    lcd_puts_at_P(0, 1, MSG_POWERPANIC_DETECTED);
    while(1);
}


void uvlo_()
{
	unsigned long time_start = _millis();
	bool sd_print = card.sdprinting;
    // Conserve power as soon as possible.
#ifdef LCD_BL_PIN
    backlightMode = BACKLIGHT_MODE_DIM;
    backlightLevel_LOW = 0;
    backlight_update();
#endif //LCD_BL_PIN
    disable_x();
    disable_y();
    
#ifdef TMC2130
	tmc2130_set_current_h(Z_AXIS, 20);
	tmc2130_set_current_r(Z_AXIS, 20);
	tmc2130_set_current_h(E_AXIS, 20);
	tmc2130_set_current_r(E_AXIS, 20);
#endif //TMC2130

    // Stop all heaters
    uint8_t saved_target_temperature_bed = target_temperature_bed;
    uint16_t saved_target_temperature_ext = target_temperature[active_extruder];
    setAllTargetHotends(0);
    setTargetBed(0);

    // Calculate the file position, from which to resume this print.
    long sd_position = sdpos_atomic; //atomic sd position of last command added in queue
    {
      uint16_t sdlen_planner = planner_calc_sd_length(); //length of sd commands in planner
      sd_position -= sdlen_planner;
      uint16_t sdlen_cmdqueue = cmdqueue_calc_sd_length(); //length of sd commands in cmdqueue
      sd_position -= sdlen_cmdqueue;
      if (sd_position < 0) sd_position = 0;
    }

    // save the global state at planning time
    uint16_t feedrate_bckp;
    if (current_block)
    {
        memcpy(saved_target, current_block->gcode_target, sizeof(saved_target));
        feedrate_bckp = current_block->gcode_feedrate;
    }
    else
    {
        saved_target[0] = SAVED_TARGET_UNSET;
        feedrate_bckp = feedrate;
    }

    // From this point on and up to the print recovery, Z should not move during X/Y travels and
    // should be controlled precisely. Reset the MBL status before planner_abort_hard in order to
    // get the physical Z for further manipulation.
    bool mbl_was_active = mbl.active;
    mbl.active = false;

    // After this call, the planner queue is emptied and the current_position is set to a current logical coordinate.
    // The logical coordinate will likely differ from the machine coordinate if the skew calibration and mesh bed leveling
    // are in action.
    planner_abort_hard();

    // Store the print logical Z position, which we need to recover (a slight error here would be
    // recovered on the next Gcode instruction, while a physical location error would not)
    float logical_z = current_position[Z_AXIS];
    if(mbl_was_active) logical_z -= mbl.get_z(st_get_position_mm(X_AXIS), st_get_position_mm(Y_AXIS));
    eeprom_update_float((float*)EEPROM_UVLO_CURRENT_POSITION_Z, logical_z);

    // Store the print E position before we lose track
	eeprom_update_float((float*)(EEPROM_UVLO_CURRENT_POSITION_E), current_position[E_AXIS]);
	eeprom_update_byte((uint8_t*)EEPROM_UVLO_E_ABS, (axis_relative_modes & E_AXIS_MASK)?0:1);

    // Clean the input command queue, inhibit serial processing using saved_printing
    cmdqueue_reset();
    card.sdprinting = false;
    saved_printing = true;

    // Enable stepper driver interrupt to move Z axis. This should be fine as the planner and
    // command queues are empty, SD card printing is disabled, usb is inhibited.
    sei();

    // Retract
    current_position[E_AXIS] -= default_retraction;
    plan_buffer_line_curposXYZE(95);
    st_synchronize();
    disable_e0();

    // Read out the current Z motor microstep counter to move the axis up towards
    // a full step before powering off. NOTE: we need to ensure to schedule more
    // than "dropsegments" steps in order to move (this is always the case here
    // due to UVLO_Z_AXIS_SHIFT being used)
    uint16_t z_res = tmc2130_get_res(Z_AXIS);
    uint16_t z_microsteps = tmc2130_rd_MSCNT(Z_AXIS);
    current_position[Z_AXIS] += float(1024 - z_microsteps)
                                / (z_res * cs.axis_steps_per_unit[Z_AXIS])
                                + UVLO_Z_AXIS_SHIFT;
    plan_buffer_line_curposXYZE(homing_feedrate[Z_AXIS]/60);
    st_synchronize();
    poweroff_z();

    // Write the file position.
    eeprom_update_dword((uint32_t*)(EEPROM_FILE_POSITION), sd_position);

    // Store the mesh bed leveling offsets. This is 2*7*7=98 bytes, which takes 98*3.4us=333us in worst case.
    for (int8_t mesh_point = 0; mesh_point < MESH_NUM_X_POINTS * MESH_NUM_Y_POINTS; ++ mesh_point) {
      uint8_t ix = mesh_point % MESH_NUM_X_POINTS; // from 0 to MESH_NUM_X_POINTS - 1
      uint8_t iy = mesh_point / MESH_NUM_X_POINTS;
      // Scale the z value to 1u resolution.
      int16_t v = mbl_was_active ? int16_t(floor(mbl.z_values[iy][ix] * 1000.f + 0.5f)) : 0;
      eeprom_update_word((uint16_t*)(EEPROM_UVLO_MESH_BED_LEVELING_FULL +2*mesh_point), *reinterpret_cast<uint16_t*>(&v));
    }

    // Write the _final_ Z position and motor microstep counter (unused).
    eeprom_update_float((float*)EEPROM_UVLO_TINY_CURRENT_POSITION_Z, current_position[Z_AXIS]);
    z_microsteps = tmc2130_rd_MSCNT(Z_AXIS);
    eeprom_update_word((uint16_t*)(EEPROM_UVLO_Z_MICROSTEPS), z_microsteps);

    // Store the current position.
    eeprom_update_float((float*)(EEPROM_UVLO_CURRENT_POSITION + 0), current_position[X_AXIS]);
    eeprom_update_float((float*)(EEPROM_UVLO_CURRENT_POSITION + 4), current_position[Y_AXIS]);

    // Store the current feed rate, temperatures, fan speed and extruder multipliers (flow rates)
	eeprom_update_word((uint16_t*)EEPROM_UVLO_FEEDRATE, feedrate_bckp);
    eeprom_update_word((uint16_t*)EEPROM_UVLO_FEEDMULTIPLY, feedmultiply);
    eeprom_update_word((uint16_t*)EEPROM_UVLO_TARGET_HOTEND, saved_target_temperature_ext);
    eeprom_update_byte((uint8_t*)EEPROM_UVLO_TARGET_BED, saved_target_temperature_bed);
    eeprom_update_byte((uint8_t*)EEPROM_UVLO_FAN_SPEED, fanSpeed);
	eeprom_update_float((float*)(EEPROM_EXTRUDER_MULTIPLIER_0), extruder_multiplier[0]);
#if EXTRUDERS > 1
	eeprom_update_float((float*)(EEPROM_EXTRUDER_MULTIPLIER_1), extruder_multiplier[1]);
#if EXTRUDERS > 2
	eeprom_update_float((float*)(EEPROM_EXTRUDER_MULTIPLIER_2), extruder_multiplier[2]);
#endif
#endif
	eeprom_update_word((uint16_t*)(EEPROM_EXTRUDEMULTIPLY), (uint16_t)extrudemultiply);

    // Store the saved target
    eeprom_update_float((float*)(EEPROM_UVLO_SAVED_TARGET+0*4), saved_target[X_AXIS]);
    eeprom_update_float((float*)(EEPROM_UVLO_SAVED_TARGET+1*4), saved_target[Y_AXIS]);
    eeprom_update_float((float*)(EEPROM_UVLO_SAVED_TARGET+2*4), saved_target[Z_AXIS]);
    eeprom_update_float((float*)(EEPROM_UVLO_SAVED_TARGET+3*4), saved_target[E_AXIS]);

#ifdef LIN_ADVANCE
	eeprom_update_float((float*)(EEPROM_UVLO_LA_K), extruder_advance_K);
#endif

    // Finaly store the "power outage" flag.
	if(sd_print) eeprom_update_byte((uint8_t*)EEPROM_UVLO, 1);

    // Increment power failure counter
	eeprom_update_byte((uint8_t*)EEPROM_POWER_COUNT, eeprom_read_byte((uint8_t*)EEPROM_POWER_COUNT) + 1);
	eeprom_update_word((uint16_t*)EEPROM_POWER_COUNT_TOT, eeprom_read_word((uint16_t*)EEPROM_POWER_COUNT_TOT) + 1);

    printf_P(_N("UVLO - end %d\n"), _millis() - time_start);
    WRITE(BEEPER,HIGH);

    // All is set: with all the juice left, try to move extruder away to detach the nozzle completely from the print
    poweron_z();
    current_position[X_AXIS] = (current_position[X_AXIS] < 0.5f * (X_MIN_POS + X_MAX_POS)) ? X_MIN_POS : X_MAX_POS;
    plan_buffer_line_curposXYZE(500);
    st_synchronize();

    wdt_enable(WDTO_1S);
    while(1);
}


void uvlo_tiny()
{
    unsigned long time_start = _millis();

    // Conserve power as soon as possible.
    disable_x();
    disable_y();
    disable_e0();

#ifdef TMC2130
    tmc2130_set_current_h(Z_AXIS, 20);
    tmc2130_set_current_r(Z_AXIS, 20);
#endif //TMC2130

    // Stop all heaters
    setAllTargetHotends(0);
    setTargetBed(0);

    // When power is interrupted on the _first_ recovery an attempt can be made to raise the
    // extruder, causing the Z position to change. Similarly, when recovering, the Z position is
    // lowered. In such cases we cannot just save Z, we need to re-align the steppers to a fullstep.
    // Disable MBL (if not already) to work with physical coordinates.
    mbl.active = false;
    planner_abort_hard();

    // Allow for small roundoffs to be ignored
    if(abs(current_position[Z_AXIS] - eeprom_read_float((float*)(EEPROM_UVLO_TINY_CURRENT_POSITION_Z))) >= 1.f/cs.axis_steps_per_unit[Z_AXIS])
    {
        // Clean the input command queue, inhibit serial processing using saved_printing
        cmdqueue_reset();
        card.sdprinting = false;
        saved_printing = true;

        // Enable stepper driver interrupt to move Z axis. This should be fine as the planner and
        // command queues are empty, SD card printing is disabled, usb is inhibited.
        sei();

        // The axis was moved: adjust Z as done on a regular UVLO.
        uint16_t z_res = tmc2130_get_res(Z_AXIS);
        uint16_t z_microsteps = tmc2130_rd_MSCNT(Z_AXIS);
        current_position[Z_AXIS] += float(1024 - z_microsteps)
                                    / (z_res * cs.axis_steps_per_unit[Z_AXIS])
                                    + UVLO_TINY_Z_AXIS_SHIFT;
        plan_buffer_line_curposXYZE(homing_feedrate[Z_AXIS]/60);
        st_synchronize();
        poweroff_z();

        // Update Z position
        eeprom_update_float((float*)(EEPROM_UVLO_TINY_CURRENT_POSITION_Z), current_position[Z_AXIS]);

        // Update the _final_ Z motor microstep counter (unused).
        z_microsteps = tmc2130_rd_MSCNT(Z_AXIS);
        eeprom_update_word((uint16_t*)(EEPROM_UVLO_Z_MICROSTEPS), z_microsteps);
    }

    // Update the the "power outage" flag.
    eeprom_update_byte((uint8_t*)EEPROM_UVLO,2);

    // Increment power failure counter
    eeprom_update_byte((uint8_t*)EEPROM_POWER_COUNT, eeprom_read_byte((uint8_t*)EEPROM_POWER_COUNT) + 1);
    eeprom_update_word((uint16_t*)EEPROM_POWER_COUNT_TOT, eeprom_read_word((uint16_t*)EEPROM_POWER_COUNT_TOT) + 1);

    printf_P(_N("UVLO_TINY - end %d\n"), _millis() - time_start);
    uvlo_drain_reset();
}
#endif //UVLO_SUPPORT

#if (defined(FANCHECK) && defined(TACH_1) && (TACH_1 >-1))

void setup_fan_interrupt() {
//INT7
	DDRE &= ~(1 << 7); //input pin
	PORTE &= ~(1 << 7); //no internal pull-up

	//start with sensing rising edge
	EICRB &= ~(1 << 6);
	EICRB |= (1 << 7);

	//enable INT7 interrupt
	EIMSK |= (1 << 7);
}

// The fan interrupt is triggered at maximum 325Hz (may be a bit more due to component tollerances),
// and it takes 4.24 us to process (the interrupt invocation overhead not taken into account).
ISR(INT7_vect) {
	//measuring speed now works for fanSpeed > 18 (approximately), which is sufficient because MIN_PRINT_FAN_SPEED is higher
#ifdef FAN_SOFT_PWM
	if (!fan_measuring || (fanSpeedSoftPwm < MIN_PRINT_FAN_SPEED)) return;
#else //FAN_SOFT_PWM
	if (fanSpeed < MIN_PRINT_FAN_SPEED) return;
#endif //FAN_SOFT_PWM

	if ((1 << 6) & EICRB) { //interrupt was triggered by rising edge
		t_fan_rising_edge = millis_nc();
	}
	else { //interrupt was triggered by falling edge
		if ((millis_nc() - t_fan_rising_edge) >= FAN_PULSE_WIDTH_LIMIT) {//this pulse was from sensor and not from pwm
			fan_edge_counter[1] += 2; //we are currently counting all edges so lets count two edges for one pulse
		}
	}	
	EICRB ^= (1 << 6); //change edge
}

#endif

#ifdef UVLO_SUPPORT
void setup_uvlo_interrupt() {
	DDRE &= ~(1 << 4); //input pin
	PORTE &= ~(1 << 4); //no internal pull-up

    // sensing falling edge
	EICRB |= (1 << 0);
	EICRB &= ~(1 << 1);

	// enable INT4 interrupt
	EIMSK |= (1 << 4);

    // check if power was lost before we armed the interrupt
    if(!(PINE & (1 << 4)) && eeprom_read_byte((uint8_t*)EEPROM_UVLO))
    {
        SERIAL_ECHOLNPGM("INT4");
        uvlo_drain_reset();
    }
}

ISR(INT4_vect) {
	EIMSK &= ~(1 << 4); //disable INT4 interrupt to make sure that this code will be executed just once 
	SERIAL_ECHOLNPGM("INT4");
    //fire normal uvlo only in case where EEPROM_UVLO is 0 or if IS_SD_PRINTING is 1. 
     if(PRINTER_ACTIVE && (!(eeprom_read_byte((uint8_t*)EEPROM_UVLO)))) uvlo_();
     if(eeprom_read_byte((uint8_t*)EEPROM_UVLO)) uvlo_tiny();
}

void recover_print(uint8_t automatic) {
	char cmd[30];
	lcd_update_enable(true);
	lcd_update(2);
  lcd_setstatuspgm(_i("Recovering print    "));////MSG_RECOVERING_PRINT c=20

  // Recover position, temperatures and extrude_multipliers
  bool mbl_was_active = recover_machine_state_after_power_panic();

  // Lift the print head 25mm, first to avoid collisions with oozed material with the print,
  // and second also so one may remove the excess priming material.
  if(eeprom_read_byte((uint8_t*)EEPROM_UVLO) == 1)
  {
      sprintf_P(cmd, PSTR("G1 Z%.3f F800"), current_position[Z_AXIS] + 25);
      enquecommand(cmd);
  }

  // Home X and Y axes. Homing just X and Y shall not touch the babystep and the world2machine
  // transformation status. G28 will not touch Z when MBL is off.
	enquecommand_P(PSTR("G28 X Y"));
  // Set the target bed and nozzle temperatures and wait.
	sprintf_P(cmd, PSTR("M104 S%d"), target_temperature[active_extruder]);
	enquecommand(cmd);
	sprintf_P(cmd, PSTR("M190 S%d"), target_temperature_bed);
	enquecommand(cmd);
	sprintf_P(cmd, PSTR("M109 S%d"), target_temperature[active_extruder]);
	enquecommand(cmd);

	enquecommand_P(PSTR("M83")); //E axis relative mode

    // If not automatically recoreverd (long power loss)
    if(automatic == 0){
        //Extrude some filament to stabilize the pressure
        enquecommand_P(PSTR("G1 E5 F120"));
        // Retract to be consistent with a short pause
        sprintf_P(cmd, PSTR("G1 E%-0.3f F2700"), default_retraction);
        enquecommand(cmd);
    }

	printf_P(_N("After waiting for temp:\nCurrent pos X_AXIS:%.3f\nCurrent pos Y_AXIS:%.3f\n"), current_position[X_AXIS], current_position[Y_AXIS]);

  // Restart the print.
  restore_print_from_eeprom(mbl_was_active);
  printf_P(_N("Current pos Z_AXIS:%.3f\nCurrent pos E_AXIS:%.3f\n"), current_position[Z_AXIS], current_position[E_AXIS]);
}

bool recover_machine_state_after_power_panic()
{
  // 1) Preset some dummy values for the XY axes
  current_position[X_AXIS] = 0;
  current_position[Y_AXIS] = 0;

  // 2) Restore the mesh bed leveling offsets, but not the MBL status.
  // This is 2*7*7=98 bytes, which takes 98*3.4us=333us in worst case.
  bool mbl_was_active = false;
  for (int8_t mesh_point = 0; mesh_point < MESH_NUM_X_POINTS * MESH_NUM_Y_POINTS; ++ mesh_point) {
    uint8_t ix = mesh_point % MESH_NUM_X_POINTS; // from 0 to MESH_NUM_X_POINTS - 1
    uint8_t iy = mesh_point / MESH_NUM_X_POINTS;
    // Scale the z value to 10u resolution.
    int16_t v;
    eeprom_read_block(&v, (void*)(EEPROM_UVLO_MESH_BED_LEVELING_FULL+2*mesh_point), 2);
    if (v != 0)
      mbl_was_active = true;
    mbl.z_values[iy][ix] = float(v) * 0.001f;
  }

  // Recover the physical coordinate of the Z axis at the time of the power panic.
  // The current position after power panic is moved to the next closest 0th full step.
  current_position[Z_AXIS] = eeprom_read_float((float*)(EEPROM_UVLO_TINY_CURRENT_POSITION_Z));

  // Recover last E axis position
  current_position[E_AXIS] = eeprom_read_float((float*)(EEPROM_UVLO_CURRENT_POSITION_E));

  memcpy(destination, current_position, sizeof(destination));

  SERIAL_ECHOPGM("recover_machine_state_after_power_panic, initial ");
  print_world_coordinates();

  // 3) Initialize the logical to physical coordinate system transformation.
  world2machine_initialize();
//  SERIAL_ECHOPGM("recover_machine_state_after_power_panic, initial ");
//  print_mesh_bed_leveling_table();

  // 4) Load the baby stepping value, which is expected to be active at the time of power panic.
  // The baby stepping value is used to reset the physical Z axis when rehoming the Z axis.
  babystep_load();

  // 5) Set the physical positions from the logical positions using the world2machine transformation
  // This is only done to inizialize Z/E axes with physical locations, since X/Y are unknown.
  plan_set_position_curposXYZE();

  // 6) Power up the Z motors, mark their positions as known.
  axis_known_position[Z_AXIS] = true;
  enable_z();

  // 7) Recover the target temperatures.
  target_temperature[active_extruder] = eeprom_read_word((uint16_t*)EEPROM_UVLO_TARGET_HOTEND);
  target_temperature_bed = eeprom_read_byte((uint8_t*)EEPROM_UVLO_TARGET_BED);

  // 8) Recover extruder multipilers
  extruder_multiplier[0] = eeprom_read_float((float*)(EEPROM_EXTRUDER_MULTIPLIER_0));
#if EXTRUDERS > 1
  extruder_multiplier[1] = eeprom_read_float((float*)(EEPROM_EXTRUDER_MULTIPLIER_1));
#if EXTRUDERS > 2
  extruder_multiplier[2] = eeprom_read_float((float*)(EEPROM_EXTRUDER_MULTIPLIER_2));
#endif
#endif
  extrudemultiply = (int)eeprom_read_word((uint16_t*)(EEPROM_EXTRUDEMULTIPLY));

  // 9) Recover the saved target
  saved_target[X_AXIS] = eeprom_read_float((float*)(EEPROM_UVLO_SAVED_TARGET+0*4));
  saved_target[Y_AXIS] = eeprom_read_float((float*)(EEPROM_UVLO_SAVED_TARGET+1*4));
  saved_target[Z_AXIS] = eeprom_read_float((float*)(EEPROM_UVLO_SAVED_TARGET+2*4));
  saved_target[E_AXIS] = eeprom_read_float((float*)(EEPROM_UVLO_SAVED_TARGET+3*4));

#ifdef LIN_ADVANCE
  extruder_advance_K = eeprom_read_float((float*)EEPROM_UVLO_LA_K);
#endif

  return mbl_was_active;
}

void restore_print_from_eeprom(bool mbl_was_active) {
	int feedrate_rec;
	int feedmultiply_rec;
	uint8_t fan_speed_rec;
	char cmd[30];
	char filename[13];
	uint8_t depth = 0;
	char dir_name[9];

	fan_speed_rec = eeprom_read_byte((uint8_t*)EEPROM_UVLO_FAN_SPEED);
    feedrate_rec = eeprom_read_word((uint16_t*)EEPROM_UVLO_FEEDRATE);
    feedmultiply_rec = eeprom_read_word((uint16_t*)EEPROM_UVLO_FEEDMULTIPLY);
	SERIAL_ECHOPGM("Feedrate:");
	MYSERIAL.print(feedrate_rec);
	SERIAL_ECHOPGM(", feedmultiply:");
	MYSERIAL.println(feedmultiply_rec);

	depth = eeprom_read_byte((uint8_t*)EEPROM_DIR_DEPTH);
	
	MYSERIAL.println(int(depth));
	for (int i = 0; i < depth; i++) {
		for (int j = 0; j < 8; j++) {
			dir_name[j] = eeprom_read_byte((uint8_t*)EEPROM_DIRS + j + 8 * i);
		}
		dir_name[8] = '\0';
		MYSERIAL.println(dir_name);
		strcpy(dir_names[i], dir_name);
		card.chdir(dir_name);
	}

	for (int i = 0; i < 8; i++) {
		filename[i] = eeprom_read_byte((uint8_t*)EEPROM_FILENAME + i);
	}
	filename[8] = '\0';

	MYSERIAL.print(filename);
	strcat_P(filename, PSTR(".gco"));
	sprintf_P(cmd, PSTR("M23 %s"), filename);
	enquecommand(cmd);
	uint32_t position = eeprom_read_dword((uint32_t*)(EEPROM_FILE_POSITION));
	SERIAL_ECHOPGM("Position read from eeprom:");
	MYSERIAL.println(position);

    // Move to the XY print position in logical coordinates, where the print has been killed, but
    // without shifting Z along the way. This requires performing the move without mbl.
	sprintf_P(cmd, PSTR("G1 X%f Y%f F3000"),
              eeprom_read_float((float*)(EEPROM_UVLO_CURRENT_POSITION + 0)),
              eeprom_read_float((float*)(EEPROM_UVLO_CURRENT_POSITION + 4)));
	enquecommand(cmd);

    // Enable MBL and switch to logical positioning
    if (mbl_was_active)
        enquecommand_P(PSTR("PRUSA MBL V1"));

    // Move the Z axis down to the print, in logical coordinates.
    sprintf_P(cmd, PSTR("G1 Z%f"), eeprom_read_float((float*)(EEPROM_UVLO_CURRENT_POSITION_Z)));
	enquecommand(cmd);

  // Unretract.
    sprintf_P(cmd, PSTR("G1 E%0.3f F2700"), default_retraction);
    enquecommand(cmd);
  // Recover final E axis position and mode
    float pos_e = eeprom_read_float((float*)(EEPROM_UVLO_CURRENT_POSITION_E));
    sprintf_P(cmd, PSTR("G92 E"));
    dtostrf(pos_e, 6, 3, cmd + strlen(cmd));
    enquecommand(cmd);
    if (eeprom_read_byte((uint8_t*)EEPROM_UVLO_E_ABS))
        enquecommand_P(PSTR("M82")); //E axis abslute mode
  // Set the feedrates saved at the power panic.
	sprintf_P(cmd, PSTR("G1 F%d"), feedrate_rec);
	enquecommand(cmd);
	sprintf_P(cmd, PSTR("M220 S%d"), feedmultiply_rec);
	enquecommand(cmd);
  // Set the fan speed saved at the power panic.
	strcpy_P(cmd, PSTR("M106 S"));
	strcat(cmd, itostr3(int(fan_speed_rec)));
	enquecommand(cmd);

  // Set a position in the file.
  sprintf_P(cmd, PSTR("M26 S%lu"), position);
  enquecommand(cmd);
  enquecommand_P(PSTR("G4 S0")); 
  enquecommand_P(PSTR("PRUSA uvlo"));
}
#endif //UVLO_SUPPORT


//! @brief Immediately stop print moves
//!
//! Immediately stop print moves, save current extruder temperature and position to RAM.
//! If printing from sd card, position in file is saved.
//! If printing from USB, line number is saved.
//!
//! @param z_move
//! @param e_move
void stop_and_save_print_to_ram(float z_move, float e_move)
{
	if (saved_printing) return;
#if 0
	unsigned char nplanner_blocks;
#endif
	unsigned char nlines;
	uint16_t sdlen_planner;
	uint16_t sdlen_cmdqueue;
	

	cli();
	if (card.sdprinting) {
#if 0
		nplanner_blocks = number_of_blocks();
#endif
		saved_sdpos = sdpos_atomic; //atomic sd position of last command added in queue
		sdlen_planner = planner_calc_sd_length(); //length of sd commands in planner
		saved_sdpos -= sdlen_planner;
		sdlen_cmdqueue = cmdqueue_calc_sd_length(); //length of sd commands in cmdqueue
		saved_sdpos -= sdlen_cmdqueue;
		saved_printing_type = PRINTING_TYPE_SD;

	}
	else if (is_usb_printing) { //reuse saved_sdpos for storing line number
		 saved_sdpos = gcode_LastN; //start with line number of command added recently to cmd queue
		 //reuse planner_calc_sd_length function for getting number of lines of commands in planner:
		 nlines = planner_calc_sd_length(); //number of lines of commands in planner 
		 saved_sdpos -= nlines;
		 saved_sdpos -= buflen; //number of blocks in cmd buffer
		 saved_printing_type = PRINTING_TYPE_USB;
	}
	else {
		 saved_printing_type = PRINTING_TYPE_NONE;
		 //not sd printing nor usb printing
	}

#if 0
  SERIAL_ECHOPGM("SDPOS_ATOMIC="); MYSERIAL.println(sdpos_atomic, DEC);
  SERIAL_ECHOPGM("SDPOS="); MYSERIAL.println(card.get_sdpos(), DEC);
  SERIAL_ECHOPGM("SDLEN_PLAN="); MYSERIAL.println(sdlen_planner, DEC);
  SERIAL_ECHOPGM("SDLEN_CMDQ="); MYSERIAL.println(sdlen_cmdqueue, DEC);
  SERIAL_ECHOPGM("PLANNERBLOCKS="); MYSERIAL.println(int(nplanner_blocks), DEC);
  SERIAL_ECHOPGM("SDSAVED="); MYSERIAL.println(saved_sdpos, DEC);
  //SERIAL_ECHOPGM("SDFILELEN="); MYSERIAL.println(card.fileSize(), DEC);


  {
    card.setIndex(saved_sdpos);
    SERIAL_ECHOLNPGM("Content of planner buffer: ");
    for (unsigned int idx = 0; idx < sdlen_planner; ++ idx)
      MYSERIAL.print(char(card.get()));
    SERIAL_ECHOLNPGM("Content of command buffer: ");
    for (unsigned int idx = 0; idx < sdlen_cmdqueue; ++ idx)
      MYSERIAL.print(char(card.get()));
    SERIAL_ECHOLNPGM("End of command buffer");
  }
  {
    // Print the content of the planner buffer, line by line:
    card.setIndex(saved_sdpos);
    int8_t iline = 0;
    for (unsigned char idx = block_buffer_tail; idx != block_buffer_head; idx = (idx + 1) & (BLOCK_BUFFER_SIZE - 1), ++ iline) {
      SERIAL_ECHOPGM("Planner line (from file): ");
      MYSERIAL.print(int(iline), DEC);
      SERIAL_ECHOPGM(", length: ");
      MYSERIAL.print(block_buffer[idx].sdlen, DEC);
      SERIAL_ECHOPGM(", steps: (");
      MYSERIAL.print(block_buffer[idx].steps_x, DEC);
      SERIAL_ECHOPGM(",");
      MYSERIAL.print(block_buffer[idx].steps_y, DEC);
      SERIAL_ECHOPGM(",");
      MYSERIAL.print(block_buffer[idx].steps_z, DEC);
      SERIAL_ECHOPGM(",");
      MYSERIAL.print(block_buffer[idx].steps_e, DEC);
      SERIAL_ECHOPGM("), events: ");
      MYSERIAL.println(block_buffer[idx].step_event_count, DEC);
      for (int len = block_buffer[idx].sdlen; len > 0; -- len)
        MYSERIAL.print(char(card.get()));
    }
  }
  {
    // Print the content of the command buffer, line by line:
    int8_t iline = 0;
    union {
        struct {
            char lo;
            char hi;
        } lohi;
        uint16_t value;
    } sdlen_single;
    int _bufindr = bufindr;
	for (int _buflen  = buflen; _buflen > 0; ++ iline) {
        if (cmdbuffer[_bufindr] == CMDBUFFER_CURRENT_TYPE_SDCARD) {
            sdlen_single.lohi.lo = cmdbuffer[_bufindr + 1];
            sdlen_single.lohi.hi = cmdbuffer[_bufindr + 2];
        }		 
        SERIAL_ECHOPGM("Buffer line (from buffer): ");
        MYSERIAL.print(int(iline), DEC);
        SERIAL_ECHOPGM(", type: ");
        MYSERIAL.print(int(cmdbuffer[_bufindr]), DEC);
        SERIAL_ECHOPGM(", len: ");
        MYSERIAL.println(sdlen_single.value, DEC);
        // Print the content of the buffer line.
        MYSERIAL.println(cmdbuffer + _bufindr + CMDHDRSIZE);

        SERIAL_ECHOPGM("Buffer line (from file): ");
        MYSERIAL.println(int(iline), DEC);
        for (; sdlen_single.value > 0; -- sdlen_single.value)
          MYSERIAL.print(char(card.get()));

        if (-- _buflen == 0)
          break;
        // First skip the current command ID and iterate up to the end of the string.
        for (_bufindr += CMDHDRSIZE; cmdbuffer[_bufindr] != 0; ++ _bufindr) ;
        // Second, skip the end of string null character and iterate until a nonzero command ID is found.
        for (++ _bufindr; _bufindr < sizeof(cmdbuffer) && cmdbuffer[_bufindr] == 0; ++ _bufindr) ;
        // If the end of the buffer was empty,
        if (_bufindr == sizeof(cmdbuffer)) {
            // skip to the start and find the nonzero command.
            for (_bufindr = 0; cmdbuffer[_bufindr] == 0; ++ _bufindr) ;
        }
    }
  }
#endif

  // save the global state at planning time
  if (current_block)
  {
      memcpy(saved_target, current_block->gcode_target, sizeof(saved_target));
      saved_feedrate2 = current_block->gcode_feedrate;
  }
  else
  {
      saved_target[0] = SAVED_TARGET_UNSET;
      saved_feedrate2 = feedrate;
  }

	planner_abort_hard(); //abort printing
	memcpy(saved_pos, current_position, sizeof(saved_pos));
    saved_feedmultiply2 = feedmultiply; //save feedmultiply
	saved_active_extruder = active_extruder; //save active_extruder
	saved_extruder_temperature = degTargetHotend(active_extruder);
	saved_extruder_relative_mode = axis_relative_modes & E_AXIS_MASK;
	saved_fanSpeed = fanSpeed;
	cmdqueue_reset(); //empty cmdqueue
	card.sdprinting = false;
//	card.closefile();
	saved_printing = true;
  // We may have missed a stepper timer interrupt. Be safe than sorry, reset the stepper timer before re-enabling interrupts.
  st_reset_timer();
	sei();
	if ((z_move != 0) || (e_move != 0)) { // extruder or z move
#if 1
    // Rather than calling plan_buffer_line directly, push the move into the command queue so that
    // the caller can continue processing. This is used during powerpanic to save the state as we
    // move away from the print.
    char buf[48];

    if(e_move)
    {
        // First unretract (relative extrusion)
        if(!saved_extruder_relative_mode){
            enquecommand(PSTR("M83"), true);
        }
        //retract 45mm/s
        // A single sprintf may not be faster, but is definitely 20B shorter
        // than a sequence of commands building the string piece by piece
        // A snprintf would have been a safer call, but since it is not used
        // in the whole program, its implementation would bring more bytes to the total size
        // The behavior of dtostrf 8,3 should be roughly the same as %-0.3
        sprintf_P(buf, PSTR("G1 E%-0.3f F2700"), e_move);
        enquecommand(buf, false);
    }

    if(z_move)
    {
        // Then lift Z axis
        sprintf_P(buf, PSTR("G1 Z%-0.3f F%-0.3f"), saved_pos[Z_AXIS] + z_move, homing_feedrate[Z_AXIS]);
        enquecommand(buf, false);
    }

    // If this call is invoked from the main Arduino loop() function, let the caller know that the command
    // in the command queue is not the original command, but a new one, so it should not be removed from the queue.
    repeatcommand_front();
#else
		plan_buffer_line(saved_pos[X_AXIS], saved_pos[Y_AXIS], saved_pos[Z_AXIS] + z_move, saved_pos[E_AXIS] + e_move, homing_feedrate[Z_AXIS], active_extruder);
    st_synchronize(); //wait moving
    memcpy(current_position, saved_pos, sizeof(saved_pos));
    memcpy(destination, current_position, sizeof(destination));
#endif
    waiting_inside_plan_buffer_line_print_aborted = true; //unroll the stack
  }
}

//! @brief Restore print from ram
//!
//! Restore print saved by stop_and_save_print_to_ram(). Is blocking, restores
//! print fan speed, waits for extruder temperature restore, then restores
//! position and continues print moves.
//!
//! Internally lcd_update() is called by wait_for_heater().
//!
//! @param e_move
void restore_print_from_ram_and_continue(float e_move)
{
	if (!saved_printing) return;
	
#ifdef FANCHECK
	// Do not allow resume printing if fans are still not ok
	if ((fan_check_error != EFCE_OK) && (fan_check_error != EFCE_FIXED)) return;
    if (fan_check_error == EFCE_FIXED) fan_check_error = EFCE_OK; //reenable serial stream processing if printing from usb
#endif
	
//	for (int axis = X_AXIS; axis <= E_AXIS; axis++)
//	    current_position[axis] = st_get_position_mm(axis);
	active_extruder = saved_active_extruder; //restore active_extruder
	fanSpeed = saved_fanSpeed;
	if (degTargetHotend(saved_active_extruder) != saved_extruder_temperature)
	{
		setTargetHotendSafe(saved_extruder_temperature, saved_active_extruder);
		heating_status = 1;
		wait_for_heater(_millis(), saved_active_extruder);
		heating_status = 2;
	}
	axis_relative_modes ^= (-saved_extruder_relative_mode ^ axis_relative_modes) & E_AXIS_MASK;
	float e = saved_pos[E_AXIS] - e_move;
	plan_set_e_position(e);
  
  #ifdef FANCHECK
    fans_check_enabled = false;
  #endif

	//first move print head in XY to the saved position:
	plan_buffer_line(saved_pos[X_AXIS], saved_pos[Y_AXIS], current_position[Z_AXIS], saved_pos[E_AXIS] - e_move, homing_feedrate[Z_AXIS]/13, active_extruder);
	//then move Z
	plan_buffer_line(saved_pos[X_AXIS], saved_pos[Y_AXIS], saved_pos[Z_AXIS], saved_pos[E_AXIS] - e_move, homing_feedrate[Z_AXIS]/13, active_extruder);
	//and finaly unretract (35mm/s)
	plan_buffer_line(saved_pos[X_AXIS], saved_pos[Y_AXIS], saved_pos[Z_AXIS], saved_pos[E_AXIS], FILAMENTCHANGE_RFEED, active_extruder);
	st_synchronize();

  #ifdef FANCHECK
    fans_check_enabled = true;
  #endif

    // restore original feedrate/feedmultiply _after_ restoring the extruder position
	feedrate = saved_feedrate2;
	feedmultiply = saved_feedmultiply2;

	memcpy(current_position, saved_pos, sizeof(saved_pos));
	memcpy(destination, current_position, sizeof(destination));
	if (saved_printing_type == PRINTING_TYPE_SD) { //was sd printing
		card.setIndex(saved_sdpos);
		sdpos_atomic = saved_sdpos;
		card.sdprinting = true;
	}
	else if (saved_printing_type == PRINTING_TYPE_USB) { //was usb printing
		gcode_LastN = saved_sdpos; //saved_sdpos was reused for storing line number when usb printing
		serial_count = 0; 
		FlushSerialRequestResend();
	}
	else {
		//not sd printing nor usb printing
	}

	lcd_setstatuspgm(_T(WELCOME_MSG));
    saved_printing_type = PRINTING_TYPE_NONE;
	saved_printing = false;
    waiting_inside_plan_buffer_line_print_aborted = true; //unroll the stack
}

// Cancel the state related to a currently saved print
void cancel_saved_printing()
{
    eeprom_update_byte((uint8_t*)EEPROM_UVLO, 0);
    saved_target[0] = SAVED_TARGET_UNSET;
    saved_printing_type = PRINTING_TYPE_NONE;
    saved_printing = false;
}

void print_world_coordinates()
{
	printf_P(_N("world coordinates: (%.3f, %.3f, %.3f)\n"), current_position[X_AXIS], current_position[Y_AXIS], current_position[Z_AXIS]);
}

void print_physical_coordinates()
{
	printf_P(_N("physical coordinates: (%.3f, %.3f, %.3f)\n"), st_get_position_mm(X_AXIS), st_get_position_mm(Y_AXIS), st_get_position_mm(Z_AXIS));
}

void print_mesh_bed_leveling_table()
{
  SERIAL_ECHOPGM("mesh bed leveling: ");
  for (int8_t y = 0; y < MESH_NUM_Y_POINTS; ++ y)
    for (int8_t x = 0; x < MESH_NUM_Y_POINTS; ++ x) {
      MYSERIAL.print(mbl.z_values[y][x], 3);
      SERIAL_ECHO(' ');
    }
  SERIAL_ECHOLN();
}

uint16_t print_time_remaining() {
	uint16_t print_t = PRINT_TIME_REMAINING_INIT;
#ifdef TMC2130 
	if (SilentModeMenu == SILENT_MODE_OFF) print_t = print_time_remaining_normal;
	else print_t = print_time_remaining_silent;
#else
	print_t = print_time_remaining_normal;
#endif //TMC2130
	if ((print_t != PRINT_TIME_REMAINING_INIT) && (feedmultiply != 0)) print_t = 100ul * print_t / feedmultiply;
	return print_t;
}

uint8_t calc_percent_done()
{
	//in case that we have information from M73 gcode return percentage counted by slicer, else return percentage counted as byte_printed/filesize
	uint8_t percent_done = 0;
#ifdef TMC2130
	if (SilentModeMenu == SILENT_MODE_OFF && print_percent_done_normal <= 100) {
		percent_done = print_percent_done_normal;
	}
	else if (print_percent_done_silent <= 100) {
		percent_done = print_percent_done_silent;
	}
#else
	if (print_percent_done_normal <= 100) {
		percent_done = print_percent_done_normal;
	}
#endif //TMC2130
	else {
		percent_done = card.percentDone();
	}
	return percent_done;
}

static void print_time_remaining_init()
{
	print_time_remaining_normal = PRINT_TIME_REMAINING_INIT;
	print_time_remaining_silent = PRINT_TIME_REMAINING_INIT;
	print_percent_done_normal = PRINT_PERCENT_DONE_INIT;
	print_percent_done_silent = PRINT_PERCENT_DONE_INIT;
}

void load_filament_final_feed()
{
	current_position[E_AXIS]+= FILAMENTCHANGE_FINALFEED;
	plan_buffer_line_curposXYZE(FILAMENTCHANGE_EFEED_FINAL);
}

//! @brief Wait for user to check the state
//! @par nozzle_temp nozzle temperature to load filament
void M600_check_state(float nozzle_temp)
{
    lcd_change_fil_state = 0;
    while (lcd_change_fil_state != 1)
    {
        lcd_change_fil_state = 0;
        KEEPALIVE_STATE(PAUSED_FOR_USER);
        lcd_alright();
        KEEPALIVE_STATE(IN_HANDLER);
        switch(lcd_change_fil_state)
        {
        // Filament failed to load so load it again
        case 2:
            if (mmu_enabled)
                mmu_M600_load_filament(false, nozzle_temp); //nonautomatic load; change to "wrong filament loaded" option?
            else
                M600_load_filament_movements();
            break;

        // Filament loaded properly but color is not clear
        case 3:
            st_synchronize();
            load_filament_final_feed();
            lcd_loading_color();
            st_synchronize();
            break;

        // Everything good
        default:
            lcd_change_success();
            break;
        }
    }
}

//! @brief Wait for user action
//!
//! Beep, manage nozzle heater and wait for user to start unload filament
//! If times out, active extruder temperature is set to 0.
//!
//! @param HotendTempBckp Temperature to be restored for active extruder, after user resolves MMU problem.
void M600_wait_for_user(float HotendTempBckp) {

		KEEPALIVE_STATE(PAUSED_FOR_USER);

		int counterBeep = 0;
		unsigned long waiting_start_time = _millis();
		uint8_t wait_for_user_state = 0;
		lcd_display_message_fullscreen_P(_T(MSG_PRESS_TO_UNLOAD));
		bool bFirst=true;

		while (!(wait_for_user_state == 0 && lcd_clicked())){
			manage_heater();
			manage_inactivity(true);

			#if BEEPER > 0
			if (counterBeep == 500) {
				counterBeep = 0;
			}
			SET_OUTPUT(BEEPER);
			if (counterBeep == 0) {
				if((eSoundMode==e_SOUND_MODE_BLIND)|| (eSoundMode==e_SOUND_MODE_LOUD)||((eSoundMode==e_SOUND_MODE_ONCE)&&bFirst))
				{
					bFirst=false;
					WRITE(BEEPER, HIGH);
				}
			}
			if (counterBeep == 20) {
				WRITE(BEEPER, LOW);
			}
				
			counterBeep++;
			#endif //BEEPER > 0
			
			switch (wait_for_user_state) {
			case 0: //nozzle is hot, waiting for user to press the knob to unload filament
				delay_keep_alive(4);

				if (_millis() > waiting_start_time + (unsigned long)M600_TIMEOUT * 1000) {
					lcd_display_message_fullscreen_P(_i("Press knob to preheat nozzle and continue."));////MSG_PRESS_TO_PREHEAT c=20 r=4
					wait_for_user_state = 1;
					setAllTargetHotends(0);
					st_synchronize();
					disable_e0();
					disable_e1();
					disable_e2();
				}
				break;
			case 1: //nozzle target temperature is set to zero, waiting for user to start nozzle preheat
				delay_keep_alive(4);
		
				if (lcd_clicked()) {
					setTargetHotend(HotendTempBckp, active_extruder);
					lcd_wait_for_heater();

					wait_for_user_state = 2;
				}
				break;
			case 2: //waiting for nozzle to reach target temperature

				if (abs(degTargetHotend(active_extruder) - degHotend(active_extruder)) < 1) {
					lcd_display_message_fullscreen_P(_T(MSG_PRESS_TO_UNLOAD));
					waiting_start_time = _millis();
					wait_for_user_state = 0;
				}
				else {
					counterBeep = 20; //beeper will be inactive during waiting for nozzle preheat
					lcd_set_cursor(1, 4);
					lcd_print(ftostr3(degHotend(active_extruder)));
				}
				break;

			}

		}
		WRITE(BEEPER, LOW);
}

void M600_load_filament_movements()
{
#ifdef SNMM
	display_loading();
	do
	{
		current_position[E_AXIS] += 0.002;
		plan_buffer_line_curposXYZE(500, active_extruder);
		delay_keep_alive(2);
	}
	while (!lcd_clicked());
	st_synchronize();
	current_position[E_AXIS] += bowden_length[mmu_extruder];
	plan_buffer_line_curposXYZE(3000, active_extruder);
	current_position[E_AXIS] += FIL_LOAD_LENGTH - 60;
	plan_buffer_line_curposXYZE(1400, active_extruder);
	current_position[E_AXIS] += 40;
	plan_buffer_line_curposXYZE(400, active_extruder);
	current_position[E_AXIS] += 10;
	plan_buffer_line_curposXYZE(50, active_extruder);
#else
	current_position[E_AXIS]+= FILAMENTCHANGE_FIRSTFEED ;
	plan_buffer_line_curposXYZE(FILAMENTCHANGE_EFEED_FIRST);
#endif                
	load_filament_final_feed();
	lcd_loading_filament();
	st_synchronize();
}

void M600_load_filament() {
	//load filament for single material and SNMM 
	lcd_wait_interact();

	//load_filament_time = _millis();
	KEEPALIVE_STATE(PAUSED_FOR_USER);

#ifdef PAT9125
	fsensor_autoload_check_start();
#endif //PAT9125
	while(!lcd_clicked())
	{
		manage_heater();
		manage_inactivity(true);
#ifdef FILAMENT_SENSOR
		if (fsensor_check_autoload())
		{
      Sound_MakeCustom(50,1000,false);
			break;
		}
#endif //FILAMENT_SENSOR
	}
#ifdef PAT9125
	fsensor_autoload_check_stop();
#endif //PAT9125
	KEEPALIVE_STATE(IN_HANDLER);

#ifdef FSENSOR_QUALITY
	fsensor_oq_meassure_start(70);
#endif //FSENSOR_QUALITY

	M600_load_filament_movements();

      Sound_MakeCustom(50,1000,false);

#ifdef FSENSOR_QUALITY
	fsensor_oq_meassure_stop();

	if (!fsensor_oq_result())
	{
		bool disable = lcd_show_fullscreen_message_yes_no_and_wait_P(_i("Fil. sensor response is poor, disable it?"), false, true);
		lcd_update_enable(true);
		lcd_update(2);
		if (disable)
			fsensor_disable();
	}
#endif //FSENSOR_QUALITY
	lcd_update_enable(false);
}


//! @brief Wait for click
//!
//! Set
void marlin_wait_for_click()
{
    int8_t busy_state_backup = busy_state;
    KEEPALIVE_STATE(PAUSED_FOR_USER);
    lcd_consume_click();
    while(!lcd_clicked())
    {
        manage_heater();
        manage_inactivity(true);
        lcd_update(0);
    }
    KEEPALIVE_STATE(busy_state_backup);
}

#define FIL_LOAD_LENGTH 60

#ifdef PSU_Delta
bool bEnableForce_z;

void init_force_z()
{
WRITE(Z_ENABLE_PIN,Z_ENABLE_ON);
bEnableForce_z=true;                              // "true"-value enforce "disable_force_z()" executing
disable_force_z();
}

void check_force_z()
{
if(!(bEnableForce_z||eeprom_read_byte((uint8_t*)EEPROM_SILENT)))
     init_force_z();                              // causes enforced switching into disable-state
}

void disable_force_z()
{
    if(!bEnableForce_z) return;   // motor already disabled (may be ;-p )

    bEnableForce_z=false;

    // switching to silent mode
#ifdef TMC2130
    tmc2130_mode=TMC2130_MODE_SILENT;
    update_mode_profile();
    tmc2130_init(true);
#endif // TMC2130
}

void enable_force_z()
{
if(bEnableForce_z)
     return;                                      // motor already enabled (may be ;-p )
bEnableForce_z=true;

// mode recovering
#ifdef TMC2130
tmc2130_mode=eeprom_read_byte((uint8_t*)EEPROM_SILENT)?TMC2130_MODE_SILENT:TMC2130_MODE_NORMAL;
update_mode_profile();
tmc2130_init(true);
#endif // TMC2130

WRITE(Z_ENABLE_PIN,Z_ENABLE_ON);                  // slightly redundant ;-p
}
#endif // PSU_Delta<|MERGE_RESOLUTION|>--- conflicted
+++ resolved
@@ -3961,17 +3961,6 @@
             gcode_PRUSA_BadRAMBoFanTest();
         }else if (code_seen_P(PSTR("FAN"))) { // PRUSA FAN
 			printf_P(_N("E0:%d RPM\nPRN0:%d RPM\n"), 60*fan_speed[0], 60*fan_speed[1]);
-<<<<<<< HEAD
-		}else if (code_seen_P(PSTR("fn"))) { // PRUSA fn
-		  if (farm_mode) {
-			printf_P(_N("%d"), farm_no);
-		  }
-		  else {
-			  puts_P(_N("Not in farm mode."));
-		  }
-		  
-=======
->>>>>>> 58351fb2
 		}
 		else if (code_seen_P(PSTR("thx"))) // PRUSA thx
 		{
@@ -3986,24 +3975,7 @@
 		{
 			mmu_reset();
 		}
-<<<<<<< HEAD
 		else if (code_seen_P(PSTR("RESET"))) { // PRUSA RESET
-            // careful!
-            if (farm_mode) {
-#if (defined(WATCHDOG) && (MOTHERBOARD == BOARD_EINSY_1_0a))
-                boot_app_magic = BOOT_APP_MAGIC;
-                boot_app_flags = BOOT_APP_FLG_RUN;
-                softReset();
-#else //WATCHDOG
-                asm volatile("jmp 0x3E000");
-#endif //WATCHDOG
-            }
-            else {
-                MYSERIAL.println("Not in farm mode."); // @@TODO
-            }
-		}else if (code_seen_P(PSTR("fv"))) { // PRUSA fv
-=======
-		else if (code_seen("RESET")) { // PRUSA RESET
 #ifdef WATCHDOG
 #if defined(W25X20CL) && defined(BOOTAPP)
             boot_app_magic = BOOT_APP_MAGIC;
@@ -4014,7 +3986,6 @@
             asm volatile("jmp 0x3E000");
 #endif
 		}else if (code_seen("fv")) { // PRUSA fv
->>>>>>> 58351fb2
         // get file version
         #ifdef SDSUPPORT
         card.openFile(strchr_pointer + 3,true);
