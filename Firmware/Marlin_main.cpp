--- conflicted
+++ resolved
@@ -6507,7 +6507,6 @@
 
     #ifdef FILAMENTCHANGEENABLE
     case 600: //Pause for filament change X[pos] Y[pos] Z[relative lift] E[initial retract] L[later retract distance for removal]
-<<<<<<< HEAD
 	{
 		if (code_seen("AUTO") && defined(SNMM_V2)) {
 			gcode_M600(true);
@@ -6516,361 +6515,6 @@
 			gcode_M600(false);
 		}
 	}
-=======
-    {
-
-		st_synchronize();
-		float lastpos[4];
-
-        if (farm_mode)
-            
-        {
-            
-            prusa_statistics(22);
-            
-        }
-        
-        feedmultiplyBckp=feedmultiply;
-
-		float HotendTempBckp = degTargetHotend(active_extruder);
-		int fanSpeedBckp = fanSpeed;
-        lastpos[X_AXIS]=current_position[X_AXIS];
-        lastpos[Y_AXIS]=current_position[Y_AXIS];
-        lastpos[Z_AXIS]=current_position[Z_AXIS];
-        lastpos[E_AXIS]=current_position[E_AXIS];
-
-        //Restract extruder
-        if(code_seen('E'))
-        {
-          current_position[E_AXIS]+= code_value();
-        }
-        else
-        {
-          #ifdef FILAMENTCHANGE_FIRSTRETRACT
-            current_position[E_AXIS]+= FILAMENTCHANGE_FIRSTRETRACT ;
-          #endif
-        }
-        plan_buffer_line(current_position[X_AXIS], current_position[Y_AXIS], current_position[Z_AXIS], current_position[E_AXIS], FILAMENTCHANGE_RFEED, active_extruder);
-
-        //Lift Z
-        if(code_seen('Z'))
-        {
-          current_position[Z_AXIS]+= code_value();
-        }
-        else
-        {
-          #ifdef FILAMENTCHANGE_ZADD
-            current_position[Z_AXIS]+= FILAMENTCHANGE_ZADD ;
-            if(current_position[Z_AXIS] < 10){
-              current_position[Z_AXIS]+= 10 ;
-            }
-          #endif
-     
-          
-        }
-        plan_buffer_line(current_position[X_AXIS], current_position[Y_AXIS], current_position[Z_AXIS], current_position[E_AXIS], FILAMENTCHANGE_ZFEED, active_extruder);
-
-        //Move XY to side
-        if(code_seen('X'))
-        {
-          current_position[X_AXIS]+= code_value();
-        }
-        else
-        {
-          #ifdef FILAMENTCHANGE_XPOS
-            current_position[X_AXIS]= FILAMENTCHANGE_XPOS ;
-          #endif
-        }
-        if(code_seen('Y'))
-        {
-          current_position[Y_AXIS]= code_value();
-        }
-        else
-        {
-          #ifdef FILAMENTCHANGE_YPOS
-            current_position[Y_AXIS]= FILAMENTCHANGE_YPOS ;
-          #endif
-        }
-        plan_buffer_line(current_position[X_AXIS], current_position[Y_AXIS], current_position[Z_AXIS], current_position[E_AXIS], FILAMENTCHANGE_XYFEED, active_extruder);
-		st_synchronize();
-		KEEPALIVE_STATE(PAUSED_FOR_USER);
-
-		int counterBeep = 0;	
-		fanSpeed = 0;
-		unsigned long waiting_start_time = millis();
-		uint8_t wait_for_user_state = 0;
-		lcd_display_message_fullscreen_P(_T(MSG_PRESS_TO_UNLOAD));
-          bool bFirst=true;
-		while (!(wait_for_user_state == 0 && lcd_clicked())){
-
-			manage_heater();
-			manage_inactivity(true);
-
-#if BEEPER > 0
-				if (counterBeep == 500) {
-					counterBeep = 0;
-				}
-				SET_OUTPUT(BEEPER);
-				if (counterBeep == 0) {
-                         if((eSoundMode==e_SOUND_MODE_LOUD)||((eSoundMode==e_SOUND_MODE_ONCE)&&bFirst)) {
-                              bFirst=false;
-					     WRITE(BEEPER, HIGH);
-                         }
-				}
-				if (counterBeep == 20) {
-					WRITE(BEEPER, LOW);
-				}
-				
-				counterBeep++;
-#endif
-			
-			switch (wait_for_user_state) {
-			case 0: 
-				delay_keep_alive(4);
-
-				if (millis() > waiting_start_time + (unsigned long)M600_TIMEOUT * 1000) {
-					lcd_display_message_fullscreen_P(_i("Press knob to preheat nozzle and continue."));////MSG_PRESS_TO_PREHEAT c=20 r=4
-					wait_for_user_state = 1;
-					setAllTargetHotends(0);
-					st_synchronize();
-					disable_e0();
-					disable_e1();
-					disable_e2();
-				}
-				break;
-			case 1:
-				delay_keep_alive(4);
-		
-				if (lcd_clicked()) {
-					setTargetHotend(HotendTempBckp, active_extruder);
-					lcd_wait_for_heater();
-
-					wait_for_user_state = 2;
-				}
-				break;
-			case 2:
-
-				if (abs(degTargetHotend(active_extruder) - degHotend(active_extruder)) < 1) {
-					lcd_display_message_fullscreen_P(_T(MSG_PRESS_TO_UNLOAD));
-					waiting_start_time = millis();
-					wait_for_user_state = 0;
-				}
-				else {
-					counterBeep = 20; //beeper will be inactive during waiting for nozzle preheat
-					lcd_set_cursor(1, 4);
-					lcd_print(ftostr3(degHotend(active_extruder)));
-				}
-				break;
-
-			}
-
-		}
-		WRITE(BEEPER, LOW);
-		
-		lcd_change_fil_state = 0;
-		
-
-		// Unload filament
-			lcd_display_message_fullscreen_P(_T(MSG_UNLOADING_FILAMENT));
-			KEEPALIVE_STATE(IN_HANDLER);
-			custom_message = true;
-			lcd_setstatuspgm(_T(MSG_UNLOADING_FILAMENT));
-
-			if (code_seen('L'))
-			{
-				current_position[E_AXIS] += code_value();
-			}
-			else
-			{
-#ifdef SNMM
-
-#else
-#ifdef FILAMENTCHANGE_FINALRETRACT
-				current_position[E_AXIS] += FILAMENTCHANGE_FINALRETRACT;
-#endif
-#endif // SNMM
-			}
-
-#ifdef SNMM
-			current_position[E_AXIS] += 12;
-			plan_buffer_line(current_position[X_AXIS], current_position[Y_AXIS], current_position[Z_AXIS], current_position[E_AXIS], 3500, active_extruder);
-			current_position[E_AXIS] += 6;
-			plan_buffer_line(current_position[X_AXIS], current_position[Y_AXIS], current_position[Z_AXIS], current_position[E_AXIS], 5000, active_extruder);
-			current_position[E_AXIS] += (FIL_LOAD_LENGTH * -1);
-			plan_buffer_line(current_position[X_AXIS], current_position[Y_AXIS], current_position[Z_AXIS], current_position[E_AXIS], 5000, active_extruder);
-			st_synchronize();
-			current_position[E_AXIS] += (FIL_COOLING);
-			plan_buffer_line(current_position[X_AXIS], current_position[Y_AXIS], current_position[Z_AXIS], current_position[E_AXIS], 50, active_extruder);
-			current_position[E_AXIS] += (FIL_COOLING*-1);
-			plan_buffer_line(current_position[X_AXIS], current_position[Y_AXIS], current_position[Z_AXIS], current_position[E_AXIS], 50, active_extruder);
-			current_position[E_AXIS] += (bowden_length[snmm_extruder] * -1);
-			plan_buffer_line(current_position[X_AXIS], current_position[Y_AXIS], current_position[Z_AXIS], current_position[E_AXIS], 3000, active_extruder);
-			st_synchronize();
-
-#else
-			//		plan_buffer_line(current_position[X_AXIS], current_position[Y_AXIS], current_position[Z_AXIS], current_position[E_AXIS], FILAMENTCHANGE_RFEED, active_extruder);
-			//plan_buffer_line(current_position[X_AXIS], current_position[Y_AXIS], current_position[Z_AXIS], current_position[E_AXIS], 3500 / 60, active_extruder);
-            
-            current_position[E_AXIS] -= FILAMENTCHANGE_FINALRETRACT;
-            st_synchronize();
-#ifdef TMC2130
-            uint8_t tmc2130_current_r_bckp = tmc2130_current_r[E_AXIS];
-            tmc2130_set_current_r(E_AXIS, TMC2130_UNLOAD_CURRENT_R);
-#else 
-
-			st_current_set(2, 200); //set lower E motor current for unload to protect filament sensor and ptfe tube
-			float tmp_motor[3] = DEFAULT_PWM_MOTOR_CURRENT;
-			float tmp_motor_loud[3] = DEFAULT_PWM_MOTOR_CURRENT_LOUD;
-
-#endif //TMC2130
-
-            current_position[E_AXIS] -= 45;
-            plan_buffer_line(current_position[X_AXIS], current_position[Y_AXIS], current_position[Z_AXIS], current_position[E_AXIS], 5200 / 60, active_extruder);
-            st_synchronize();
-            current_position[E_AXIS] -= 15;
-            plan_buffer_line(current_position[X_AXIS], current_position[Y_AXIS], current_position[Z_AXIS], current_position[E_AXIS], 1000 / 60, active_extruder);
-            st_synchronize();
-            current_position[E_AXIS] -= 20;
-            plan_buffer_line(current_position[X_AXIS], current_position[Y_AXIS], current_position[Z_AXIS], current_position[E_AXIS], 1000 / 60, active_extruder);
-            st_synchronize();
-
-#ifdef TMC2130            
-            tmc2130_set_current_r(E_AXIS, tmc2130_current_r_bckp);
-#else
-			uint8_t silentMode = eeprom_read_byte((uint8_t*)EEPROM_SILENT);
-			if(silentMode != SILENT_MODE_POWER) st_current_set(2, tmp_motor[2]); //set E back to normal operation currents
-			else st_current_set(2, tmp_motor_loud[2]);		
-#endif //TMC2130
-
-#endif // SNMM
-
-
-			//finish moves
-			st_synchronize();
-
-			//disable extruder steppers so filament can be removed
-			disable_e0();
-			disable_e1();
-			disable_e2();
-			delay(100);
-
-#ifdef SNMM_V2
-			fprintf_P(uart2io, PSTR("U0\n"));
-
-			// get response
-			bool response = mmu_get_reponse(false);
-			if (!response) mmu_not_responding();
-#else
-			lcd_display_message_fullscreen_P(_T(MSG_PULL_OUT_FILAMENT));
-			
-
-			 
-			
-if((eSoundMode==e_SOUND_MODE_LOUD)||(eSoundMode==e_SOUND_MODE_ONCE))
-			WRITE(BEEPER, HIGH);
-			counterBeep = 0;
-			while(!lcd_clicked() && (counterBeep < 50)) {
-				if(counterBeep > 5) WRITE(BEEPER, LOW);
-				delay_keep_alive(100);
-				counterBeep++;
-			}
-			WRITE(BEEPER, LOW);
-#endif
-
-			KEEPALIVE_STATE(PAUSED_FOR_USER);
-			lcd_change_fil_state = lcd_show_fullscreen_message_yes_no_and_wait_P(_i("Was filament unload successful?"), false, true);////MSG_UNLOAD_SUCCESSFUL c=20 r=2
-			if (lcd_change_fil_state == 0) lcd_show_fullscreen_message_and_wait_P(_i("Please open idler and remove filament manually."));////MSG_CHECK_IDLER c=20 r=4
-			//lcd_return_to_status();
-			lcd_update_enable(true);
-		
-
-#ifdef SNMM_V2
-		mmu_M600_load_filament();
-#else		
-		M600_load_filament();
-#endif    
-
-		//Wait for user to check the state
-        lcd_change_fil_state = 0;
-		
-		while ((lcd_change_fil_state == 0)||(lcd_change_fil_state != 1)){
-          lcd_change_fil_state = 0;
-		  KEEPALIVE_STATE(PAUSED_FOR_USER);
-          lcd_alright();
-		  KEEPALIVE_STATE(IN_HANDLER);
-          switch(lcd_change_fil_state){
-            
-             // Filament failed to load so load it again
-             case 2:
-#ifdef SNMM_V2
-                     mmu_M600_load_filament(); //change to "wrong filament loaded" option?
-#else
-                     M600_load_filament_movements();
-#endif
-                     break;
-
-             // Filament loaded properly but color is not clear
-             case 3:
-                     current_position[E_AXIS]+= FILAMENTCHANGE_FINALFEED ;
-                     plan_buffer_line(current_position[X_AXIS], current_position[Y_AXIS], current_position[Z_AXIS], current_position[E_AXIS], 2, active_extruder); 
-                     lcd_loading_color();
-                     break;
-                 
-             // Everything good             
-             default:
-                     lcd_change_success();
-					 lcd_update_enable(true);
-                     break;
-          }
-          
-        }
-        
-
-      //Not let's go back to print
-	  fanSpeed = fanSpeedBckp;
-
-      //Feed a little of filament to stabilize pressure
-      current_position[E_AXIS]+= FILAMENTCHANGE_RECFEED;
-      plan_buffer_line(current_position[X_AXIS], current_position[Y_AXIS], current_position[Z_AXIS], current_position[E_AXIS], FILAMENTCHANGE_EXFEED, active_extruder);
-        
-      //Retract
-      current_position[E_AXIS]+= FILAMENTCHANGE_FIRSTRETRACT;
-      plan_buffer_line(current_position[X_AXIS], current_position[Y_AXIS], current_position[Z_AXIS], current_position[E_AXIS], FILAMENTCHANGE_RFEED, active_extruder);
-        
-
-        
-      //plan_buffer_line(current_position[X_AXIS], current_position[Y_AXIS], current_position[Z_AXIS], current_position[E_AXIS], 70, active_extruder); //should do nothing
-      
-      //Move XY back
-      plan_buffer_line(lastpos[X_AXIS], lastpos[Y_AXIS], current_position[Z_AXIS], current_position[E_AXIS], FILAMENTCHANGE_XYFEED, active_extruder);
-      
-      //Move Z back
-      plan_buffer_line(lastpos[X_AXIS], lastpos[Y_AXIS], lastpos[Z_AXIS], current_position[E_AXIS], FILAMENTCHANGE_ZFEED, active_extruder);
-        
-        
-      current_position[E_AXIS]= current_position[E_AXIS] - FILAMENTCHANGE_FIRSTRETRACT;
-        
-      //Unretract       
-      plan_buffer_line(lastpos[X_AXIS], lastpos[Y_AXIS], lastpos[Z_AXIS], current_position[E_AXIS], FILAMENTCHANGE_RFEED, active_extruder);
-        
-      //Set E position to original  
-      plan_set_e_position(lastpos[E_AXIS]);
-
-	  memcpy(current_position, lastpos, sizeof(lastpos));
-	  memcpy(destination, current_position, sizeof(current_position));
-       
-      //Recover feed rate 
-      feedmultiply=feedmultiplyBckp;
-      char cmd[9];
-      sprintf_P(cmd, PSTR("M220 S%i"), feedmultiplyBckp);
-      enquecommand(cmd);
-      
-	  lcd_setstatuspgm(_T(WELCOME_MSG));
-	  custom_message = false;
-	  custom_message_type = 0;
-        
-    }
->>>>>>> 91951675
     break;
     #endif //FILAMENTCHANGEENABLE
 	case 601: {
