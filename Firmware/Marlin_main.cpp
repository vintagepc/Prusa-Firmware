--- conflicted
+++ resolved
@@ -3115,7 +3115,6 @@
     if (mmu_enabled) mmu_M600_load_filament(automatic);
     else M600_load_filament();
 
-<<<<<<< HEAD
     if (!automatic) M600_check_state();
 
     //Not let's go back to print
@@ -3157,22 +3156,7 @@
     enquecommand(cmd);
 
     lcd_setstatuspgm(_T(WELCOME_MSG));
-    custom_message = false;
-    custom_message_type = 0;
-=======
-	  memcpy(current_position, lastpos, sizeof(lastpos));
-	  memcpy(destination, current_position, sizeof(current_position));
-       
-      //Recover feed rate 
-      feedmultiply=feedmultiplyBckp;
-      char cmd[9];
-      sprintf_P(cmd, PSTR("M220 S%i"), feedmultiplyBckp);
-      enquecommand(cmd);
-      
-	  lcd_setstatuspgm(_T(WELCOME_MSG));
-	  custom_message_type = CUSTOM_MSG_TYPE_STATUS;
-        
->>>>>>> 9fe27c10
+    custom_message_type = CUSTOM_MSG_TYPE_STATUS;
 }
 
 
