--- conflicted
+++ resolved
@@ -5412,7 +5412,6 @@
     }
     break;
 
-<<<<<<< HEAD
     /*!
 	### G92 - Set position <a href="https://reprap.org/wiki/G-code#G92:_Set_Position">G92: Set Position</a>
 	#### Usage
@@ -5429,31 +5428,10 @@
 	
 	A G92 without coordinates will reset all axes to zero on some firmware.
     */
-    case 92:
-      if(!code_seen(axis_codes[E_AXIS]))
-        st_synchronize();
-      for(int8_t i=0; i < NUM_AXIS; i++) {
-        if(code_seen(axis_codes[i])) {
-           if(i == E_AXIS) {
-             current_position[i] = code_value();
-             plan_set_e_position(current_position[E_AXIS]);
-           }
-           else {
-		current_position[i] = code_value()+cs.add_homing[i];
-            plan_set_position(current_position[X_AXIS], current_position[Y_AXIS], current_position[Z_AXIS], current_position[E_AXIS]);
-           }
-        }
-      }
-      break;
-=======
-    //! ### G92 - Set position
-    // -----------------------------
     case 92: {
         gcode_G92();
     }
     break;
->>>>>>> 27f6807b
-
 
     /*!
     ### G98 - Activate farm mode <a href="https://reprap.org/wiki/G-code#G98:_Activate_farm_mode">G98: Activate farm mode</a>
