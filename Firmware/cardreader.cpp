--- conflicted
+++ resolved
@@ -392,7 +392,7 @@
 static const char ofFileOpened[] PROGMEM = "File opened: ";
 static const char ofSize[] PROGMEM = " Size: ";
 static const char ofFileSelected[] PROGMEM = "File selected";
-static const char ofSDPrinting[] PROGMEM = "SD-PRINTING         ";
+static const char ofSDPrinting[] PROGMEM = "SD-PRINTING";
 static const char ofWritingToFile[] PROGMEM = "Writing to file: ";
 
 void CardReader::openFileReadFilteredGcode(const char* name, bool replace_current/* = false*/){
@@ -441,17 +441,17 @@
       return;
   
     if (file.openFilteredGcode(curDir, fname)) {
+        getfilename(0, fname);
         filesize = file.fileSize();
         SERIAL_PROTOCOLRPGM(ofFileOpened);////MSG_SD_FILE_OPENED
-        SERIAL_PROTOCOL(fname);
+        printAbsFilenameFast();
         SERIAL_PROTOCOLRPGM(ofSize);////MSG_SD_SIZE
         SERIAL_PROTOCOLLN(filesize);
         sdpos = 0;
         
         SERIAL_PROTOCOLLNRPGM(ofFileSelected);////MSG_SD_FILE_SELECTED
-        getfilename(0, fname);
-        lcd_setstatus(longFilename[0] ? longFilename : fname);
-        lcd_setstatuspgm(ofSDPrinting);
+        lcd_setstatuspgm(ofFileSelected);
+        scrollstuff = 0;
       } else {
         SERIAL_PROTOCOLRPGM(MSG_SD_OPEN_FILE_FAIL);
         SERIAL_PROTOCOL(fname);
@@ -459,38 +459,6 @@
       }
 }
 
-<<<<<<< HEAD
-  if(read)
-  {
-    if (file.open(curDir, fname, O_READ)) 
-    {
-      getfilename(0, fname);
-      filesize = file.fileSize();
-      SERIAL_PROTOCOLRPGM(_N("File opened: "));////MSG_SD_FILE_OPENED
-      printAbsFilenameFast();
-      SERIAL_PROTOCOLRPGM(_n(" Size: "));////MSG_SD_SIZE
-      SERIAL_PROTOCOLLN(filesize);
-      sdpos = 0;
-      
-      SERIAL_PROTOCOLLNRPGM(MSG_FILE_SELECTED);
-      lcd_setstatuspgm(MSG_FILE_SELECTED);
-      scrollstuff = 0;
-    }
-    else
-    {
-      SERIAL_PROTOCOLRPGM(MSG_SD_OPEN_FILE_FAIL);
-      SERIAL_PROTOCOL(fname);
-      SERIAL_PROTOCOLLN('.');
-    }
-  }
-  else 
-  { //write
-    if (!file.open(curDir, fname, O_CREAT | O_APPEND | O_WRITE | O_TRUNC))
-    {
-      SERIAL_PROTOCOLRPGM(MSG_SD_OPEN_FILE_FAIL);
-      SERIAL_PROTOCOL(fname);
-      SERIAL_PROTOCOLLN('.');
-=======
 void CardReader::openFileWrite(const char* name)
 {
     if(!cardOK)
@@ -530,7 +498,6 @@
         SERIAL_ECHO_START;
         SERIAL_ECHORPGM(ofNowFreshFile);
         SERIAL_ECHOLN(name);
->>>>>>> e010ca8c
     }
     sdprinting = false;
     
@@ -545,9 +512,14 @@
         SERIAL_PROTOCOLLN('.');
     } else {
         saving = true;
+        getfilename(0, fname);
         SERIAL_PROTOCOLRPGM(ofWritingToFile);////MSG_SD_WRITE_TO_FILE
-        SERIAL_PROTOCOLLN(fname);
-        lcd_setstatus(fname);
+        printAbsFilenameFast();
+        SERIAL_PROTOCOLLN();
+        
+        SERIAL_PROTOCOLLNRPGM(ofFileSelected);////MSG_SD_FILE_SELECTED
+        lcd_setstatuspgm(ofFileSelected);
+        scrollstuff = 0;
     }
 }
 
