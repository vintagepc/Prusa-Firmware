#include "Marlin.h"
#include "cmdqueue.h"
#include "cardreader.h"
#include "ultralcd.h"
#include "stepper.h"
#include "temperature.h"
#include "language.h"

#ifdef SDSUPPORT

#define LONGEST_FILENAME (longFilename[0] ? longFilename : filename)

CardReader::CardReader()
{

   #ifdef SDCARD_SORT_ALPHA
     sort_count = 0;
     #if SDSORT_GCODE
       sort_alpha = true;
     sort_folders = FOLDER_SORTING;
     //sort_reverse = false;
     #endif
   #endif

   filesize = 0;
   sdpos = 0;
   sdprinting = false;
   cardOK = false;
   saving = false;
   logging = false;
   autostart_atmillis=0;
   workDirDepth = 0;
   file_subcall_ctr=0;
   memset(workDirParents, 0, sizeof(workDirParents));

   autostart_stilltocheck=true; //the SD start is delayed, because otherwise the serial cannot answer fast enough to make contact with the host software.
   lastnr=0;
  //power to SD reader
  #if SDPOWER > -1
    SET_OUTPUT(SDPOWER); 
    WRITE(SDPOWER,HIGH);
  #endif //SDPOWER
  
  autostart_atmillis=_millis()+5000;
}

char *createFilename(char *buffer,const dir_t &p) //buffer>12characters
{
  char *pos=buffer;
  for (uint8_t i = 0; i < 11; i++) 
  {
    if (p.name[i] == ' ')continue;
    if (i == 8) 
    {
      *pos++='.';
    }
    *pos++=p.name[i];
  }
  *pos++=0;
  return buffer;
}

/**
+* Dive into a folder and recurse depth-first to perform a pre-set operation lsAction:
+*   LS_Count           - Add +1 to nrFiles for every file within the parent
+*   LS_GetFilename     - Get the filename of the file indexed by nrFiles
+*   LS_SerialPrint     - Print the full path and size of each file to serial output
+*   LS_SerialPrint_LFN - Print the full path, long filename and size of each file to serial output
+*/

void CardReader::lsDive(const char *prepend, SdFile parent, const char * const match/*=NULL*/) {
	dir_t p;
	uint8_t cnt = 0;
		// Read the next entry from a directory
		while (parent.readDir(p, longFilename) > 0) {
			// If the entry is a directory and the action is LS_SerialPrint
			if (DIR_IS_SUBDIR(&p) && lsAction != LS_Count && lsAction != LS_GetFilename) {
				// Get the short name for the item, which we know is a folder
				char lfilename[FILENAME_LENGTH];
				createFilename(lfilename, p);
				// Allocate enough stack space for the full path to a folder, trailing slash, and nul
				bool prepend_is_empty = (prepend[0] == '\0');
				int len = (prepend_is_empty ? 1 : strlen(prepend)) + strlen(lfilename) + 1 + 1;
				char path[len];
				// Append the FOLDERNAME12/ to the passed string.
				// It contains the full path to the "parent" argument.
				// We now have the full path to the item in this folder.
				strcpy(path, prepend_is_empty ? "/" : prepend); // root slash if prepend is empty
				strcat(path, lfilename); // FILENAME_LENGTH-1 characters maximum
				strcat(path, "/");       // 1 character
				// Serial.print(path);
				// Get a new directory object using the full path
				// and dive recursively into it.
				
				if (lsAction == LS_SerialPrint_LFN)
					printf_P(PSTR("DIR_ENTER: %s \"%s\"\n"), path, longFilename[0] ? longFilename : lfilename);
				
				SdFile dir;
				if (!dir.open(parent, lfilename, O_READ)) {
					if (lsAction == LS_SerialPrint || lsAction == LS_SerialPrint_LFN) {
						//SERIAL_ECHO_START();
						//SERIAL_ECHOPGM(_i("Cannot open subdir"));////MSG_SD_CANT_OPEN_SUBDIR
						//SERIAL_ECHOLN(lfilename);
					}
				}
				lsDive(path, dir);
				// close() is done automatically by destructor of SdFile
				
				if (lsAction == LS_SerialPrint_LFN)
					puts_P(PSTR("DIR_EXIT"));
			}
			else {
				uint8_t pn0 = p.name[0];
				if (pn0 == DIR_NAME_FREE) break;
				if (pn0 == DIR_NAME_DELETED || pn0 == '.') continue;
				if (longFilename[0] == '.') continue;
				if (!DIR_IS_FILE_OR_SUBDIR(&p) || (p.attributes & DIR_ATT_HIDDEN)) continue;
				filenameIsDir = DIR_IS_SUBDIR(&p);
				if (!filenameIsDir && (p.name[8] != 'G' || p.name[9] == '~')) continue;
				switch (lsAction) {
					case LS_Count:
						nrFiles++;
						break;
					
					case LS_SerialPrint_LFN:
					case LS_SerialPrint:
						createFilename(filename, p);
						SERIAL_PROTOCOL(prepend);
						SERIAL_PROTOCOL(filename);
						MYSERIAL.write(' ');
						
						if (lsAction == LS_SerialPrint_LFN)
							printf_P(PSTR("\"%s\" "), LONGEST_FILENAME);
						
						SERIAL_PROTOCOLLN(p.fileSize);
						manage_heater();
						break;
				
					case LS_GetFilename:
						//SERIAL_ECHOPGM("File: ");				
						createFilename(filename, p);
						cluster = parent.curCluster();
						position = parent.curPosition();
						/*MYSERIAL.println(filename);
						SERIAL_ECHOPGM("Write date: ");
						writeDate = p.lastWriteDate;
						MYSERIAL.println(writeDate);
						writeTime = p.lastWriteTime;
						SERIAL_ECHOPGM("Creation date: ");
						MYSERIAL.println(p.creationDate);
						SERIAL_ECHOPGM("Access date: ");
						MYSERIAL.println(p.lastAccessDate);
						SERIAL_ECHOLNPGM("");*/
						crmodDate = p.lastWriteDate;
						crmodTime = p.lastWriteTime;
						// There are scenarios when simple modification time is not enough (on MS Windows)
						// For example - extract an old g-code from an archive onto the SD card.
						// In such case the creation time is current time (which is correct), but the modification time
						// stays the same - i.e. old.
						// Therefore let's pick the most recent timestamp from both creation and modification timestamps
						if( crmodDate < p.creationDate || ( crmodDate == p.creationDate && crmodTime < p.creationTime ) ){
							crmodDate = p.creationDate;
							crmodTime = p.creationTime;
						}
						//writeDate = p.lastAccessDate;
						if (match != NULL) {
							if (strcasecmp(match, filename) == 0) return;
						}
						else if (cnt == nrFiles) return;
						cnt++;
						break;
				}
			}
		} // while readDir
}

void CardReader::ls(bool printLFN)
{
  lsAction = printLFN ? LS_SerialPrint_LFN : LS_SerialPrint;
  //if(lsAction==LS_Count)
  //nrFiles=0;

  root.rewind();
  lsDive("",root);
}


void CardReader::initsd()
{
  cardOK = false;
  if(root.isOpen())
    root.close();
#ifdef SDSLOW
  if (!card.init(SPI_HALF_SPEED,SDSS)
  #if defined(LCD_SDSS) && (LCD_SDSS != SDSS)
    && !card.init(SPI_HALF_SPEED,LCD_SDSS)
  #endif
    )
#else
  if (!card.init(SPI_FULL_SPEED,SDSS)
  #if defined(LCD_SDSS) && (LCD_SDSS != SDSS)
    && !card.init(SPI_FULL_SPEED,LCD_SDSS)
  #endif
    )
#endif
  {
    //if (!card.init(SPI_HALF_SPEED,SDSS))
    SERIAL_ECHO_START;
    SERIAL_ECHOLNRPGM(_n("SD init fail"));////MSG_SD_INIT_FAIL
  }
  else if (!volume.init(&card))
  {
    SERIAL_ERROR_START;
    SERIAL_ERRORLNRPGM(_n("volume.init failed"));////MSG_SD_VOL_INIT_FAIL
  }
  else if (!root.openRoot(&volume)) 
  {
    SERIAL_ERROR_START;
    SERIAL_ERRORLNRPGM(_n("openRoot failed"));////MSG_SD_OPENROOT_FAIL
  }
  else 
  {
    cardOK = true;
    SERIAL_ECHO_START;
    SERIAL_ECHOLNRPGM(_n("SD card ok"));////MSG_SD_CARD_OK
  }
  workDir=root;
  curDir=&root;
  workDirDepth = 0;

  #ifdef SDCARD_SORT_ALPHA
	presort();
  #endif

  /*
  if(!workDir.openRoot(&volume))
  {
    SERIAL_ECHOLNPGM(MSG_SD_WORKDIR_FAIL);
  }
  */
  
}

void CardReader::setroot()
{
  /*if(!workDir.openRoot(&volume))
  {
    SERIAL_ECHOLNPGM(MSG_SD_WORKDIR_FAIL);
  }*/
  workDir=root;
  
  curDir=&workDir;
  #ifdef SDCARD_SORT_ALPHA
	  presort();
  #endif
}
void CardReader::release()
{
  sdprinting = false;
  cardOK = false;
  SERIAL_ECHO_START;
  SERIAL_ECHOLNRPGM(_n("SD card released"));////MSG_SD_CARD_RELEASED
}

void CardReader::startFileprint()
{
  if(cardOK)
  {
    sdprinting = true;
    Stopped = false;
	#ifdef SDCARD_SORT_ALPHA
		//flush_presort();
	#endif
  }
}

void CardReader::openLogFile(const char* name)
{
  logging = true;
  openFile(name, false);
}

void CardReader::getDirName(char* name, uint8_t level)
{	
		workDirParents[level].getFilename(name);
}

uint16_t CardReader::getWorkDirDepth() {
	return workDirDepth;
}

void CardReader::getAbsFilename(char *t)
{
  uint8_t cnt=0;
  *t='/';t++;cnt++;
  for(uint8_t i=0;i<workDirDepth;i++)
  {
    workDirParents[i].getFilename(t); //SDBaseFile.getfilename!
    while(*t!=0 && cnt< MAXPATHNAMELENGTH) 
    {t++;cnt++;}  //crawl counter forward.
  }
  if(cnt<MAXPATHNAMELENGTH-13)
    file.getFilename(t);
  else
    t[0]=0;
}
/**
 * @brief Dive into subfolder
 *
 * Method sets curDir to point to root, in case fileName is null.
 * Method sets curDir to point to workDir, in case fileName path is relative
 * (doesn't start with '/')
 * Method sets curDir to point to dir, which is specified by absolute path
 * specified by fileName. In such case fileName is updated so it points to
 * file name without the path.
 *
 * @param[in,out] fileName
 *  expects file name including path
 *  in case of absolute path, file name without path is returned
 * @param[in,out] dir SdFile object to operate with,
 *  in case of absolute path, curDir is modified to point to dir,
 *  so it is not possible to create on stack inside this function,
 *  as curDir would point to destroyed object.
 */
void CardReader::diveSubfolder (const char *fileName, SdFile& dir)
{
    curDir=&root;
    if (!fileName) return;

    const char *dirname_start, *dirname_end;
    if (fileName[0] == '/') // absolute path
    {
        dirname_start = fileName + 1;
        while (*dirname_start)
        {
            dirname_end = strchr(dirname_start, '/');
            //SERIAL_ECHO("start:");SERIAL_ECHOLN((int)(dirname_start-name));
            //SERIAL_ECHO("end  :");SERIAL_ECHOLN((int)(dirname_end-name));
            if (dirname_end && dirname_end > dirname_start)
            {
                const size_t maxLen = 12;
                char subdirname[maxLen+1];
                subdirname[maxLen] = 0;
                const size_t len = ((static_cast<size_t>(dirname_end-dirname_start))>maxLen) ? maxLen : (dirname_end-dirname_start);
                strncpy(subdirname, dirname_start, len);
                SERIAL_ECHOLN(subdirname);
                if (!dir.open(curDir, subdirname, O_READ))
                {
                    SERIAL_PROTOCOLRPGM(MSG_SD_OPEN_FILE_FAIL);
                    SERIAL_PROTOCOL(subdirname);
                    SERIAL_PROTOCOLLN('.');
                    return;
                }
                else
                {
                    //SERIAL_ECHOLN("dive ok");
                }

                curDir = &dir;
                dirname_start = dirname_end + 1;
            }
            else // the reminder after all /fsa/fdsa/ is the filename
            {
                fileName = dirname_start;
                //SERIAL_ECHOLN("remaider");
                //SERIAL_ECHOLN(fname);
                break;
            }

        }
    }
    else //relative path
    {
        curDir = &workDir;
    }
}

void CardReader::openFile(const char* name,bool read, bool replace_current/*=true*/)
{
  if(!cardOK)
    return;
  if(file.isOpen())  //replacing current file by new file, or subfile call
  {
    if(!replace_current)
    {
     if((int)file_subcall_ctr>(int)SD_PROCEDURE_DEPTH-1)
     {
       // SERIAL_ERROR_START;
       // SERIAL_ERRORPGM("trying to call sub-gcode files with too many levels. MAX level is:");
       // SERIAL_ERRORLN(SD_PROCEDURE_DEPTH);
       kill(_n("trying to call sub-gcode files with too many levels."), 1);
       return;
     }
     
     SERIAL_ECHO_START;
     SERIAL_ECHOPGM("SUBROUTINE CALL target:\"");
     SERIAL_ECHO(name);
     SERIAL_ECHOPGM("\" parent:\"");
     
     //store current filename and position
     getAbsFilename(filenames[file_subcall_ctr]);
     
     SERIAL_ECHO(filenames[file_subcall_ctr]);
     SERIAL_ECHOPGM("\" pos");
     SERIAL_ECHOLN(sdpos);
     filespos[file_subcall_ctr]=sdpos;
     file_subcall_ctr++;
    }
    else
    {
     SERIAL_ECHO_START;
     SERIAL_ECHOPGM("Now doing file: ");
     SERIAL_ECHOLN(name);
    }
    file.close();
  }
  else //opening fresh file
  {
    file_subcall_ctr=0; //resetting procedure depth in case user cancels print while in procedure
    SERIAL_ECHO_START;
    SERIAL_ECHOPGM("Now fresh file: ");
    SERIAL_ECHOLN(name);
  }
  sdprinting = false;

  SdFile myDir;
  const char *fname=name;
  diveSubfolder(fname,myDir);

  if(read)
  {
    if (file.open(curDir, fname, O_READ)) 
    {
      filesize = file.fileSize();
      SERIAL_PROTOCOLRPGM(_N("File opened: "));////MSG_SD_FILE_OPENED
      SERIAL_PROTOCOL(fname);
      SERIAL_PROTOCOLRPGM(_n(" Size: "));////MSG_SD_SIZE
      SERIAL_PROTOCOLLN(filesize);
      sdpos = 0;
      
      SERIAL_PROTOCOLLNRPGM(_N("File selected"));////MSG_SD_FILE_SELECTED
      getfilename(0, fname);
      lcd_setstatus(longFilename[0] ? longFilename : fname);
<<<<<<< HEAD
      lcd_setstatus("SD-PRINTING         ");
      scrollstuff = 0;
=======
      lcd_setstatuspgm(PSTR("SD-PRINTING"));
>>>>>>> f7fd7a53
    }
    else
    {
      SERIAL_PROTOCOLRPGM(MSG_SD_OPEN_FILE_FAIL);
      SERIAL_PROTOCOL(fname);
      SERIAL_PROTOCOLLN('.');
    }
  }
  else 
  { //write
    if (!file.open(curDir, fname, O_CREAT | O_APPEND | O_WRITE | O_TRUNC))
    {
      SERIAL_PROTOCOLRPGM(MSG_SD_OPEN_FILE_FAIL);
      SERIAL_PROTOCOL(fname);
      SERIAL_PROTOCOLLN('.');
    }
    else
    {
      saving = true;
      SERIAL_PROTOCOLRPGM(_N("Writing to file: "));////MSG_SD_WRITE_TO_FILE
      SERIAL_PROTOCOLLN(name);
      lcd_setstatus(fname);
    }
  }
  
}

void CardReader::removeFile(const char* name)
{
    if(!cardOK) return;
    file.close();
    sdprinting = false;

    SdFile myDir;
    const char *fname=name;
    diveSubfolder(fname,myDir);

    if (file.remove(curDir, fname)) 
    {
      SERIAL_PROTOCOLPGM("File deleted:");
      SERIAL_PROTOCOLLN(fname);
      sdpos = 0;
	  #ifdef SDCARD_SORT_ALPHA
		  presort();
	  #endif
    }
    else
    {
      SERIAL_PROTOCOLPGM("Deletion failed, File: ");
      SERIAL_PROTOCOL(fname);
      SERIAL_PROTOCOLLN('.');
    }
  
}

uint32_t CardReader::getFileSize()
{
	return filesize;
}

void CardReader::getStatus(bool arg_P)
{
    if (isPrintPaused)
    {
        if (saved_printing && (saved_printing_type == PRINTING_TYPE_SD))
            SERIAL_PROTOCOLLNPGM("SD print paused");
        else
            SERIAL_PROTOCOLLNPGM("Print saved");
    }
    else if (sdprinting)
    {
        if (arg_P)
        {
            SERIAL_PROTOCOL('/');
            for (uint8_t i = 0; i < getWorkDirDepth(); i++)
                printf_P(PSTR("%s/"), dir_names[i]);
            puts(filename);
        }
        else
            SERIAL_PROTOCOLLN(LONGEST_FILENAME);
        
        SERIAL_PROTOCOLRPGM(_N("SD printing byte "));////MSG_SD_PRINTING_BYTE
        SERIAL_PROTOCOL(sdpos);
        SERIAL_PROTOCOL('/');
        SERIAL_PROTOCOLLN(filesize);
        uint16_t time = ( _millis() - starttime ) / 60000U;
        SERIAL_PROTOCOL(itostr2(time/60));
        SERIAL_PROTOCOL(':');
        SERIAL_PROTOCOLLN(itostr2(time%60));
    }
    else
        SERIAL_PROTOCOLLNPGM("Not SD printing");
}
void CardReader::write_command(char *buf)
{
  char* begin = buf;
  char* npos = 0;
  char* end = buf + strlen(buf) - 1;

  file.writeError = false;
  if((npos = strchr(buf, 'N')) != NULL)
  {
    begin = strchr(npos, ' ') + 1;
    end = strchr(npos, '*') - 1;
  }
  end[1] = '\r';
  end[2] = '\n';
  end[3] = '\0';
  file.write(begin);
  if (file.writeError)
  {
    SERIAL_ERROR_START;
    SERIAL_ERRORLNRPGM(MSG_SD_ERR_WRITE_TO_FILE);
  }
}

#define CHUNK_SIZE 64

void CardReader::write_command_no_newline(char *buf)
{
  file.write(buf, CHUNK_SIZE);
  if (file.writeError)
  {
    SERIAL_ERROR_START;
    SERIAL_ERRORLNRPGM(MSG_SD_ERR_WRITE_TO_FILE);
    SERIAL_PROTOCOLLNPGM("An error while writing to the SD Card.");
  }
}


void CardReader::checkautostart(bool force)
{
  if(!force)
  {
    if(!autostart_stilltocheck)
      return;
    if(autostart_atmillis<_millis())
      return;
  }
  autostart_stilltocheck=false;
  if(!cardOK)
  {
    initsd();
    if(!cardOK) //fail
      return;
  }
  
  char autoname[30];
  sprintf_P(autoname, PSTR("auto%i.g"), lastnr);
  for(int8_t i=0;i<(int8_t)strlen(autoname);i++)
    autoname[i]=tolower(autoname[i]);
  dir_t p;

  root.rewind();
  
  bool found=false;
  while (root.readDir(p, NULL) > 0) 
  {
    for(int8_t i=0;i<(int8_t)strlen((char*)p.name);i++)
    p.name[i]=tolower(p.name[i]);
    //Serial.print((char*)p.name);
    //Serial.print(" ");
    //Serial.println(autoname);
    if(p.name[9]!='~') //skip safety copies
    if(strncmp((char*)p.name,autoname,5)==0)
    {
      char cmd[30];
      // M23: Select SD file
      sprintf_P(cmd, PSTR("M23 %s"), autoname);
      enquecommand(cmd);
      // M24: Start/resume SD print
      enquecommand_P(PSTR("M24"));
      found=true;
    }
  }
  if(!found)
    lastnr=-1;
  else
    lastnr++;
}

void CardReader::closefile(bool store_location)
{
  file.sync();
  file.close();
  saving = false; 
  logging = false;
  
  if(store_location)
  {
    //future: store printer state, filename and position for continuing a stopped print
    // so one can unplug the printer and continue printing the next day.
    
  }

  
}

void CardReader::getfilename(uint16_t nr, const char * const match/*=NULL*/)
{
  curDir=&workDir;
  lsAction=LS_GetFilename;
  nrFiles=nr;
  curDir->rewind();
  lsDive("",*curDir,match);
  
}

void CardReader::getfilename_simple(uint32_t position, const char * const match/*=NULL*/)
{
	curDir = &workDir;
	lsAction = LS_GetFilename;
	nrFiles = 0;
	curDir->seekSet(position);
	lsDive("", *curDir, match);
}

uint16_t CardReader::getnrfilenames()
{
  curDir=&workDir;
  lsAction=LS_Count;
  nrFiles=0;
  curDir->rewind();
  lsDive("",*curDir);
  //SERIAL_ECHOLN(nrFiles);
  return nrFiles;
}

void CardReader::chdir(const char * relpath)
{
  SdFile newfile;
  SdFile *parent=&root;
  
  if(workDir.isOpen())
    parent=&workDir;
  
  if(!newfile.open(*parent,relpath, O_READ))
  {
   SERIAL_ECHO_START;
   SERIAL_ECHORPGM(_n("Cannot enter subdir: "));////MSG_SD_CANT_ENTER_SUBDIR
   SERIAL_ECHOLN(relpath);
  }
  else
  {
    if (workDirDepth < MAX_DIR_DEPTH) {
      for (int d = ++workDirDepth; d--;)
        workDirParents[d+1] = workDirParents[d];
      workDirParents[0]=*parent;
    }
    workDir=newfile;
	#ifdef SDCARD_SORT_ALPHA
		presort();
	#endif
  }
}

void CardReader::updir()
{
  if(workDirDepth > 0)
  {
    --workDirDepth;
    workDir = workDirParents[0];
    for (unsigned int d = 0; d < workDirDepth; d++)
    {
        workDirParents[d] = workDirParents[d+1];
    }
	#ifdef SDCARD_SORT_ALPHA
    presort();
	#endif
  }
}

#ifdef SDCARD_SORT_ALPHA

/**
* Get the name of a file in the current directory by sort-index
*/
void CardReader::getfilename_sorted(const uint16_t nr) {
	if (nr < sort_count)
        getfilename_simple(
        #if SDSORT_GCODE
            sort_alpha &&
        #endif
            sort_positions[sort_order[nr]]
        );
    else
        getfilename(
        #if SDSORT_GCODE
            sort_alpha &&
        #endif
            nr
        );
}

/**
* Read all the files and produce a sort key
*
* We can do this in 3 ways...
*  - Minimal RAM: Read two filenames at a time sorting along...
*  - Some RAM: Buffer the directory just for this sort
*  - Most RAM: Buffer the directory and return filenames from RAM
*/
void CardReader::presort() {
	if (farm_mode || IS_SD_INSERTED == false) return; //sorting is not used in farm mode
	uint8_t sdSort = eeprom_read_byte((uint8_t*)EEPROM_SD_SORT);

	if (sdSort == SD_SORT_NONE) return; //sd sort is turned off

	#if SDSORT_GCODE
	if (!sort_alpha) return;
	#endif
	KEEPALIVE_STATE(IN_HANDLER);

	// Throw away old sort index
	flush_presort();

	// If there are files, sort up to the limit
	uint16_t fileCnt = getnrfilenames();
	if (fileCnt > 0) {

		// Never sort more than the max allowed
		// If you use folders to organize, 20 may be enough
		if (fileCnt > SDSORT_LIMIT) {
			lcd_show_fullscreen_message_and_wait_P(_i("Some files will not be sorted. Max. No. of files in 1 folder for sorting is 100."));////MSG_FILE_CNT c=20 r=6
			fileCnt = SDSORT_LIMIT;
		}
		lcd_clear();

		// uint32_t positions[fileCnt];

		// By default re-read the names from SD for every compare
		// retaining only two filenames at a time. This is very
		// slow but is safest and uses minimal RAM.
		char name1[LONG_FILENAME_LENGTH + 1];
		uint16_t crmod_time_bckp;
		uint16_t crmod_date_bckp;

		#if HAS_FOLDER_SORTING
		uint16_t dirCnt = 0;
		#endif

		position = 0;
		//might need to also load the file at position 0 for filenameIsDir to work on the first file
		if (fileCnt > 1) {
			// Init sort order.
			for (uint16_t i = 0; i < fileCnt; i++) {
				if (!IS_SD_INSERTED) return;
				manage_heater();
				sort_order[i] = i;
				sort_positions[i] = position;
				getfilename(i);
				#if HAS_FOLDER_SORTING
				if (filenameIsDir) dirCnt++;
				#endif
			}

#ifdef QUICKSORT
			quicksort(0, fileCnt - 1);
#elif defined(SHELLSORT)

#define _SORT_CMP_NODIR() (strcasecmp(name2, name1) < 0)
#define _SORT_CMP_TIME_NODIR() (((crmod_date_bckp == crmodDate) && (crmod_time_bckp < crmodTime)) || (crmod_date_bckp < crmodDate))
#if HAS_FOLDER_SORTING
#define _SORT_CMP_DIR(fs) ((dir1 == filenameIsDir) ? _SORT_CMP_NODIR() : (fs < 0 ? filenameIsDir : !filenameIsDir))
#define _SORT_CMP_TIME_DIR(fs) ((dir1 == filenameIsDir) ? _SORT_CMP_TIME_NODIR() : (fs < 0 ? filenameIsDir : !filenameIsDir))
#endif
			for (uint8_t runs = 0; runs < 2; runs++)
			{
				uint8_t* sortingBaseArray;
				//run=0: sorts all files and moves folders to the beginning
				//run=1: assumes all folders are at the beginning of the list and sorts them
				
				lcd_set_cursor(0, 1);
				lcd_printf_P(PSTR("%-20.20S"), (runs == 0)?_i("Sorting files"):_i("Sorting folders"));
				
				uint16_t sortCountFiles = 0;
				if (runs == 0)
				{
					sortingBaseArray = sort_order;
					sortCountFiles = fileCnt;
				}
				#if HAS_FOLDER_SORTING
				else
				{
					sortingBaseArray = sort_order + /* sizeof(sort_order[0]) * */ (fileCnt - dirCnt);
					sortCountFiles = dirCnt;
				}
				#endif
				if (sortCountFiles < 2) break;
				
				uint16_t counter = 0;
				uint16_t total = 0;
				for (uint16_t i = sortCountFiles/2; i > 0; i /= 2) total += sortCountFiles - i; //total runs for progress bar
				
				for (uint16_t gap = sortCountFiles/2; gap > 0; gap /= 2)
				{
					for (uint16_t i = gap; i < sortCountFiles; i++)
					{
						if (!IS_SD_INSERTED) return;
						
						int8_t percent = (counter * 100) / total;
						lcd_set_cursor(0, 2);
						for (int column = 0; column < 20; column++) {
							if (column < (percent / 5)) lcd_print('\xFF'); //simple progress bar
							else lcd_print(' ');
						}
						counter++;
						
						manage_heater();
						uint8_t orderBckp = sortingBaseArray[i];
						getfilename_simple(sort_positions[orderBckp]);
						strcpy(name1, LONGEST_FILENAME); // save (or getfilename below will trounce it)
						crmod_date_bckp = crmodDate;
						crmod_time_bckp = crmodTime;
						#if HAS_FOLDER_SORTING
						bool dir1 = filenameIsDir;
						#endif
						
						uint16_t j = i;
						getfilename_simple(sort_positions[sortingBaseArray[j - gap]]);
						char *name2 = LONGEST_FILENAME; // use the string in-place
						#if HAS_FOLDER_SORTING
						while (j >= gap && ((sdSort == SD_SORT_TIME)?_SORT_CMP_TIME_DIR(FOLDER_SORTING):_SORT_CMP_DIR(FOLDER_SORTING)))
						#else
						while (j >= gap && ((sdSort == SD_SORT_TIME)?_SORT_CMP_TIME_NODIR():_SORT_CMP_NODIR()))
						#endif
						{
							sortingBaseArray[j] = sortingBaseArray[j - gap];
							j -= gap;
							#ifdef SORTING_DUMP
							for (uint16_t z = 0; z < sortCountFiles; z++)
							{
								printf_P(PSTR("%2u "), sortingBaseArray[z]);
							}
							printf_P(PSTR("i%2d j%2d gap%2d orderBckp%2d\n"), i, j, gap, orderBckp);
							#endif
							if (j < gap) break;
							getfilename_simple(sort_positions[sortingBaseArray[j - gap]]);
							name2 = LONGEST_FILENAME; // use the string in-place
						}
						sortingBaseArray[j] = orderBckp;
					}
				}
			}

#else //Bubble Sort
			uint32_t counter = 0;
			uint16_t total = 0.5*(fileCnt - 1)*(fileCnt);

			// Compare names from the array or just the two buffered names
			#define _SORT_CMP_NODIR() (strcasecmp(name1, name2) < 0) //true if lowercase(name1) < lowercase(name2)
			#define _SORT_CMP_TIME_NODIR() (((crmod_date_bckp == crmodDate) && (crmod_time_bckp > crmodTime)) || (crmod_date_bckp > crmodDate))

			#if HAS_FOLDER_SORTING
			#define _SORT_CMP_DIR(fs) ((dir1 == filenameIsDir) ? _SORT_CMP_NODIR() : (fs < 0 ? dir1 : !dir1))
			#define _SORT_CMP_TIME_DIR(fs) ((dir1 == filenameIsDir) ? _SORT_CMP_TIME_NODIR() : (fs < 0 ? dir1 : !dir1))
			#endif

			for (uint16_t i = fileCnt; --i;) {
				if (!IS_SD_INSERTED) return;
				bool didSwap = false;

				int8_t percent = (counter * 100) / total;//((counter * 100) / pow((fileCnt-1),2));
				lcd_set_cursor(0, 2);
				for (int column = 0; column < 20; column++) {
<<<<<<< HEAD
					if (column < (percent / 5)) lcd_print('\xFF'); //simple progress bar
					else lcd_print(' ');
=======
					if (column < (percent / 5))
					{
						lcd_putc_at(column, 2, '\x01'); //simple progress bar
					}
>>>>>>> f7fd7a53
				}
				counter++;

				//MYSERIAL.println(int(i));
				for (uint16_t j = 0; j < i; ++j) {
					if (!IS_SD_INSERTED) return;
					#ifdef SORTING_DUMP
					for (uint16_t z = 0; z < fileCnt; z++)
					{
						printf_P(PSTR("%2u "), sort_order[z]);
					}
					MYSERIAL.println();
					#endif
					manage_heater();
					const uint16_t o1 = sort_order[j], o2 = sort_order[j + 1];

					// The most economical method reads names as-needed
					// throughout the loop. Slow if there are many.
					#if !SDSORT_USES_RAM
					counter++;
					getfilename_simple(sort_positions[o1]);
					strcpy(name1, LONGEST_FILENAME); // save (or getfilename below will trounce it)
					crmod_date_bckp = crmodDate;
					crmod_time_bckp = crmodTime;
					#if HAS_FOLDER_SORTING
					bool dir1 = filenameIsDir;
					#endif
					getfilename_simple(sort_positions[o2]);
					char *name2 = LONGEST_FILENAME; // use the string in-place

					#endif // !SDSORT_USES_RAM

													// Sort the current pair according to settings.
					if (
					#if HAS_FOLDER_SORTING
					(sdSort == SD_SORT_TIME && _SORT_CMP_TIME_DIR(FOLDER_SORTING)) || (sdSort == SD_SORT_ALPHA && _SORT_CMP_DIR(FOLDER_SORTING))
					#else
						(sdSort == SD_SORT_TIME && _SORT_CMP_TIME_NODIR()) || (sdSort == SD_SORT_ALPHA && _SORT_CMP_NODIR())
					#endif
						)
					{
						sort_order[j] = o2;
						sort_order[j + 1] = o1;
						didSwap = true;
					}
				}
				if (!didSwap) break;
			} //end of bubble sort loop
#endif
		}
		else {
			sort_order[0] = 0;
		}

		sort_count = fileCnt;
	}
#if !SDSORT_USES_RAM //show progresss bar only if slow sorting method is used
<<<<<<< HEAD
	lcd_set_cursor(0, 2);
	for (int column = 0; column <= 19; column++) lcd_print('\xFF'); //simple progress bar
=======
	for (int column = 0; column <= 19; column++)
	{
		lcd_putc_at(column, 2, '\x01'); //simple progress bar
	}
>>>>>>> f7fd7a53
	_delay(300);
	lcd_clear();
#endif
	lcd_update(2);
	KEEPALIVE_STATE(NOT_BUSY);
	lcd_timeoutToStatus.start();
}

void CardReader::flush_presort() {
	if (sort_count > 0) {
		#if SDSORT_DYNAMIC_RAM
		delete sort_order;
		#if SDSORT_CACHE_NAMES
		for (uint8_t i = 0; i < sort_count; ++i) {
			free(sortshort[i]); // strdup
			free(sortnames[i]); // strdup
		}
		delete sortshort;
		delete sortnames;
		#endif
		#endif
		sort_count = 0;
	}
}

#endif // SDCARD_SORT_ALPHA



void CardReader::printingHasFinished()
{
    st_synchronize();
    if(file_subcall_ctr>0) //heading up to a parent file that called current as a procedure.
    {
      file.close();
      file_subcall_ctr--;
      openFile(filenames[file_subcall_ctr],true,true);
      setIndex(filespos[file_subcall_ctr]);
      startFileprint();
    }
    else
    {
      quickStop();
      file.close();
      sdprinting = false;
      if(SD_FINISHED_STEPPERRELEASE)
      {
          finishAndDisableSteppers();
          //enquecommand_P(PSTR(SD_FINISHED_RELEASECOMMAND));
      }
      autotempShutdown();
	  #ifdef SDCARD_SORT_ALPHA
		  //presort();
	  #endif
    }
}

bool CardReader::ToshibaFlashAir_GetIP(uint8_t *ip)
{
    memset(ip, 0, 4);
    return card.readExtMemory(1, 1, 0x400+0x150, 4, ip);
}

#endif //SDSUPPORT<|MERGE_RESOLUTION|>--- conflicted
+++ resolved
@@ -441,12 +441,8 @@
       SERIAL_PROTOCOLLNRPGM(_N("File selected"));////MSG_SD_FILE_SELECTED
       getfilename(0, fname);
       lcd_setstatus(longFilename[0] ? longFilename : fname);
-<<<<<<< HEAD
-      lcd_setstatus("SD-PRINTING         ");
+      lcd_setstatuspgm(PSTR("SD-PRINTING"));
       scrollstuff = 0;
-=======
-      lcd_setstatuspgm(PSTR("SD-PRINTING"));
->>>>>>> f7fd7a53
     }
     else
     {
@@ -912,15 +908,8 @@
 				int8_t percent = (counter * 100) / total;//((counter * 100) / pow((fileCnt-1),2));
 				lcd_set_cursor(0, 2);
 				for (int column = 0; column < 20; column++) {
-<<<<<<< HEAD
 					if (column < (percent / 5)) lcd_print('\xFF'); //simple progress bar
 					else lcd_print(' ');
-=======
-					if (column < (percent / 5))
-					{
-						lcd_putc_at(column, 2, '\x01'); //simple progress bar
-					}
->>>>>>> f7fd7a53
 				}
 				counter++;
 
@@ -978,15 +967,8 @@
 		sort_count = fileCnt;
 	}
 #if !SDSORT_USES_RAM //show progresss bar only if slow sorting method is used
-<<<<<<< HEAD
 	lcd_set_cursor(0, 2);
 	for (int column = 0; column <= 19; column++) lcd_print('\xFF'); //simple progress bar
-=======
-	for (int column = 0; column <= 19; column++)
-	{
-		lcd_putc_at(column, 2, '\x01'); //simple progress bar
-	}
->>>>>>> f7fd7a53
 	_delay(300);
 	lcd_clear();
 #endif
