#include "Marlin.h"
#include "cmdqueue.h"
#include "cardreader.h"
#include "ultralcd.h"
#include "stepper.h"
#include "temperature.h"
#include "language.h"

#ifdef SDSUPPORT

#define LONGEST_FILENAME (longFilename[0] ? longFilename : filename)

CardReader::CardReader()
{

   #ifdef SDCARD_SORT_ALPHA
     sort_count = 0;
   #endif

   filesize = 0;
   sdpos = 0;
   sdprinting = false;
   cardOK = false;
   saving = false;
   logging = false;
   autostart_atmillis=0;
   workDirDepth = 0;
   file_subcall_ctr=0;
   memset(workDirParents, 0, sizeof(workDirParents));
   presort_flag = false;

   autostart_stilltocheck=true; //the SD start is delayed, because otherwise the serial cannot answer fast enough to make contact with the host software.
   lastnr=0;
  //power to SD reader
  #if SDPOWER > -1
    SET_OUTPUT(SDPOWER); 
    WRITE(SDPOWER,HIGH);
  #endif //SDPOWER
  
  autostart_atmillis=_millis()+5000;
}

char *createFilename(char *buffer,const dir_t &p) //buffer>12characters
{
  char *pos=buffer;
  for (uint8_t i = 0; i < 11; i++) 
  {
    if (p.name[i] == ' ')continue;
    if (i == 8) 
    {
      *pos++='.';
    }
    *pos++=p.name[i];
  }
  *pos++=0;
  return buffer;
}

/**
+* Dive into a folder and recurse depth-first to perform a pre-set operation lsAction:
+*   LS_Count           - Add +1 to nrFiles for every file within the parent
+*   LS_GetFilename     - Get the filename of the file indexed by nrFiles
+*   LS_SerialPrint     - Print the full path and size of each file to serial output
+*   LS_SerialPrint_LFN - Print the full path, long filename and size of each file to serial output
+*/

void CardReader::lsDive(const char *prepend, SdFile parent, const char * const match/*=NULL*/) {
	static uint8_t recursionCnt = 0;
	// RAII incrementer for the recursionCnt
	class _incrementer
	{
		public:
		_incrementer() {recursionCnt++;}
		~_incrementer() {recursionCnt--;}
	} recursionCntIncrementer;
	
	dir_t p;
	uint8_t cnt = 0;
		// Read the next entry from a directory
		while (parent.readDir(p, longFilename) > 0) {
			if (recursionCnt > MAX_DIR_DEPTH)
				return;
			else if (DIR_IS_SUBDIR(&p) && lsAction != LS_Count && lsAction != LS_GetFilename) { // If the entry is a directory and the action is LS_SerialPrint
				
				// Get the short name for the item, which we know is a folder
				char lfilename[FILENAME_LENGTH];
				createFilename(lfilename, p);
				// Allocate enough stack space for the full path to a folder, trailing slash, and nul
				bool prepend_is_empty = (prepend[0] == '\0');
				int len = (prepend_is_empty ? 1 : strlen(prepend)) + strlen(lfilename) + 1 + 1;
				char path[len];
				// Append the FOLDERNAME12/ to the passed string.
				// It contains the full path to the "parent" argument.
				// We now have the full path to the item in this folder.
				strcpy(path, prepend_is_empty ? "/" : prepend); // root slash if prepend is empty
				strcat(path, lfilename); // FILENAME_LENGTH-1 characters maximum
				strcat(path, "/");       // 1 character
				// Serial.print(path);
				// Get a new directory object using the full path
				// and dive recursively into it.
				
				if (lsAction == LS_SerialPrint_LFN)
					printf_P(PSTR("DIR_ENTER: %s \"%s\"\n"), path, longFilename[0] ? longFilename : lfilename);
				
				SdFile dir;
				if (!dir.open(parent, lfilename, O_READ)) {
					if (lsAction == LS_SerialPrint || lsAction == LS_SerialPrint_LFN) {
						//SERIAL_ECHO_START();
						//SERIAL_ECHOPGM(_i("Cannot open subdir"));////MSG_SD_CANT_OPEN_SUBDIR
						//SERIAL_ECHOLN(lfilename);
					}
				}
				lsDive(path, dir);
				// close() is done automatically by destructor of SdFile
				
				if (lsAction == LS_SerialPrint_LFN)
					puts_P(PSTR("DIR_EXIT"));
			}
			else {
				uint8_t pn0 = p.name[0];
				if (pn0 == DIR_NAME_FREE) break;
				if (pn0 == DIR_NAME_DELETED || pn0 == '.') continue;
				if (longFilename[0] == '.') continue;
				if (!DIR_IS_FILE_OR_SUBDIR(&p) || (p.attributes & DIR_ATT_HIDDEN)) continue;
				filenameIsDir = DIR_IS_SUBDIR(&p);
				if (!filenameIsDir && (p.name[8] != 'G' || p.name[9] == '~')) continue;
				switch (lsAction) {
					case LS_Count:
						nrFiles++;
						break;
					
					case LS_SerialPrint_LFN:
					case LS_SerialPrint:
						createFilename(filename, p);
						SERIAL_PROTOCOL(prepend);
						SERIAL_PROTOCOL(filename);
						MYSERIAL.write(' ');
						
						if (lsAction == LS_SerialPrint_LFN)
							printf_P(PSTR("\"%s\" "), LONGEST_FILENAME);
						
						SERIAL_PROTOCOLLN(p.fileSize);
						manage_heater();
						break;
				
					case LS_GetFilename:
						//SERIAL_ECHOPGM("File: ");				
						createFilename(filename, p);
						cluster = parent.curCluster();
						position = parent.curPosition();
						/*MYSERIAL.println(filename);
						SERIAL_ECHOPGM("Write date: ");
						writeDate = p.lastWriteDate;
						MYSERIAL.println(writeDate);
						writeTime = p.lastWriteTime;
						SERIAL_ECHOPGM("Creation date: ");
						MYSERIAL.println(p.creationDate);
						SERIAL_ECHOPGM("Access date: ");
						MYSERIAL.println(p.lastAccessDate);
						SERIAL_ECHOLNPGM("");*/
						crmodDate = p.lastWriteDate;
						crmodTime = p.lastWriteTime;
						// There are scenarios when simple modification time is not enough (on MS Windows)
						// For example - extract an old g-code from an archive onto the SD card.
						// In such case the creation time is current time (which is correct), but the modification time
						// stays the same - i.e. old.
						// Therefore let's pick the most recent timestamp from both creation and modification timestamps
						if( crmodDate < p.creationDate || ( crmodDate == p.creationDate && crmodTime < p.creationTime ) ){
							crmodDate = p.creationDate;
							crmodTime = p.creationTime;
						}
						//writeDate = p.lastAccessDate;
						if (match != NULL) {
							if (strcasecmp(match, filename) == 0) return;
						}
						else if (cnt == nrFiles) return;
						cnt++;
						break;
				}
			}
		} // while readDir
}

void CardReader::ls(bool printLFN)
{
  lsAction = printLFN ? LS_SerialPrint_LFN : LS_SerialPrint;
  //if(lsAction==LS_Count)
  //nrFiles=0;

  root.rewind();
  lsDive("",root);
}


void CardReader::initsd()
{
  cardOK = false;
  if(root.isOpen())
    root.close();
#ifdef SDSLOW
  if (!card.init(SPI_HALF_SPEED,SDSS)
  #if defined(LCD_SDSS) && (LCD_SDSS != SDSS)
    && !card.init(SPI_HALF_SPEED,LCD_SDSS)
  #endif
    )
#else
  if (!card.init(SPI_FULL_SPEED,SDSS)
  #if defined(LCD_SDSS) && (LCD_SDSS != SDSS)
    && !card.init(SPI_FULL_SPEED,LCD_SDSS)
  #endif
    )
#endif
  {
    //if (!card.init(SPI_HALF_SPEED,SDSS))
    SERIAL_ECHO_START;
    SERIAL_ECHOLNRPGM(_n("SD init fail"));////MSG_SD_INIT_FAIL
  }
  else if (!volume.init(&card))
  {
    SERIAL_ERROR_START;
    SERIAL_ERRORLNRPGM(_n("volume.init failed"));////MSG_SD_VOL_INIT_FAIL
  }
  else if (!root.openRoot(&volume)) 
  {
    SERIAL_ERROR_START;
    SERIAL_ERRORLNRPGM(_n("openRoot failed"));////MSG_SD_OPENROOT_FAIL
  }
  else 
  {
    cardOK = true;
    SERIAL_ECHO_START;
    SERIAL_ECHOLNRPGM(_n("SD card ok"));////MSG_SD_CARD_OK
  }
  workDir=root;
  curDir=&root;
  workDirDepth = 0;

  #ifdef SDCARD_SORT_ALPHA
	presort();
  #endif

  /*
  if(!workDir.openRoot(&volume))
  {
    SERIAL_ECHOLNPGM(MSG_SD_WORKDIR_FAIL);
  }
  */
  
}

void CardReader::setroot(bool doPresort)
{
  workDir=root;
  workDirDepth = 0;
  
  curDir=&workDir;
#ifdef SDCARD_SORT_ALPHA
	if (doPresort)
		presort();
	else
		presort_flag = true;
#endif
}
void CardReader::release()
{
  sdprinting = false;
  cardOK = false;
  SERIAL_ECHO_START;
  SERIAL_ECHOLNRPGM(_n("SD card released"));////MSG_SD_CARD_RELEASED
}

void CardReader::startFileprint()
{
  if(cardOK)
  {
    sdprinting = true;
    Stopped = false;
	#ifdef SDCARD_SORT_ALPHA
		//flush_presort();
	#endif
  }
}

void CardReader::openLogFile(const char* name)
{
  logging = true;
  openFile(name, false);
}

void CardReader::getDirName(char* name, uint8_t level)
{	
		workDirParents[level].getFilename(name);
}

uint16_t CardReader::getWorkDirDepth() {
	return workDirDepth;
}

void CardReader::getAbsFilename(char *t)
{
  uint8_t cnt=0;
  *t='/';t++;cnt++;
  for(uint8_t i=0;i<workDirDepth;i++)
  {
    workDirParents[i].getFilename(t); //SDBaseFile.getfilename!
    while(*t!=0 && cnt< MAXPATHNAMELENGTH) 
    {t++;cnt++;}  //crawl counter forward.
  }
  if(cnt<MAXPATHNAMELENGTH-13)
    file.getFilename(t);
  else
    t[0]=0;
}

void CardReader::printAbsFilenameFast()
{
    SERIAL_PROTOCOL('/');
    for (uint8_t i = 0; i < getWorkDirDepth(); i++)
    {
        SERIAL_PROTOCOL(dir_names[i]);
        SERIAL_PROTOCOL('/');
    }
    SERIAL_PROTOCOL(LONGEST_FILENAME);
}

/**
 * @brief Dive into subfolder
 *
 * Method sets curDir to point to root, in case fileName is null.
 * Method sets curDir to point to workDir, in case fileName path is relative
 * (doesn't start with '/')
 * Method sets curDir to point to dir, which is specified by absolute path
 * specified by fileName. In such case fileName is updated so it points to
 * file name without the path.
 *
 * @param[in,out] fileName
 *  expects file name including path
 *  in case of absolute path, file name without path is returned
 */
bool CardReader::diveSubfolder (const char *&fileName)
{
    curDir=&root;
    if (!fileName)
        return 1;

    const char *dirname_start, *dirname_end;
    if (fileName[0] == '/') // absolute path
    {
        setroot(false);
        dirname_start = fileName + 1;
        while (*dirname_start)
        {
            dirname_end = strchr(dirname_start, '/');
            //SERIAL_ECHO("start:");SERIAL_ECHOLN((int)(dirname_start-name));
            //SERIAL_ECHO("end  :");SERIAL_ECHOLN((int)(dirname_end-name));
            if (dirname_end && dirname_end > dirname_start)
            {
                const size_t maxLen = 12;
                char subdirname[maxLen+1];
                const size_t len = ((static_cast<size_t>(dirname_end-dirname_start))>maxLen) ? maxLen : (dirname_end-dirname_start);
                strncpy(subdirname, dirname_start, len);
                subdirname[len] = 0;
                if (!chdir(subdirname, false))
                    return 0;

                curDir = &workDir;
                dirname_start = dirname_end + 1;
            }
            else // the reminder after all /fsa/fdsa/ is the filename
            {
                fileName = dirname_start;
                //SERIAL_ECHOLN("remaider");
                //SERIAL_ECHOLN(fname);
                break;
            }

        }
    }
    else //relative path
    {
        curDir = &workDir;
    }
    return 1;
}

void CardReader::openFile(const char* name,bool read, bool replace_current/*=true*/)
{
  if(!cardOK)
    return;
  if(file.isOpen())  //replacing current file by new file, or subfile call
  {
    if(!replace_current)
    {
     if((int)file_subcall_ctr>(int)SD_PROCEDURE_DEPTH-1)
     {
       // SERIAL_ERROR_START;
       // SERIAL_ERRORPGM("trying to call sub-gcode files with too many levels. MAX level is:");
       // SERIAL_ERRORLN(SD_PROCEDURE_DEPTH);
       kill(_n("trying to call sub-gcode files with too many levels."), 1);
       return;
     }
     
     SERIAL_ECHO_START;
     SERIAL_ECHOPGM("SUBROUTINE CALL target:\"");
     SERIAL_ECHO(name);
     SERIAL_ECHOPGM("\" parent:\"");
     
     //store current filename and position
     getAbsFilename(filenames[file_subcall_ctr]);
     
     SERIAL_ECHO(filenames[file_subcall_ctr]);
     SERIAL_ECHOPGM("\" pos");
     SERIAL_ECHOLN(sdpos);
     filespos[file_subcall_ctr]=sdpos;
     file_subcall_ctr++;
    }
    else
    {
     SERIAL_ECHO_START;
     SERIAL_ECHOPGM("Now doing file: ");
     SERIAL_ECHOLN(name);
    }
    file.close();
  }
  else //opening fresh file
  {
    file_subcall_ctr=0; //resetting procedure depth in case user cancels print while in procedure
    SERIAL_ECHO_START;
    SERIAL_ECHOPGM("Now fresh file: ");
    SERIAL_ECHOLN(name);
  }
  sdprinting = false;

  const char *fname=name;
  if (!diveSubfolder(fname))
    return;

  if(read)
  {
    if (file.open(curDir, fname, O_READ)) 
    {
      getfilename(0, fname);
      filesize = file.fileSize();
      SERIAL_PROTOCOLRPGM(_N("File opened: "));////MSG_SD_FILE_OPENED
      printAbsFilenameFast();
      SERIAL_PROTOCOLRPGM(_n(" Size: "));////MSG_SD_SIZE
      SERIAL_PROTOCOLLN(filesize);
      sdpos = 0;
      
<<<<<<< HEAD
      SERIAL_PROTOCOLLNRPGM(_N("File selected"));////MSG_SD_FILE_SELECTED
      getfilename(0, fname);
      lcd_setstatus(longFilename[0] ? longFilename : fname);
      lcd_setstatuspgm(PSTR("SD-PRINTING"));
      scrollstuff = 0;
=======
      SERIAL_PROTOCOLLNRPGM(MSG_FILE_SELECTED);
      lcd_setstatuspgm(MSG_FILE_SELECTED);
>>>>>>> a47c971c
    }
    else
    {
      SERIAL_PROTOCOLRPGM(MSG_SD_OPEN_FILE_FAIL);
      SERIAL_PROTOCOL(fname);
      SERIAL_PROTOCOLLN('.');
    }
  }
  else 
  { //write
    if (!file.open(curDir, fname, O_CREAT | O_APPEND | O_WRITE | O_TRUNC))
    {
      SERIAL_PROTOCOLRPGM(MSG_SD_OPEN_FILE_FAIL);
      SERIAL_PROTOCOL(fname);
      SERIAL_PROTOCOLLN('.');
    }
    else
    {
      saving = true;
      SERIAL_PROTOCOLRPGM(_N("Writing to file: "));////MSG_SD_WRITE_TO_FILE
      SERIAL_PROTOCOLLN(name);
      lcd_setstatus(fname);
    }
  }
  
}

void CardReader::removeFile(const char* name)
{
    if(!cardOK) return;
    file.close();
    sdprinting = false;

    const char *fname=name;
    if (!diveSubfolder(fname))
      return;

    if (file.remove(curDir, fname)) 
    {
      SERIAL_PROTOCOLPGM("File deleted:");
      SERIAL_PROTOCOLLN(fname);
      sdpos = 0;
	  #ifdef SDCARD_SORT_ALPHA
		  presort();
	  #endif
    }
    else
    {
      SERIAL_PROTOCOLPGM("Deletion failed, File: ");
      SERIAL_PROTOCOL(fname);
      SERIAL_PROTOCOLLN('.');
    }
  
}

uint32_t CardReader::getFileSize()
{
	return filesize;
}

void CardReader::getStatus(bool arg_P)
{
    if (isPrintPaused)
    {
        if (saved_printing && (saved_printing_type == PRINTING_TYPE_SD))
            SERIAL_PROTOCOLLNPGM("SD print paused");
        else
            SERIAL_PROTOCOLLNPGM("Print saved");
    }
    else if (sdprinting)
    {
        if (arg_P)
        {
            printAbsFilenameFast();
            SERIAL_PROTOCOLLN();
        }
        else
            SERIAL_PROTOCOLLN(LONGEST_FILENAME);
        
        SERIAL_PROTOCOLRPGM(_N("SD printing byte "));////MSG_SD_PRINTING_BYTE
        SERIAL_PROTOCOL(sdpos);
        SERIAL_PROTOCOL('/');
        SERIAL_PROTOCOLLN(filesize);
        uint16_t time = ( _millis() - starttime ) / 60000U;
        SERIAL_PROTOCOL(itostr2(time/60));
        SERIAL_PROTOCOL(':');
        SERIAL_PROTOCOLLN(itostr2(time%60));
    }
    else
        SERIAL_PROTOCOLLNPGM("Not SD printing");
}
void CardReader::write_command(char *buf)
{
  char* begin = buf;
  char* npos = 0;
  char* end = buf + strlen(buf) - 1;

  file.writeError = false;
  if((npos = strchr(buf, 'N')) != NULL)
  {
    begin = strchr(npos, ' ') + 1;
    end = strchr(npos, '*') - 1;
  }
  end[1] = '\r';
  end[2] = '\n';
  end[3] = '\0';
  file.write(begin);
  if (file.writeError)
  {
    SERIAL_ERROR_START;
    SERIAL_ERRORLNRPGM(MSG_SD_ERR_WRITE_TO_FILE);
  }
}

#define CHUNK_SIZE 64

void CardReader::write_command_no_newline(char *buf)
{
  file.write(buf, CHUNK_SIZE);
  if (file.writeError)
  {
    SERIAL_ERROR_START;
    SERIAL_ERRORLNRPGM(MSG_SD_ERR_WRITE_TO_FILE);
    SERIAL_PROTOCOLLNPGM("An error while writing to the SD Card.");
  }
}


void CardReader::checkautostart(bool force)
{
  if(!force)
  {
    if(!autostart_stilltocheck)
      return;
    if(autostart_atmillis<_millis())
      return;
  }
  autostart_stilltocheck=false;
  if(!cardOK)
  {
    initsd();
    if(!cardOK) //fail
      return;
  }
  
  char autoname[30];
  sprintf_P(autoname, PSTR("auto%i.g"), lastnr);
  for(int8_t i=0;i<(int8_t)strlen(autoname);i++)
    autoname[i]=tolower(autoname[i]);
  dir_t p;

  root.rewind();
  
  bool found=false;
  while (root.readDir(p, NULL) > 0) 
  {
    for(int8_t i=0;i<(int8_t)strlen((char*)p.name);i++)
    p.name[i]=tolower(p.name[i]);
    //Serial.print((char*)p.name);
    //Serial.print(" ");
    //Serial.println(autoname);
    if(p.name[9]!='~') //skip safety copies
    if(strncmp((char*)p.name,autoname,5)==0)
    {
      char cmd[30];
      // M23: Select SD file
      sprintf_P(cmd, PSTR("M23 %s"), autoname);
      enquecommand(cmd);
      // M24: Start/resume SD print
      enquecommand_P(PSTR("M24"));
      found=true;
    }
  }
  if(!found)
    lastnr=-1;
  else
    lastnr++;
}

void CardReader::closefile(bool store_location)
{
  file.sync();
  file.close();
  saving = false; 
  logging = false;
  
  if(store_location)
  {
    //future: store printer state, filename and position for continuing a stopped print
    // so one can unplug the printer and continue printing the next day.
    
  }

  
}

void CardReader::getfilename(uint16_t nr, const char * const match/*=NULL*/)
{
  curDir=&workDir;
  lsAction=LS_GetFilename;
  nrFiles=nr;
  curDir->rewind();
  lsDive("",*curDir,match);
  
}

void CardReader::getfilename_simple(uint32_t position, const char * const match/*=NULL*/)
{
	curDir = &workDir;
	lsAction = LS_GetFilename;
	nrFiles = 0;
	curDir->seekSet(position);
	lsDive("", *curDir, match);
}

uint16_t CardReader::getnrfilenames()
{
  curDir=&workDir;
  lsAction=LS_Count;
  nrFiles=0;
  curDir->rewind();
  lsDive("",*curDir);
  //SERIAL_ECHOLN(nrFiles);
  return nrFiles;
}

<<<<<<< HEAD
bool CardReader::chdir(const char * relpath)
=======
bool CardReader::chdir(const char * relpath, bool doPresort)
>>>>>>> a47c971c
{
  SdFile newfile;
  SdFile *parent=&root;
  
  if(workDir.isOpen())
    parent=&workDir;
  
  if(!newfile.open(*parent,relpath, O_READ) || ((workDirDepth + 1) >= MAX_DIR_DEPTH))
  {
   SERIAL_ECHO_START;
   SERIAL_ECHORPGM(_n("Cannot enter subdir: "));////MSG_SD_CANT_ENTER_SUBDIR
   SERIAL_ECHOLN(relpath);
   return 0;
  }
  else
  {
    strcpy(dir_names[workDirDepth], relpath);
    puts(relpath);

    if (workDirDepth < MAX_DIR_DEPTH) {
      for (int d = ++workDirDepth; d--;)
        workDirParents[d+1] = workDirParents[d];
      workDirParents[0]=*parent;
    }
    workDir=newfile;

#ifdef SDCARD_SORT_ALPHA
	if (doPresort)
		presort();
<<<<<<< HEAD
	#endif
=======
	else
		presort_flag = true;
#endif
>>>>>>> a47c971c
	return 1;
  }
}

void CardReader::updir()
{
  if(workDirDepth > 0)
  {
    --workDirDepth;
    workDir = workDirParents[0];
    for (unsigned int d = 0; d < workDirDepth; d++)
    {
        workDirParents[d] = workDirParents[d+1];
    }
	#ifdef SDCARD_SORT_ALPHA
    presort();
	#endif
  }
}

#ifdef SDCARD_SORT_ALPHA

/**
* Get the name of a file in the current directory by sort-index
*/
void CardReader::getfilename_sorted(const uint16_t nr) {
    if (nr < sort_count)
        getfilename_simple(sort_positions[sort_order[nr]]);
    else
        getfilename(nr);
}

/**
* Read all the files and produce a sort key
*
* We can do this in 3 ways...
*  - Minimal RAM: Read two filenames at a time sorting along...
*  - Some RAM: Buffer the directory just for this sort
*  - Most RAM: Buffer the directory and return filenames from RAM
*/
void CardReader::presort() {
	if (farm_mode || IS_SD_INSERTED == false) return; //sorting is not used in farm mode
	uint8_t sdSort = eeprom_read_byte((uint8_t*)EEPROM_SD_SORT);

	if (sdSort == SD_SORT_NONE) return; //sd sort is turned off

	KEEPALIVE_STATE(IN_HANDLER);

	// Throw away old sort index
	flush_presort();

	// If there are files, sort up to the limit
	uint16_t fileCnt = getnrfilenames();
	if (fileCnt > 0) {

		// Never sort more than the max allowed
		// If you use folders to organize, 20 may be enough
		if (fileCnt > SDSORT_LIMIT) {
			lcd_show_fullscreen_message_and_wait_P(_i("Some files will not be sorted. Max. No. of files in 1 folder for sorting is 100."));////MSG_FILE_CNT c=20 r=6
			fileCnt = SDSORT_LIMIT;
		}
		lcd_clear();

		// uint32_t positions[fileCnt];

		// By default re-read the names from SD for every compare
		// retaining only two filenames at a time. This is very
		// slow but is safest and uses minimal RAM.
		char name1[LONG_FILENAME_LENGTH + 1];
		uint16_t crmod_time_bckp;
		uint16_t crmod_date_bckp;

		#if HAS_FOLDER_SORTING
		uint16_t dirCnt = 0;
		#endif

		position = 0;
		//might need to also load the file at position 0 for filenameIsDir to work on the first file
		if (fileCnt > 1) {
			// Init sort order.
			for (uint16_t i = 0; i < fileCnt; i++) {
				if (!IS_SD_INSERTED) return;
				manage_heater();
				sort_order[i] = i;
				sort_positions[i] = position;
				getfilename(i);
				#if HAS_FOLDER_SORTING
				if (filenameIsDir) dirCnt++;
				#endif
			}

#ifdef QUICKSORT
			quicksort(0, fileCnt - 1);
#elif defined(SHELLSORT)

#define _SORT_CMP_NODIR() (strcasecmp(name2, name1) < 0)
#define _SORT_CMP_TIME_NODIR() (((crmod_date_bckp == crmodDate) && (crmod_time_bckp < crmodTime)) || (crmod_date_bckp < crmodDate))
#if HAS_FOLDER_SORTING
#define _SORT_CMP_DIR(fs) ((dir1 == filenameIsDir) ? _SORT_CMP_NODIR() : (fs < 0 ? filenameIsDir : !filenameIsDir))
#define _SORT_CMP_TIME_DIR(fs) ((dir1 == filenameIsDir) ? _SORT_CMP_TIME_NODIR() : (fs < 0 ? filenameIsDir : !filenameIsDir))
#endif
			for (uint8_t runs = 0; runs < 2; runs++)
			{
				uint8_t* sortingBaseArray;
				//run=0: sorts all files and moves folders to the beginning
				//run=1: assumes all folders are at the beginning of the list and sorts them
				
				lcd_set_cursor(0, 1);
				lcd_printf_P(PSTR("%-20.20S"), (runs == 0)?_i("Sorting files"):_i("Sorting folders"));
				
				uint16_t sortCountFiles = 0;
				if (runs == 0)
				{
					sortingBaseArray = sort_order;
					sortCountFiles = fileCnt;
				}
				#if HAS_FOLDER_SORTING
				else
				{
					sortingBaseArray = sort_order + /* sizeof(sort_order[0]) * */ (fileCnt - dirCnt);
					sortCountFiles = dirCnt;
				}
				#endif
				if (sortCountFiles < 2) break;
				
				uint16_t counter = 0;
				uint16_t total = 0;
				for (uint16_t i = sortCountFiles/2; i > 0; i /= 2) total += sortCountFiles - i; //total runs for progress bar
				
				for (uint16_t gap = sortCountFiles/2; gap > 0; gap /= 2)
				{
					for (uint16_t i = gap; i < sortCountFiles; i++)
					{
						if (!IS_SD_INSERTED) return;
						
						int8_t percent = (counter * 100) / total;
						lcd_set_cursor(0, 2);
						for (int column = 0; column < 20; column++) {
							if (column < (percent / 5)) lcd_print('\xFF'); //simple progress bar
							else lcd_print(' ');
						}
						counter++;
						
						manage_heater();
						uint8_t orderBckp = sortingBaseArray[i];
						getfilename_simple(sort_positions[orderBckp]);
						strcpy(name1, LONGEST_FILENAME); // save (or getfilename below will trounce it)
						crmod_date_bckp = crmodDate;
						crmod_time_bckp = crmodTime;
						#if HAS_FOLDER_SORTING
						bool dir1 = filenameIsDir;
						#endif
						
						uint16_t j = i;
						getfilename_simple(sort_positions[sortingBaseArray[j - gap]]);
						char *name2 = LONGEST_FILENAME; // use the string in-place
						#if HAS_FOLDER_SORTING
						while (j >= gap && ((sdSort == SD_SORT_TIME)?_SORT_CMP_TIME_DIR(FOLDER_SORTING):_SORT_CMP_DIR(FOLDER_SORTING)))
						#else
						while (j >= gap && ((sdSort == SD_SORT_TIME)?_SORT_CMP_TIME_NODIR():_SORT_CMP_NODIR()))
						#endif
						{
							sortingBaseArray[j] = sortingBaseArray[j - gap];
							j -= gap;
							#ifdef SORTING_DUMP
							for (uint16_t z = 0; z < sortCountFiles; z++)
							{
								printf_P(PSTR("%2u "), sortingBaseArray[z]);
							}
							printf_P(PSTR("i%2d j%2d gap%2d orderBckp%2d\n"), i, j, gap, orderBckp);
							#endif
							if (j < gap) break;
							getfilename_simple(sort_positions[sortingBaseArray[j - gap]]);
							name2 = LONGEST_FILENAME; // use the string in-place
						}
						sortingBaseArray[j] = orderBckp;
					}
				}
			}

#else //Bubble Sort
			uint32_t counter = 0;
			uint16_t total = 0.5*(fileCnt - 1)*(fileCnt);

			// Compare names from the array or just the two buffered names
			#define _SORT_CMP_NODIR() (strcasecmp(name1, name2) < 0) //true if lowercase(name1) < lowercase(name2)
			#define _SORT_CMP_TIME_NODIR() (((crmod_date_bckp == crmodDate) && (crmod_time_bckp > crmodTime)) || (crmod_date_bckp > crmodDate))

			#if HAS_FOLDER_SORTING
			#define _SORT_CMP_DIR(fs) ((dir1 == filenameIsDir) ? _SORT_CMP_NODIR() : (fs < 0 ? dir1 : !dir1))
			#define _SORT_CMP_TIME_DIR(fs) ((dir1 == filenameIsDir) ? _SORT_CMP_TIME_NODIR() : (fs < 0 ? dir1 : !dir1))
			#endif

			lcd_set_cursor(0, 1);
			lcd_printf_P(PSTR("%-20.20S"), _i("Sorting files"));

			for (uint16_t i = fileCnt; --i;) {
				if (!IS_SD_INSERTED) return;
				bool didSwap = false;

				int8_t percent = (counter * 100) / total;//((counter * 100) / pow((fileCnt-1),2));
				lcd_set_cursor(0, 2);
				for (int column = 0; column < 20; column++) {
					if (column < (percent / 5)) lcd_print('\xFF'); //simple progress bar
					else lcd_print(' ');
				}
				counter++;

				//MYSERIAL.println(int(i));
				for (uint16_t j = 0; j < i; ++j) {
					if (!IS_SD_INSERTED) return;
					#ifdef SORTING_DUMP
					for (uint16_t z = 0; z < fileCnt; z++)
					{
						printf_P(PSTR("%2u "), sort_order[z]);
					}
					MYSERIAL.println();
					#endif
					manage_heater();
					const uint16_t o1 = sort_order[j], o2 = sort_order[j + 1];

					counter++;
					getfilename_simple(sort_positions[o1]);
					strcpy(name1, LONGEST_FILENAME); // save (or getfilename below will trounce it)
					crmod_date_bckp = crmodDate;
					crmod_time_bckp = crmodTime;
					#if HAS_FOLDER_SORTING
					bool dir1 = filenameIsDir;
					#endif
					getfilename_simple(sort_positions[o2]);
					char *name2 = LONGEST_FILENAME; // use the string in-place

													// Sort the current pair according to settings.
					if (
					#if HAS_FOLDER_SORTING
					(sdSort == SD_SORT_TIME && _SORT_CMP_TIME_DIR(FOLDER_SORTING)) || (sdSort == SD_SORT_ALPHA && _SORT_CMP_DIR(FOLDER_SORTING))
					#else
						(sdSort == SD_SORT_TIME && _SORT_CMP_TIME_NODIR()) || (sdSort == SD_SORT_ALPHA && _SORT_CMP_NODIR())
					#endif
						)
					{
						sort_order[j] = o2;
						sort_order[j + 1] = o1;
						didSwap = true;
					}
				}
				if (!didSwap) break;
			} //end of bubble sort loop
#endif
			lcd_set_cursor(0, 2);
			for (int column = 0; column <= 19; column++)
				lcd_print('\xFF'); //simple progress bar
			_delay(300);
			lcd_clear();
		}
		else {
			sort_order[0] = 0;
		}

		sort_count = fileCnt;
	}

	lcd_update(2);
	KEEPALIVE_STATE(NOT_BUSY);
	lcd_timeoutToStatus.start();
}

void CardReader::flush_presort() {
	if (sort_count > 0) {
		sort_count = 0;
	}
}

#endif // SDCARD_SORT_ALPHA



void CardReader::printingHasFinished()
{
    st_synchronize();
    if(file_subcall_ctr>0) //heading up to a parent file that called current as a procedure.
    {
      file.close();
      file_subcall_ctr--;
      openFile(filenames[file_subcall_ctr],true,true);
      setIndex(filespos[file_subcall_ctr]);
      startFileprint();
    }
    else
    {
      quickStop();
      file.close();
      sdprinting = false;
      if(SD_FINISHED_STEPPERRELEASE)
      {
          finishAndDisableSteppers();
          //enquecommand_P(PSTR(SD_FINISHED_RELEASECOMMAND));
      }
      autotempShutdown();
	  #ifdef SDCARD_SORT_ALPHA
		  //presort();
	  #endif
    }
}

bool CardReader::ToshibaFlashAir_GetIP(uint8_t *ip)
{
    memset(ip, 0, 4);
    return card.readExtMemory(1, 1, 0x400+0x150, 4, ip);
}

#endif //SDSUPPORT<|MERGE_RESOLUTION|>--- conflicted
+++ resolved
@@ -447,16 +447,9 @@
       SERIAL_PROTOCOLLN(filesize);
       sdpos = 0;
       
-<<<<<<< HEAD
-      SERIAL_PROTOCOLLNRPGM(_N("File selected"));////MSG_SD_FILE_SELECTED
-      getfilename(0, fname);
-      lcd_setstatus(longFilename[0] ? longFilename : fname);
-      lcd_setstatuspgm(PSTR("SD-PRINTING"));
-      scrollstuff = 0;
-=======
       SERIAL_PROTOCOLLNRPGM(MSG_FILE_SELECTED);
       lcd_setstatuspgm(MSG_FILE_SELECTED);
->>>>>>> a47c971c
+      scrollstuff = 0;
     }
     else
     {
@@ -683,11 +676,7 @@
   return nrFiles;
 }
 
-<<<<<<< HEAD
-bool CardReader::chdir(const char * relpath)
-=======
 bool CardReader::chdir(const char * relpath, bool doPresort)
->>>>>>> a47c971c
 {
   SdFile newfile;
   SdFile *parent=&root;
@@ -717,13 +706,9 @@
 #ifdef SDCARD_SORT_ALPHA
 	if (doPresort)
 		presort();
-<<<<<<< HEAD
-	#endif
-=======
 	else
 		presort_flag = true;
 #endif
->>>>>>> a47c971c
 	return 1;
   }
 }
