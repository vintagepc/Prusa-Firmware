--- conflicted
+++ resolved
@@ -72,22 +72,19 @@
         }
         if(is_uninitialized)
         {
-<<<<<<< HEAD
+
             char sheet_PROGMEM_buffer[8];
             strcpy_P(sheet_PROGMEM_buffer, (char *)pgm_read_word(&(defaultSheetNames[i])));
             for (uint_least8_t a = 0; a < sizeof(Sheet::name); ++a){
                 eeprom_write(&(EEPROM_Sheets_base->s[i].name[a]), sheet_PROGMEM_buffer[a]);
             }
-=======
+          
             // When upgrading from version older version (before multiple sheets were implemented in v3.8.0)
 	    // Sheet 1 uses the previous Live adjust Z (@EEPROM_BABYSTEP_Z)
             if(i == 0){
                 int last_babystep = eeprom_read_word((uint16_t *)EEPROM_BABYSTEP_Z);
                 eeprom_write_word(reinterpret_cast<uint16_t *>(&(EEPROM_Sheets_base->s[i].z_offset)), last_babystep);
             }
-            eeprom_write(&(EEPROM_Sheets_base->s[i].name[0]), static_cast<char>(i + '1'));
-            eeprom_write(&(EEPROM_Sheets_base->s[i].name[1]), '\0');
->>>>>>> 45f3f143
         }
     }
     check_babystep();
