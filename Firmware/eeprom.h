#ifndef EEPROM_H
#define EEPROM_H

<<<<<<< HEAD
#define EEPROM_EMPTY_VALUE 0xFF
=======
#include <stdint.h>

#ifdef __cplusplus
void eeprom_init();
extern bool is_sheet_initialized();
#endif


typedef struct
{
    char name[7];     //!< Can be null terminated, doesn't need to be null terminated
    int16_t z_offset; //!< Z_BABYSTEP_MIN .. Z_BABYSTEP_MAX = Z_BABYSTEP_MIN*2/1000 [mm] .. Z_BABYSTEP_MAX*2/1000 [mm]
    uint8_t bed_temp; //!< 0 .. 254 [°C]
    uint8_t pinda_temp; //!< 0 .. 254 [°C]
} Sheet;

typedef struct
{
    Sheet s[3];
    uint8_t active_sheet;
} Sheets;
// sizeof(Sheets). Do not change it unless EEPROM_Sheets_base is last item in EEPROM.
// Otherwise it would move following items.
#define EEPROM_SHEETS_SIZEOF 34

#ifdef __cplusplus
static_assert(sizeof(Sheets) == EEPROM_SHEETS_SIZEOF, "Sizeof(Sheets) is not EEPROM_SHEETS_SIZEOF.");
#endif

>>>>>>> 95857892
// The total size of the EEPROM is
// 4096 for the Atmega2560
#define EEPROM_TOP 4096
#define EEPROM_SILENT 4095
#define EEPROM_LANG 4094
#define EEPROM_BABYSTEP_X 4092
#define EEPROM_BABYSTEP_Y 4090
#define EEPROM_BABYSTEP_Z 4088
#define EEPROM_CALIBRATION_STATUS 4087
#define EEPROM_BABYSTEP_Z0 4085
#define EEPROM_FILAMENTUSED 4081
// uint32_t
#define EEPROM_TOTALTIME 4077

#define EEPROM_BED_CALIBRATION_CENTER     (EEPROM_TOTALTIME-2*4)
#define EEPROM_BED_CALIBRATION_VEC_X      (EEPROM_BED_CALIBRATION_CENTER-2*4)
#define EEPROM_BED_CALIBRATION_VEC_Y      (EEPROM_BED_CALIBRATION_VEC_X-2*4)

// Offsets of the Z heiths of the calibration points from the first point.
// The offsets are saved as 16bit signed int, scaled to tenths of microns.
#define EEPROM_BED_CALIBRATION_Z_JITTER   (EEPROM_BED_CALIBRATION_VEC_Y-2*8)
#define EEPROM_FARM_MODE (EEPROM_BED_CALIBRATION_Z_JITTER-1)
#define EEPROM_FARM_NUMBER (EEPROM_FARM_MODE-3)

// Correction of the bed leveling, in micrometers.
// Maximum 50 micrometers allowed.
// Bed correction is valid if set to 1. If set to zero or 255, the successive 4 bytes are invalid.
#define EEPROM_BED_CORRECTION_VALID (EEPROM_FARM_NUMBER-1)
#define EEPROM_BED_CORRECTION_LEFT  (EEPROM_BED_CORRECTION_VALID-1)
#define EEPROM_BED_CORRECTION_RIGHT (EEPROM_BED_CORRECTION_LEFT-1)
#define EEPROM_BED_CORRECTION_FRONT (EEPROM_BED_CORRECTION_RIGHT-1)
#define EEPROM_BED_CORRECTION_REAR  (EEPROM_BED_CORRECTION_FRONT-1)
#define EEPROM_TOSHIBA_FLASH_AIR_COMPATIBLITY (EEPROM_BED_CORRECTION_REAR-1)
#define EEPROM_PRINT_FLAG (EEPROM_TOSHIBA_FLASH_AIR_COMPATIBLITY-1)
#define EEPROM_PROBE_TEMP_SHIFT (EEPROM_PRINT_FLAG - 2*5) //5 x int for storing pinda probe temp shift relative to 50 C; unit: motor steps 
#define EEPROM_TEMP_CAL_ACTIVE (EEPROM_PROBE_TEMP_SHIFT - 1)
#define EEPROM_BOWDEN_LENGTH (EEPROM_TEMP_CAL_ACTIVE - 2*4) //4 x int for bowden lengths for multimaterial
#define EEPROM_CALIBRATION_STATUS_PINDA (EEPROM_BOWDEN_LENGTH - 1) //0 - not calibrated; 1 - calibrated
#define EEPROM_UVLO						(EEPROM_CALIBRATION_STATUS_PINDA - 1) //1 - uvlo during print
#define EEPROM_UVLO_CURRENT_POSITION	(EEPROM_UVLO-2*4) // 2 x float for current_position in X and Y axes
#define EEPROM_FILENAME (EEPROM_UVLO_CURRENT_POSITION - 8) //8chars to store filename without extension
#define EEPROM_FILE_POSITION (EEPROM_FILENAME - 4) //32 bit for uint32_t file position 
#define EEPROM_UVLO_CURRENT_POSITION_Z	(EEPROM_FILE_POSITION - 4) //float for current position in Z
#define EEPROM_UVLO_TARGET_HOTEND		(EEPROM_UVLO_CURRENT_POSITION_Z - 1)
#define EEPROM_UVLO_TARGET_BED			(EEPROM_UVLO_TARGET_HOTEND - 1)
#define EEPROM_UVLO_FEEDRATE			(EEPROM_UVLO_TARGET_BED - 2)
#define EEPROM_UVLO_FAN_SPEED			(EEPROM_UVLO_FEEDRATE - 1) 
#define EEPROM_FAN_CHECK_ENABLED		(EEPROM_UVLO_FAN_SPEED - 1)
#define EEPROM_UVLO_MESH_BED_LEVELING     (EEPROM_FAN_CHECK_ENABLED - 9*2)

#define EEPROM_UVLO_Z_MICROSTEPS     (EEPROM_UVLO_MESH_BED_LEVELING - 2)
#define EEPROM_UVLO_E_ABS            (EEPROM_UVLO_Z_MICROSTEPS - 1)
#define EEPROM_UVLO_CURRENT_POSITION_E	(EEPROM_UVLO_E_ABS - 4)                 //float for current position in E

// Crash detection mode EEPROM setting 
#define EEPROM_CRASH_DET         (EEPROM_UVLO_CURRENT_POSITION_E - 5)           // float (orig EEPROM_UVLO_MESH_BED_LEVELING-12) 
// Crash detection counter Y (last print)
#define EEPROM_CRASH_COUNT_Y       (EEPROM_CRASH_DET - 1)                       // uint8 (orig EEPROM_UVLO_MESH_BED_LEVELING-15)
// Filament sensor on/off EEPROM setting 
#define EEPROM_FSENSOR           (EEPROM_CRASH_COUNT_Y - 1)                     // uint8 (orig EEPROM_UVLO_MESH_BED_LEVELING-14) 
// Crash detection counter X (last print)
#define EEPROM_CRASH_COUNT_X       (EEPROM_FSENSOR - 1)                         // uint8 (orig EEPROM_UVLO_MESH_BED_LEVELING-15)
// Filament runout/error coutner (last print)
#define EEPROM_FERROR_COUNT      (EEPROM_CRASH_COUNT_X - 1)                     // uint8 (orig EEPROM_UVLO_MESH_BED_LEVELING-16)
// Power loss errors (last print)
#define EEPROM_POWER_COUNT       (EEPROM_FERROR_COUNT - 1)                      // uint8 (orig EEPROM_UVLO_MESH_BED_LEVELING-17)

#define EEPROM_XYZ_CAL_SKEW (EEPROM_POWER_COUNT - 4)                            // float for skew backup
#define EEPROM_WIZARD_ACTIVE (EEPROM_XYZ_CAL_SKEW - 1)
#define EEPROM_BELTSTATUS_X (EEPROM_WIZARD_ACTIVE - 2)                          // uint16
#define EEPROM_BELTSTATUS_Y (EEPROM_BELTSTATUS_X - 2)                           // uint16

#define EEPROM_DIR_DEPTH        (EEPROM_BELTSTATUS_Y-1)
#define EEPROM_DIRS  (EEPROM_DIR_DEPTH-80) //8 chars for each dir name, max 10 levels
#define EEPROM_SD_SORT (EEPROM_DIRS - 1) //0 -time, 1-alpha, 2-none
#define EEPROM_SECOND_SERIAL_ACTIVE (EEPROM_SD_SORT - 1)

#define EEPROM_FSENS_AUTOLOAD_ENABLED (EEPROM_SECOND_SERIAL_ACTIVE - 1)

// Crash detection counter X (total)
#define EEPROM_CRASH_COUNT_X_TOT       (EEPROM_FSENS_AUTOLOAD_ENABLED - 2)     // uint16
// Crash detection counter Y (total)
#define EEPROM_CRASH_COUNT_Y_TOT       (EEPROM_CRASH_COUNT_X_TOT - 2)          // uint16
// Filament runout/error coutner (total)
#define EEPROM_FERROR_COUNT_TOT      (EEPROM_CRASH_COUNT_Y_TOT - 2)            // uint16
// Power loss errors (total)
#define EEPROM_POWER_COUNT_TOT       (EEPROM_FERROR_COUNT_TOT - 2)             // uint16

////////////////////////////////////////
// TMC2130 Accurate sensorless homing 

// X-axis home origin (stepper phase in microsteps, 0..63 for 16ustep resolution)
#define EEPROM_TMC2130_HOME_X_ORIGIN           (EEPROM_POWER_COUNT_TOT - 1)                    // uint8
// X-axis home bsteps (number of microsteps backward)
#define EEPROM_TMC2130_HOME_X_BSTEPS           (EEPROM_TMC2130_HOME_X_ORIGIN - 1)              // uint8
// X-axis home fsteps (number of microsteps forward)
#define EEPROM_TMC2130_HOME_X_FSTEPS           (EEPROM_TMC2130_HOME_X_BSTEPS - 1)              // uint8
// Y-axis home origin (stepper phase in microsteps, 0..63 for 16ustep resolution)
#define EEPROM_TMC2130_HOME_Y_ORIGIN           (EEPROM_TMC2130_HOME_X_FSTEPS - 1)              // uint8
// X-axis home bsteps (number of microsteps backward)
#define EEPROM_TMC2130_HOME_Y_BSTEPS           (EEPROM_TMC2130_HOME_Y_ORIGIN - 1)              // uint8
// X-axis home fsteps (number of microsteps forward)
#define EEPROM_TMC2130_HOME_Y_FSTEPS           (EEPROM_TMC2130_HOME_Y_BSTEPS - 1)              // uint8
// Accurate homing enabled
#define EEPROM_TMC2130_HOME_ENABLED            (EEPROM_TMC2130_HOME_Y_FSTEPS - 1)              // uint8


////////////////////////////////////////
// TMC2130 uStep linearity correction

// Linearity correction factor (XYZE)
#define EEPROM_TMC2130_WAVE_X_FAC              (EEPROM_TMC2130_HOME_ENABLED - 1)               // uint8
#define EEPROM_TMC2130_WAVE_Y_FAC              (EEPROM_TMC2130_WAVE_X_FAC - 1)                 // uint8
#define EEPROM_TMC2130_WAVE_Z_FAC              (EEPROM_TMC2130_WAVE_Y_FAC - 1)                 // uint8
#define EEPROM_TMC2130_WAVE_E_FAC              (EEPROM_TMC2130_WAVE_Z_FAC - 1)                 // uint8


////////////////////////////////////////
// TMC2130 uStep resolution

// microstep resolution (XYZE): usteps = (256 >> mres)
#define EEPROM_TMC2130_X_MRES              (EEPROM_TMC2130_WAVE_E_FAC - 1)                     // uint8
#define EEPROM_TMC2130_Y_MRES              (EEPROM_TMC2130_X_MRES - 1)                         // uint8
#define EEPROM_TMC2130_Z_MRES              (EEPROM_TMC2130_Y_MRES - 1)                         // uint8
#define EEPROM_TMC2130_E_MRES              (EEPROM_TMC2130_Z_MRES - 1)                         // uint8

// HW
#define EEPROM_PRINTER_TYPE          (EEPROM_TMC2130_E_MRES - 2)                               // uint16
#define EEPROM_BOARD_TYPE            (EEPROM_PRINTER_TYPE - 2)                                 // uint16

// Extruder multiplier for power panic
#define EEPROM_EXTRUDER_MULTIPLIER_0 (EEPROM_BOARD_TYPE - 4)                                   //float
#define EEPROM_EXTRUDER_MULTIPLIER_1 (EEPROM_EXTRUDER_MULTIPLIER_0 - 4)                        //float
#define EEPROM_EXTRUDER_MULTIPLIER_2 (EEPROM_EXTRUDER_MULTIPLIER_1 - 4)                        //float
#define EEPROM_EXTRUDEMULTIPLY (EEPROM_EXTRUDER_MULTIPLIER_2 - 2)                              // uint16

//
#define EEPROM_UVLO_TINY_CURRENT_POSITION_Z (EEPROM_EXTRUDEMULTIPLY-4) // float
#define EEPROM_UVLO_TINY_Z_MICROSTEPS (EEPROM_UVLO_TINY_CURRENT_POSITION_Z-2) // uint16

// Sound Mode
//#define EEPROM_SOUND_MODE (EEPROM_EXTRUDEMULTIPLY-1) // uint8
#define EEPROM_SOUND_MODE (EEPROM_UVLO_TINY_Z_MICROSTEPS-1) // uint8
#define EEPROM_AUTO_DEPLETE (EEPROM_SOUND_MODE-1) //bool

#define EEPROM_FSENS_OQ_MEASS_ENABLED (EEPROM_AUTO_DEPLETE - 1) //bool

#define EEPROM_MMU_FAIL_TOT (EEPROM_FSENS_OQ_MEASS_ENABLED - 2) //uint16_t
#define EEPROM_MMU_FAIL (EEPROM_MMU_FAIL_TOT - 1) //uint8_t

#define EEPROM_MMU_LOAD_FAIL_TOT (EEPROM_MMU_FAIL - 2) //uint16_t
#define EEPROM_MMU_LOAD_FAIL (EEPROM_MMU_LOAD_FAIL_TOT - 1) //uint8_t
#define EEPROM_MMU_CUTTER_ENABLED (EEPROM_MMU_LOAD_FAIL - 1)
#define EEPROM_UVLO_MESH_BED_LEVELING_FULL     (EEPROM_MMU_CUTTER_ENABLED - 12*12*2) //allow 12 calibration points for future expansion

#define EEPROM_MBL_TYPE	(EEPROM_UVLO_MESH_BED_LEVELING_FULL-1) //uint8_t for mesh bed leveling precision
#define EEPROM_MBL_MAGNET_ELIMINATION (EEPROM_MBL_TYPE -1)  
#define EEPROM_MBL_POINTS_NR (EEPROM_MBL_MAGNET_ELIMINATION -1) //uint8_t number of points in one exis for mesh bed leveling
#define EEPROM_MBL_PROBE_NR (EEPROM_MBL_POINTS_NR-1) //number of measurements for each point

#define EEPROM_MMU_STEALTH (EEPROM_MBL_PROBE_NR-1)

#define EEPROM_CHECK_MODE (EEPROM_MMU_STEALTH-1) // uint8
#define EEPROM_NOZZLE_DIAMETER (EEPROM_CHECK_MODE-1) // uint8
#define EEPROM_NOZZLE_DIAMETER_uM (EEPROM_NOZZLE_DIAMETER-2) // uint16
#define EEPROM_CHECK_MODEL (EEPROM_NOZZLE_DIAMETER_uM-1) // uint8
#define EEPROM_CHECK_VERSION (EEPROM_CHECK_MODEL-1) // uint8
#define EEPROM_CHECK_GCODE (EEPROM_CHECK_VERSION-1) // uint8

#define EEPROM_SHEETS_BASE (EEPROM_NOZZLE_DIAMETER_uM - EEPROM_SHEETS_SIZEOF) // Sheets
static Sheets * const EEPROM_Sheets_base = (Sheets*)(EEPROM_SHEETS_BASE);

//This is supposed to point to last item to allow EEPROM overrun check. Please update when adding new items.
#define EEPROM_LAST_ITEM EEPROM_SHEETS_BASE
// !!!!!
// !!!!! this is end of EEPROM section ... all updates MUST BE inserted before this mark !!!!!
// !!!!!



// Currently running firmware, each digit stored as uint16_t.
// The flavor differentiates a dev, alpha, beta, release candidate or a release version.
#define EEPROM_FIRMWARE_VERSION_END       (FW_PRUSA3D_MAGIC_LEN+8)
#define EEPROM_FIRMWARE_VERSION_FLAVOR    (FW_PRUSA3D_MAGIC_LEN+6)
#define EEPROM_FIRMWARE_VERSION_REVISION  (FW_PRUSA3D_MAGIC_LEN+4)
#define EEPROM_FIRMWARE_VERSION_MINOR     (FW_PRUSA3D_MAGIC_LEN+2)
#define EEPROM_FIRMWARE_VERSION_MAJOR     FW_PRUSA3D_MAGIC_LEN
// Magic string, indicating that the current or the previous firmware running was the Prusa3D firmware.
#define EEPROM_FIRMWARE_PRUSA_MAGIC 0

#ifdef __cplusplus
#include "ConfigurationStore.h"
static_assert(EEPROM_FIRMWARE_VERSION_END < 20, "Firmware version EEPROM address conflicts with EEPROM_M500_base");
static constexpr M500_conf * const EEPROM_M500_base = reinterpret_cast<M500_conf*>(20); //offset for storing settings using M500
static_assert(((sizeof(M500_conf) + 20) < EEPROM_LAST_ITEM), "M500_conf address space conflicts with previous items.");
#endif

#undef EEPROM_SHEETS_BASE

enum
{
    EEPROM_MMU_CUTTER_ENABLED_enabled = 1,
    EEPROM_MMU_CUTTER_ENABLED_always = 2,
};


#endif // EEPROM_H<|MERGE_RESOLUTION|>--- conflicted
+++ resolved
@@ -1,9 +1,6 @@
 #ifndef EEPROM_H
 #define EEPROM_H
 
-<<<<<<< HEAD
-#define EEPROM_EMPTY_VALUE 0xFF
-=======
 #include <stdint.h>
 
 #ifdef __cplusplus
@@ -33,7 +30,7 @@
 static_assert(sizeof(Sheets) == EEPROM_SHEETS_SIZEOF, "Sizeof(Sheets) is not EEPROM_SHEETS_SIZEOF.");
 #endif
 
->>>>>>> 95857892
+#define EEPROM_EMPTY_VALUE 0xFF
 // The total size of the EEPROM is
 // 4096 for the Atmega2560
 #define EEPROM_TOP 4096
