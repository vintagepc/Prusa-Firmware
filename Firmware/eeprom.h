#ifndef EEPROM_H
#define EEPROM_H

#include <stdint.h>

#define MAX_SHEETS 8
#define MAX_SHEET_NAME_LENGTH 7

typedef struct
{
    char name[MAX_SHEET_NAME_LENGTH]; //!< Can be null terminated, doesn't need to be null terminated
    int16_t z_offset; //!< Z_BABYSTEP_MIN .. Z_BABYSTEP_MAX = Z_BABYSTEP_MIN*2/1000 [mm] .. Z_BABYSTEP_MAX*2/1000 [mm]
    uint8_t bed_temp; //!< 0 .. 254 [°C]
    uint8_t pinda_temp; //!< 0 .. 254 [°C]
} Sheet;

typedef struct
{
    Sheet s[MAX_SHEETS];
    uint8_t active_sheet;
} Sheets;
// sizeof(Sheets). Do not change it unless EEPROM_Sheets_base is last item in EEPROM.
// Otherwise it would move following items.
#define EEPROM_SHEETS_SIZEOF 89

#ifdef __cplusplus
static_assert(sizeof(Sheets) == EEPROM_SHEETS_SIZEOF, "Sizeof(Sheets) is not EEPROM_SHEETS_SIZEOF.");
#endif

#define EEPROM_EMPTY_VALUE 0xFF
#define EEPROM_EMPTY_VALUE16 0xFFFF
// The total size of the EEPROM is
// 4096 for the Atmega2560
#define EEPROM_TOP 4096
#define EEPROM_SILENT 4095
#define EEPROM_LANG 4094
#define EEPROM_BABYSTEP_X 4092 //unused
#define EEPROM_BABYSTEP_Y 4090 //unused
#define EEPROM_BABYSTEP_Z 4088 //legacy, multiple values stored now in EEPROM_Sheets_base
#define EEPROM_CALIBRATION_STATUS 4087
#define EEPROM_BABYSTEP_Z0 4085
#define EEPROM_FILAMENTUSED 4081
// uint32_t
#define EEPROM_TOTALTIME 4077

#define EEPROM_BED_CALIBRATION_CENTER     (EEPROM_TOTALTIME-2*4)
#define EEPROM_BED_CALIBRATION_VEC_X      (EEPROM_BED_CALIBRATION_CENTER-2*4)
#define EEPROM_BED_CALIBRATION_VEC_Y      (EEPROM_BED_CALIBRATION_VEC_X-2*4)

// Offsets of the Z heiths of the calibration points from the first point.
// The offsets are saved as 16bit signed int, scaled to tenths of microns.
#define EEPROM_BED_CALIBRATION_Z_JITTER   (EEPROM_BED_CALIBRATION_VEC_Y-2*8)
#define EEPROM_FARM_MODE (EEPROM_BED_CALIBRATION_Z_JITTER-1)
#define EEPROM_FARM_NUMBER (EEPROM_FARM_MODE-3)

// Correction of the bed leveling, in micrometers.
// Maximum 50 micrometers allowed.
// Bed correction is valid if set to 1. If set to zero or 255, the successive 4 bytes are invalid.
#define EEPROM_BED_CORRECTION_VALID (EEPROM_FARM_NUMBER-1)
#define EEPROM_BED_CORRECTION_LEFT  (EEPROM_BED_CORRECTION_VALID-1)
#define EEPROM_BED_CORRECTION_RIGHT (EEPROM_BED_CORRECTION_LEFT-1)
#define EEPROM_BED_CORRECTION_FRONT (EEPROM_BED_CORRECTION_RIGHT-1)
#define EEPROM_BED_CORRECTION_REAR  (EEPROM_BED_CORRECTION_FRONT-1)
#define EEPROM_TOSHIBA_FLASH_AIR_COMPATIBLITY (EEPROM_BED_CORRECTION_REAR-1)
#define EEPROM_PRINT_FLAG (EEPROM_TOSHIBA_FLASH_AIR_COMPATIBLITY-1)
#define EEPROM_PROBE_TEMP_SHIFT (EEPROM_PRINT_FLAG - 2*5) //5 x int for storing pinda probe temp shift relative to 50 C; unit: motor steps 
#define EEPROM_TEMP_CAL_ACTIVE (EEPROM_PROBE_TEMP_SHIFT - 1)
#define EEPROM_BOWDEN_LENGTH (EEPROM_TEMP_CAL_ACTIVE - 2*4) //4 x int for bowden lengths for multimaterial
#define EEPROM_CALIBRATION_STATUS_PINDA (EEPROM_BOWDEN_LENGTH - 1) //0 - not calibrated; 1 - calibrated
#define EEPROM_UVLO						(EEPROM_CALIBRATION_STATUS_PINDA - 1) //1 - uvlo during print
#define EEPROM_UVLO_CURRENT_POSITION	(EEPROM_UVLO-2*4) // 2 x float for current_position in X and Y axes
#define EEPROM_FILENAME (EEPROM_UVLO_CURRENT_POSITION - 8) //8chars to store filename without extension
#define EEPROM_FILE_POSITION (EEPROM_FILENAME - 4) //32 bit for uint32_t file position 
#define EEPROM_UVLO_CURRENT_POSITION_Z	(EEPROM_FILE_POSITION - 4) //float for current position in Z
#define EEPROM_UVLO_TARGET_HOTEND		(EEPROM_UVLO_CURRENT_POSITION_Z - 1)
#define EEPROM_UVLO_TARGET_BED			(EEPROM_UVLO_TARGET_HOTEND - 1)
#define EEPROM_UVLO_FEEDRATE			(EEPROM_UVLO_TARGET_BED - 2) //uint16_t
#define EEPROM_UVLO_FAN_SPEED			(EEPROM_UVLO_FEEDRATE - 1) 
#define EEPROM_FAN_CHECK_ENABLED		(EEPROM_UVLO_FAN_SPEED - 1)
#define EEPROM_UVLO_MESH_BED_LEVELING     (EEPROM_FAN_CHECK_ENABLED - 9*2)

#define EEPROM_UVLO_Z_MICROSTEPS     (EEPROM_UVLO_MESH_BED_LEVELING - 2)
#define EEPROM_UVLO_E_ABS            (EEPROM_UVLO_Z_MICROSTEPS - 1)
#define EEPROM_UVLO_CURRENT_POSITION_E	(EEPROM_UVLO_E_ABS - 4)                 //float for current position in E

// Crash detection mode EEPROM setting 
#define EEPROM_CRASH_DET         (EEPROM_UVLO_CURRENT_POSITION_E - 5)           // float (orig EEPROM_UVLO_MESH_BED_LEVELING-12) 
// Crash detection counter Y (last print)
#define EEPROM_CRASH_COUNT_Y       (EEPROM_CRASH_DET - 1)                       // uint8 (orig EEPROM_UVLO_MESH_BED_LEVELING-15)
// Filament sensor on/off EEPROM setting 
#define EEPROM_FSENSOR           (EEPROM_CRASH_COUNT_Y - 1)                     // uint8 (orig EEPROM_UVLO_MESH_BED_LEVELING-14) 
// Crash detection counter X (last print)
#define EEPROM_CRASH_COUNT_X       (EEPROM_FSENSOR - 1)                         // uint8 (orig EEPROM_UVLO_MESH_BED_LEVELING-15)
// Filament runout/error coutner (last print)
#define EEPROM_FERROR_COUNT      (EEPROM_CRASH_COUNT_X - 1)                     // uint8 (orig EEPROM_UVLO_MESH_BED_LEVELING-16)
// Power loss errors (last print)
#define EEPROM_POWER_COUNT       (EEPROM_FERROR_COUNT - 1)                      // uint8 (orig EEPROM_UVLO_MESH_BED_LEVELING-17)

#define EEPROM_XYZ_CAL_SKEW (EEPROM_POWER_COUNT - 4)                            // float for skew backup
#define EEPROM_WIZARD_ACTIVE (EEPROM_XYZ_CAL_SKEW - 1)
#define EEPROM_BELTSTATUS_X (EEPROM_WIZARD_ACTIVE - 2)                          // uint16
#define EEPROM_BELTSTATUS_Y (EEPROM_BELTSTATUS_X - 2)                           // uint16

#define EEPROM_DIR_DEPTH        (EEPROM_BELTSTATUS_Y-1)
#define EEPROM_DIRS  (EEPROM_DIR_DEPTH-80) //8 chars for each dir name, max 10 levels
#define EEPROM_SD_SORT (EEPROM_DIRS - 1) //0 -time, 1-alpha, 2-none
#define EEPROM_SECOND_SERIAL_ACTIVE (EEPROM_SD_SORT - 1)

#define EEPROM_FSENS_AUTOLOAD_ENABLED (EEPROM_SECOND_SERIAL_ACTIVE - 1)

// Crash detection counter X (total)
#define EEPROM_CRASH_COUNT_X_TOT       (EEPROM_FSENS_AUTOLOAD_ENABLED - 2)     // uint16
// Crash detection counter Y (total)
#define EEPROM_CRASH_COUNT_Y_TOT       (EEPROM_CRASH_COUNT_X_TOT - 2)          // uint16
// Filament runout/error coutner (total)
#define EEPROM_FERROR_COUNT_TOT      (EEPROM_CRASH_COUNT_Y_TOT - 2)            // uint16
// Power loss errors (total)
#define EEPROM_POWER_COUNT_TOT       (EEPROM_FERROR_COUNT_TOT - 2)             // uint16

////////////////////////////////////////
// TMC2130 Accurate sensorless homing 

// X-axis home origin (stepper phase in microsteps, 0..63 for 16ustep resolution)
#define EEPROM_TMC2130_HOME_X_ORIGIN           (EEPROM_POWER_COUNT_TOT - 1)                    // uint8
// X-axis home bsteps (number of microsteps backward)
#define EEPROM_TMC2130_HOME_X_BSTEPS           (EEPROM_TMC2130_HOME_X_ORIGIN - 1)              // uint8
// X-axis home fsteps (number of microsteps forward)
#define EEPROM_TMC2130_HOME_X_FSTEPS           (EEPROM_TMC2130_HOME_X_BSTEPS - 1)              // uint8
// Y-axis home origin (stepper phase in microsteps, 0..63 for 16ustep resolution)
#define EEPROM_TMC2130_HOME_Y_ORIGIN           (EEPROM_TMC2130_HOME_X_FSTEPS - 1)              // uint8
// X-axis home bsteps (number of microsteps backward)
#define EEPROM_TMC2130_HOME_Y_BSTEPS           (EEPROM_TMC2130_HOME_Y_ORIGIN - 1)              // uint8
// X-axis home fsteps (number of microsteps forward)
#define EEPROM_TMC2130_HOME_Y_FSTEPS           (EEPROM_TMC2130_HOME_Y_BSTEPS - 1)              // uint8
// Accurate homing enabled
#define EEPROM_TMC2130_HOME_ENABLED            (EEPROM_TMC2130_HOME_Y_FSTEPS - 1)              // uint8


////////////////////////////////////////
// TMC2130 uStep linearity correction

// Linearity correction factor (XYZE)
#define EEPROM_TMC2130_WAVE_X_FAC              (EEPROM_TMC2130_HOME_ENABLED - 1)               // uint8
#define EEPROM_TMC2130_WAVE_Y_FAC              (EEPROM_TMC2130_WAVE_X_FAC - 1)                 // uint8
#define EEPROM_TMC2130_WAVE_Z_FAC              (EEPROM_TMC2130_WAVE_Y_FAC - 1)                 // uint8
#define EEPROM_TMC2130_WAVE_E_FAC              (EEPROM_TMC2130_WAVE_Z_FAC - 1)                 // uint8


////////////////////////////////////////
// TMC2130 uStep resolution

// microstep resolution (XYZE): usteps = (256 >> mres)
#define EEPROM_TMC2130_X_MRES              (EEPROM_TMC2130_WAVE_E_FAC - 1)                     // uint8
#define EEPROM_TMC2130_Y_MRES              (EEPROM_TMC2130_X_MRES - 1)                         // uint8
#define EEPROM_TMC2130_Z_MRES              (EEPROM_TMC2130_Y_MRES - 1)                         // uint8
#define EEPROM_TMC2130_E_MRES              (EEPROM_TMC2130_Z_MRES - 1)                         // uint8

// HW
#define EEPROM_PRINTER_TYPE          (EEPROM_TMC2130_E_MRES - 2)                               // uint16
#define EEPROM_BOARD_TYPE            (EEPROM_PRINTER_TYPE - 2)                                 // uint16

// Extruder multiplier for power panic
#define EEPROM_EXTRUDER_MULTIPLIER_0 (EEPROM_BOARD_TYPE - 4)                                   //float
#define EEPROM_EXTRUDER_MULTIPLIER_1 (EEPROM_EXTRUDER_MULTIPLIER_0 - 4)                        //float
#define EEPROM_EXTRUDER_MULTIPLIER_2 (EEPROM_EXTRUDER_MULTIPLIER_1 - 4)                        //float
#define EEPROM_EXTRUDEMULTIPLY (EEPROM_EXTRUDER_MULTIPLIER_2 - 2)                              // uint16

//
#define EEPROM_UVLO_TINY_CURRENT_POSITION_Z (EEPROM_EXTRUDEMULTIPLY-4) // float
#define EEPROM_UVLO_TINY_Z_MICROSTEPS (EEPROM_UVLO_TINY_CURRENT_POSITION_Z-2) // uint16

// Sound Mode
//#define EEPROM_SOUND_MODE (EEPROM_EXTRUDEMULTIPLY-1) // uint8
#define EEPROM_SOUND_MODE (EEPROM_UVLO_TINY_Z_MICROSTEPS-1) // uint8
#define EEPROM_AUTO_DEPLETE (EEPROM_SOUND_MODE-1) //bool

#define EEPROM_FSENS_OQ_MEASS_ENABLED (EEPROM_AUTO_DEPLETE - 1) //bool

#define EEPROM_MMU_FAIL_TOT (EEPROM_FSENS_OQ_MEASS_ENABLED - 2) //uint16_t
#define EEPROM_MMU_FAIL (EEPROM_MMU_FAIL_TOT - 1) //uint8_t

#define EEPROM_MMU_LOAD_FAIL_TOT (EEPROM_MMU_FAIL - 2) //uint16_t
#define EEPROM_MMU_LOAD_FAIL (EEPROM_MMU_LOAD_FAIL_TOT - 1) //uint8_t
#define EEPROM_MMU_CUTTER_ENABLED (EEPROM_MMU_LOAD_FAIL - 1)
#define EEPROM_UVLO_MESH_BED_LEVELING_FULL     (EEPROM_MMU_CUTTER_ENABLED - 12*12*2) //allow 12 calibration points for future expansion

#define EEPROM_MBL_TYPE	(EEPROM_UVLO_MESH_BED_LEVELING_FULL-1) //uint8_t for mesh bed leveling precision
#define EEPROM_MBL_MAGNET_ELIMINATION (EEPROM_MBL_TYPE -1)  
#define EEPROM_MBL_POINTS_NR (EEPROM_MBL_MAGNET_ELIMINATION -1) //uint8_t number of points in one exis for mesh bed leveling
#define EEPROM_MBL_PROBE_NR (EEPROM_MBL_POINTS_NR-1) //number of measurements for each point

#define EEPROM_MMU_STEALTH (EEPROM_MBL_PROBE_NR-1)

#define EEPROM_CHECK_MODE (EEPROM_MMU_STEALTH-1) // uint8
#define EEPROM_NOZZLE_DIAMETER (EEPROM_CHECK_MODE-1) // uint8
#define EEPROM_NOZZLE_DIAMETER_uM (EEPROM_NOZZLE_DIAMETER-2) // uint16
#define EEPROM_CHECK_MODEL (EEPROM_NOZZLE_DIAMETER_uM-1) // uint8
#define EEPROM_CHECK_VERSION (EEPROM_CHECK_MODEL-1) // uint8
#define EEPROM_CHECK_GCODE (EEPROM_CHECK_VERSION-1) // uint8

#define EEPROM_SHEETS_BASE (EEPROM_CHECK_GCODE - EEPROM_SHEETS_SIZEOF) // Sheets
static Sheets * const EEPROM_Sheets_base = (Sheets*)(EEPROM_SHEETS_BASE);

#define EEPROM_FSENSOR_PCB (EEPROM_SHEETS_BASE-1) // uint8
#define EEPROM_FSENSOR_ACTION_NA (EEPROM_FSENSOR_PCB-1) // uint8

#define EEPROM_UVLO_SAVED_TARGET (EEPROM_FSENSOR_ACTION_NA - 4*4) // 4 x float for saved target for all axes
#define EEPROM_UVLO_FEEDMULTIPLY (EEPROM_UVLO_SAVED_TARGET - 2) // uint16_t for feedmultiply

#define EEPROM_BACKLIGHT_LEVEL_HIGH (EEPROM_UVLO_FEEDMULTIPLY-1) // uint8
#define EEPROM_BACKLIGHT_LEVEL_LOW (EEPROM_BACKLIGHT_LEVEL_HIGH-1) // uint8
#define EEPROM_BACKLIGHT_MODE (EEPROM_BACKLIGHT_LEVEL_LOW-1) // uint8
#define EEPROM_BACKLIGHT_TIMEOUT (EEPROM_BACKLIGHT_MODE-2) // uint16

<<<<<<< HEAD

//This is supposed to point to last item to allow EEPROM overrun check. Please update when adding new items.
#define EEPROM_LAST_ITEM EEPROM_BACKLIGHT_TIMEOUT
=======
#define EEPROM_UVLO_LA_K (EEPROM_BACKLIGHT_TIMEOUT-4) // float

//This is supposed to point to last item to allow EEPROM overrun check. Please update when adding new items.
#define EEPROM_LAST_ITEM EEPROM_UVLO_LA_K
>>>>>>> b088500e
// !!!!!
// !!!!! this is end of EEPROM section ... all updates MUST BE inserted before this mark !!!!!
// !!!!!



// Currently running firmware, each digit stored as uint16_t.
// The flavor differentiates a dev, alpha, beta, release candidate or a release version.
#define EEPROM_FIRMWARE_VERSION_END       (FW_PRUSA3D_MAGIC_LEN+8)
#define EEPROM_FIRMWARE_VERSION_FLAVOR    (FW_PRUSA3D_MAGIC_LEN+6)
#define EEPROM_FIRMWARE_VERSION_REVISION  (FW_PRUSA3D_MAGIC_LEN+4)
#define EEPROM_FIRMWARE_VERSION_MINOR     (FW_PRUSA3D_MAGIC_LEN+2)
#define EEPROM_FIRMWARE_VERSION_MAJOR     FW_PRUSA3D_MAGIC_LEN
// Magic string, indicating that the current or the previous firmware running was the Prusa3D firmware.
#define EEPROM_FIRMWARE_PRUSA_MAGIC 0

#ifdef __cplusplus
#include "ConfigurationStore.h"
static_assert(EEPROM_FIRMWARE_VERSION_END < 20, "Firmware version EEPROM address conflicts with EEPROM_M500_base");
static constexpr M500_conf * const EEPROM_M500_base = reinterpret_cast<M500_conf*>(20); //offset for storing settings using M500
static_assert(((sizeof(M500_conf) + 20) < EEPROM_LAST_ITEM), "M500_conf address space conflicts with previous items.");
#endif

enum
{
    EEPROM_MMU_CUTTER_ENABLED_enabled = 1,
    EEPROM_MMU_CUTTER_ENABLED_always = 2,
};

#ifdef __cplusplus
void eeprom_init();
bool eeprom_is_sheet_initialized(uint8_t sheet_num);
struct SheetName
{
    char c[sizeof(Sheet::name) + 1];
};
void eeprom_default_sheet_name(uint8_t index, SheetName &sheetName);
int8_t eeprom_next_initialized_sheet(int8_t sheet);
void eeprom_switch_to_next_sheet();
#endif

#endif // EEPROM_H<|MERGE_RESOLUTION|>--- conflicted
+++ resolved
@@ -212,16 +212,10 @@
 #define EEPROM_BACKLIGHT_MODE (EEPROM_BACKLIGHT_LEVEL_LOW-1) // uint8
 #define EEPROM_BACKLIGHT_TIMEOUT (EEPROM_BACKLIGHT_MODE-2) // uint16
 
-<<<<<<< HEAD
-
-//This is supposed to point to last item to allow EEPROM overrun check. Please update when adding new items.
-#define EEPROM_LAST_ITEM EEPROM_BACKLIGHT_TIMEOUT
-=======
 #define EEPROM_UVLO_LA_K (EEPROM_BACKLIGHT_TIMEOUT-4) // float
 
 //This is supposed to point to last item to allow EEPROM overrun check. Please update when adding new items.
 #define EEPROM_LAST_ITEM EEPROM_UVLO_LA_K
->>>>>>> b088500e
 // !!!!!
 // !!!!! this is end of EEPROM section ... all updates MUST BE inserted before this mark !!!!!
 // !!!!!
