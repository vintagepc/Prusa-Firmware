--- conflicted
+++ resolved
@@ -34,6 +34,21 @@
 #define FSENSOR_INT_PIN         63  //!< filament sensor interrupt pin PK1
 #define FSENSOR_INT_PIN_MSK   0x02  //!< filament sensor interrupt pin mask (bit1)
 
+extern void stop_and_save_print_to_ram(float z_move, float e_move);
+extern void restore_print_from_ram_and_continue(float e_move);
+extern int8_t FSensorStateMenu;
+
+void fsensor_stop_and_save_print(void)
+{
+	printf_P(PSTR("fsensor_stop_and_save_print\n"));
+	stop_and_save_print_to_ram(0, 0); //XYZE - no change	
+}
+
+void fsensor_restore_print_and_continue(void)
+{
+	printf_P(PSTR("fsensor_restore_print_and_continue\n"));
+	restore_print_from_ram_and_continue(0); //XYZ = orig, E - no change
+}
 
 //uint8_t fsensor_int_pin = FSENSOR_INT_PIN;
 uint8_t fsensor_int_pin_old = 0;
@@ -45,13 +60,10 @@
 bool fsensor_watch_runout = true;
 //! not responding - is set if any communication error occurred during initialization or readout
 bool fsensor_not_responding = false;
-<<<<<<< HEAD
-//enable/disable quality meassurement
-bool fsensor_oq_meassure_enabled = false;
-=======
 //! printing saved
 bool fsensor_printing_saved = false;
->>>>>>> 866d6758
+//! enable/disable quality meassurement
+bool fsensor_oq_meassure_enabled = false;
 
 //! number of errors, updated in ISR
 uint8_t fsensor_err_cnt = 0;
@@ -105,7 +117,7 @@
 int16_t fsensor_oq_yd_max;
 //! sum of shutter value
 uint16_t fsensor_oq_sh_sum;
-<<<<<<< HEAD
+//! @}
 
 void fsensor_stop_and_save_print(void)
 {
@@ -120,9 +132,6 @@
     fsensor_err_cnt = 0;
     restore_print_from_ram_and_continue(0); //XYZ = orig, E - no change
 }
-=======
-//! @}
->>>>>>> 866d6758
 
 void fsensor_init(void)
 {
@@ -130,13 +139,9 @@
     printf_P(PSTR("PAT9125_init:%hhu\n"), pat9125);
 	uint8_t fsensor = eeprom_read_byte((uint8_t*)EEPROM_FSENSOR);
 	fsensor_autoload_enabled=eeprom_read_byte((uint8_t*)EEPROM_FSENS_AUTOLOAD_ENABLED);
-<<<<<<< HEAD
 	uint8_t oq_meassure_enabled = eeprom_read_byte((uint8_t*)EEPROM_FSENS_OQ_MEASS_ENABLED);
 	fsensor_oq_meassure_enabled = (oq_meassure_enabled == 1)?true:false;
-	fsensor_chunk_len = (int16_t)(FSENSOR_CHUNK_LEN * axis_steps_per_unit[E_AXIS]);
-=======
 	fsensor_chunk_len = (int16_t)(FSENSOR_CHUNK_LEN * cs.axis_steps_per_unit[E_AXIS]);
->>>>>>> 866d6758
 
 	if (!pat9125)
 	{
@@ -481,25 +486,11 @@
         fsensor_err_cnt = 0;
         fsensor_oq_meassure_start(0);
 
-<<<<<<< HEAD
-//			st_synchronize();
-//			for (int axis = X_AXIS; axis <= E_AXIS; axis++)
-//				current_position[axis] = st_get_position_mm(axis);
-/*
-        current_position[E_AXIS] -= 3;
-        plan_buffer_line(current_position[X_AXIS], current_position[Y_AXIS], current_position[Z_AXIS], current_position[E_AXIS], 200 / 60, active_extruder);
-        st_synchronize();
-
-        current_position[E_AXIS] += 3;
-        plan_buffer_line(current_position[X_AXIS], current_position[Y_AXIS], current_position[Z_AXIS], current_position[E_AXIS], 200 / 60, active_extruder);
-        st_synchronize();
-*/
-
-        enquecommand_front_P((PSTR("G1 E-3 F200")));
-        process_commands();
-		KEEPALIVE_STATE(IN_HANDLER);
-        cmdqueue_pop_front();
-        st_synchronize();
+			enquecommand_front_P((PSTR("G1 E-3 F200")));
+			process_commands();
+			KEEPALIVE_STATE(IN_HANDLER);
+			cmdqueue_pop_front();
+			st_synchronize();
 
         enquecommand_front_P((PSTR("G1 E3 F200")));
         process_commands();
@@ -532,39 +523,6 @@
         }
         fsensor_autoload_enabled = autoload_enabled_tmp;
 		fsensor_oq_meassure_enabled = oq_meassure_enabled_tmp;
-=======
-			enquecommand_front_P((PSTR("G1 E-3 F200")));
-			process_commands();
-			cmdqueue_pop_front();
-			st_synchronize();
-
-			enquecommand_front_P((PSTR("G1 E3 F200")));
-			process_commands();
-			cmdqueue_pop_front();
-			st_synchronize();
-
-			fsensor_oq_meassure_stop();
-
-			bool err = false;
-			err |= (fsensor_oq_er_sum > 1);
-			err |= (fsensor_oq_yd_sum < (4 * FSENSOR_OQ_MIN_YD));
-			if (!err)
-			{
-				printf_P(PSTR("fsensor_err_cnt = 0\n"));
-				fsensor_restore_print_and_continue();
-				fsensor_printing_saved = false;
-			}
-			else
-			{
-				printf_P(PSTR("fsensor_update - M600\n"));
-				eeprom_update_byte((uint8_t*)EEPROM_FERROR_COUNT, eeprom_read_byte((uint8_t*)EEPROM_FERROR_COUNT) + 1);
-				eeprom_update_word((uint16_t*)EEPROM_FERROR_COUNT_TOT, eeprom_read_word((uint16_t*)EEPROM_FERROR_COUNT_TOT) + 1);
-				enquecommand_front_P((PSTR("M600")));
-				fsensor_watch_runout = false;
-			}
-			fsensor_autoload_enabled = autoload_enabled_tmp;
-		}
->>>>>>> 866d6758
 	}
 }
 
