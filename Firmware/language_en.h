--- conflicted
+++ resolved
@@ -266,7 +266,6 @@
 #define MSG_MENU_CALIBRATION									"Calibration"
 #define MSG_TOSHIBA_FLASH_AIR_COMPATIBILITY_OFF					"SD card [normal]"
 #define MSG_TOSHIBA_FLASH_AIR_COMPATIBILITY_ON					"SD card [FlshAir]"
-<<<<<<< HEAD
 #define MSG_PRINTER_DISCONNECTED								"Printer disconnected"
 #define MSG_FINISHING_MOVEMENTS									"Finishing movements"
 #define MSG_PRINT_PAUSED										"Print paused"
@@ -276,7 +275,6 @@
 #define MSG_PID_FINISHED										"PID cal. finished"
 #define MSG_PID_RUNNING											"PID cal.           "
 #define MSG_EEPROM_SAVING										"Saving"
-=======
 
 #define MSG_CALIBRATE_PINDA										"Temp. calibration"
 #define MSG_CALIBRATION_PINDA_MENU								"Temp. calibration"
@@ -285,5 +283,4 @@
 #define MSG_TEMP_CALIBRATION									"Temp. calibration   "
 #define MSG_TEMP_CALIBRATION_DONE								"Temperature calibration is finished. Click to continue."
 #define MSG_TEMP_CALIBRATION_ON									"Temp. cal. [ON]"
-#define MSG_TEMP_CALIBRATION_OFF								"Temp. cal. [OFF]"
->>>>>>> fab71ff7
+#define MSG_TEMP_CALIBRATION_OFF								"Temp. cal. [OFF]"