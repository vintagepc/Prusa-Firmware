//menu.cpp

#include "menu.h"
#include <stdio.h>
#include <string.h>
#include <stdarg.h>
#include <avr/pgmspace.h>
#include "lcd.h"
#include "Configuration.h"
#include "Marlin.h"
#include "ultralcd.h"
#include "language.h"
#include "static_assert.h"
#include "sound.h"

extern int32_t lcd_encoder;

#define MENU_DEPTH_MAX       7

static menu_record_t menu_stack[MENU_DEPTH_MAX];

uint8_t menu_data[MENU_DATA_SIZE];
#ifndef __AVR__
#error "menu_data is non-portable to non 8bit processor"
#endif

uint8_t menu_depth = 0;
uint8_t menu_block_entering_on_serious_errors = SERIOUS_ERR_NONE;
uint8_t menu_line = 0;
uint8_t menu_item = 0;
uint8_t menu_row = 0;
uint8_t menu_top = 0;

uint8_t menu_clicked = 0;

uint8_t menu_leaving = 0;

menu_func_t menu_menu = 0;

static_assert(sizeof(menu_data)>= sizeof(menu_data_edit_t),"menu_data_edit_t doesn't fit into menu_data");

void menu_data_reset(void)
{
	// Resets the global shared C union.
	// This ensures, that the menu entered will find out, that it shall initialize itself.
	memset(&menu_data, 0, sizeof(menu_data));
}

void menu_goto(menu_func_t menu, const uint32_t encoder, const bool feedback, bool reset_menu_state)
{
	CRITICAL_SECTION_START;
	if (menu_menu != menu)
	{
		menu_menu = menu;
		lcd_encoder = encoder;
<<<<<<< HEAD
		CRITICAL_SECTION_END;
=======
		menu_top = 0; //reset menu view. Needed if menu_back() is called from deep inside a menu, such as Support
		asm("sei");
>>>>>>> f145769e
		if (reset_menu_state)
			menu_data_reset();

		if (feedback) lcd_quick_feedback();
	}
	else
		CRITICAL_SECTION_END;
}

void menu_start(void)
{
    if (lcd_encoder > 0x8000) lcd_encoder = 0;
    if (lcd_encoder < 0)
    {
        lcd_encoder = 0;
		Sound_MakeSound(e_SOUND_TYPE_BlindAlert);
    }
    if (lcd_encoder < menu_top)
		menu_top = lcd_encoder;
    menu_line = menu_top;
    menu_clicked = LCD_CLICKED;
}

void menu_end(void)
{
	if (lcd_encoder >= menu_item)
	{
		lcd_encoder = menu_item - 1;
		Sound_MakeSound(e_SOUND_TYPE_BlindAlert);
	}
	if (((uint8_t)lcd_encoder) >= menu_top + LCD_HEIGHT)
	{
		menu_top = lcd_encoder - LCD_HEIGHT + 1;
		lcd_draw_update = 1;
		menu_line = menu_top - 1;
		menu_row = -1;
	}
}

void menu_back(uint8_t nLevel)
{
     menu_depth = ((menu_depth > nLevel) ? (menu_depth - nLevel) : 0);
     menu_goto(menu_stack[menu_depth].menu, menu_stack[menu_depth].position, true, true);
}

void menu_back(void)
{
menu_back(1);
}

void menu_back_no_reset(void)
{
	if (menu_depth > 0)
	{
		menu_depth--;		
		menu_goto(menu_stack[menu_depth].menu, menu_stack[menu_depth].position, true, false);
	}
}

void menu_back_if_clicked(void)
{
	if (lcd_clicked())
		menu_back();
}

void menu_back_if_clicked_fb(void)
{
	if (lcd_clicked())
	{
        lcd_quick_feedback();
		menu_back();
	}
}

void menu_submenu(menu_func_t submenu)
{
	if (menu_depth < MENU_DEPTH_MAX)
	{
		menu_stack[menu_depth].menu = menu_menu;
		menu_stack[menu_depth++].position = lcd_encoder;
		menu_goto(submenu, 0, true, true);
	}
}

void menu_submenu_no_reset(menu_func_t submenu)
{
	if (menu_depth < MENU_DEPTH_MAX)
	{
		menu_stack[menu_depth].menu = menu_menu;
		menu_stack[menu_depth++].position = lcd_encoder;
		menu_goto(submenu, 0, true, false);
	}
}

uint8_t menu_item_ret(void)
{
	lcd_beeper_quick_feedback();
	lcd_draw_update = 2;
	lcd_button_pressed = false;
	return 1;
}

/*
int menu_draw_item_printf_P(char type_char, const char* format, ...)
{
	va_list args;
	va_start(args, format);
	int ret = 0;
    lcd_set_cursor(0, menu_row);
	if (lcd_encoder == menu_item)
		lcd_print('>');
	else
		lcd_print(' ');
	int cnt = vfprintf_P(lcdout, format, args);
	for (int i = cnt; i < 18; i++)
		lcd_print(' ');
	lcd_print(type_char);
	va_end(args);
	return ret;
}
*/

static char menu_selection_mark(){
	return (lcd_encoder == menu_item)?'>':' ';
}

static void menu_draw_item_puts_P(char type_char, const char* str)
{
    lcd_set_cursor(0, menu_row);
    lcd_printf_P(PSTR("%c%-18.18S%c"), menu_selection_mark(), str, type_char);
}

static void menu_draw_toggle_puts_P(const char* str, const char* toggle, const uint8_t settings)
{
    //settings:
    //xxxxxcba
    //a = selection mark. If it's set(1), then '>' will be used as the first character on the line. Else leave blank
    //b = toggle string is from progmem
    //c = do not set cursor at all. Must be handled externally.
    char lineStr[LCD_WIDTH + 1];
    const char eol = (toggle == NULL)?LCD_STR_ARROW_RIGHT[0]:' ';
    if (toggle == NULL) toggle = _T(MSG_NA);
    sprintf_P(lineStr, PSTR("%c%-18.18S"), (settings & 0x01)?'>':' ', str);
    sprintf_P(lineStr + LCD_WIDTH - ((settings & 0x02)?strlen_P(toggle):strlen(toggle)) - 3, (settings & 0x02)?PSTR("[%S]%c"):PSTR("[%s]%c"), toggle, eol);
    if (!(settings & 0x04)) lcd_set_cursor(0, menu_row);
    fputs(lineStr, lcdout);
}

//! @brief Format sheet name
//!
//! @param[in] sheet_E Sheet in EEPROM
//! @param[out] buffer for formatted output
void menu_format_sheet_E(const Sheet &sheet_E, SheetFormatBuffer &buffer)
{
    uint_least8_t index = sprintf_P(buffer.c, PSTR("%.10S "), _T(MSG_SHEET));
    eeprom_read_block(&(buffer.c[index]), sheet_E.name, 7);
    //index += 7;
    buffer.c[index + 7] = '\0';
}

//! @brief Format sheet name in select menu
//!
//! @param[in] sheet_E Sheet in EEPROM
//! @param[out] buffer for formatted output
void menu_format_sheet_select_E(const Sheet &sheet_E, SheetFormatBuffer &buffer)
{
    uint_least8_t index = sprintf_P(buffer.c,PSTR("%-9.9S["), _T(MSG_SHEET));
    eeprom_read_block(&(buffer.c[index]), sheet_E.name, sizeof(sheet_E.name)/sizeof(sheet_E.name[0]));
    for (const uint_least8_t start = index; static_cast<uint_least8_t>(index - start) < sizeof(sheet_E.name)/sizeof(sheet_E.name[0]); ++index)
    {
        if (buffer.c[index] == '\0') break;
    }
	buffer.c[index] = ']';
    buffer.c[index + 1] = '\0';
}

static void menu_draw_item_select_sheet_E(char type_char, const Sheet &sheet)
{
    lcd_set_cursor(0, menu_row);
    SheetFormatBuffer buffer;
    menu_format_sheet_select_E(sheet, buffer);
    lcd_printf_P(PSTR("%c%-18.18s%c"), menu_selection_mark(), buffer.c, type_char);
}


static void menu_draw_item_puts_E(char type_char, const Sheet &sheet)
{
    lcd_set_cursor(0, menu_row);
    SheetFormatBuffer buffer;
    menu_format_sheet_E(sheet, buffer);
    lcd_printf_P(PSTR("%c%-18.18s%c"), menu_selection_mark(), buffer.c, type_char);
}

static void menu_draw_item_puts_P(char type_char, const char* str, char num)
{
    lcd_set_cursor(0, menu_row);
    lcd_printf_P(PSTR("%c%-.16S "), menu_selection_mark(), str);
    lcd_putc(num);
    lcd_set_cursor(19, menu_row);
    lcd_putc(type_char);
}

/*
int menu_draw_item_puts_P_int16(char type_char, const char* str, int16_t val, )
{
    lcd_set_cursor(0, menu_row);
	int cnt = lcd_printf_P(PSTR("%c%-18S%c"), (lcd_encoder == menu_item)?'>':' ', str, type_char);
	return cnt;
}
*/

void menu_item_dummy(void)
{
	menu_item++;
}

uint8_t menu_item_text_P(const char* str)
{
	if (menu_item == menu_line)
	{
		if (lcd_draw_update) menu_draw_item_puts_P(' ', str);
		if (menu_clicked && (lcd_encoder == menu_item))
			return menu_item_ret();
	}
	menu_item++;
	return 0;
}

uint8_t menu_item_submenu_P(const char* str, menu_func_t submenu)
{
	if (menu_item == menu_line)
	{
		if (lcd_draw_update) menu_draw_item_puts_P(LCD_STR_ARROW_RIGHT[0], str);
		if (menu_clicked && (lcd_encoder == menu_item))
		{
			menu_submenu(submenu);
			return menu_item_ret();
		}
	}
	menu_item++;
	return 0;
}

uint8_t menu_item_submenu_E(const Sheet &sheet, menu_func_t submenu)
{
    if (menu_item == menu_line)
    {
        if (lcd_draw_update) menu_draw_item_puts_E(LCD_STR_ARROW_RIGHT[0], sheet);
        if (menu_clicked && (lcd_encoder == menu_item))
        {
            menu_submenu(submenu);
            return menu_item_ret();
        }
    }
    menu_item++;
    return 0;
}

uint8_t menu_item_function_E(const Sheet &sheet, menu_func_t func)
{
    if (menu_item == menu_line)
    {
        if (lcd_draw_update) menu_draw_item_select_sheet_E(' ', sheet);
        if (menu_clicked && (lcd_encoder == menu_item))
        {
            menu_clicked = false;
            lcd_consume_click();
            lcd_update_enabled = 0;
            if (func) func();
            lcd_update_enabled = 1;
            return menu_item_ret();
        }
    }
    menu_item++;
    return 0;
}

uint8_t menu_item_back_P(const char* str)
{
	if (menu_item == menu_line)
	{
		if (lcd_draw_update) menu_draw_item_puts_P(LCD_STR_UPLEVEL[0], str);
		if (menu_clicked && (lcd_encoder == menu_item))
		{
			menu_back();
			return menu_item_ret();
		}
	}
	menu_item++;
	return 0;
}

uint8_t menu_item_function_P(const char* str, menu_func_t func)
{
	if (menu_item == menu_line)
	{
		if (lcd_draw_update) menu_draw_item_puts_P(' ', str);
		if (menu_clicked && (lcd_encoder == menu_item))
		{
			menu_clicked = false;
			lcd_consume_click();
			lcd_update_enabled = 0;
			if (func) func();
			lcd_update_enabled = 1;
			return menu_item_ret();
		}
	}
	menu_item++;
	return 0;
}

//! @brief Menu item function taking single parameter
//!
//! Ideal for numbered lists calling functions with number parameter.
//! @param str Item caption
//! @param number aditional character to be added after str, e.g. number
//! @param func pointer to function taking uint8_t with no return value
//! @param fn_par value to be passed to function
//! @retval 0
//! @retval 1 Item was clicked
uint8_t menu_item_function_P(const char* str, char number, void (*func)(uint8_t), uint8_t fn_par)
{
    if (menu_item == menu_line)
    {
        if (lcd_draw_update) menu_draw_item_puts_P(' ', str, number);
        if (menu_clicked && (lcd_encoder == menu_item))
        {
            menu_clicked = false;
            lcd_consume_click();
            lcd_update_enabled = 0;
            if (func) func(fn_par);
            lcd_update_enabled = 1;
            return menu_item_ret();
        }
    }
    menu_item++;
    return 0;
}

uint8_t menu_item_toggle_P(const char* str, const char* toggle, menu_func_t func, const uint8_t settings)
{
	if (menu_item == menu_line)
	{
		if (lcd_draw_update) menu_draw_toggle_puts_P(str, toggle, settings | (menu_selection_mark()=='>'));
		if (menu_clicked && (lcd_encoder == menu_item))
		{
			if (toggle == NULL) // print N/A warning message
			{
				menu_submenu(func);
				return menu_item_ret();
			}
			else // do the actual toggling
			{
				menu_clicked = false;
				lcd_consume_click();
				lcd_update_enabled = 0;
				if (func) func();
				lcd_update_enabled = 1;
				return menu_item_ret();
			}
		}
	}
	menu_item++;
	return 0;
}

uint8_t menu_item_gcode_P(const char* str, const char* str_gcode)
{
	if (menu_item == menu_line)
	{
		if (lcd_draw_update) menu_draw_item_puts_P(' ', str);
		if (menu_clicked && (lcd_encoder == menu_item))
		{
			if (str_gcode) enquecommand_P(str_gcode);
			return menu_item_ret();
		}
	}
	menu_item++;
	return 0;
}

const char menu_fmt_int3[] PROGMEM = "%c%.15S:%s%3d";

const char menu_fmt_float31[] PROGMEM = "%-12.12S%+8.1f";

const char menu_fmt_float13[] PROGMEM = "%c%-13.13S%+5.3f";

template<typename T>
static void menu_draw_P(char chr, const char* str, int16_t val);

template<>
void menu_draw_P<int16_t*>(char chr, const char* str, int16_t val)
{
	int text_len = strlen_P(str);
	if (text_len > 15) text_len = 15;
	char spaces[LCD_WIDTH + 1] = {0};
    memset(spaces,' ', LCD_WIDTH);
	if (val <= -100) spaces[15 - text_len - 1] = 0;
	else spaces[15 - text_len] = 0;
	lcd_printf_P(menu_fmt_int3, chr, str, spaces, val);
}

template<>
void menu_draw_P<uint8_t*>(char chr, const char* str, int16_t val)
{
    menu_data_edit_t* _md = (menu_data_edit_t*)&(menu_data[0]);
    float factor = 1.0f + static_cast<float>(val) / 1000.0f;
    if (val <= _md->minEditValue)
    {
        menu_draw_toggle_puts_P(str, _T(MSG_OFF), 0x04 | 0x02 | (chr=='>'));
    }
    else
    {
        lcd_printf_P(menu_fmt_float13, chr, str, factor);
    }
}

//! @brief Draw up to 10 chars of text and a float number in format from +0.0 to +12345.0. The increased range is necessary
//! for displaying large values of extruder positions, which caused text overflow in the previous implementation.
//! 
//! @param str string label to print
//! @param val value to print aligned to the right side of the display  
//! 
//! Implementation comments:
//! The text needs to come with a colon ":", this function does not append it anymore.
//! That resulted in a much shorter implementation (234628B -> 234476B)
//! There are similar functions around which may be shortened in a similar way
void menu_draw_float31(const char* str, float val)
{
	lcd_printf_P(menu_fmt_float31, str, val);	
}

//! @brief Draw up to 14 chars of text and a float number in format +1.234
//! 
//! @param str string label to print
//! @param val value to print aligned to the right side of the display  
//! 
//! Implementation comments:
//! This function uses similar optimization principles as menu_draw_float31
//! (i.e. str must include a ':' at its end)
//! FLASH usage dropped 234476B -> 234392B
//! Moreover, this function gets inlined in the final code, so removing it doesn't really help ;)
void menu_draw_float13(const char* str, float val)
{
	lcd_printf_P(menu_fmt_float13, ' ', str, val);
}

template <typename T>
static void _menu_edit_P(void)
{
	menu_data_edit_t* _md = (menu_data_edit_t*)&(menu_data[0]);
	if (lcd_draw_update)
	{
		if (lcd_encoder < _md->minEditValue) lcd_encoder = _md->minEditValue;
		if (lcd_encoder > _md->maxEditValue) lcd_encoder = _md->maxEditValue;
		lcd_set_cursor(0, 1);
		menu_draw_P<T>(' ', _md->editLabel, (int)lcd_encoder);
	}
	if (LCD_CLICKED)
	{
		*((T)(_md->editValue)) = lcd_encoder;
		menu_back_no_reset();
	}
}

template <typename T>
uint8_t menu_item_edit_P(const char* str, T pval, int16_t min_val, int16_t max_val)
{
	menu_data_edit_t* _md = (menu_data_edit_t*)&(menu_data[0]);
	if (menu_item == menu_line)
	{
		if (lcd_draw_update) 
		{
			lcd_set_cursor(0, menu_row);
			menu_draw_P<T>(menu_selection_mark(), str, *pval);
		}
		if (menu_clicked && (lcd_encoder == menu_item))
		{
			menu_submenu_no_reset(_menu_edit_P<T>);
			_md->editLabel = str;
			_md->editValue = pval;
			_md->minEditValue = min_val;
			_md->maxEditValue = max_val;
			lcd_encoder = *pval;
			return menu_item_ret();
		}
	}
	menu_item++;
	return 0;
}

template uint8_t menu_item_edit_P<int16_t*>(const char* str, int16_t *pval, int16_t min_val, int16_t max_val);
template uint8_t menu_item_edit_P<uint8_t*>(const char* str, uint8_t *pval, int16_t min_val, int16_t max_val);

#undef _menu_data<|MERGE_RESOLUTION|>--- conflicted
+++ resolved
@@ -53,12 +53,8 @@
 	{
 		menu_menu = menu;
 		lcd_encoder = encoder;
-<<<<<<< HEAD
+		menu_top = 0; //reset menu view. Needed if menu_back() is called from deep inside a menu, such as Support
 		CRITICAL_SECTION_END;
-=======
-		menu_top = 0; //reset menu view. Needed if menu_back() is called from deep inside a menu, such as Support
-		asm("sei");
->>>>>>> f145769e
 		if (reset_menu_state)
 			menu_data_reset();
 
