--- conflicted
+++ resolved
@@ -131,11 +131,6 @@
 const char MSG_FS_ACTION[] PROGMEM_I1 = ISTR("FS Action"); ////
 const char MSG_FS_CONTINUE[] PROGMEM_I1 = ISTR("Cont."); ////
 const char MSG_FS_PAUSE[] PROGMEM_I1 = ISTR("Pause"); ////
-<<<<<<< HEAD
-#ifdef LA_LIVE_K
-const char MSG_ADVANCE_K[] PROGMEM_I1 = ISTR("Advance K:"); ////
-#endif
-=======
 const char MSG_BRIGHTNESS[] PROGMEM_I1 = ISTR("Brightness"); ////
 const char MSG_BL_HIGH[] PROGMEM_I1 = ISTR("Level Bright"); ////
 const char MSG_BL_LOW[] PROGMEM_I1 = ISTR("Level Dimmed"); ////
@@ -143,7 +138,6 @@
 const char MSG_BRIGHT[] PROGMEM_I1 = ISTR("Bright"); ////
 const char MSG_DIM[] PROGMEM_I1 = ISTR("Dim"); ////
 const char MSG_AUTO[] PROGMEM_I1 = ISTR("Auto"); ////
->>>>>>> 955c88cf
 
 //not internationalized messages
 const char MSG_SD_WORKDIR_FAIL[] PROGMEM_N1 = "workDir open failed"; ////
@@ -173,4 +167,7 @@
 const char MSG_OCTOPRINT_CANCEL[] PROGMEM_N1 = "// action:cancel"; ////
 const char MSG_FANCHECK_EXTRUDER[] PROGMEM_N1 = "Err: EXTR. FAN ERROR"; ////c=20
 const char MSG_FANCHECK_PRINT[] PROGMEM_N1 = "Err: PRINT FAN ERROR"; ////c=20
-const char MSG_M112_KILL[] PROGMEM_N1 = "M112 called. Emergency Stop."; ////c=20+const char MSG_M112_KILL[] PROGMEM_N1 = "M112 called. Emergency Stop."; ////c=20
+#ifdef LA_LIVE_K
+const char MSG_ADVANCE_K[] PROGMEM_N1 = "Advance K:"; ////c=13
+#endif