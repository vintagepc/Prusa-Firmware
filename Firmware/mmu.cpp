//! @file

#include "mmu.h"
#include "planner.h"
#include "language.h"
#include "lcd.h"
#include "uart2.h"
#include "temperature.h"
#include "Configuration_prusa.h"
#include "fsensor.h"
#include "cardreader.h"
#include "ultralcd.h"
#include "sound.h"
#include "printers.h"
#include <avr/pgmspace.h>
#include "io_atmega2560.h"
#include "AutoDeplete.h"
//-//
#include "util.h"

#ifdef TMC2130
#include "tmc2130.h"
#endif //TMC2130

#define MMU_TODELAY 100
#define MMU_TIMEOUT 10
#define MMU_CMD_TIMEOUT 45000ul //45s timeout for mmu commands (except P0)
#define MMU_P0_TIMEOUT 3000ul //timeout for P0 command: 3seconds
#define MMU_MAX_RESEND_ATTEMPTS 2

#ifdef MMU_HWRESET
#define MMU_RST_PIN 76
#endif //MMU_HWRESET

namespace
{
    enum class S : uint_least8_t
    {
        WaitStealthMode,
        GetFindaInit,
        GetBuildNr,
        GetVersion,
        Init,
        Disabled,
        Idle,
        GetFinda,
        WaitCmd, //!< wait for command response
        Pause,
        GetDrvError, //!< get power failures count
		SwitchMode //switch mmu between stealth and normal mode 
    };
}


bool mmu_enabled = false;
bool mmu_ready = false;
bool mmu_fil_loaded = false; //if true: blocks execution of duplicit T-codes
bool mmu_E_jam_detected=false; // If true, M600 displays a different user message because filament grinding was detected at the extruder.

static S mmu_state = S::Disabled;

MmuCmd mmu_cmd = MmuCmd::None;

//idler ir sensor
static uint8_t mmu_idl_sens = 0;
bool ir_sensor_detected = false; 
static bool mmu_loading_flag = false; //when set to true, we assume that mmu2 unload was finished and loading phase is now performed; printer can send 'A' to mmu2 to abort loading process

uint8_t mmu_extruder = MMU_FILAMENT_UNKNOWN;

//! This variable probably has no meaning and is planed to be removed
uint8_t tmp_extruder = MMU_FILAMENT_UNKNOWN;

int8_t mmu_finda = -1;
uint32_t mmu_last_finda_response = 0;

int16_t mmu_version = -1;

int16_t mmu_buildnr = -1;

uint32_t mmu_last_request = 0;
uint32_t mmu_last_response = 0;

MmuCmd mmu_last_cmd = MmuCmd::None;
uint16_t mmu_power_failures = 0;


#ifdef MMU_DEBUG
static const auto DEBUG_PUTCHAR = putchar;
static const auto DEBUG_PUTS_P = puts_P;
static const auto DEBUG_PRINTF_P = printf_P;
#else //MMU_DEBUG
#define DEBUG_PUTCHAR(c)
#define DEBUG_PUTS_P(str)
#define DEBUG_PRINTF_P( __fmt, ... )
#endif //MMU_DEBUG

#if defined(MMU_FINDA_DEBUG) && defined(MMU_DEBUG)
static const auto FDEBUG_PUTS_P = puts_P;
static const auto FDEBUG_PRINTF_P = printf_P;
#else
#define FDEBUG_PUTS_P(str)
#define FDEBUG_PRINTF_P( __fmt, ... )
#endif //defined(MMU_FINDA_DEBUG) && defined(MMU_DEBUG)


//clear rx buffer
void mmu_clr_rx_buf(void)
{
	while (fgetc(uart2io) >= 0);
}

//send command - puts
int mmu_puts_P(const char* str)
{
	mmu_clr_rx_buf();                          //clear rx buffer
    int r = fputs_P(str, uart2io);             //send command
	mmu_last_request = _millis();
	return r;
}

//send command - printf
int mmu_printf_P(const char* format, ...)
{
	va_list args;
	va_start(args, format);
	mmu_clr_rx_buf();                          //clear rx buffer
	int r = vfprintf_P(uart2io, format, args); //send command
	va_end(args);
	mmu_last_request = _millis();
	return r;
}

//check 'ok' response
int8_t mmu_rx_ok(void)
{
	int8_t res = uart2_rx_str_P(PSTR("ok\n"));
	if (res == 1) mmu_last_response = _millis();
	return res;
}

//check 'start' response
int8_t mmu_rx_start(void)
{
	int8_t res = uart2_rx_str_P(PSTR("start\n"));
	if (res == 1) mmu_last_response = _millis();
	return res;
}

//initialize mmu2 unit - first part - should be done at begining of startup process
void mmu_init(void)
{
#ifdef MMU_HWRESET
	digitalWrite(MMU_RST_PIN, HIGH);
	pinMode(MMU_RST_PIN, OUTPUT);              //setup reset pin
#endif //MMU_HWRESET
	uart2_init();                              //init uart2
	_delay_ms(10);                             //wait 10ms for sure
	mmu_reset();                               //reset mmu (HW or SW), do not wait for response
	mmu_state = S::Init;
	PIN_INP(IR_SENSOR_PIN); //input mode
	PIN_SET(IR_SENSOR_PIN); //pullup
}

//if IR_SENSOR defined, always returns true
//otherwise check for ir sensor and returns true if idler IR sensor was detected, otherwise returns false
bool check_for_ir_sensor() 
{
#ifdef IR_SENSOR
	return true;
#else //IR_SENSOR

	bool detected = false;
	//if IR_SENSOR_PIN input is low and pat9125sensor is not present we detected idler sensor
	if ((PIN_GET(IR_SENSOR_PIN) == 0) 
#ifdef PAT9125
		&& fsensor_not_responding
#endif //PAT9125
	) 
	{		
		detected = true;
		//printf_P(PSTR("Idler IR sensor detected\n"));
	}
	else
	{
		//printf_P(PSTR("Idler IR sensor not detected\n"));
	}
	return detected;
#endif //IR_SENSOR
}

static bool activate_stealth_mode()
{
#ifdef MMU_FORCE_STEALTH_MODE
	return true;
#else
	return (eeprom_read_byte((uint8_t*)EEPROM_MMU_STEALTH) == 1);
#endif
}

//mmu main loop - state machine processing
void mmu_loop(void)
{
	static uint8_t mmu_attempt_nr = 0;
//	printf_P(PSTR("MMU loop, state=%d\n"), mmu_state);
	switch (mmu_state)
	{
	case S::Disabled:
		return;
	case S::Init:
		if (mmu_rx_start() > 0)
		{
		    DEBUG_PUTS_P(PSTR("MMU => 'start'"));
		    DEBUG_PUTS_P(PSTR("MMU <= 'S1'"));
		    mmu_puts_P(PSTR("S1\n")); //send 'read version' request
			mmu_state = S::GetVersion;
		}
		else if (_millis() > 30000) //30sec after reset disable mmu
		{
			puts_P(PSTR("MMU not responding - DISABLED"));
			mmu_state = S::Disabled;
		}
		return;
	case S::GetVersion:
		if (mmu_rx_ok() > 0)
		{
			fscanf_P(uart2io, PSTR("%u"), &mmu_version); //scan version from buffer
			DEBUG_PRINTF_P(PSTR("MMU => '%dok'\n"), mmu_version);
			DEBUG_PUTS_P(PSTR("MMU <= 'S2'"));
			mmu_puts_P(PSTR("S2\n")); //send 'read buildnr' request
			mmu_state = S::GetBuildNr;
		}
		return;
	case S::GetBuildNr:
		if (mmu_rx_ok() > 0)
		{
			fscanf_P(uart2io, PSTR("%u"), &mmu_buildnr); //scan buildnr from buffer
			DEBUG_PRINTF_P(PSTR("MMU => '%dok'\n"), mmu_buildnr);
			bool version_valid = mmu_check_version();
			if (!version_valid) mmu_show_warning();
			else puts_P(PSTR("MMU version valid"));
			
			if (!activate_stealth_mode())
			{
				FDEBUG_PUTS_P(PSTR("MMU <= 'P0'"));
				mmu_puts_P(PSTR("P0\n")); //send 'read finda' request
				mmu_state = S::GetFindaInit;
			}
			else
			{
				DEBUG_PUTS_P(PSTR("MMU <= 'M1'"));
				mmu_puts_P(PSTR("M1\n")); //set mmu mode to stealth
				mmu_state = S::WaitStealthMode;
			}

		}
		return;
	case S::WaitStealthMode:
		if (mmu_rx_ok() > 0)
		{
			FDEBUG_PUTS_P(PSTR("MMU <= 'P0'"));
		    mmu_puts_P(PSTR("P0\n")); //send 'read finda' request
			mmu_state = S::GetFindaInit;
		}
		return;
	case S::GetFindaInit:
		if (mmu_rx_ok() > 0)
		{
			fscanf_P(uart2io, PSTR("%hhu"), &mmu_finda); //scan finda from buffer
			mmu_last_finda_response = _millis();
			FDEBUG_PRINTF_P(PSTR("MMU => '%dok'\n"), mmu_finda);
			puts_P(PSTR("MMU - ENABLED"));
			mmu_enabled = true;
            //-//
            // ... PrinterType/Name
            fSetMmuMode(true);
			mmu_state = S::Idle;
		}
		return;
	case S::Idle:
		if (mmu_cmd != MmuCmd::None) //command request ?
		{
			if ((mmu_cmd >= MmuCmd::T0) && (mmu_cmd <= MmuCmd::T4))
			{
				const uint8_t filament = mmu_cmd - MmuCmd::T0;
				DEBUG_PRINTF_P(PSTR("MMU <= 'T%d'\n"), filament);
				mmu_printf_P(PSTR("T%d\n"), filament);
				mmu_state = S::WaitCmd; // wait for response
				mmu_fil_loaded = true;
				mmu_idl_sens = 1;
			}
			else if ((mmu_cmd >= MmuCmd::L0) && (mmu_cmd <= MmuCmd::L4))
			{
			    const uint8_t filament = mmu_cmd - MmuCmd::L0;
			    DEBUG_PRINTF_P(PSTR("MMU <= 'L%d'\n"), filament);
			    mmu_printf_P(PSTR("L%d\n"), filament);
			    mmu_state = S::WaitCmd; // wait for response
			}
			else if (mmu_cmd == MmuCmd::C0)
			{
			    DEBUG_PRINTF_P(PSTR("MMU <= 'C0'\n"));
				mmu_puts_P(PSTR("C0\n")); //send 'continue loading'
				mmu_state = S::WaitCmd;
				mmu_idl_sens = 1;
			}
			else if (mmu_cmd == MmuCmd::U0)
			{
			    DEBUG_PRINTF_P(PSTR("MMU <= 'U0'\n"));
				mmu_puts_P(PSTR("U0\n")); //send 'unload current filament'
				mmu_fil_loaded = false;
				mmu_state = S::WaitCmd;
			}
			else if ((mmu_cmd >= MmuCmd::E0) && (mmu_cmd <= MmuCmd::E4))
			{
			    const uint8_t filament = mmu_cmd - MmuCmd::E0;
				DEBUG_PRINTF_P(PSTR("MMU <= 'E%d'\n"), filament);
				mmu_printf_P(PSTR("E%d\n"), filament); //send eject filament
				mmu_fil_loaded = false;
				mmu_state = S::WaitCmd;
			}
			else if ((mmu_cmd >= MmuCmd::K0) && (mmu_cmd <= MmuCmd::K4))
            {
                const uint8_t filament = mmu_cmd - MmuCmd::K0;
                DEBUG_PRINTF_P(PSTR("MMU <= 'K%d'\n"), filament);
                mmu_printf_P(PSTR("K%d\n"), filament); //send eject filament
                mmu_fil_loaded = false;
                mmu_state = S::WaitCmd;
            }
			else if (mmu_cmd == MmuCmd::R0)
			{
			    DEBUG_PRINTF_P(PSTR("MMU <= 'R0'\n"));
				mmu_puts_P(PSTR("R0\n")); //send recover after eject
				mmu_state = S::WaitCmd;
			}
			else if (mmu_cmd == MmuCmd::S3)
			{
			    DEBUG_PRINTF_P(PSTR("MMU <= 'S3'\n"));
				mmu_puts_P(PSTR("S3\n")); //send power failures request
				mmu_state = S::GetDrvError;
			}
			else if (mmu_cmd == MmuCmd::W0)
			{
			    DEBUG_PRINTF_P(PSTR("MMU <= 'W0'\n"));
			    mmu_puts_P(PSTR("W0\n"));
			    mmu_state = S::Pause;
			}
			mmu_last_cmd = mmu_cmd;
			mmu_cmd = MmuCmd::None;
		}
		else if ((eeprom_read_byte((uint8_t*)EEPROM_MMU_STEALTH) != SilentModeMenu_MMU) && mmu_ready) {
				DEBUG_PRINTF_P(PSTR("MMU <= 'M%d'\n"), SilentModeMenu_MMU);
				mmu_printf_P(PSTR("M%d\n"), SilentModeMenu_MMU);
				mmu_state = S::SwitchMode;
		}
		else if ((mmu_last_response + 300) < _millis()) //request every 300ms
		{
#ifndef IR_SENSOR
			if(check_for_ir_sensor()) ir_sensor_detected = true;
#endif //IR_SENSOR not defined
			FDEBUG_PUTS_P(PSTR("MMU <= 'P0'"));
		    mmu_puts_P(PSTR("P0\n")); //send 'read finda' request
			mmu_state = S::GetFinda;
		}
		return;
	case S::GetFinda: //response to command P0
        if (mmu_idl_sens)
        {
            if (PIN_GET(IR_SENSOR_PIN) == 0 && mmu_loading_flag)
            {
#ifdef MMU_DEBUG
                printf_P(PSTR("MMU <= 'A'\n"));
#endif //MMU_DEBUG  
                mmu_puts_P(PSTR("A\n")); //send 'abort' request
                mmu_idl_sens = 0;
                //printf_P(PSTR("MMU IDLER_SENSOR = 0 - ABORT\n"));
            }
            //else
                //printf_P(PSTR("MMU IDLER_SENSOR = 1 - WAIT\n"));
        }
		if (mmu_rx_ok() > 0)
		{
			fscanf_P(uart2io, PSTR("%hhu"), &mmu_finda); //scan finda from buffer
			mmu_last_finda_response = _millis();
			FDEBUG_PRINTF_P(PSTR("MMU => '%dok'\n"), mmu_finda);
			//printf_P(PSTR("Eact: %d\n"), int(e_active()));
<<<<<<< HEAD
			if (CHECK_FSENSOR && fsensor_enabled) {
				if (!mmu_finda) { // Traditional FINDA runout
					fsensor_checkpoint_print();
					ad_markDepleted(mmu_extruder);
					if (lcd_autoDepleteEnabled() && !ad_allDepleted())
					{
						enquecommand_front_P(PSTR("M600 AUTO")); //save print and run M600 command
					}
					else
					{
						enquecommand_front_P(PSTR("M600")); //save print and run M600 command
					}
				} else if (mmu_finda && oFSensorMode == ClFSensorMode::_On_And_Jam && PIN_GET(IR_SENSOR_PIN)) { // Filament grinding likely...
					mmu_E_jam_detected = true;
					fsensor_checkpoint_print(); // We probably have no grip on the filament anymore, so user interaction required...
					enquecommand_front_P(PSTR("M600")); //save print and run M600 command. This will come back to us via eject_filament and then M600_wait_and_beep 
					printf_P(PSTR("Jam detected, no filament @ IR! \n"));
					// since unload will likely fail.
=======
			if (!mmu_finda && CHECK_FSENSOR && fsensor_enabled) {
				fsensor_checkpoint_print();
				if (mmu_extruder != MMU_FILAMENT_UNKNOWN) // Can't deplete unknown extruder.
                    ad_markDepleted(mmu_extruder);
				if (lcd_autoDepleteEnabled() && !ad_allDepleted() && mmu_extruder != MMU_FILAMENT_UNKNOWN) // Can't auto if F=?
				{
				    enquecommand_front_P(PSTR("M600 AUTO")); //save print and run M600 command
>>>>>>> 8d946ef7
				}
			} 
			mmu_state = S::Idle;
			if (mmu_cmd == MmuCmd::None)
				mmu_ready = true;
		}
		else if ((mmu_last_request + MMU_P0_TIMEOUT) < _millis())
		{ //resend request after timeout (30s)
			mmu_state = S::Idle;
		}
		return;
	case S::WaitCmd: //response to mmu commands
        if (mmu_idl_sens)
        {
            if (PIN_GET(IR_SENSOR_PIN) == 0 && mmu_loading_flag)
            {
                DEBUG_PRINTF_P(PSTR("MMU <= 'A'\n"));
                mmu_puts_P(PSTR("A\n")); //send 'abort' request
                mmu_idl_sens = 0;
                //printf_P(PSTR("MMU IDLER_SENSOR = 0 - ABORT\n"));
            }
            //else
                //printf_P(PSTR("MMU IDLER_SENSOR = 1 - WAIT\n"));
        }
		if (mmu_rx_ok() > 0)
		{
		    DEBUG_PRINTF_P(PSTR("MMU => 'ok'\n"));
			mmu_attempt_nr = 0;
			mmu_last_cmd = MmuCmd::None;
			mmu_ready = true;
			mmu_state = S::Idle;
		}
		else if ((mmu_last_request + MMU_CMD_TIMEOUT) < _millis())
		{ //resend request after timeout (5 min)
			if (mmu_last_cmd != MmuCmd::None)
			{
				if (mmu_attempt_nr++ < MMU_MAX_RESEND_ATTEMPTS &&
				    mmu_last_cmd >= MmuCmd::T0 && mmu_last_cmd <= MmuCmd::T4)
				{
				    DEBUG_PRINTF_P(PSTR("MMU retry attempt nr. %d\n"), mmu_attempt_nr - 1);
					mmu_cmd = mmu_last_cmd;
				}
				else {
					mmu_cmd = MmuCmd::None;
					mmu_last_cmd = MmuCmd::None; //check
					mmu_attempt_nr = 0;
				}
			}
			mmu_state = S::Idle;
		}
		return;
	case S::Pause:
        if (mmu_rx_ok() > 0)
        {
            DEBUG_PRINTF_P(PSTR("MMU => 'ok', resume print\n"));
            mmu_attempt_nr = 0;
            mmu_last_cmd = MmuCmd::None;
            mmu_ready = true;
            mmu_state = S::Idle;
            lcd_resume_print();
        }
        if (mmu_cmd != MmuCmd::None)
        {
            mmu_state = S::Idle;
        }
	    return;
	case S::GetDrvError:
		if (mmu_rx_ok() > 0)
		{
			fscanf_P(uart2io, PSTR("%d"), &mmu_power_failures); //scan power failures
			DEBUG_PRINTF_P(PSTR("MMU => 'ok'\n"));
			mmu_last_cmd = MmuCmd::None;
			mmu_ready = true;
			mmu_state = S::Idle;
		}
		else if ((mmu_last_request + MMU_CMD_TIMEOUT) < _millis())
		{ //timeout 45 s
			mmu_state = S::Idle;
		}
		return;
	case S::SwitchMode:
		if (mmu_rx_ok() > 0)
		{
			DEBUG_PRINTF_P(PSTR("MMU => 'ok'\n"));
			eeprom_update_byte((uint8_t*)EEPROM_MMU_STEALTH, SilentModeMenu_MMU);
			mmu_state = S::Idle;
		}
		else if ((mmu_last_request + MMU_CMD_TIMEOUT) < _millis())
		{ //timeout 45 s
			mmu_state = S::Idle;
		}
		return;		
	}
}

void mmu_reset(void)
{
#ifdef MMU_HWRESET                             //HW - pulse reset pin
	digitalWrite(MMU_RST_PIN, LOW);
	_delay_us(100);
	digitalWrite(MMU_RST_PIN, HIGH);
#else                                          //SW - send X0 command
    mmu_puts_P(PSTR("X0\n"));
#endif
}

int8_t mmu_set_filament_type(uint8_t extruder, uint8_t filament)
{
	printf_P(PSTR("MMU <= 'F%d %d'\n"), extruder, filament);
	mmu_printf_P(PSTR("F%d %d\n"), extruder, filament);
	unsigned char timeout = MMU_TIMEOUT;       //10x100ms
	while ((mmu_rx_ok() <= 0) && (--timeout))
		delay_keep_alive(MMU_TODELAY);
	return timeout?1:0;
}

//! @brief Enqueue MMUv2 command
//!
//! Call manage_response() after enqueuing to process command.
//! If T command is enqueued, it disables current for extruder motor if TMC2130 driver present.
//! If T or L command is enqueued, it marks filament loaded in AutoDeplete module.
void mmu_command(MmuCmd cmd)
{
	if ((cmd >= MmuCmd::T0) && (cmd <= MmuCmd::T4))
	{
		//disable extruder motor
#ifdef TMC2130
		tmc2130_set_pwr(E_AXIS, 0);
#endif //TMC2130
		//printf_P(PSTR("E-axis disabled\n"));
		ad_markLoaded(cmd - MmuCmd::T0);
	}
    if ((cmd >= MmuCmd::L0) && (cmd <= MmuCmd::L4))
    {
        ad_markLoaded(cmd - MmuCmd::L0);
    }

	mmu_cmd = cmd;
	mmu_ready = false;
}

//! @brief Rotate extruder idler to catch filament
//! @par synchronize
//!  * true blocking call
//!  * false non-blocking call
void mmu_load_step(bool synchronize)
{
		current_position[E_AXIS] = current_position[E_AXIS] + MMU_LOAD_FEEDRATE * 0.1;
		plan_buffer_line_curposXYZE(MMU_LOAD_FEEDRATE, active_extruder);
		if (synchronize) st_synchronize();
}

//! @brief Is nozzle hot enough to move extruder wheels and do we have idler sensor?
//!
//! Do load steps only if temperature is higher then min. temp for safe extrusion and
//! idler sensor present.
//! Otherwise "cold extrusion prevented" would be send to serial line periodically
//! and watchdog reset will be triggered by lack of keep_alive processing.
//!
//! @retval true temperature is high enough to move extruder
//! @retval false temperature is not high enough to move extruder, turned
//!         off E-stepper to prevent over-heating and allow filament pull-out if necessary
bool can_extrude()
{
    if ((degHotend(active_extruder) < EXTRUDE_MINTEMP) || !ir_sensor_detected)
    {
        disable_e0();
        delay_keep_alive(100);
        return false;
    }
    return true;
}

static void get_response_print_info(uint8_t move) {
	printf_P(PSTR("mmu_get_response - begin move: "), move);
	switch (move) {
		case MMU_LOAD_MOVE: printf_P(PSTR("load\n")); break;
		case MMU_UNLOAD_MOVE: printf_P(PSTR("unload\n")); break;
		case MMU_TCODE_MOVE: printf_P(PSTR("T-code\n")); break;
		case MMU_NO_MOVE: printf_P(PSTR("no move\n")); break;
		default: printf_P(PSTR("error: unknown move\n")); break;
	}
}

bool mmu_get_response(uint8_t move)
{

	get_response_print_info(move);
	KEEPALIVE_STATE(IN_PROCESS);
	while (mmu_cmd != MmuCmd::None)
	{
		delay_keep_alive(100);
	}

	while (!mmu_ready)
	{
		if ((mmu_state != S::WaitCmd) && (mmu_last_cmd == MmuCmd::None))
			break;

		switch (move) {
			case MMU_LOAD_MOVE:
			    mmu_loading_flag = true;
				if (can_extrude()) mmu_load_step();
				//don't rely on "ok" signal from mmu unit; if filament detected by idler sensor during loading stop loading movements to prevent infinite loading
				if (PIN_GET(IR_SENSOR_PIN) == 0) move = MMU_NO_MOVE;
				break;
			case MMU_UNLOAD_MOVE:
				if (PIN_GET(IR_SENSOR_PIN) == 0) //filament is still detected by idler sensor, printer helps with unlading 
				{
				    if (can_extrude())
				    {
                        printf_P(PSTR("Unload 1\n"));
                        current_position[E_AXIS] = current_position[E_AXIS] - MMU_LOAD_FEEDRATE * MMU_LOAD_TIME_MS*0.001;
                        plan_buffer_line_curposXYZE(MMU_LOAD_FEEDRATE, active_extruder);
                        st_synchronize();
				    }
				}
				else //filament was unloaded from idler, no additional movements needed 
				{ 
					printf_P(PSTR("Unloading finished 1\n"));
					disable_e0(); //turn off E-stepper to prevent overheating and alow filament pull-out if necessary
					move = MMU_NO_MOVE;
				}
				break;
			case MMU_TCODE_MOVE: //first do unload and then continue with infinite loading movements
				if (PIN_GET(IR_SENSOR_PIN) == 0) //filament detected by idler sensor, we must unload first 
				{
                    if (can_extrude())
                    {
                        printf_P(PSTR("Unload 2\n"));
                        current_position[E_AXIS] = current_position[E_AXIS] - MMU_LOAD_FEEDRATE * MMU_LOAD_TIME_MS*0.001;
                        plan_buffer_line_curposXYZE(MMU_LOAD_FEEDRATE, active_extruder);
                        st_synchronize();
                    }
				}
				else //delay to allow mmu unit to pull out filament from bondtech gears and then start with infinite loading 
				{ 
					printf_P(PSTR("Unloading finished 2\n"));
					disable_e0(); //turn off E-stepper to prevent overheating and alow filament pull-out if necessary
					delay_keep_alive(MMU_LOAD_TIME_MS);
					move = MMU_LOAD_MOVE;
					get_response_print_info(move);
				}
				break;
			case MMU_NO_MOVE:
			default: 
				delay_keep_alive(100);
				break;
		}
	}
	printf_P(PSTR("mmu_get_response() returning: %d\n"), mmu_ready);
	bool ret = mmu_ready;
	mmu_ready = false;
//	printf_P(PSTR("mmu_get_response - end %d\n"), ret?1:0);
	return ret;
}

//! @brief Wait for active extruder to reach temperature set
//!
//! This function is blocking and showing lcd_wait_for_heater() screen
//! which is constantly updated with nozzle temperature.
void mmu_wait_for_heater_blocking()
{
    while ((degTargetHotend(active_extruder) - degHotend(active_extruder)) > 5)
    {
        delay_keep_alive(1000);
        lcd_wait_for_heater();
    }
}

void manage_response(bool move_axes, bool turn_off_nozzle, uint8_t move)
{
	bool response = false;
	mmu_print_saved = false;
	bool lcd_update_was_enabled = false;
	float hotend_temp_bckp = degTargetHotend(active_extruder);
	float z_position_bckp = current_position[Z_AXIS];
	float x_position_bckp = current_position[X_AXIS];
	float y_position_bckp = current_position[Y_AXIS];	
	uint8_t screen = 0; //used for showing multiscreen messages
	mmu_loading_flag = false;
	while(!response)
	{
		  response = mmu_get_response(move); //wait for "ok" from mmu
		  if (!response) { //no "ok" was received in reserved time frame, user will fix the issue on mmu unit
			  if (!mmu_print_saved) { //first occurence, we are saving current position, park print head in certain position and disable nozzle heater
				  
				  uint8_t mmu_fail = eeprom_read_byte((uint8_t*)EEPROM_MMU_FAIL);
				  uint16_t mmu_fail_tot = eeprom_read_word((uint16_t*)EEPROM_MMU_FAIL_TOT);
				  if(mmu_fail < 255) eeprom_update_byte((uint8_t*)EEPROM_MMU_FAIL, mmu_fail + 1);
				  if(mmu_fail_tot < 65535) eeprom_update_word((uint16_t*)EEPROM_MMU_FAIL_TOT, mmu_fail_tot + 1);

				  if (lcd_update_enabled) {
					  lcd_update_was_enabled = true;
					  lcd_update_enable(false);
				  }
				  st_synchronize();
				  mmu_print_saved = true;
				  printf_P(PSTR("MMU not responding\n"));
				  KEEPALIVE_STATE(PAUSED_FOR_USER);
				  hotend_temp_bckp = degTargetHotend(active_extruder);
				  if (move_axes) {
					  z_position_bckp = current_position[Z_AXIS];
					  x_position_bckp = current_position[X_AXIS];
					  y_position_bckp = current_position[Y_AXIS];
				  
					  //lift z
					  current_position[Z_AXIS] += Z_PAUSE_LIFT;
					  if (current_position[Z_AXIS] > Z_MAX_POS) current_position[Z_AXIS] = Z_MAX_POS;
					  plan_buffer_line_curposXYZE(15, active_extruder);
					  st_synchronize();
					  					  
					  //Move XY to side
					  current_position[X_AXIS] = X_PAUSE_POS;
					  current_position[Y_AXIS] = Y_PAUSE_POS;
					  plan_buffer_line_curposXYZE(50, active_extruder);
					  st_synchronize();
				  }
				  if (turn_off_nozzle) {
					  //set nozzle target temperature to 0
					  setAllTargetHotends(0);
				  }
				  disable_e0(); //turn off E-stepper to prevent overheating and alow filament pull-out if necessary
			  }

			  //first three lines are used for printing multiscreen message; last line contains measured and target nozzle temperature
			  if (screen == 0) { //screen 0
				  lcd_display_message_fullscreen_P(_i("MMU needs user attention."));
				  screen++;
			  }
			  else {  //screen 1
				  if((degTargetHotend(active_extruder) == 0) && turn_off_nozzle) lcd_display_message_fullscreen_P(_i("Press the knob to resume nozzle temperature."));
				  else lcd_display_message_fullscreen_P(_i("Fix the issue and then press button on MMU unit."));
				  screen=0;
			  }

			  lcd_set_degree();


			  //5 seconds delay
			  for (uint8_t i = 0; i < 5; i++) {
				  if (lcd_clicked()) {
					  setTargetHotend(hotend_temp_bckp, active_extruder);
					 /// mmu_cmd = mmu_last_cmd;
					  break;
				  }		  

				  //Print the hotend temperature (9 chars total) and fill rest of the line with space
				  lcd_set_cursor(0, 4); //line 4
				  int chars = lcd_printf_P(_N("%c%3d/%d%c"), LCD_STR_THERMOMETER[0],(int)(degHotend(active_extruder) + 0.5), (int)(degTargetHotend(active_extruder) + 0.5), LCD_STR_DEGREE[0]);
				  lcd_space(9 - chars);
				  delay_keep_alive(1000);
			  }
		  }
		  else if (mmu_print_saved) {
			  printf_P(PSTR("MMU starts responding\n"));
			  KEEPALIVE_STATE(IN_HANDLER);
			  mmu_loading_flag = false;
			  if (turn_off_nozzle) 
			  {
				lcd_clear();
				setTargetHotend(hotend_temp_bckp, active_extruder);
				if (((degTargetHotend(active_extruder) - degHotend(active_extruder)) > 5)) {
					lcd_display_message_fullscreen_P(_i("MMU OK. Resuming temperature..."));
					delay_keep_alive(3000);
				}
                mmu_wait_for_heater_blocking();
			  }			  
			  if (move_axes) {
				  lcd_clear();
				  lcd_display_message_fullscreen_P(_i("MMU OK. Resuming position..."));
				  current_position[X_AXIS] = x_position_bckp;
				  current_position[Y_AXIS] = y_position_bckp;
				  plan_buffer_line_curposXYZE(50, active_extruder);
				  st_synchronize();
				  current_position[Z_AXIS] = z_position_bckp;
				  plan_buffer_line_curposXYZE(15, active_extruder);
				  st_synchronize();
			  }
			  else {
				  lcd_clear();
				  lcd_display_message_fullscreen_P(_i("MMU OK. Resuming..."));
				  delay_keep_alive(1000); //delay just for showing MMU OK message for a while in case that there are no xyz movements
			  }
		  }
	}
	if (lcd_update_was_enabled) lcd_update_enable(true);
#ifdef TMC2130
			//enable extruder motor (disabled in mmu_command, start of T-code processing)
			tmc2130_set_pwr(E_AXIS, 1);
			//printf_P(PSTR("E-axis enabled\n"));
#endif //TMC2130
}

//! @brief load filament to nozzle of multimaterial printer
//!
//! This function is used only only after T? (user select filament) and M600 (change filament).
//! It is not used after T0 .. T4 command (select filament), in such case, gcode is responsible for loading
//! filament to nozzle.
//!
void mmu_load_to_nozzle()
{
	st_synchronize();
	
	const bool saved_e_relative_mode = axis_relative_modes & E_AXIS_MASK;
	if (!saved_e_relative_mode) axis_relative_modes |= E_AXIS_MASK;
	if (ir_sensor_detected)
	{
		current_position[E_AXIS] += 3.0f;
	}
	else
	{
		current_position[E_AXIS] += 7.2f;
	}
    float feedrate = 562;
	plan_buffer_line_curposXYZE(feedrate / 60, active_extruder);
    st_synchronize();
	current_position[E_AXIS] += 14.4f;
	feedrate = 871;
	plan_buffer_line_curposXYZE(feedrate / 60, active_extruder);
    st_synchronize();
	current_position[E_AXIS] += 36.0f;
	feedrate = 1393;
	plan_buffer_line_curposXYZE(feedrate / 60, active_extruder);
    st_synchronize();
	current_position[E_AXIS] += 14.4f;
	feedrate = 871;
	plan_buffer_line_curposXYZE(feedrate / 60, active_extruder);
    st_synchronize();
	if (!saved_e_relative_mode) axis_relative_modes &= ~E_AXIS_MASK;
}

void mmu_M600_wait_and_beep() {
		//Beep and wait for user to remove old filament and prepare new filament for load

		KEEPALIVE_STATE(PAUSED_FOR_USER);

		int counterBeep = 0;
<<<<<<< HEAD
		if (mmu_E_jam_detected)
		{
			lcd_display_message_fullscreen_P(_i("Possible extruder jam detected (IR=0). Fix problem and press knob."));
			mmu_E_jam_detected = false; // Clear flag, we'll proceed with normal M600 change from hereon.
		}
		else
		{
			lcd_display_message_fullscreen_P(_i("Remove old filament and press the knob to start loading new filament."));
		}
=======
		lcd_display_message_fullscreen_P(_i("Remove old filament and press the knob to start loading new filament.")); ////MSG_REMOVE_OLD_FILAMENT c=20 r=5
>>>>>>> 8d946ef7
		bool bFirst=true;

		while (!lcd_clicked()){
			manage_heater();
			manage_inactivity(true);

			#if BEEPER > 0
			if (counterBeep == 500) {
				counterBeep = 0;
			}
			SET_OUTPUT(BEEPER);
			if (counterBeep == 0) {
				if((eSoundMode==e_SOUND_MODE_BLIND)|| (eSoundMode==e_SOUND_MODE_LOUD)||((eSoundMode==e_SOUND_MODE_ONCE)&&bFirst))
				{
					bFirst=false;
					WRITE(BEEPER, HIGH);
				}
			}
			if (counterBeep == 20) {
				WRITE(BEEPER, LOW);
			}
				
			counterBeep++;
			#endif //BEEPER > 0

			delay_keep_alive(4);
		}
		WRITE(BEEPER, LOW);
}

//! @brief load filament for mmu v2
//! @par nozzle_temp nozzle temperature to load filament
void mmu_M600_load_filament(bool automatic, float nozzle_temp)
{ 
    tmp_extruder = mmu_extruder;
    if (!automatic)
    {
    #ifdef MMU_M600_SWITCH_EXTRUDER
        bool yes = lcd_show_fullscreen_message_yes_no_and_wait_P(_i("Do you want to switch extruder?"), false);
        if(yes) tmp_extruder = choose_extruder_menu();
    #endif //MMU_M600_SWITCH_EXTRUDER
    }
    else
    {
        tmp_extruder = ad_getAlternative(tmp_extruder);
    }
    lcd_update_enable(false);
    lcd_clear();
    lcd_set_cursor(0, 1); lcd_puts_P(_T(MSG_LOADING_FILAMENT));
    lcd_print(" ");
    lcd_print(tmp_extruder + 1);
    snmm_filaments_used |= (1 << tmp_extruder); //for stop print

    //printf_P(PSTR("T code: %d \n"), tmp_extruder);
    //mmu_printf_P(PSTR("T%d\n"), tmp_extruder);
    setTargetHotend(nozzle_temp,active_extruder);
    mmu_wait_for_heater_blocking();

    mmu_command(MmuCmd::T0 + tmp_extruder);

    manage_response(false, true, MMU_LOAD_MOVE);
    mmu_continue_loading(is_usb_printing || (lcd_commands_type == LcdCommands::Layer1Cal));
    mmu_extruder = tmp_extruder; //filament change is finished

    mmu_load_to_nozzle();
    load_filament_final_feed();
    st_synchronize();
}


#ifdef SNMM
void extr_mov(float shift, float feed_rate)
{ //move extruder no matter what the current heater temperature is
	set_extrude_min_temp(.0);
	current_position[E_AXIS] += shift;
	plan_buffer_line_curposXYZE(feed_rate, active_extruder);
	set_extrude_min_temp(EXTRUDE_MINTEMP);
}
#endif //SNMM


void change_extr(int
#ifdef SNMM
        extr
#endif //SNMM
        ) { //switches multiplexer for extruders
#ifdef SNMM
	st_synchronize();
	_delay(100);

	disable_e0();
	disable_e1();
	disable_e2();

	mmu_extruder = extr;

	pinMode(E_MUX0_PIN, OUTPUT);
	pinMode(E_MUX1_PIN, OUTPUT);

	switch (extr) {
	case 1:
		WRITE(E_MUX0_PIN, HIGH);
		WRITE(E_MUX1_PIN, LOW);
		
		break;
	case 2:
		WRITE(E_MUX0_PIN, LOW);
		WRITE(E_MUX1_PIN, HIGH);
		
		break;
	case 3:
		WRITE(E_MUX0_PIN, HIGH);
		WRITE(E_MUX1_PIN, HIGH);
		
		break;
	default:
		WRITE(E_MUX0_PIN, LOW);
		WRITE(E_MUX1_PIN, LOW);
		
		break;
	}
	_delay(100);
#endif
}

int get_ext_nr()
{ //reads multiplexer input pins and return current extruder number (counted from 0)
#ifndef SNMM
	return(mmu_extruder); //update needed
#else 
	return(2 * READ(E_MUX1_PIN) + READ(E_MUX0_PIN));
#endif
}


void display_loading()
{
	switch (mmu_extruder) 
	{
	case 1: lcd_display_message_fullscreen_P(_T(MSG_FILAMENT_LOADING_T1)); break;
	case 2: lcd_display_message_fullscreen_P(_T(MSG_FILAMENT_LOADING_T2)); break;
	case 3: lcd_display_message_fullscreen_P(_T(MSG_FILAMENT_LOADING_T3)); break;
	default: lcd_display_message_fullscreen_P(_T(MSG_FILAMENT_LOADING_T0)); break;
	}
}

void extr_adj(uint8_t extruder) //loading filament for SNMM
{
#ifndef SNMM
    MmuCmd cmd = MmuCmd::L0 + extruder;
    if (extruder > (MmuCmd::L4 - MmuCmd::L0))
    {
        printf_P(PSTR("Filament out of range %d \n"),extruder);
        return;
    }
    mmu_command(cmd);
	
	//show which filament is currently loaded
	
	lcd_update_enable(false);
	lcd_clear();
	lcd_set_cursor(0, 1); lcd_puts_P(_T(MSG_LOADING_FILAMENT));
	//if(strlen(_T(MSG_LOADING_FILAMENT))>18) lcd.setCursor(0, 1);
	//else lcd.print(" ");
	lcd_print(" ");
	lcd_print(extruder + 1);

	// get response
	manage_response(false, false);

	lcd_update_enable(true);
	
	
	//lcd_return_to_status();
#else

	bool correct;
	max_feedrate[E_AXIS] =80;
	//max_feedrate[E_AXIS] = 50;
	START:
	lcd_clear();
	lcd_set_cursor(0, 0); 
	switch (extruder) {
	case 1: lcd_display_message_fullscreen_P(_T(MSG_FILAMENT_LOADING_T1)); break;
	case 2: lcd_display_message_fullscreen_P(_T(MSG_FILAMENT_LOADING_T2)); break;
	case 3: lcd_display_message_fullscreen_P(_T(MSG_FILAMENT_LOADING_T3)); break;
	default: lcd_display_message_fullscreen_P(_T(MSG_FILAMENT_LOADING_T0)); break;   
	}
	KEEPALIVE_STATE(PAUSED_FOR_USER);
	do{
		extr_mov(0.001,1000);
		delay_keep_alive(2);
	} while (!lcd_clicked());
	//delay_keep_alive(500);
	KEEPALIVE_STATE(IN_HANDLER);
	st_synchronize();
	//correct = lcd_show_fullscreen_message_yes_no_and_wait_P(MSG_FIL_LOADED_CHECK, false);
	//if (!correct) goto	START;
	//extr_mov(BOWDEN_LENGTH/2.f, 500); //dividing by 2 is there because of max. extrusion length limitation (x_max + y_max)
	//extr_mov(BOWDEN_LENGTH/2.f, 500);
	extr_mov(bowden_length[extruder], 500);
	lcd_clear();
	lcd_set_cursor(0, 0); lcd_puts_P(_T(MSG_LOADING_FILAMENT));
	if(strlen(_T(MSG_LOADING_FILAMENT))>18) lcd_set_cursor(0, 1);
	else lcd_print(" ");
	lcd_print(mmu_extruder + 1);
	lcd_set_cursor(0, 2); lcd_puts_P(_T(MSG_PLEASE_WAIT));
	st_synchronize();
	max_feedrate[E_AXIS] = 50;
	lcd_update_enable(true);
	lcd_return_to_status();
	lcdDrawUpdate = 2;
#endif
}

struct E_step
{
    float extrude;   //!< extrude distance in mm
    float feed_rate; //!< feed rate in mm/s
};
static const E_step ramming_sequence[] PROGMEM =
{
    {1.0,   1000.0/60},
    {1.0,   1500.0/60},
    {2.0,   2000.0/60},
    {1.5,   3000.0/60},
    {2.5,   4000.0/60},
    {-15.0, 5000.0/60},
    {-14.0, 1200.0/60},
    {-6.0,  600.0/60},
    {10.0,  700.0/60},
    {-10.0, 400.0/60},
    {-50.0, 2000.0/60},
};

//! @brief Unload sequence to optimize shape of the tip of the unloaded filament
void mmu_filament_ramming()
{
    for(uint8_t i = 0; i < (sizeof(ramming_sequence)/sizeof(E_step));++i)
    {
        current_position[E_AXIS] += pgm_read_float(&(ramming_sequence[i].extrude));
        plan_buffer_line_curposXYZE(pgm_read_float(&(ramming_sequence[i].feed_rate)), active_extruder);
        st_synchronize();
    }
}


//! @brief show which filament is currently unloaded
void extr_unload_view()
{
    lcd_clear();
    lcd_set_cursor(0, 1); lcd_puts_P(_T(MSG_UNLOADING_FILAMENT));
    lcd_print(" ");
    if (mmu_extruder == MMU_FILAMENT_UNKNOWN) lcd_print(" ");
    else lcd_print(mmu_extruder + 1);
}

void extr_unload()
{ //unload just current filament for multimaterial printers
#ifdef SNMM
	float tmp_motor[3] = DEFAULT_PWM_MOTOR_CURRENT;
	float tmp_motor_loud[3] = DEFAULT_PWM_MOTOR_CURRENT_LOUD;
	uint8_t SilentMode = eeprom_read_byte((uint8_t*)EEPROM_SILENT);
#endif

	if (degHotend0() > EXTRUDE_MINTEMP)
	{
#ifndef SNMM
		st_synchronize();

        menu_submenu(extr_unload_view);

		mmu_filament_ramming();

		mmu_command(MmuCmd::U0);
		// get response
		manage_response(false, true, MMU_UNLOAD_MOVE);

        menu_back();
#else //SNMM

		lcd_clear();
		lcd_display_message_fullscreen_P(PSTR(""));
		max_feedrate[E_AXIS] = 50;
		lcd_set_cursor(0, 0); lcd_puts_P(_T(MSG_UNLOADING_FILAMENT));
		lcd_print(" ");
		lcd_print(mmu_extruder + 1);
		lcd_set_cursor(0, 2); lcd_puts_P(_T(MSG_PLEASE_WAIT));
		if (current_position[Z_AXIS] < 15) {
			current_position[Z_AXIS] += 15; //lifting in Z direction to make space for extrusion
			plan_buffer_line_curposXYZE(25, active_extruder);
		}
		
		current_position[E_AXIS] += 10; //extrusion
		plan_buffer_line_curposXYZE(10, active_extruder);
		st_current_set(2, E_MOTOR_HIGH_CURRENT);
		if (current_temperature[0] < 230) { //PLA & all other filaments
			current_position[E_AXIS] += 5.4;
			plan_buffer_line_curposXYZE(2800 / 60, active_extruder);
			current_position[E_AXIS] += 3.2;
			plan_buffer_line_curposXYZE(3000 / 60, active_extruder);
			current_position[E_AXIS] += 3;
			plan_buffer_line_curposXYZE(3400 / 60, active_extruder);
		}
		else { //ABS
			current_position[E_AXIS] += 3.1;
			plan_buffer_line_curposXYZE(2000 / 60, active_extruder);
			current_position[E_AXIS] += 3.1;
			plan_buffer_line_curposXYZE(2500 / 60, active_extruder);
			current_position[E_AXIS] += 4;
			plan_buffer_line_curposXYZE(3000 / 60, active_extruder);
			/*current_position[X_AXIS] += 23; //delay
			plan_buffer_line_curposXYZE(600 / 60, active_extruder); //delay
			current_position[X_AXIS] -= 23; //delay
			plan_buffer_line_curposXYZE(600 / 60, active_extruder); //delay*/
			delay_keep_alive(4700);
		}
	
		max_feedrate[E_AXIS] = 80;
		current_position[E_AXIS] -= (bowden_length[mmu_extruder] + 60 + FIL_LOAD_LENGTH) / 2;
		plan_buffer_line_curposXYZE(500, active_extruder);
		current_position[E_AXIS] -= (bowden_length[mmu_extruder] + 60 + FIL_LOAD_LENGTH) / 2;
		plan_buffer_line_curposXYZE(500, active_extruder);
		st_synchronize();
		//st_current_init();
		if (SilentMode != SILENT_MODE_OFF) st_current_set(2, tmp_motor[2]); //set back to normal operation currents
		else st_current_set(2, tmp_motor_loud[2]);
		lcd_update_enable(true);
		lcd_return_to_status();
		max_feedrate[E_AXIS] = 50;
#endif //SNMM
	}
	else
	{
		show_preheat_nozzle_warning();
	}
}

//wrapper functions for loading filament
void extr_adj_0()
{
#ifndef SNMM
	enquecommand_P(PSTR("M701 E0"));
#else
	change_extr(0);
	extr_adj(0);
#endif
}

void extr_adj_1()
{
#ifndef SNMM
	enquecommand_P(PSTR("M701 E1"));
#else
	change_extr(1);
	extr_adj(1);
#endif
}

void extr_adj_2()
{
#ifndef SNMM
	enquecommand_P(PSTR("M701 E2"));
#else
	change_extr(2);
	extr_adj(2);
#endif
}

void extr_adj_3()
{
#ifndef SNMM
	enquecommand_P(PSTR("M701 E3"));
#else
	change_extr(3);
	extr_adj(3);
#endif
}

void extr_adj_4()
{
#ifndef SNMM
	enquecommand_P(PSTR("M701 E4"));
#else
	change_extr(4);
	extr_adj(4);
#endif
}

void load_all()
{
#ifndef SNMM
	enquecommand_P(PSTR("M701 E0"));
	enquecommand_P(PSTR("M701 E1"));
	enquecommand_P(PSTR("M701 E2"));
	enquecommand_P(PSTR("M701 E3"));
	enquecommand_P(PSTR("M701 E4"));
#else
	for (int i = 0; i < 4; i++)
	{
		change_extr(i);
		extr_adj(i);
	}
#endif
}

//wrapper functions for changing extruders
void extr_change_0()
{
	change_extr(0);
	lcd_return_to_status();
}

void extr_change_1()
{
	change_extr(1);
	lcd_return_to_status();
}

void extr_change_2()
{
	change_extr(2);
	lcd_return_to_status();
}

void extr_change_3()
{
	change_extr(3);
	lcd_return_to_status();
}

#ifdef SNMM
//wrapper functions for unloading filament
void extr_unload_all()
{
	if (degHotend0() > EXTRUDE_MINTEMP)
	{
		for (int i = 0; i < 4; i++)
		{
			change_extr(i);
			extr_unload();
		}
	}
	else
	{
		show_preheat_nozzle_warning();
		lcd_return_to_status();
	}
}

//unloading just used filament (for snmm)
void extr_unload_used()
{
	if (degHotend0() > EXTRUDE_MINTEMP) {
		for (int i = 0; i < 4; i++) {
			if (snmm_filaments_used & (1 << i)) {
				change_extr(i);
				extr_unload();
			}
		}
		snmm_filaments_used = 0;
	}
	else {
		show_preheat_nozzle_warning();
		lcd_return_to_status();
	}
}
#endif //SNMM

void extr_unload_0()
{
	change_extr(0);
	extr_unload();
}

void extr_unload_1()
{
	change_extr(1);
	extr_unload();
}

void extr_unload_2()
{
	change_extr(2);
	extr_unload();
}

void extr_unload_3()
{
	change_extr(3);
	extr_unload();
}

void extr_unload_4()
{
	change_extr(4);
	extr_unload();
}

bool mmu_check_version()
{
	return (mmu_buildnr >= MMU_REQUIRED_FW_BUILDNR);
}

void mmu_show_warning()
{
	printf_P(PSTR("MMU2 firmware version invalid. Required version: build number %d or higher."), MMU_REQUIRED_FW_BUILDNR);
	kill(_i("Please update firmware in your MMU2. Waiting for reset."));
}

void lcd_mmu_load_to_nozzle(uint8_t filament_nr)
{
    menu_back();
    bFilamentAction = false;                            // NOT in "mmu_load_to_nozzle_menu()"
    if (degHotend0() > EXTRUDE_MINTEMP)
    {
        tmp_extruder = filament_nr;
        lcd_update_enable(false);
        lcd_clear();
        lcd_set_cursor(0, 1);
        lcd_puts_P(_T(MSG_LOADING_FILAMENT));
        lcd_print(" ");
        lcd_print(tmp_extruder + 1);
        mmu_command(MmuCmd::T0 + tmp_extruder);
        manage_response(true, true, MMU_TCODE_MOVE);
        mmu_continue_loading(false);
        mmu_extruder = tmp_extruder; //filament change is finished
        raise_z_above(MIN_Z_FOR_LOAD, false);
        mmu_load_to_nozzle();
        load_filament_final_feed();
        st_synchronize();
        custom_message_type = CustomMsg::FilamentLoading;
        lcd_setstatuspgm(_T(MSG_LOADING_FILAMENT));
        lcd_return_to_status();
        lcd_update_enable(true);
        lcd_load_filament_color_check();
        lcd_setstatuspgm(_T(WELCOME_MSG));
        custom_message_type = CustomMsg::Status;
    }
    else
    {
        show_preheat_nozzle_warning();
    }
}

#ifdef MMU_HAS_CUTTER
void mmu_cut_filament(uint8_t filament_nr)
{
    menu_back();
    bFilamentAction=false;                            // NOT in "mmu_load_to_nozzle_menu()"
    if (degHotend0() > EXTRUDE_MINTEMP)
    {
        LcdUpdateDisabler disableLcdUpdate;
        lcd_clear();
        lcd_set_cursor(0, 1); lcd_puts_P(_i("Cutting filament")); //// c=18
        lcd_print(" ");
        lcd_print(filament_nr + 1);
        mmu_filament_ramming();
        mmu_command(MmuCmd::K0 + filament_nr);
        manage_response(false, false, MMU_UNLOAD_MOVE);
    }
    else
    {
        show_preheat_nozzle_warning();
    }
}
#endif //MMU_HAS_CUTTER

void mmu_eject_filament(uint8_t filament, bool recover)
{
//-//
bFilamentAction=false;                            // NOT in "mmu_fil_eject_menu()"
	if (filament < 5) 
	{

		if (degHotend0() > EXTRUDE_MINTEMP)
		{
			st_synchronize();

			{
			    LcdUpdateDisabler disableLcdUpdate;
                lcd_clear();
                lcd_set_cursor(0, 1); lcd_puts_P(_i("Ejecting filament"));
                mmu_filament_ramming();
                mmu_command(MmuCmd::E0 + filament);
                manage_response(false, false, MMU_UNLOAD_MOVE);
                if (recover)
                {
                    lcd_show_fullscreen_message_and_wait_P(_i("Please remove filament and then press the knob."));
                    mmu_command(MmuCmd::R0);
                    manage_response(false, false);
                }

            }
		}
		else
		{
			show_preheat_nozzle_warning();
		}
	}
	else
	{
		puts_P(PSTR("Filament nr out of range!"));
	}
}

//! @brief Fits filament tip into heatbreak?
//!
//! If PTFE tube is jammed, this causes filament to be unloaded and no longer
//! being detected by the pulley IR sensor.
//! @retval true Fits
//! @retval false Doesn't fit
static bool can_load()
{
    current_position[E_AXIS] += 60;
    plan_buffer_line_curposXYZE(MMU_LOAD_FEEDRATE, active_extruder);
    current_position[E_AXIS] -= 52;
    plan_buffer_line_curposXYZE(MMU_LOAD_FEEDRATE, active_extruder);
    st_synchronize();

    uint_least8_t filament_detected_count = 0;
    const float e_increment = 0.2;
    const uint_least8_t steps = 6.0 / e_increment;
    DEBUG_PUTS_P(PSTR("MMU can_load:"));
    for(uint_least8_t i = 0; i < steps; ++i)
    {
        current_position[E_AXIS] -= e_increment;
        plan_buffer_line_curposXYZE(MMU_LOAD_FEEDRATE, active_extruder);
        st_synchronize();
        if(0 == PIN_GET(IR_SENSOR_PIN))
        {
            ++filament_detected_count;
            DEBUG_PUTCHAR('O');
        }
        else
        {
            DEBUG_PUTCHAR('o');
        }
    }
    if (filament_detected_count > steps - 4)
    {
        DEBUG_PUTS_P(PSTR(" succeeded."));
        return true;
    }
    else
    {
        DEBUG_PUTS_P(PSTR(" failed."));
        return false;
    }
}

//! @brief load more
//!
//! Try to feed more filament from MMU if it is not detected by filament sensor.
//! @retval true Success, filament detected by IR sensor
//! @retval false Failed, filament not detected by IR sensor after maximum number of attempts
static bool load_more()
{
    for (uint8_t i = 0; i < MMU_IDLER_SENSOR_ATTEMPTS_NR; i++)
    {
        if (PIN_GET(IR_SENSOR_PIN) == 0) return true;
        DEBUG_PRINTF_P(PSTR("Additional load attempt nr. %d\n"), i);
        mmu_command(MmuCmd::C0);
        manage_response(true, true, MMU_LOAD_MOVE);
    }
    return false;
}

static void increment_load_fail()
{
    uint8_t mmu_load_fail = eeprom_read_byte((uint8_t*)EEPROM_MMU_LOAD_FAIL);
    uint16_t mmu_load_fail_tot = eeprom_read_word((uint16_t*)EEPROM_MMU_LOAD_FAIL_TOT);
    if(mmu_load_fail < 255) eeprom_update_byte((uint8_t*)EEPROM_MMU_LOAD_FAIL, mmu_load_fail + 1);
    if(mmu_load_fail_tot < 65535) eeprom_update_word((uint16_t*)EEPROM_MMU_LOAD_FAIL_TOT, mmu_load_fail_tot + 1);
}

//! @brief continue loading filament
//! @par blocking
//!  * true blocking - do not return until successful load
//!  * false non-blocking - pause print and return on load failure
//!
//! @startuml
//! [*] --> [*] : !ir_sensor_detected /\n send MmuCmd::C0
//! [*] --> LoadMore
//! LoadMore --> [*] : filament \ndetected
//! LoadMore --> Retry : !filament detected /\n increment load fail
//! Retry --> [*] : filament \ndetected
//! Retry --> Unload : !filament \ndetected
//! Unload --> [*] : non-blocking
//! Unload --> Retry : button \nclicked
//!
//! Retry : Cut filament if enabled
//! Retry : repeat last T-code
//! Unload : unload filament
//! Unload : pause print
//! Unload : show error message
//!
//! @enduml
void mmu_continue_loading(bool blocking)
{
	if (!ir_sensor_detected)
	{
	    mmu_command(MmuCmd::C0);
	    return;
	}

    bool success = load_more();
    if (success) success = can_load();

    enum class Ls : uint_least8_t
    {
        Enter,
        Retry,
        Unload,
    };
    Ls state = Ls::Enter;

    const uint_least8_t max_retry = 3;
    uint_least8_t retry = 0;

    while (!success)
    {
        switch (state)
        {
        case Ls::Enter:
            increment_load_fail();
            // no break
        case Ls::Retry:
            ++retry; // overflow not handled, as it is not dangerous.
            if (retry >= max_retry)
            {
                state = Ls::Unload;
#ifdef MMU_HAS_CUTTER
                if (1 == eeprom_read_byte((uint8_t*)EEPROM_MMU_CUTTER_ENABLED))
                {
                    mmu_command(MmuCmd::K0 + tmp_extruder);
                    manage_response(true, true, MMU_UNLOAD_MOVE);
                }
#endif //MMU_HAS_CUTTER
            }
            mmu_command(MmuCmd::T0 + tmp_extruder);
            manage_response(true, true, MMU_TCODE_MOVE);
            success = load_more();
            if (success) success = can_load();

            break;
        case Ls::Unload:
            stop_and_save_print_to_ram(0, 0);
            long_pause();

            mmu_command(MmuCmd::U0);
            manage_response(false, true, MMU_UNLOAD_MOVE);

            setAllTargetHotends(0);
            lcd_setstatuspgm(_i("MMU load failed     "));////c=20 r=1

            if (blocking)
            {
                marlin_wait_for_click();
                st_synchronize();
                restore_print_from_ram_and_continue(0);
                state = Ls::Retry;
            }
            else
            {
                mmu_fil_loaded = false; //so we can retry same T-code again
                isPrintPaused = true;
                mmu_command(MmuCmd::W0);
                return;
            }
            break;
        }
    }
}<|MERGE_RESOLUTION|>--- conflicted
+++ resolved
@@ -383,11 +383,11 @@
 			mmu_last_finda_response = _millis();
 			FDEBUG_PRINTF_P(PSTR("MMU => '%dok'\n"), mmu_finda);
 			//printf_P(PSTR("Eact: %d\n"), int(e_active()));
-<<<<<<< HEAD
 			if (CHECK_FSENSOR && fsensor_enabled) {
 				if (!mmu_finda) { // Traditional FINDA runout
 					fsensor_checkpoint_print();
-					ad_markDepleted(mmu_extruder);
+					if (mmu_extruder != MMU_FILAMENT_UNKNOWN) // Can't deplete unknown extruder.
+						ad_markDepleted(mmu_extruder);
 					if (lcd_autoDepleteEnabled() && !ad_allDepleted())
 					{
 						enquecommand_front_P(PSTR("M600 AUTO")); //save print and run M600 command
@@ -402,15 +402,6 @@
 					enquecommand_front_P(PSTR("M600")); //save print and run M600 command. This will come back to us via eject_filament and then M600_wait_and_beep 
 					printf_P(PSTR("Jam detected, no filament @ IR! \n"));
 					// since unload will likely fail.
-=======
-			if (!mmu_finda && CHECK_FSENSOR && fsensor_enabled) {
-				fsensor_checkpoint_print();
-				if (mmu_extruder != MMU_FILAMENT_UNKNOWN) // Can't deplete unknown extruder.
-                    ad_markDepleted(mmu_extruder);
-				if (lcd_autoDepleteEnabled() && !ad_allDepleted() && mmu_extruder != MMU_FILAMENT_UNKNOWN) // Can't auto if F=?
-				{
-				    enquecommand_front_P(PSTR("M600 AUTO")); //save print and run M600 command
->>>>>>> 8d946ef7
 				}
 			} 
 			mmu_state = S::Idle;
@@ -849,7 +840,6 @@
 		KEEPALIVE_STATE(PAUSED_FOR_USER);
 
 		int counterBeep = 0;
-<<<<<<< HEAD
 		if (mmu_E_jam_detected)
 		{
 			lcd_display_message_fullscreen_P(_i("Possible extruder jam detected (IR=0). Fix problem and press knob."));
@@ -857,11 +847,8 @@
 		}
 		else
 		{
-			lcd_display_message_fullscreen_P(_i("Remove old filament and press the knob to start loading new filament."));
-		}
-=======
-		lcd_display_message_fullscreen_P(_i("Remove old filament and press the knob to start loading new filament.")); ////MSG_REMOVE_OLD_FILAMENT c=20 r=5
->>>>>>> 8d946ef7
+			lcd_display_message_fullscreen_P(_i("Remove old filament and press the knob to start loading new filament."));  ////MSG_REMOVE_OLD_FILAMENT c=20 r=5
+		}
 		bool bFirst=true;
 
 		while (!lcd_clicked()){
