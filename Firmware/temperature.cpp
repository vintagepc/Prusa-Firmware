--- conflicted
+++ resolved
@@ -1560,13 +1560,8 @@
 } // extern "C"
 
 
-<<<<<<< HEAD
 // Timer2 (originaly timer0) is shared with millies
 ISR(TIMER2_COMPB_vect)
-=======
-// Timer 0 is shared with millies
-ISR(TIMER0_COMPB_vect)                            // @ 1kHz ~ 1ms
->>>>>>> 54f8f4eb
 {
 	static bool _lock = false;
 	if (_lock) return;
