--- conflicted
+++ resolved
@@ -535,12 +535,7 @@
 static void fanSpeedErrorBeep(const char *serialMsg, const char *lcdMsg){
 	SERIAL_ECHOLNRPGM(serialMsg);
 	if (get_message_level() == 0) {
-		if((eSoundMode==e_SOUND_MODE_LOUD)||(eSoundMode==e_SOUND_MODE_ONCE)||(eSoundMode==e_SOUND_MODE_SILENT)){
-			WRITE(BEEPER, HIGH);
-			delayMicroseconds(200);
-			WRITE(BEEPER, LOW);
-			delayMicroseconds(100); // what is this wait for?
-		}
+		Sound_MakeCustom(200,0,true);
 		LCD_ALERTMESSAGERPGM(lcdMsg);
 	}
 }
@@ -562,27 +557,11 @@
 			SERIAL_ECHOLNPGM("// action:pause"); //for octoprint
 	}
 	switch (_fan) {
-<<<<<<< HEAD
-	case 0:
-			SERIAL_ECHOLNPGM("Extruder fan speed is lower then expected");
-			if (get_message_level() == 0) {
-        Sound_MakeCustom(200,0,true);
-				LCD_ALERTMESSAGEPGM("Err: EXTR. FAN ERROR");
-			}
-		break;
-	case 1:
-			SERIAL_ECHOLNPGM("Print fan speed is lower then expected");
-			if (get_message_level() == 0) {
-        Sound_MakeCustom(200,0,true);
-				LCD_ALERTMESSAGEPGM("Err: PRINT FAN ERROR");
-			}
-=======
 	case 0:	// extracting the same code from case 0 and case 1 into a function saves 72B
 		fanSpeedErrorBeep(PSTR("Extruder fan speed is lower than expected"), PSTR("Err: EXTR. FAN ERROR") );
 		break;
 	case 1:
 		fanSpeedErrorBeep(PSTR("Print fan speed is lower than expected"), PSTR("Err: PRINT FAN ERROR") );
->>>>>>> aff020a6
 		break;
 	}
 }
