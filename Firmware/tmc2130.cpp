#include "Marlin.h"

#ifdef TMC2130

#include "tmc2130.h"
#include "ultralcd.h"
#include "language.h"
#include "spi.h"



#define TMC2130_GCONF_NORMAL 0x00000000 // spreadCycle
#define TMC2130_GCONF_SGSENS 0x00003180 // spreadCycle with stallguard (stall activates DIAG0 and DIAG1 [pushpull])
#define TMC2130_GCONF_SILENT 0x00000004 // stealthChop

//externals for debuging
extern float current_position[4];
extern void st_get_position_xy(long &x, long &y);
extern long st_get_position(uint8_t axis);
extern void crashdet_stop_and_save_print();
extern void crashdet_stop_and_save_print2();

//mode
uint8_t tmc2130_mode = TMC2130_MODE_NORMAL;
//holding currents
uint8_t tmc2130_current_h[4] = TMC2130_CURRENTS_H;
//running currents
uint8_t tmc2130_current_r[4] = TMC2130_CURRENTS_R;

//running currents for homing
uint8_t tmc2130_current_r_home[4] = {8, 10, 20, 18};


//pwm_ampl
uint8_t tmc2130_pwm_ampl[4] = {TMC2130_PWM_AMPL_X, TMC2130_PWM_AMPL_Y, TMC2130_PWM_AMPL_Z, TMC2130_PWM_AMPL_E};
//pwm_grad
uint8_t tmc2130_pwm_grad[4] = {TMC2130_PWM_GRAD_X, TMC2130_PWM_GRAD_Y, TMC2130_PWM_GRAD_Z, TMC2130_PWM_GRAD_E};
//pwm_auto
uint8_t tmc2130_pwm_auto[4] = {TMC2130_PWM_AUTO_X, TMC2130_PWM_AUTO_Y, TMC2130_PWM_AUTO_Z, TMC2130_PWM_AUTO_E};
//pwm_freq
uint8_t tmc2130_pwm_freq[4] = {TMC2130_PWM_FREQ_X, TMC2130_PWM_FREQ_Y, TMC2130_PWM_FREQ_Z, TMC2130_PWM_FREQ_E};

uint8_t tmc2130_mres[4] = {0, 0, 0, 0}; //will be filed at begin of init


uint8_t tmc2130_sg_thr[4] = {TMC2130_SG_THRS_X, TMC2130_SG_THRS_Y, TMC2130_SG_THRS_Z, TMC2130_SG_THRS_E};
uint8_t tmc2130_sg_thr_home[4] = {3, 3, TMC2130_SG_THRS_Z, TMC2130_SG_THRS_E};


uint8_t tmc2130_sg_homing_axes_mask = 0x00;

uint8_t tmc2130_sg_meassure = 0xff;
uint32_t tmc2130_sg_meassure_cnt = 0;
uint32_t tmc2130_sg_meassure_val = 0;

uint8_t tmc2130_home_enabled = 0;
uint8_t tmc2130_home_origin[2] = {0, 0};
uint8_t tmc2130_home_bsteps[2] = {48, 48};
uint8_t tmc2130_home_fsteps[2] = {48, 48};

uint8_t tmc2130_wave_fac[4] = {0, 0, 0, 0};

tmc2130_chopper_config_t tmc2130_chopper_config[4] = {
	{TMC2130_TOFF_XYZ, 5, 1, 2, 0},
	{TMC2130_TOFF_XYZ, 5, 1, 2, 0},
	{TMC2130_TOFF_XYZ, 5, 1, 2, 0},
	{TMC2130_TOFF_E, 5, 1, 2, 0}
};

bool tmc2130_sg_stop_on_crash = true;
uint8_t tmc2130_sg_diag_mask = 0x00;
uint8_t tmc2130_sg_crash = 0;
uint16_t tmc2130_sg_err[4] = {0, 0, 0, 0};
uint16_t tmc2130_sg_cnt[4] = {0, 0, 0, 0};
bool tmc2130_sg_change = false;


bool skip_debug_msg = false;

#define DBG(args...) printf_P(args)
#ifndef _n
#define _n PSTR
#endif //_n
#ifndef _i
#define _i PSTR
#endif //_i

//TMC2130 registers
#define TMC2130_REG_GCONF      0x00 // 17 bits
#define TMC2130_REG_GSTAT      0x01 // 3 bits
#define TMC2130_REG_IOIN       0x04 // 8+8 bits
#define TMC2130_REG_IHOLD_IRUN 0x10 // 5+5+4 bits
#define TMC2130_REG_TPOWERDOWN 0x11 // 8 bits
#define TMC2130_REG_TSTEP      0x12 // 20 bits
#define TMC2130_REG_TPWMTHRS   0x13 // 20 bits
#define TMC2130_REG_TCOOLTHRS  0x14 // 20 bits
#define TMC2130_REG_THIGH      0x15 // 20 bits
#define TMC2130_REG_XDIRECT    0x2d // 32 bits
#define TMC2130_REG_VDCMIN     0x33 // 23 bits
#define TMC2130_REG_MSLUT0     0x60 // 32 bits
#define TMC2130_REG_MSLUT1     0x61 // 32 bits
#define TMC2130_REG_MSLUT2     0x62 // 32 bits
#define TMC2130_REG_MSLUT3     0x63 // 32 bits
#define TMC2130_REG_MSLUT4     0x64 // 32 bits
#define TMC2130_REG_MSLUT5     0x65 // 32 bits
#define TMC2130_REG_MSLUT6     0x66 // 32 bits
#define TMC2130_REG_MSLUT7     0x67 // 32 bits
#define TMC2130_REG_MSLUTSEL   0x68 // 32 bits
#define TMC2130_REG_MSLUTSTART 0x69 // 8+8 bits
#define TMC2130_REG_MSCNT      0x6a // 10 bits
#define TMC2130_REG_MSCURACT   0x6b // 9+9 bits
#define TMC2130_REG_CHOPCONF   0x6c // 32 bits
#define TMC2130_REG_COOLCONF   0x6d // 25 bits
#define TMC2130_REG_DCCTRL     0x6e // 24 bits
#define TMC2130_REG_DRV_STATUS 0x6f // 32 bits
#define TMC2130_REG_PWMCONF    0x70 // 22 bits
#define TMC2130_REG_PWM_SCALE  0x71 // 8 bits
#define TMC2130_REG_ENCM_CTRL  0x72 // 2 bits
#define TMC2130_REG_LOST_STEPS 0x73 // 20 bits


uint16_t tmc2130_rd_TSTEP(uint8_t axis);
uint16_t tmc2130_rd_MSCNT(uint8_t axis);
uint32_t tmc2130_rd_MSCURACT(uint8_t axis);

void tmc2130_wr_CHOPCONF(uint8_t axis, uint8_t toff = 3, uint8_t hstrt = 4, uint8_t hend = 1, uint8_t fd3 = 0, uint8_t disfdcc = 0, uint8_t rndtf = 0, uint8_t chm = 0, uint8_t tbl = 2, uint8_t vsense = 0, uint8_t vhighfs = 0, uint8_t vhighchm = 0, uint8_t sync = 0, uint8_t mres = 0b0100, uint8_t intpol = 1, uint8_t dedge = 0, uint8_t diss2g = 0);
void tmc2130_wr_PWMCONF(uint8_t axis, uint8_t pwm_ampl, uint8_t pwm_grad, uint8_t pwm_freq, uint8_t pwm_auto, uint8_t pwm_symm, uint8_t freewheel);
void tmc2130_wr_TPWMTHRS(uint8_t axis, uint32_t val32);
void tmc2130_wr_THIGH(uint8_t axis, uint32_t val32);

#define tmc2130_rd(axis, addr, rval) tmc2130_rx(axis, addr, rval)
#define tmc2130_wr(axis, addr, wval) tmc2130_tx(axis, (addr) | 0x80, wval)

static void tmc2130_tx(uint8_t axis, uint8_t addr, uint32_t wval);
static uint8_t tmc2130_rx(uint8_t axis, uint8_t addr, uint32_t* rval);


void tmc2130_setup_chopper(uint8_t axis, uint8_t mres, uint8_t current_h, uint8_t current_r);

uint16_t __tcoolthrs(uint8_t axis)
{
	switch (axis)
	{
	case X_AXIS: return TMC2130_TCOOLTHRS_X;
	case Y_AXIS: return TMC2130_TCOOLTHRS_Y;
	case Z_AXIS: return TMC2130_TCOOLTHRS_Z;
	}
	return 0;
}

void tmc2130_init()
{
	DBG(_n("tmc2130_init(), mode=%S\n"), tmc2130_mode?_n("STEALTH"):_n("NORMAL"));
	WRITE(X_TMC2130_CS, HIGH);
	WRITE(Y_TMC2130_CS, HIGH);
	WRITE(Z_TMC2130_CS, HIGH);
	WRITE(E0_TMC2130_CS, HIGH);
	SET_OUTPUT(X_TMC2130_CS);
	SET_OUTPUT(Y_TMC2130_CS);
	SET_OUTPUT(Z_TMC2130_CS);
	SET_OUTPUT(E0_TMC2130_CS);
	SET_INPUT(X_TMC2130_DIAG);
	SET_INPUT(Y_TMC2130_DIAG);
	SET_INPUT(Z_TMC2130_DIAG);
	SET_INPUT(E0_TMC2130_DIAG);
	for (int axis = 0; axis < 2; axis++) // X Y axes
	{
		tmc2130_setup_chopper(axis, tmc2130_mres[axis], tmc2130_current_h[axis], tmc2130_current_r[axis]);
		tmc2130_wr(axis, TMC2130_REG_TPOWERDOWN, 0x00000000);
		tmc2130_wr(axis, TMC2130_REG_COOLCONF, (((uint32_t)tmc2130_sg_thr[axis]) << 16));
		tmc2130_wr(axis, TMC2130_REG_TCOOLTHRS, (tmc2130_mode == TMC2130_MODE_SILENT)?0:__tcoolthrs(axis));
		tmc2130_wr(axis, TMC2130_REG_GCONF, (tmc2130_mode == TMC2130_MODE_SILENT)?TMC2130_GCONF_SILENT:TMC2130_GCONF_SGSENS);
		tmc2130_wr_PWMCONF(axis, tmc2130_pwm_ampl[axis], tmc2130_pwm_grad[axis], tmc2130_pwm_freq[axis], tmc2130_pwm_auto[axis], 0, 0);
		tmc2130_wr_TPWMTHRS(axis, TMC2130_TPWMTHRS);
		//tmc2130_wr_THIGH(axis, TMC2130_THIGH);
	}
	for (int axis = 2; axis < 3; axis++) // Z axis
	{
		tmc2130_setup_chopper(axis, tmc2130_mres[axis], tmc2130_current_h[axis], tmc2130_current_r[axis]);
		tmc2130_wr(axis, TMC2130_REG_TPOWERDOWN, 0x00000000);
#ifndef TMC2130_STEALTH_Z
		tmc2130_wr(axis, TMC2130_REG_GCONF, TMC2130_GCONF_SGSENS);
#else //TMC2130_STEALTH_Z
		tmc2130_wr(axis, TMC2130_REG_COOLCONF, (((uint32_t)tmc2130_sg_thr[axis]) << 16));
		tmc2130_wr(axis, TMC2130_REG_TCOOLTHRS, (tmc2130_mode == TMC2130_MODE_SILENT)?0:__tcoolthrs(axis));
		tmc2130_wr(axis, TMC2130_REG_GCONF, (tmc2130_mode == TMC2130_MODE_SILENT)?TMC2130_GCONF_SILENT:TMC2130_GCONF_SGSENS);
		tmc2130_wr_PWMCONF(axis, tmc2130_pwm_ampl[axis], tmc2130_pwm_grad[axis], tmc2130_pwm_freq[axis], tmc2130_pwm_auto[axis], 0, 0);
		tmc2130_wr_TPWMTHRS(axis, TMC2130_TPWMTHRS);
#endif //TMC2130_STEALTH_Z
	}
	for (int axis = 3; axis < 4; axis++) // E axis
	{
		tmc2130_setup_chopper(axis, tmc2130_mres[axis], tmc2130_current_h[axis], tmc2130_current_r[axis]);
		tmc2130_wr(axis, TMC2130_REG_TPOWERDOWN, 0x00000000);
#ifndef TMC2130_STEALTH_E
		tmc2130_wr(axis, TMC2130_REG_GCONF, TMC2130_GCONF_SGSENS);
#else //TMC2130_STEALTH_E
		tmc2130_wr(axis, TMC2130_REG_COOLCONF, (((uint32_t)tmc2130_sg_thr[axis]) << 16));
		tmc2130_wr(axis, TMC2130_REG_TCOOLTHRS, 0);
		tmc2130_wr(axis, TMC2130_REG_GCONF, TMC2130_GCONF_SILENT);
		tmc2130_wr_PWMCONF(axis, tmc2130_pwm_ampl[axis], tmc2130_pwm_grad[axis], tmc2130_pwm_freq[axis], tmc2130_pwm_auto[axis], 0, 0);
		tmc2130_wr_TPWMTHRS(axis, TMC2130_TPWMTHRS);
#endif //TMC2130_STEALTH_E
	}

	tmc2130_sg_err[0] = 0;
	tmc2130_sg_err[1] = 0;
	tmc2130_sg_err[2] = 0;
	tmc2130_sg_err[3] = 0;
	tmc2130_sg_cnt[0] = 0;
	tmc2130_sg_cnt[1] = 0;
	tmc2130_sg_cnt[2] = 0;
	tmc2130_sg_cnt[3] = 0;

#ifdef TMC2130_LINEARITY_CORRECTION
#ifdef TMC2130_LINEARITY_CORRECTION_XYZ
	tmc2130_set_wave(X_AXIS, 247, tmc2130_wave_fac[X_AXIS]);
	tmc2130_set_wave(Y_AXIS, 247, tmc2130_wave_fac[Y_AXIS]);
	tmc2130_set_wave(Z_AXIS, 247, tmc2130_wave_fac[Z_AXIS]);
#endif //TMC2130_LINEARITY_CORRECTION_XYZ
	tmc2130_set_wave(E_AXIS, 247, tmc2130_wave_fac[E_AXIS]);
#endif //TMC2130_LINEARITY_CORRECTION

}

uint8_t tmc2130_sample_diag()
{
	uint8_t mask = 0;
	if (READ(X_TMC2130_DIAG)) mask |= X_AXIS_MASK;
	if (READ(Y_TMC2130_DIAG)) mask |= Y_AXIS_MASK;
//	if (READ(Z_TMC2130_DIAG)) mask |= Z_AXIS_MASK;
//	if (READ(E0_TMC2130_DIAG)) mask |= E_AXIS_MASK;
	return mask;
}

extern bool is_usb_printing;

void tmc2130_st_isr(uint8_t last_step_mask)
{
	if (tmc2130_mode == TMC2130_MODE_SILENT || tmc2130_sg_stop_on_crash == false) return;
	uint8_t crash = 0;
	uint8_t diag_mask = tmc2130_sample_diag();
//	for (uint8_t axis = X_AXIS; axis <= E_AXIS; axis++)
	for (uint8_t axis = X_AXIS; axis <= Z_AXIS; axis++)
	{
		uint8_t mask = (X_AXIS_MASK << axis);
		if (diag_mask & mask) tmc2130_sg_err[axis]++;
		else
			if (tmc2130_sg_err[axis] > 0) tmc2130_sg_err[axis]--;
		if (tmc2130_sg_cnt[axis] < tmc2130_sg_err[axis])
		{
			tmc2130_sg_cnt[axis] = tmc2130_sg_err[axis];
			tmc2130_sg_change = true;
			uint8_t sg_thr = 64;
//			if (axis == Y_AXIS) sg_thr = 64;
			if (tmc2130_sg_err[axis] >= sg_thr)
			{
				tmc2130_sg_err[axis] = 0;
				crash |= mask;
			}
		}
	}
	if (tmc2130_sg_homing_axes_mask == 0)
	{
		if (tmc2130_sg_stop_on_crash && crash)
		{
			tmc2130_sg_crash = crash;
			tmc2130_sg_stop_on_crash = false;
			crashdet_stop_and_save_print();
		}
	}
}


bool tmc2130_update_sg()
{
	if (tmc2130_sg_meassure <= E_AXIS)
	{
		uint32_t val32 = 0;
		tmc2130_rd(tmc2130_sg_meassure, TMC2130_REG_DRV_STATUS, &val32);
		tmc2130_sg_meassure_val += (val32 & 0x3ff);
		tmc2130_sg_meassure_cnt++;
		return true;
	}
	return false;
}

void tmc2130_home_enter(uint8_t axes_mask)
{
	printf_P(PSTR("tmc2130_home_enter(axes_mask=0x%02x)\n"), axes_mask);
#ifdef TMC2130_SG_HOMING
	if (axes_mask & 0x03) //X or Y
		tmc2130_wait_standstill_xy(1000);
	for (uint8_t axis = X_AXIS; axis <= Z_AXIS; axis++) //X Y and Z axes
	{
		uint8_t mask = (X_AXIS_MASK << axis);
		if (axes_mask & mask)
		{
			tmc2130_sg_homing_axes_mask |= mask;
			//Configuration to spreadCycle
			tmc2130_wr(axis, TMC2130_REG_GCONF, TMC2130_GCONF_NORMAL);
			tmc2130_wr(axis, TMC2130_REG_COOLCONF, (((uint32_t)tmc2130_sg_thr_home[axis]) << 16));
//			tmc2130_wr(axis, TMC2130_REG_COOLCONF, (((uint32_t)tmc2130_sg_thr[axis]) << 16) | ((uint32_t)1 << 24));
			tmc2130_wr(axis, TMC2130_REG_TCOOLTHRS, __tcoolthrs(axis));
			tmc2130_setup_chopper(axis, tmc2130_mres[axis], tmc2130_current_h[axis], tmc2130_current_r_home[axis]);
			if (mask & (X_AXIS_MASK | Y_AXIS_MASK | Z_AXIS_MASK))
				tmc2130_wr(axis, TMC2130_REG_GCONF, TMC2130_GCONF_SGSENS); //stallguard output DIAG1, DIAG1 = pushpull
		}
	}
#endif //TMC2130_SG_HOMING
}

void tmc2130_home_exit()
{
	printf_P(PSTR("tmc2130_home_exit tmc2130_sg_homing_axes_mask=0x%02x\n"), tmc2130_sg_homing_axes_mask);
#ifdef TMC2130_SG_HOMING
	if (tmc2130_sg_homing_axes_mask & 0x03) //X or Y
		tmc2130_wait_standstill_xy(1000);
	if (tmc2130_sg_homing_axes_mask)
	{
		for (uint8_t axis = X_AXIS; axis <= Z_AXIS; axis++) //X Y and Z axes
		{
			uint8_t mask = (X_AXIS_MASK << axis);
			if (tmc2130_sg_homing_axes_mask & mask & (X_AXIS_MASK | Y_AXIS_MASK | Z_AXIS_MASK))
			{
#ifndef TMC2130_STEALTH_Z
				if ((tmc2130_mode == TMC2130_MODE_SILENT) && (axis != Z_AXIS))
#else //TMC2130_STEALTH_Z
				if (tmc2130_mode == TMC2130_MODE_SILENT)
#endif //TMC2130_STEALTH_Z
				{
					tmc2130_wr(axis, TMC2130_REG_GCONF, TMC2130_GCONF_SILENT); // Configuration back to stealthChop
					tmc2130_wr(axis, TMC2130_REG_TCOOLTHRS, 0);
//					tmc2130_wr_PWMCONF(i, tmc2130_pwm_ampl[i], tmc2130_pwm_grad[i], tmc2130_pwm_freq[i], tmc2130_pwm_auto[i], 0, 0);
				}
				else
				{
//					tmc2130_wr(axis, TMC2130_REG_GCONF, TMC2130_GCONF_NORMAL);
					tmc2130_setup_chopper(axis, tmc2130_mres[axis], tmc2130_current_h[axis], tmc2130_current_r[axis]);
//					tmc2130_wr(axis, TMC2130_REG_COOLCONF, (((uint32_t)tmc2130_sg_thr[axis]) << 16) | ((uint32_t)1 << 24));
					tmc2130_wr(axis, TMC2130_REG_COOLCONF, (((uint32_t)tmc2130_sg_thr[axis]) << 16));
					tmc2130_wr(axis, TMC2130_REG_TCOOLTHRS, __tcoolthrs(axis));
					tmc2130_wr(axis, TMC2130_REG_GCONF, TMC2130_GCONF_SGSENS);
				}
			}
		}
		tmc2130_sg_homing_axes_mask = 0x00;
	}
	tmc2130_sg_crash = false;
#endif
}

void tmc2130_sg_meassure_start(uint8_t axis)
{
	tmc2130_sg_meassure = axis;
	tmc2130_sg_meassure_cnt = 0;
	tmc2130_sg_meassure_val = 0;
}

uint16_t tmc2130_sg_meassure_stop()
{
	tmc2130_sg_meassure = 0xff;
	return tmc2130_sg_meassure_val / tmc2130_sg_meassure_cnt;
}


bool tmc2130_wait_standstill_xy(int timeout)
{
//	DBG(_n("tmc2130_wait_standstill_xy(timeout=%d)\n"), timeout);
	bool standstill = false;
	while (!standstill && (timeout > 0))
	{
		uint32_t drv_status_x = 0;
		uint32_t drv_status_y = 0;
		tmc2130_rd(X_AXIS, TMC2130_REG_DRV_STATUS, &drv_status_x);
		tmc2130_rd(Y_AXIS, TMC2130_REG_DRV_STATUS, &drv_status_y);
//		DBG(_n("\tdrv_status_x=0x%08x drv_status_x=0x%08x\n"), drv_status_x, drv_status_y);
		standstill = (drv_status_x & 0x80000000) && (drv_status_y & 0x80000000);
		tmc2130_check_overtemp();
		timeout--;
	}
	return standstill;
}


void tmc2130_check_overtemp()
{
	static uint32_t checktime = 0;
	if (millis() - checktime > 1000 )
	{
		for (int i = 0; i < 4; i++)
		{
			uint32_t drv_status = 0;
			skip_debug_msg = true;
			tmc2130_rd(i, TMC2130_REG_DRV_STATUS, &drv_status);
			if (drv_status & ((uint32_t)1 << 26))
			{ // BIT 26 - over temp prewarning ~120C (+-20C)
				SERIAL_ERRORRPGM(MSG_TMC_OVERTEMP);
				SERIAL_ECHOLN(i);
				for (int j = 0; j < 4; j++)
					tmc2130_wr(j, TMC2130_REG_CHOPCONF, 0x00010000);
				kill(MSG_TMC_OVERTEMP);
			}

		}
		checktime = millis();
		tmc2130_sg_change = true;
	}
#ifdef DEBUG_CRASHDET_COUNTERS
	if (tmc2130_sg_change)
	{
		for (int i = 0; i < 4; i++)
		{
			tmc2130_sg_change = false;
			lcd_set_cursor(0 + i*4, 3);
			lcd_print(itostr3(tmc2130_sg_cnt[i]));
			lcd_print(' ');
		}
	}
#endif //DEBUG_CRASHDET_COUNTERS
}

void tmc2130_setup_chopper(uint8_t axis, uint8_t mres, uint8_t current_h, uint8_t current_r)
{
	uint8_t intpol = 1;
	uint8_t toff = tmc2130_chopper_config[axis].toff; // toff = 3 (fchop = 27.778kHz)
	uint8_t hstrt = tmc2130_chopper_config[axis].hstr; //initial 4, modified to 5
	uint8_t hend = tmc2130_chopper_config[axis].hend; //original value = 1
	uint8_t fd3 = 0;
	uint8_t rndtf = 0; //random off time
	uint8_t chm = 0; //spreadCycle
	uint8_t tbl = tmc2130_chopper_config[axis].tbl; //blanking time, original value = 2
	if (axis == E_AXIS)
	{
#ifdef TMC2130_CNSTOFF_E
		// fd = 0 (slow decay only)
		hstrt = 0; //fd0..2
		fd3 = 0; //fd3
		hend = 0; //sine wave offset
		chm = 1; // constant off time mod
#endif //TMC2130_CNSTOFF_E
//		toff = TMC2130_TOFF_E; // toff = 3-5
//		rndtf = 1;
	}
	DBG(_n("tmc2130_setup_chopper(axis=%hhd, mres=%hhd, curh=%hhd, curr=%hhd\n"), axis, mres, current_h, current_r);
	DBG(_n(" toff=%hhd, hstr=%hhd, hend=%hhd, tbl=%hhd\n"), toff, hstrt, hend, tbl);
	if (current_r <= 31)
	{
		tmc2130_wr_CHOPCONF(axis, toff, hstrt, hend, fd3, 0, rndtf, chm, tbl, 1, 0, 0, 0, mres, intpol, 0, 0);
		tmc2130_wr(axis, TMC2130_REG_IHOLD_IRUN, 0x000f0000 | ((current_r & 0x1f) << 8) | (current_h & 0x1f));
	}
	else
	{
		tmc2130_wr_CHOPCONF(axis, toff, hstrt, hend, fd3, 0, rndtf, chm, tbl, 0, 0, 0, 0, mres, intpol, 0, 0);
		tmc2130_wr(axis, TMC2130_REG_IHOLD_IRUN, 0x000f0000 | (((current_r >> 1) & 0x1f) << 8) | ((current_h >> 1) & 0x1f));
	}
}

void tmc2130_set_current_h(uint8_t axis, uint8_t current)
{
	DBG(_n("tmc2130_set_current_h(axis=%d, current=%d\n"), axis, current);
	tmc2130_current_h[axis] = current;
	tmc2130_setup_chopper(axis, tmc2130_mres[axis], tmc2130_current_h[axis], tmc2130_current_r[axis]);
}

void tmc2130_set_current_r(uint8_t axis, uint8_t current)
{
	DBG(_n("tmc2130_set_current_r(axis=%d, current=%d\n"), axis, current);
	tmc2130_current_r[axis] = current;
	tmc2130_setup_chopper(axis, tmc2130_mres[axis], tmc2130_current_h[axis], tmc2130_current_r[axis]);
}

void tmc2130_print_currents()
{
	DBG(_n("tmc2130_print_currents()\n\tH\tR\nX\t%d\t%d\nY\t%d\t%d\nZ\t%d\t%d\nE\t%d\t%d\n"),
		tmc2130_current_h[0], tmc2130_current_r[0],
		tmc2130_current_h[1], tmc2130_current_r[1],
		tmc2130_current_h[2], tmc2130_current_r[2],
		tmc2130_current_h[3], tmc2130_current_r[3]
	);
}

void tmc2130_set_pwm_ampl(uint8_t axis, uint8_t pwm_ampl)
{
	DBG(_n("tmc2130_set_pwm_ampl(axis=%hhd, pwm_ampl=%hhd\n"), axis, pwm_ampl);
	tmc2130_pwm_ampl[axis] = pwm_ampl;
	if (((axis == 0) || (axis == 1)) && (tmc2130_mode == TMC2130_MODE_SILENT))
		tmc2130_wr_PWMCONF(axis, tmc2130_pwm_ampl[axis], tmc2130_pwm_grad[axis], tmc2130_pwm_freq[axis], tmc2130_pwm_auto[axis], 0, 0);
}

void tmc2130_set_pwm_grad(uint8_t axis, uint8_t pwm_grad)
{
	DBG(_n("tmc2130_set_pwm_grad(axis=%hhd, pwm_grad=%hhd\n"), axis, pwm_grad);
	tmc2130_pwm_grad[axis] = pwm_grad;
	if (((axis == 0) || (axis == 1)) && (tmc2130_mode == TMC2130_MODE_SILENT))
		tmc2130_wr_PWMCONF(axis, tmc2130_pwm_ampl[axis], tmc2130_pwm_grad[axis], tmc2130_pwm_freq[axis], tmc2130_pwm_auto[axis], 0, 0);
}

uint16_t tmc2130_rd_TSTEP(uint8_t axis)
{
	uint32_t val32 = 0;
	tmc2130_rd(axis, TMC2130_REG_TSTEP, &val32);
	if (val32 & 0x000f0000) return 0xffff;
	return val32 & 0xffff;
}

uint16_t tmc2130_rd_MSCNT(uint8_t axis)
{
	uint32_t val32 = 0;
	tmc2130_rd(axis, TMC2130_REG_MSCNT, &val32);
	return val32 & 0x3ff;
}

uint32_t tmc2130_rd_MSCURACT(uint8_t axis)
{
	uint32_t val32 = 0;
	tmc2130_rd(axis, TMC2130_REG_MSCURACT, &val32);
	return val32;
}

void tmc2130_wr_MSLUTSTART(uint8_t axis, uint8_t start_sin, uint8_t start_sin90)
{
	uint32_t val = 0;
	val |= (uint32_t)start_sin;
	val |= ((uint32_t)start_sin90) << 16;
	tmc2130_wr(axis, TMC2130_REG_MSLUTSTART, val);
	//printf_P(PSTR("MSLUTSTART=%08lx (start_sin=%d start_sin90=%d)\n"), val, start_sin, start_sin90);
}

void tmc2130_wr_MSLUTSEL(uint8_t axis, uint8_t x1, uint8_t x2, uint8_t x3, uint8_t w0, uint8_t w1, uint8_t w2, uint8_t w3)
{
	uint32_t val = 0;
	val |= ((uint32_t)w0);
	val |= ((uint32_t)w1) << 2;
	val |= ((uint32_t)w2) << 4;
	val |= ((uint32_t)w3) << 6;
	val |= ((uint32_t)x1) << 8;
	val |= ((uint32_t)x2) << 16;
	val |= ((uint32_t)x3) << 24;
	tmc2130_wr(axis, TMC2130_REG_MSLUTSEL, val);
	//printf_P(PSTR("MSLUTSEL=%08lx (x1=%d x2=%d x3=%d w0=%d w1=%d w2=%d w3=%d)\n"), val, x1, x2, x3, w0, w1, w2, w3);
}

void tmc2130_wr_MSLUT(uint8_t axis, uint8_t i, uint32_t val)
{
	tmc2130_wr(axis, TMC2130_REG_MSLUT0 + (i & 7), val);
	//printf_P(PSTR("MSLUT[%d]=%08lx\n"), i, val);
}

void tmc2130_wr_CHOPCONF(uint8_t axis, uint8_t toff, uint8_t hstrt, uint8_t hend, uint8_t fd3, uint8_t disfdcc, uint8_t rndtf, uint8_t chm, uint8_t tbl, uint8_t vsense, uint8_t vhighfs, uint8_t vhighchm, uint8_t sync, uint8_t mres, uint8_t intpol, uint8_t dedge, uint8_t diss2g)
{
	uint32_t val = 0;
	val |= (uint32_t)(toff & 15);
	val |= (uint32_t)(hstrt & 7) << 4;
	val |= (uint32_t)(hend & 15) << 7;
	val |= (uint32_t)(fd3 & 1) << 11;
	val |= (uint32_t)(disfdcc & 1) << 12;
	val |= (uint32_t)(rndtf & 1) << 13;
	val |= (uint32_t)(chm & 1) << 14;
	val |= (uint32_t)(tbl & 3) << 15;
	val |= (uint32_t)(vsense & 1) << 17;
	val |= (uint32_t)(vhighfs & 1) << 18;
	val |= (uint32_t)(vhighchm & 1) << 19;
	val |= (uint32_t)(sync & 15) << 20;
	val |= (uint32_t)(mres & 15) << 24;
	val |= (uint32_t)(intpol & 1) << 28;
	val |= (uint32_t)(dedge & 1) << 29;
	val |= (uint32_t)(diss2g & 1) << 30;
	tmc2130_wr(axis, TMC2130_REG_CHOPCONF, val);
}

//void tmc2130_wr_PWMCONF(uint8_t axis, uint8_t PWMautoScale, uint8_t PWMfreq, uint8_t PWMgrad, uint8_t PWMampl)
void tmc2130_wr_PWMCONF(uint8_t axis, uint8_t pwm_ampl, uint8_t pwm_grad, uint8_t pwm_freq, uint8_t pwm_auto, uint8_t pwm_symm, uint8_t freewheel)
{
	uint32_t val = 0;
	val |= (uint32_t)(pwm_ampl & 255);
	val |= (uint32_t)(pwm_grad & 255) << 8;
	val |= (uint32_t)(pwm_freq & 3) << 16;
	val |= (uint32_t)(pwm_auto & 1) << 18;
	val |= (uint32_t)(pwm_symm & 1) << 19;
	val |= (uint32_t)(freewheel & 3) << 20;
	tmc2130_wr(axis, TMC2130_REG_PWMCONF, val);
//	tmc2130_wr(axis, TMC2130_REG_PWMCONF, ((uint32_t)(PWMautoScale+PWMfreq) << 16) | ((uint32_t)PWMgrad << 8) | PWMampl); // TMC LJ -> For better readability changed to 0x00 and added PWMautoScale and PWMfreq
}

void tmc2130_wr_TPWMTHRS(uint8_t axis, uint32_t val32)
{
	tmc2130_wr(axis, TMC2130_REG_TPWMTHRS, val32);
}

void tmc2130_wr_THIGH(uint8_t axis, uint32_t val32)
{
	tmc2130_wr(axis, TMC2130_REG_THIGH, val32);
}

uint8_t tmc2130_usteps2mres(uint16_t usteps)
{
	uint8_t mres = 8; while (mres && (usteps >>= 1)) mres--;
	return mres;
}


inline void tmc2130_cs_low(uint8_t axis)
{
	switch (axis)
	{
	case X_AXIS: WRITE(X_TMC2130_CS, LOW); break;
	case Y_AXIS: WRITE(Y_TMC2130_CS, LOW); break;
	case Z_AXIS: WRITE(Z_TMC2130_CS, LOW); break;
	case E_AXIS: WRITE(E0_TMC2130_CS, LOW); break;
	}
}

inline void tmc2130_cs_high(uint8_t axis)
{
	switch (axis)
	{
	case X_AXIS: WRITE(X_TMC2130_CS, HIGH); break;
	case Y_AXIS: WRITE(Y_TMC2130_CS, HIGH); break;
	case Z_AXIS: WRITE(Z_TMC2130_CS, HIGH); break;
	case E_AXIS: WRITE(E0_TMC2130_CS, HIGH); break;
	}
}

//spi
#define TMC2130_SPI_ENTER()    spi_setup(TMC2130_SPCR, TMC2130_SPSR)
#define TMC2130_SPI_TXRX       spi_txrx
#define TMC2130_SPI_LEAVE()

static void tmc2130_tx(uint8_t axis, uint8_t addr, uint32_t wval)
{
	//datagram1 - request
	TMC2130_SPI_ENTER();
	tmc2130_cs_low(axis);
	TMC2130_SPI_TXRX(addr); // address
	TMC2130_SPI_TXRX((wval >> 24) & 0xff); // MSB
	TMC2130_SPI_TXRX((wval >> 16) & 0xff);
	TMC2130_SPI_TXRX((wval >> 8) & 0xff);
	TMC2130_SPI_TXRX(wval & 0xff); // LSB
	tmc2130_cs_high(axis);
	TMC2130_SPI_LEAVE();
}

static uint8_t tmc2130_rx(uint8_t axis, uint8_t addr, uint32_t* rval)
{
	//datagram1 - request
	TMC2130_SPI_ENTER();
	tmc2130_cs_low(axis);
	TMC2130_SPI_TXRX(addr); // address
	TMC2130_SPI_TXRX(0); // MSB
	TMC2130_SPI_TXRX(0);
	TMC2130_SPI_TXRX(0);
	TMC2130_SPI_TXRX(0); // LSB
	tmc2130_cs_high(axis);
	TMC2130_SPI_LEAVE();
	//datagram2 - response
	TMC2130_SPI_ENTER();
	tmc2130_cs_low(axis);
	uint8_t stat = TMC2130_SPI_TXRX(0); // status
	uint32_t val32 = 0;
	val32 = TMC2130_SPI_TXRX(0); // MSB
	val32 = (val32 << 8) | TMC2130_SPI_TXRX(0);
	val32 = (val32 << 8) | TMC2130_SPI_TXRX(0);
	val32 = (val32 << 8) | TMC2130_SPI_TXRX(0); // LSB
	tmc2130_cs_high(axis);
	TMC2130_SPI_LEAVE();
	if (rval != 0) *rval = val32;
	return stat;
}

#define _GET_PWR_X      (READ(X_ENABLE_PIN) == X_ENABLE_ON)
#define _GET_PWR_Y      (READ(Y_ENABLE_PIN) == Y_ENABLE_ON)
#define _GET_PWR_Z      (READ(Z_ENABLE_PIN) == Z_ENABLE_ON)
#define _GET_PWR_E      (READ(E0_ENABLE_PIN) == E_ENABLE_ON)

#define _SET_PWR_X(ena) { WRITE(X_ENABLE_PIN, ena?X_ENABLE_ON:!X_ENABLE_ON); asm("nop"); }
#define _SET_PWR_Y(ena) { WRITE(Y_ENABLE_PIN, ena?Y_ENABLE_ON:!Y_ENABLE_ON); asm("nop"); }
#define _SET_PWR_Z(ena) { WRITE(Z_ENABLE_PIN, ena?Z_ENABLE_ON:!Z_ENABLE_ON); asm("nop"); }
#define _SET_PWR_E(ena) { WRITE(E0_ENABLE_PIN, ena?E_ENABLE_ON:!E_ENABLE_ON); asm("nop"); }

#define _GET_DIR_X      (READ(X_DIR_PIN) == INVERT_X_DIR)
#define _GET_DIR_Y      (READ(Y_DIR_PIN) == INVERT_Y_DIR)
#define _GET_DIR_Z      (READ(Z_DIR_PIN) == INVERT_Z_DIR)
#define _GET_DIR_E      (READ(E0_DIR_PIN) == INVERT_E0_DIR)

#define _SET_DIR_X(dir) { WRITE(X_DIR_PIN, dir?INVERT_X_DIR:!INVERT_X_DIR); asm("nop"); }
#define _SET_DIR_Y(dir) { WRITE(Y_DIR_PIN, dir?INVERT_Y_DIR:!INVERT_Y_DIR); asm("nop"); }
#define _SET_DIR_Z(dir) { WRITE(Z_DIR_PIN, dir?INVERT_Z_DIR:!INVERT_Z_DIR); asm("nop"); }
#define _SET_DIR_E(dir) { WRITE(E0_DIR_PIN, dir?INVERT_E0_DIR:!INVERT_E0_DIR); asm("nop"); }

#define _DO_STEP_X      { WRITE(X_STEP_PIN, !INVERT_X_STEP_PIN); asm("nop"); WRITE(X_STEP_PIN, INVERT_X_STEP_PIN); asm("nop"); }
#define _DO_STEP_Y      { WRITE(Y_STEP_PIN, !INVERT_Y_STEP_PIN); asm("nop"); WRITE(Y_STEP_PIN, INVERT_Y_STEP_PIN); asm("nop"); }
#define _DO_STEP_Z      { WRITE(Z_STEP_PIN, !INVERT_Z_STEP_PIN); asm("nop"); WRITE(Z_STEP_PIN, INVERT_Z_STEP_PIN); asm("nop"); }
#define _DO_STEP_E      { WRITE(E0_STEP_PIN, !INVERT_E_STEP_PIN); asm("nop"); WRITE(E0_STEP_PIN, INVERT_E_STEP_PIN); asm("nop"); }


uint16_t tmc2130_get_res(uint8_t axis)
{
	return tmc2130_mres2usteps(tmc2130_mres[axis]);
}

void tmc2130_set_res(uint8_t axis, uint16_t res)
{
	tmc2130_mres[axis] = tmc2130_usteps2mres(res);
//	uint32_t u = micros();
	tmc2130_setup_chopper(axis, tmc2130_mres[axis], tmc2130_current_h[axis], tmc2130_current_r[axis]);
//	u = micros() - u;
//	printf_P(PSTR("tmc2130_setup_chopper %c %lu us"), "XYZE"[axis], u);
}

uint8_t tmc2130_get_pwr(uint8_t axis)
{
	switch (axis)
	{
	case X_AXIS: return _GET_PWR_X;
	case Y_AXIS: return _GET_PWR_Y;
	case Z_AXIS: return _GET_PWR_Z;
	case E_AXIS: return _GET_PWR_E;
	}
	return 0;
}

void tmc2130_set_pwr(uint8_t axis, uint8_t pwr)
{
	switch (axis)
	{
	case X_AXIS: _SET_PWR_X(pwr); break;
	case Y_AXIS: _SET_PWR_Y(pwr); break;
	case Z_AXIS: _SET_PWR_Z(pwr); break;
	case E_AXIS: _SET_PWR_E(pwr); break;
	}
}

uint8_t tmc2130_get_inv(uint8_t axis)
{
	switch (axis)
	{
	case X_AXIS: return INVERT_X_DIR;
	case Y_AXIS: return INVERT_Y_DIR;
	case Z_AXIS: return INVERT_Z_DIR;
	case E_AXIS: return INVERT_E0_DIR;
	}
	return 0;
}

uint8_t tmc2130_get_dir(uint8_t axis)
{
	switch (axis)
	{
	case X_AXIS: return _GET_DIR_X;
	case Y_AXIS: return _GET_DIR_Y;
	case Z_AXIS: return _GET_DIR_Z;
	case E_AXIS: return _GET_DIR_E;
	}
	return 0;
}


void tmc2130_set_dir(uint8_t axis, uint8_t dir)
{
	switch (axis)
	{
	case X_AXIS: _SET_DIR_X(dir); break;
	case Y_AXIS: _SET_DIR_Y(dir); break;
	case Z_AXIS: _SET_DIR_Z(dir); break;
	case E_AXIS: _SET_DIR_E(dir); break;
	}
}

void tmc2130_do_step(uint8_t axis)
{
	switch (axis)
	{
	case X_AXIS: _DO_STEP_X; break;
	case Y_AXIS: _DO_STEP_Y; break;
	case Z_AXIS: _DO_STEP_Z; break;
	case E_AXIS: _DO_STEP_E; break;
	}
}

void tmc2130_do_steps(uint8_t axis, uint16_t steps, uint8_t dir, uint16_t delay_us)
{
	tmc2130_set_dir(axis, dir);
	delayMicroseconds(100);
	while (steps--)
	{
		tmc2130_do_step(axis);
		delayMicroseconds(delay_us);
	}
}

void tmc2130_goto_step(uint8_t axis, uint8_t step, uint8_t dir, uint16_t delay_us, uint16_t microstep_resolution)
{
	printf_P(PSTR("tmc2130_goto_step %d %d %d %d \n"), axis, step, dir, delay_us, microstep_resolution);
	uint8_t shift; for (shift = 0; shift < 8; shift++) if (microstep_resolution == (256 >> shift)) break;
	uint16_t cnt = 4 * (1 << (8 - shift));
	uint16_t mscnt = tmc2130_rd_MSCNT(axis);
	if (dir == 2)
	{
		dir = tmc2130_get_inv(axis)?0:1;
		int steps = (int)step - (int)(mscnt >> shift);
		if (steps < 0)
		{
			dir ^= 1;
			steps = -steps;
		}
		if (steps > (cnt / 2))
		{
			dir ^= 1;
			steps = cnt - steps;
		}
		cnt = steps;
	}
	tmc2130_set_dir(axis, dir);
	delayMicroseconds(100);
	mscnt = tmc2130_rd_MSCNT(axis);
	while ((cnt--) && ((mscnt >> shift) != step))
	{
		tmc2130_do_step(axis);
		delayMicroseconds(delay_us);
		mscnt = tmc2130_rd_MSCNT(axis);
	}
}

void tmc2130_get_wave(uint8_t axis, uint8_t* data, FILE* stream)
{
	uint8_t pwr = tmc2130_get_pwr(axis);
	tmc2130_set_pwr(axis, 0);
	tmc2130_setup_chopper(axis, tmc2130_usteps2mres(256), tmc2130_current_h[axis], tmc2130_current_r[axis]);
	tmc2130_goto_step(axis, 0, 2, 100, 256);
	tmc2130_set_dir(axis, tmc2130_get_inv(axis)?0:1);
	for (int i = 0; i <= 255; i++)
	{
		uint32_t val = tmc2130_rd_MSCURACT(axis);
		uint16_t mscnt = tmc2130_rd_MSCNT(axis);
		int curA = (val & 0xff) | ((val << 7) & 0x8000);
		if (stream)
		{
			if (mscnt == i)
				fprintf_P(stream, PSTR("%d\t%d\n"), i, curA);
			else //TODO - remove this check
				fprintf_P(stream, PSTR("!! (i=%d MSCNT=%d)\n"), i, mscnt);
		}
		if (data) *(data++) = curA;
		tmc2130_do_step(axis);
		delayMicroseconds(100);
	}
	tmc2130_setup_chopper(axis, tmc2130_mres[axis], tmc2130_current_h[axis], tmc2130_current_r[axis]);
}

void tmc2130_set_wave(uint8_t axis, uint8_t amp, uint8_t fac1000)
{
// TMC2130 wave compression algorithm
// optimized for minimal memory requirements
	printf_P(PSTR("tmc2130_set_wave %hhd %hhd\n"), axis, fac1000);
	if (fac1000 < TMC2130_WAVE_FAC1000_MIN) fac1000 = 0;
	if (fac1000 > TMC2130_WAVE_FAC1000_MAX) fac1000 = TMC2130_WAVE_FAC1000_MAX;
	float fac = 0;
	if (fac1000) fac = ((float)((uint16_t)fac1000 + 1000) / 1000); //correction factor
	printf_P(PSTR(" factor: %s\n"), ftostr43(fac));
	uint8_t vA = 0;                //value of currentA
	uint8_t va = 0;                //previous vA
	int8_t d0 = 0;                //delta0
	int8_t d1 = 1;                //delta1
	uint8_t w[4] = {1,1,1,1};      //W bits (MSLUTSEL)
	uint8_t x[3] = {255,255,255};  //X segment bounds (MSLUTSEL)
	uint8_t s = 0;                 //current segment
	int8_t b;                      //encoded bit value
<<<<<<< HEAD
    int8_t dA;                     //delta value
=======
	int8_t dA;                    //delta value
>>>>>>> ba8bcf76
	int i;                         //microstep index
	uint32_t reg;                  //tmc2130 register
	tmc2130_wr_MSLUTSTART(axis, 0, amp);
	for (i = 0; i < 256; i++)
	{
		if ((i & 0x1f) == 0)
			reg = 0;
		// calculate value
		if (fac == 0) // default TMC wave
			vA = (uint8_t)((amp+1) * sin((2*PI*i + PI)/1024) + 0.5) - 1;
		else // corrected wave
			vA = (uint8_t)(amp * pow(sin(2*PI*i/1024), fac) + 0.5);
		dA = vA - va; // calculate delta
		va = vA;
		b = -1;
		if (dA == d0) b = 0;      //delta == delta0 => bit=0
		else if (dA == d1) b = 1; //delta == delta1 => bit=1
		else
		{
			if (dA < d0) // delta < delta0 => switch wbit down
			{
				//printf("dn\n");
				b = 0;
				switch (dA)
				{
				case -1: d0 = -1; d1 = 0; w[s+1] = 0; break;
				case  0: d0 =  0; d1 = 1; w[s+1] = 1; break;
				case  1: d0 =  1; d1 = 2; w[s+1] = 2; break;
				default: b = -1; break;
				}
				if (b >= 0) { x[s] = i; s++; }
			}
			else if (dA > d1) // delta > delta0 => switch wbit up
			{
				//printf("up\n");
				b = 1;
				switch (dA)
				{
				case  1: d0 =  0; d1 = 1; w[s+1] = 1; break;
				case  2: d0 =  1; d1 = 2; w[s+1] = 2; break;
				case  3: d0 =  2; d1 = 3; w[s+1] = 3; break;
				default: b = -1; break;
				}
			    if (b >= 0) { x[s] = i; s++; }
			}
		}
		if (b < 0) break; // delta out of range (<-1 or >3)
		if (s > 3) break; // segment out of range (> 3)
		//printf("%d\n", vA);
		if (b == 1) reg |= 0x80000000;
		if ((i & 31) == 31)
			tmc2130_wr_MSLUT(axis, (uint8_t)(i >> 5), reg);
		else
			reg >>= 1;
//		printf("%3d\t%3d\t%2d\t%2d\t%2d\t%2d    %08x\n", i, vA, dA, b, w[s], s, reg);
	}
	tmc2130_wr_MSLUTSEL(axis, x[0], x[1], x[2], w[0], w[1], w[2], w[3]);
}

void bubblesort_uint8(uint8_t* data, uint8_t size, uint8_t* data2)
{
	uint8_t changed = 1;
	while (changed)
	{
		changed = 0;
		for (uint8_t i = 0; i < (size - 1); i++)
			if (data[i] > data[i+1])
			{
				uint8_t register d = data[i];
				data[i] = data[i+1];
				data[i+1] = d;
				if (data2)
				{
					d = data2[i];
					data2[i] = data2[i+1];
					data2[i+1] = d;
				}
				changed = 1;
			}
	}
}

uint8_t clusterize_uint8(uint8_t* data, uint8_t size, uint8_t* ccnt, uint8_t* cval, uint8_t tol)
{
	uint8_t cnt = 1;
	uint16_t sum = data[0];
	uint8_t cl = 0;
	for (uint8_t i = 1; i < size; i++)
	{
		uint8_t d = data[i];
		uint8_t val = sum / cnt;
		uint8_t dif = 0;
		if (val > d) dif = val - d;
		else dif = d - val;
		if (dif <= tol)
		{
			cnt += 1;
			sum += d;
		}
		else
		{
			if (ccnt) ccnt[cl] = cnt;
			if (cval) cval[cl] = val;
			cnt = 1;
			sum = d;
			cl += 1;
		}
	}
	if (ccnt) ccnt[cl] = cnt;
	if (cval) cval[cl] = sum / cnt;
	return ++cl;
}

bool tmc2130_home_calibrate(uint8_t axis)
{
	uint8_t step[16];
	uint8_t cnt[16];
	uint8_t val[16];
	homeaxis(axis, 16, step);
	bubblesort_uint8(step, 16, 0);
	printf_P(PSTR("sorted samples:\n"));
	for (uint8_t i = 0; i < 16; i++)
		printf_P(PSTR(" i=%2d step=%2d\n"), i, step[i]);
	uint8_t cl = clusterize_uint8(step, 16, cnt, val, 1);
	printf_P(PSTR("clusters:\n"));
	for (uint8_t i = 0; i < cl; i++)
		printf_P(PSTR(" i=%2d cnt=%2d val=%2d\n"), i, cnt[i], val[i]);
	bubblesort_uint8(cnt, cl, val);
	tmc2130_home_origin[axis] = val[cl-1];
	printf_P(PSTR("result value: %d\n"), tmc2130_home_origin[axis]);
	if (axis == X_AXIS) eeprom_update_byte((uint8_t*)EEPROM_TMC2130_HOME_X_ORIGIN, tmc2130_home_origin[X_AXIS]);
	else if (axis == Y_AXIS) eeprom_update_byte((uint8_t*)EEPROM_TMC2130_HOME_Y_ORIGIN, tmc2130_home_origin[Y_AXIS]);
	return true;
}

#endif //TMC2130<|MERGE_RESOLUTION|>--- conflicted
+++ resolved
@@ -866,11 +866,7 @@
 	uint8_t x[3] = {255,255,255};  //X segment bounds (MSLUTSEL)
 	uint8_t s = 0;                 //current segment
 	int8_t b;                      //encoded bit value
-<<<<<<< HEAD
     int8_t dA;                     //delta value
-=======
-	int8_t dA;                    //delta value
->>>>>>> ba8bcf76
 	int i;                         //microstep index
 	uint32_t reg;                  //tmc2130 register
 	tmc2130_wr_MSLUTSTART(axis, 0, amp);
