//! @file
//! @date Aug 28, 2019
//! @author mkbel
//! @brief LCD

#include "temperature.h"
#include "ultralcd.h"
#include "fsensor.h"
#include "Marlin.h"
#include "language.h"
#include "cardreader.h"
#include "temperature.h"
#include "stepper.h"
#include "ConfigurationStore.h"
#include "printers.h"
#include <string.h>


#include "lcd.h"
#include "menu.h"

#include "backlight.h"

#include "util.h"
#include "mesh_bed_leveling.h"
#include "mesh_bed_calibration.h"

//#include "Configuration.h"
#include "cmdqueue.h"

#include "SdFatUtil.h"

#ifdef FILAMENT_SENSOR
#include "pat9125.h"
#include "fsensor.h"
#endif //FILAMENT_SENSOR

#ifdef TMC2130
#include "tmc2130.h"
#endif //TMC2130

#include "sound.h"

#include "mmu.h"

#include "static_assert.h"
#include "first_lay_cal.h"

#include "fsensor.h"
#include "adc.h"
#include "config.h"

#ifndef LA_NOCOMPAT
#include "la10compat.h"
#endif


int scrollstuff = 0;
char longFilenameOLD[LONG_FILENAME_LENGTH];
int clock_interval = 0;

static void lcd_sd_updir();
static void lcd_mesh_bed_leveling_settings();
static void lcd_backlight_menu();

int8_t ReInitLCD = 0;


int8_t SilentModeMenu = SILENT_MODE_OFF;
uint8_t SilentModeMenu_MMU = 1; //activate mmu unit stealth mode

int8_t FSensorStateMenu = 1;

#ifdef IR_SENSOR_ANALOG
bool bMenuFSDetect=false;
#endif //IR_SENSOR_ANALOG

LcdCommands lcd_commands_type = LcdCommands::Idle;
static uint8_t lcd_commands_step = 0;

CustomMsg custom_message_type = CustomMsg::Status;
unsigned int custom_message_state = 0;


bool isPrintPaused = false;
uint8_t farm_mode = 0;
int farm_timer = 8;
uint8_t farm_status = 0;
bool printer_connected = true;

unsigned long display_time; //just timer for showing pid finished message on lcd;
float pid_temp = DEFAULT_PID_TEMP;

static bool forceMenuExpire = false;
static bool lcd_autoDeplete;


static float manual_feedrate[] = MANUAL_FEEDRATE;

/* !Configuration settings */

uint8_t lcd_status_message_level;
char lcd_status_message[LCD_WIDTH + 1] = ""; //////WELCOME!
unsigned char firstrun = 1;

static uint8_t lay1cal_filament = 0;


static const char separator[] PROGMEM = "--------------------";

/** forward declarations **/

static const char* lcd_display_message_fullscreen_nonBlocking_P(const char *msg, uint8_t &nlines);
// void copy_and_scalePID_i();
// void copy_and_scalePID_d();

/* Different menus */
//static void lcd_status_screen();                // NOT static due to using inside "Marlin_main" module ("manage_inactivity()")
#if (LANG_MODE != 0)
static void lcd_language_menu();
#endif
static void lcd_main_menu();
static void lcd_tune_menu();
//static void lcd_move_menu();
static void lcd_settings_menu();
static void lcd_calibration_menu();
static void lcd_control_temperature_menu();
static void lcd_settings_linearity_correction_menu_save();
static void prusa_stat_printerstatus(int _status);
static void prusa_stat_farm_number();
static void prusa_stat_diameter();
static void prusa_stat_temperatures();
static void prusa_stat_printinfo();
static void lcd_menu_xyz_y_min();
static void lcd_menu_xyz_skew();
static void lcd_menu_xyz_offset();
static void lcd_menu_fails_stats_mmu();
static void lcd_menu_fails_stats_mmu_print();
static void lcd_menu_fails_stats_mmu_total();
static void mmu_unload_filament();
static void lcd_v2_calibration();
//static void lcd_menu_show_sensors_state();      // NOT static due to using inside "Marlin_main" module ("manage_inactivity()")

static void mmu_fil_eject_menu();
static void mmu_load_to_nozzle_menu();
static void preheat_or_continue();

#ifdef MMU_HAS_CUTTER
static void mmu_cut_filament_menu();
#endif //MMU_HAS_CUTTER

#if defined(TMC2130) || defined(FILAMENT_SENSOR)
static void lcd_menu_fails_stats();
#endif //TMC2130 or FILAMENT_SENSOR

#ifdef TMC2130
static void lcd_belttest_v();
#endif //TMC2130

static void lcd_selftest_v();

#ifdef TMC2130
static void reset_crash_det(unsigned char axis);
static bool lcd_selfcheck_axis_sg(unsigned char axis);
static bool lcd_selfcheck_axis(int _axis, int _travel);
#else
static bool lcd_selfcheck_axis(int _axis, int _travel);
static bool lcd_selfcheck_pulleys(int axis);
#endif //TMC2130
static bool lcd_selfcheck_endstops();

static bool lcd_selfcheck_check_heater(bool _isbed);
enum class TestScreen : uint_least8_t
{
    ExtruderFan,
    PrintFan,
    FansOk,
    EndStops,
    AxisX,
    AxisY,
    AxisZ,
    Bed,
    Hotend,
    HotendOk,
    Fsensor,
    FsensorOk,
    AllCorrect,
    Failed,
    Home,
};

enum class TestError : uint_least8_t
{
    Heater,
    Bed,
    Endstops,
    Motor,
    Endstop,
    PrintFan,
    ExtruderFan,
    Pulley,
    Axis,
    SwappedFan,
    WiringFsensor,
    TriggeringFsensor,
    FsensorLevel
};

static int  lcd_selftest_screen(TestScreen screen, int _progress, int _progress_scale, bool _clear, int _delay);
static void lcd_selftest_screen_step(int _row, int _col, int _state, const char *_name, const char *_indicator);
static bool lcd_selftest_manual_fan_check(int _fan, bool check_opposite,
	bool _default=false);

#ifdef FANCHECK
/** Enumerate for lcd_selftest_fan_auto function.
 */
enum class FanCheck : uint_least8_t {
    Success,
    PrintFan,
    ExtruderFan,
    SwappedFan,
};

/**
 * Try to check fan working and wiring.
 *
 * @param _fan i fan number 0 means extruder fan, 1 means print fan.
 *
 * @returns a TestError noerror, extruderFan, printFan or swappedFan.
 */
static FanCheck lcd_selftest_fan_auto(int _fan);
#endif //FANCHECK

#ifdef PAT9125
static bool lcd_selftest_fsensor();
#endif //PAT9125
static bool selftest_irsensor();
#ifdef IR_SENSOR_ANALOG
static bool lcd_selftest_IRsensor(bool bStandalone=false);
static void lcd_detect_IRsensor();
#endif //IR_SENSOR_ANALOG
static void lcd_selftest_error(TestError error, const char *_error_1, const char *_error_2);
static void lcd_colorprint_change();
#ifdef SNMM
static int get_ext_nr();
#endif //SNMM
#if defined (SNMM) || defined(SNMM_V2)
static void fil_load_menu();
static void fil_unload_menu();
#endif // SNMM || SNMM_V2
static void lcd_disable_farm_mode();
static void lcd_set_fan_check();
static void lcd_cutter_enabled();
#ifdef SNMM
static char snmm_stop_print_menu();
#endif //SNMM
#ifdef SDCARD_SORT_ALPHA
 static void lcd_sort_type_set();
#endif
static void lcd_babystep_z();
static void lcd_send_status();
#ifdef FARM_CONNECT_MESSAGE
static void lcd_connect_printer();
#endif //FARM_CONNECT_MESSAGE

//! Beware: has side effects - forces lcd_draw_update to 2, which means clear the display
void lcd_finishstatus();

static void lcd_sdcard_menu();
static void lcd_sheet_menu();

#ifdef DELTA_CALIBRATION_MENU
static void lcd_delta_calibrate_menu();
#endif // DELTA_CALIBRATION_MENU


/* Different types of actions that can be used in menu items. */
static void menu_action_sdfile(const char* filename);
static void menu_action_sddirectory(const char* filename);

#define ENCODER_FEEDRATE_DEADZONE 10

#define STATE_NA 255
#define STATE_OFF 0
#define STATE_ON 1

/*
#define MENU_ITEM(type, label, args...) do { \
    if (menu_item == menu_line) { \
      if (lcd_draw_update) { \
        const char* _label_pstr = (label); \
        if (lcd_encoder == menu_item) { \
          lcd_implementation_drawmenu_ ## type ## _selected (menu_row, _label_pstr , ## args ); \
        }else{\
          lcd_implementation_drawmenu_ ## type (menu_row, _label_pstr , ## args ); \
        }\
      }\
      if (menu_clicked && (lcd_encoder == menu_item)) {\
        lcd_quick_feedback(); \
        menu_action_ ## type ( args ); \
        return;\
      }\
    }\
    menu_item++;\
  } while(0)
*/

#if (SDCARDDETECT > 0)
bool lcd_oldcardstatus;
#endif

uint8_t selected_sheet = 0;

bool ignore_click = false;
bool wait_for_unclick;

// place-holders for Ki and Kd edits
#ifdef PIDTEMP
// float raw_Ki, raw_Kd;
#endif

bool bMain;                                       // flag (i.e. 'fake parameter') for 'lcd_sdcard_menu()' function
bool bSettings;                                   // flag (i.e. 'fake parameter') for 'lcd_hw_setup_menu()' function



const char STR_SEPARATOR[] PROGMEM = "------------";


static void lcd_implementation_drawmenu_sdfile_selected(uint8_t row, const char* filename, char* longFilename)
{
    char c;
    int enc_dif = lcd_encoder_diff / ENCODER_PULSES_PER_STEP;
    uint8_t n = LCD_WIDTH - 1;

    for(uint_least8_t g = 0; g<4;g++){
      lcd_putc_at(0, g, ' ');
    }
    lcd_putc_at(0, row, '>');

    if (longFilename[0] == '\0')
    {
        longFilename = filename;
    }

    int i = 1;
    int j = 0;
    char* longFilenameTMP = longFilename;

    while((c = *longFilenameTMP) != '\0')
    {
        lcd_set_cursor(i, row);
        lcd_print(c);
        i++;
        longFilenameTMP++;
        if(i==LCD_WIDTH){
          i=1;
          j++;
          longFilenameTMP = longFilename + j;          
          n = LCD_WIDTH - 1;
          for(int g = 0; g<300 ;g++){
			  manage_heater();
            if(LCD_CLICKED || ( enc_dif != (lcd_encoder_diff / ENCODER_PULSES_PER_STEP))){
				longFilenameTMP = longFilename;
				*(longFilenameTMP + LCD_WIDTH - 2) = '\0';
				i = 1;
				j = 0;
				break;
            }else{
				if (j == 1) _delay_ms(3);	//wait around 1.2 s to start scrolling text
				_delay_ms(1);				//then scroll with redrawing every 300 ms 
            }

          }
        }
    }
    if(c!='\0'){
        lcd_putc_at(i, row, c);
        i++;
    }
    n=n-i+1;
    lcd_space(n);
}
static void lcd_implementation_drawmenu_sdfile(uint8_t row, const char* filename, char* longFilename)
{
    char c;
    uint8_t n = LCD_WIDTH - 1;
    lcd_putc_at(0, row, ' ');
    if (longFilename[0] != '\0')
    {
        filename = longFilename;
        longFilename[LCD_WIDTH-1] = '\0';
    }
    while( ((c = *filename) != '\0') && (n>0) )
    {
        lcd_print(c);
        filename++;
        n--;
    }
    lcd_space(n);
}
static void lcd_implementation_drawmenu_sddirectory_selected(uint8_t row, const char* filename, char* longFilename)
{
    char c;
    uint8_t n = LCD_WIDTH - 2;
    lcd_putc_at(0, row, '>');
    lcd_print(LCD_STR_FOLDER[0]);
    if (longFilename[0] != '\0')
    {
        filename = longFilename;
        longFilename[LCD_WIDTH-2] = '\0';
    }
    while( ((c = *filename) != '\0') && (n>0) )
    {
        lcd_print(c);
        filename++;
        n--;
    }
    lcd_space(n);
}
static void lcd_implementation_drawmenu_sddirectory(uint8_t row, const char* filename, char* longFilename)
{
    char c;
    uint8_t n = LCD_WIDTH - 2;
    lcd_putc_at(0, row, ' ');
    lcd_print(LCD_STR_FOLDER[0]);
    if (longFilename[0] != '\0')
    {
        filename = longFilename;
        longFilename[LCD_WIDTH-2] = '\0';
    }
    while( ((c = *filename) != '\0') && (n>0) )
    {
        lcd_print(c);
        filename++;
        n--;
    }
    lcd_space(n);
}



#define MENU_ITEM_SDDIR(str_fn, str_fnl) do { if (menu_item_sddir(str_fn, str_fnl)) return; } while (0)
//#define MENU_ITEM_SDDIR(str, str_fn, str_fnl) MENU_ITEM(sddirectory, str, str_fn, str_fnl)
//extern uint8_t menu_item_sddir(const char* str, const char* str_fn, char* str_fnl);

#define MENU_ITEM_SDFILE(str, str_fn, str_fnl) do { if (menu_item_sdfile(str, str_fn, str_fnl)) return; } while (0)
//#define MENU_ITEM_SDFILE(str, str_fn, str_fnl) MENU_ITEM(sdfile, str, str_fn, str_fnl)
//extern uint8_t menu_item_sdfile(const char* str, const char* str_fn, char* str_fnl);


uint8_t menu_item_sddir(const char* str_fn, char* str_fnl)
{
#ifdef NEW_SD_MENU
//	str_fnl[18] = 0;
//	printf_P(PSTR("menu dir %d '%s' '%s'\n"), menu_row, str_fn, str_fnl);
	if (menu_item == menu_line)
	{
		if (lcd_draw_update)
		{
			lcd_set_cursor(0, menu_row);
			int cnt = lcd_printf_P(PSTR("%c%c%-18s"), (lcd_encoder == menu_item)?'>':' ', LCD_STR_FOLDER[0], str_fnl[0]?str_fnl:str_fn);
//			int cnt = lcd_printf_P(PSTR("%c%c%-18s"), (lcd_encoder == menu_item)?'>':' ', LCD_STR_FOLDER[0], str_fn);
		}
		if (menu_clicked && (lcd_encoder == menu_item))
		{
			uint8_t depth = (uint8_t)card.getWorkDirDepth();
			strcpy(dir_names[depth], str_fn);
//			printf_P(PSTR("%s\n"), dir_names[depth]);
			card.chdir(str_fn);
			lcd_encoder = 0;
			return menu_item_ret();
		}
	}
	menu_item++;
	return 0;
#else //NEW_SD_MENU
	if (menu_item == menu_line)
	{
		if (lcd_draw_update)
		{
			if (lcd_encoder == menu_item)
				lcd_implementation_drawmenu_sddirectory_selected(menu_row, str_fn, str_fnl);
			else
				lcd_implementation_drawmenu_sddirectory(menu_row, str_fn, str_fnl);
		}
		if (menu_clicked && (lcd_encoder == menu_item))
		{
			menu_clicked = false;
			lcd_update_enabled = 0;
			menu_action_sddirectory(str_fn);
			lcd_update_enabled = 1;
			return menu_item_ret();
		}
	}
	menu_item++;
	return 0;

#endif //NEW_SD_MENU
}

static uint8_t menu_item_sdfile(const char*
#ifdef NEW_SD_MENU
        str
#endif //NEW_SD_MENU
         ,const char* str_fn, char* str_fnl)
{
#ifdef NEW_SD_MENU
//	printf_P(PSTR("menu sdfile\n"));
//	str_fnl[19] = 0;
//	printf_P(PSTR("menu file %d '%s' '%s'\n"), menu_row, str_fn, str_fnl);
	if (menu_item == menu_line)
	{
		if (lcd_draw_update)
		{
//			printf_P(PSTR("menu file %d %d '%s'\n"), menu_row, menuData.sdcard_menu.viewState, str_fnl[0]?str_fnl:str_fn);
			lcd_set_cursor(0, menu_row);
/*			if (lcd_encoder == menu_item)
			{
				lcd_printf_P(PSTR("%c%-19s"), (lcd_encoder == menu_item)?'>':' ', (str_fnl[0]?str_fnl:str_fn) + 1);
				if (menuData.sdcard_menu.viewState == 0)
				{
					menuData.sdcard_menu.viewState++;
					lcd_printf_P(PSTR("%c%-19s"), (lcd_encoder == menu_item)?'>':' ', (str_fnl[0]?str_fnl:str_fn) + 1);
				}
				else if (menuData.sdcard_menu.viewState == 1)
				{
					lcd_printf_P(PSTR("%c%-19s"), (lcd_encoder == menu_item)?'>':' ', (str_fnl[0]?str_fnl:str_fn) + 2);
				}
			}
			else*/
			{
				str_fnl[19] = 0;
				lcd_printf_P(PSTR("%c%-19s"), (lcd_encoder == menu_item)?'>':' ', str_fnl[0]?str_fnl:str_fn);
			}

//			int cnt = lcd_printf_P(PSTR("%c%-19s"), (lcd_encoder == menu_item)?'>':' ', str_fnl);
//			int cnt = lcd_printf_P(PSTR("%cTESTIK.gcode"), (lcd_encoder == menu_item)?'>':' ');
		}
		if (menu_clicked && (lcd_encoder == menu_item))
		{
			return menu_item_ret();
		}
	}
	menu_item++;
	return 0;
#else //NEW_SD_MENU
	if (menu_item == menu_line)
	{
		if (lcd_draw_update)
		{
			if (lcd_encoder == menu_item)
				lcd_implementation_drawmenu_sdfile_selected(menu_row, str_fn, str_fnl);
			else
				lcd_implementation_drawmenu_sdfile(menu_row, str_fn, str_fnl);
		}
		if (menu_clicked && (lcd_encoder == menu_item))
		{
		    lcd_consume_click();
			menu_action_sdfile(str_fn);
			return menu_item_ret();
		}
	}
	menu_item++;
	return 0;
#endif //NEW_SD_MENU
}

// Print temperature (nozzle/bed) (9 chars total)
void lcdui_print_temp(char type, int val_current, int val_target)
{
	int chars = lcd_printf_P(_N("%c%3d/%d%c"), type, val_current, val_target, LCD_STR_DEGREE[0]);
	lcd_space(9 - chars);
}

// Print Z-coordinate (8 chars total)
void lcdui_print_Z_coord(void)
{
    if (custom_message_type == CustomMsg::MeshBedLeveling)
        lcd_puts_P(_N("Z   --- "));
    else
		lcd_printf_P(_N("Z%6.2f%c"), current_position[Z_AXIS], axis_known_position[Z_AXIS]?' ':'?');
}

#ifdef PLANNER_DIAGNOSTICS
// Print planner diagnostics (8 chars total)
void lcdui_print_planner_diag(void)
{
	lcd_set_cursor(LCD_WIDTH - 8-2, 1);
	lcd_print(LCD_STR_FEEDRATE[0]);
	lcd_print(itostr3(feedmultiply));
	lcd_puts_P(PSTR("%  Q"));
	{
		uint8_t queue = planner_queue_min();
		if (queue < (BLOCK_BUFFER_SIZE >> 1))
		lcd_putc('!');
		else
		{
			lcd_putc((char)(queue / 10) + '0');
			queue %= 10;
		}
		lcd_putc((char)queue + '0');
		planner_queue_min_reset();
	}
}
#endif // PLANNER_DIAGNOSTICS

// Print feedrate (8 chars total)
void lcdui_print_feedrate(void)
{
	int chars = lcd_printf_P(_N("%c%3d%%"), LCD_STR_FEEDRATE[0], feedmultiply);
	lcd_space(8 - chars);
}

// Print percent done in form "USB---%", " SD---%", "   ---%" (7 chars total)
void lcdui_print_percent_done(void)
{
	const char* src = is_usb_printing?_N("USB"):(IS_SD_PRINTING?_N(" SD"):_N("   "));
	char per[4];
	bool num = IS_SD_PRINTING || (PRINTER_ACTIVE && (print_percent_done_normal != PRINT_PERCENT_DONE_INIT));
	if (!num || heating_status) // either not printing or heating
	{
		const int8_t sheetNR = eeprom_read_byte(&(EEPROM_Sheets_base->active_sheet));
		const int8_t nextSheet = eeprom_next_initialized_sheet(sheetNR);
		if ((nextSheet >= 0) && (sheetNR != nextSheet))
		{
			char sheet[8];
			eeprom_read_block(sheet, EEPROM_Sheets_base->s[sheetNR].name, 7);
			sheet[7] = '\0';
			lcd_printf_P(PSTR("%-7s"),sheet);
			return; //do not also print the percentage
		}
	}
	sprintf_P(per, num?_N("%3hhd"):_N("---"), calc_percent_done());
	lcd_printf_P(_N("%3S%3s%%"), src, per);
}

// Print extruder status (5 chars total)
void lcdui_print_extruder(void)
{
	int chars = 0;
	if (mmu_extruder == tmp_extruder) {
		if (mmu_extruder == MMU_FILAMENT_UNKNOWN) chars = lcd_printf_P(_N(" F?"));
		else chars = lcd_printf_P(_N(" F%u"), mmu_extruder + 1);
	}
	else
	{
		if (mmu_extruder == MMU_FILAMENT_UNKNOWN) chars = lcd_printf_P(_N(" ?>%u"), tmp_extruder + 1);
		else chars = lcd_printf_P(_N(" %u>%u"), mmu_extruder + 1, tmp_extruder + 1);
	}
	lcd_space(5 - chars);
}

// Print farm number (5 chars total)
void lcdui_print_farm(void)
{
	lcd_printf_P(_N(" FRM "));
}

#ifdef CMD_DIAGNOSTICS
// Print CMD queue diagnostic (8 chars total)
void lcdui_print_cmd_diag(void)
{
	lcd_set_cursor(LCD_WIDTH - 8 -1, 2);
	lcd_puts_P(PSTR("      C"));
	lcd_print(buflen);	// number of commands in cmd buffer
	if (buflen < 9) lcd_print(' ');
}
#endif //CMD_DIAGNOSTICS

// Print time (8 chars total)
void lcdui_print_time(void)
{
    //if remaining print time estimation is available print it else print elapsed time
    int chars = 0;
    if ((PRINTER_ACTIVE) && (starttime != 0))
    {
        uint16_t print_t = 0;
        uint16_t print_tr = 0;
        uint16_t print_tc = 0;
        char suff = ' ';
        char suff_doubt = ' ';

#ifdef TMC2130
        if (SilentModeMenu != SILENT_MODE_OFF)
        {
            if (print_time_remaining_silent != PRINT_TIME_REMAINING_INIT)
            {
                print_tr = print_time_remaining_silent;
            }
//#ifdef CLOCK_INTERVAL_TIME
            if (print_time_to_change_silent != PRINT_TIME_REMAINING_INIT)
            {
                print_tc = print_time_to_change_silent;
            }
//#endif //CLOCK_INTERVAL_TIME
        }
        else
        {
#endif //TMC2130
            if (print_time_remaining_normal != PRINT_TIME_REMAINING_INIT)
            {
                print_tr = print_time_remaining_normal;
            }
//#ifdef CLOCK_INTERVAL_TIME
            if (print_time_to_change_normal != PRINT_TIME_REMAINING_INIT)
            {
                print_tc = print_time_to_change_normal;
            }
//#endif //CLOCK_INTERVAL_TIME
#ifdef TMC2130
        }
#endif //TMC2130

//#ifdef CLOCK_INTERVAL_TIME
        if (clock_interval == CLOCK_INTERVAL_TIME*2)
        {
            clock_interval = 0;
        }
        clock_interval++;

        if (print_tc != 0 && clock_interval > CLOCK_INTERVAL_TIME)
        {
            print_t = print_tc;
            suff = 'C';
        }
        else
//#endif //CLOCK_INTERVAL_TIME 
        if (print_tr != 0)
        {
            print_t = print_tr;
            suff = 'R';
        }
        else
        {
            print_t = _millis() / 60000 - starttime / 60000; 
        }

        if (feedmultiply != 100 && (print_t == print_tr || print_t == print_tc))
        {
            suff_doubt = '?';
            print_t = 100ul * print_t / feedmultiply;
        }

        if (print_t < 6000) //time<100h
            chars = lcd_printf_P(_N("%c%02u:%02u%c%c"), LCD_STR_CLOCK[0], print_t / 60, print_t % 60, suff, suff_doubt);
        else //time>=100h
            chars = lcd_printf_P(_N("%c%3uh %c%c"), LCD_STR_CLOCK[0], print_t / 60, suff, suff_doubt);
    }
    else
        chars = lcd_printf_P(_N("%c--:--  "), LCD_STR_CLOCK[0]);
    lcd_space(8 - chars);
}

//! @Brief Print status line on status screen
void lcdui_print_status_line(void)
{
    if (IS_SD_PRINTING) {
        if (strcmp(longFilenameOLD, (card.longFilename[0] ? card.longFilename : card.filename)) != 0) {
            memset(longFilenameOLD, '\0', strlen(longFilenameOLD));
            sprintf_P(longFilenameOLD, PSTR("%s"), (card.longFilename[0] ? card.longFilename : card.filename));
            scrollstuff = 0;
        }
    }

    if (heating_status) { // If heating flag, show progress of heating
        heating_status_counter++;
        if (heating_status_counter > 13) {
            heating_status_counter = 0;
        }
        lcd_set_cursor(7, 3);
        lcd_space(13);

        for (unsigned int dots = 0; dots < heating_status_counter; dots++) {
            lcd_putc_at(7 + dots, 3, '.');
        }
        switch (heating_status) {
        case 1:
            lcd_puts_at_P(0, 3, _T(MSG_HEATING));
            break;
        case 2:
            lcd_puts_at_P(0, 3, _T(MSG_HEATING_COMPLETE));
            heating_status = 0;
            heating_status_counter = 0;
            break;
        case 3:
            lcd_puts_at_P(0, 3, _T(MSG_BED_HEATING));
            break;
        case 4:
            lcd_puts_at_P(0, 3, _T(MSG_BED_DONE));
            heating_status = 0;
            heating_status_counter = 0;
            break;
        default:
            break;
        }
    }
    else if ((IS_SD_PRINTING) && (custom_message_type == CustomMsg::Status)) { // If printing from SD, show what we are printing
        if(strlen(longFilenameOLD) > LCD_WIDTH) {
            int inters = 0;
            int gh = scrollstuff;
            while (((gh - scrollstuff) < LCD_WIDTH) && (inters == 0)) {
                if (longFilenameOLD[gh] == '\0') {
                    lcd_set_cursor(gh - scrollstuff, 3);
                    lcd_print(longFilenameOLD[gh - 1]);
                    scrollstuff = 0;
                    gh = scrollstuff;
                    inters = 1;
                } else {
                    lcd_set_cursor(gh - scrollstuff, 3);
                    lcd_print(longFilenameOLD[gh - 1]);
                    gh++;
                }
            }
            scrollstuff++;
        } else {
            lcd_printf_P(PSTR("%-20s"), longFilenameOLD);
        }
    } else { // Otherwise check for other special events
        switch (custom_message_type) {
        case CustomMsg::MsgUpdate: //Short message even while printing from SD
        case CustomMsg::Status: // Nothing special, print status message normally
        case CustomMsg::M0Wait: // M0/M1 Wait command working even from SD
            lcd_print(lcd_status_message);
        break;
        case CustomMsg::MeshBedLeveling: // If mesh bed leveling in progress, show the status
            if (custom_message_state > 10) {
                lcd_set_cursor(0, 3);
                lcd_space(20);
                lcd_puts_at_P(0, 3, _T(MSG_CALIBRATE_Z_AUTO));
                lcd_puts_P(PSTR(" : "));
                lcd_print(custom_message_state-10);
            } else {
                if (custom_message_state == 3)
                {
                    lcd_puts_P(_T(WELCOME_MSG));
                    lcd_setstatuspgm(_T(WELCOME_MSG));
                    custom_message_type = CustomMsg::Status;
                }
                if (custom_message_state > 3 && custom_message_state <= 10 ) {
                    lcd_set_cursor(0, 3);
                    lcd_space(19);
                    lcd_puts_at_P(0, 3, _i("Calibration done"));////MSG_HOMEYZ_DONE
                    custom_message_state--;
                }
            }
            break;
        case CustomMsg::FilamentLoading: // If loading filament, print status
            lcd_print(lcd_status_message);
            break;
        case CustomMsg::PidCal: // PID tuning in progress
            lcd_print(lcd_status_message);
            if (pid_cycle <= pid_number_of_cycles && custom_message_state > 0) {
                lcd_set_cursor(10, 3);
                lcd_print(itostr3(pid_cycle));
                lcd_print('/');
                lcd_print(itostr3left(pid_number_of_cycles));
            }
            break;
        case CustomMsg::TempCal: // PINDA temp calibration in progress
            char statusLine[LCD_WIDTH + 1];
            sprintf_P(statusLine, PSTR("%-20S"), _T(MSG_TEMP_CALIBRATION));
            char progress[4];
            sprintf_P(progress, PSTR("%d/6"), custom_message_state);
            memcpy(statusLine + 12, progress, sizeof(progress) - 1);
            lcd_set_cursor(0, 3);
            lcd_print(statusLine);
            break;
        case CustomMsg::TempCompPreheat: // temp compensation preheat
            lcd_puts_at_P(0, 3, _i("PINDA Heating"));////MSG_PINDA_PREHEAT c=20 r=1
            if (custom_message_state <= PINDA_HEAT_T) {
                lcd_puts_P(PSTR(": "));
                lcd_print(custom_message_state); //seconds
                lcd_print(' ');
            }
            break;
        case CustomMsg::Resuming: //Resuming
            lcd_puts_at_P(0, 3, _T(MSG_RESUMING_PRINT));
            break;
        }
    }

    // Fill the rest of line to have nice and clean output
    for(int fillspace = 0; fillspace < 20; fillspace++)
        if ((lcd_status_message[fillspace] <= 31 ))
            lcd_print(' ');
}

//! @brief Show Status Screen
//!
//! @code{.unparsed}
//! |01234567890123456789|
//! |N 000/000D  Z000.0  |
//! |B 000/000D  F100%   |
//! |USB100% T0  t--:--  |
//! |Status line.........|
//! ----------------------
//! N - nozzle temp symbol	LCD_STR_THERMOMETER
//! D - Degree sysmbol		LCD_STR_DEGREE
//! B - bed temp symbol 	LCD_STR_BEDTEMP
//! F - feedrate symbol 	LCD_STR_FEEDRATE
//! t - clock symbol 		LCD_STR_THERMOMETER
//! @endcode
void lcdui_print_status_screen(void)
{

    lcd_set_cursor(0, 0); //line 0

    //Print the hotend temperature (9 chars total)
	lcdui_print_temp(LCD_STR_THERMOMETER[0], (int)(degHotend(0) + 0.5), (int)(degTargetHotend(0) + 0.5));

	lcd_space(3); //3 spaces

    //Print Z-coordinate (8 chars total)
	lcdui_print_Z_coord();

    lcd_set_cursor(0, 1); //line 1

	//Print the Bed temperature (9 chars total)
	lcdui_print_temp(LCD_STR_BEDTEMP[0], (int)(degBed() + 0.5), (int)(degTargetBed() + 0.5));

	lcd_space(3); //3 spaces

#ifdef PLANNER_DIAGNOSTICS
	//Print planner diagnostics (8 chars)
	lcdui_print_planner_diag();
#else // PLANNER_DIAGNOSTICS
    //Print Feedrate (8 chars)
	lcdui_print_feedrate();
#endif // PLANNER_DIAGNOSTICS

	lcd_set_cursor(0, 2); //line 2

	//Print SD status (7 chars)
	lcdui_print_percent_done();

	if (mmu_enabled)
		//Print extruder status (5 chars)
		lcdui_print_extruder();
	else if (farm_mode)
		//Print farm number (5 chars)
		lcdui_print_farm();
	else
		lcd_space(5); //5 spaces

#ifdef CMD_DIAGNOSTICS
    //Print cmd queue diagnostics (8chars)
	lcdui_print_cmd_diag();
#else
    //Print time (8chars)
	lcdui_print_time();
#endif //CMD_DIAGNOSTICS

    lcd_set_cursor(0, 3); //line 3

#ifndef DEBUG_DISABLE_LCD_STATUS_LINE
	lcdui_print_status_line();
#endif //DEBUG_DISABLE_LCD_STATUS_LINE

}

// Main status screen. It's up to the implementation specific part to show what is needed. As this is very display dependent
void lcd_status_screen()                          // NOT static due to using inside "Marlin_main" module ("manage_inactivity()")
{
	if (firstrun == 1) 
	{
		firstrun = 0;
		if(lcd_status_message_level == 0)
		{
			strncpy_P(lcd_status_message, _T(WELCOME_MSG), LCD_WIDTH);
			lcd_finishstatus();
		}
		if (eeprom_read_byte((uint8_t *)EEPROM_TOTALTIME) == 255 && eeprom_read_byte((uint8_t *)EEPROM_TOTALTIME + 1) == 255 && eeprom_read_byte((uint8_t *)EEPROM_TOTALTIME + 2) == 255 && eeprom_read_byte((uint8_t *)EEPROM_TOTALTIME + 3) == 255)
		{
			eeprom_update_dword((uint32_t *)EEPROM_TOTALTIME, 0);
			eeprom_update_dword((uint32_t *)EEPROM_FILAMENTUSED, 0);
		}
	}

#ifdef ULTIPANEL_FEEDMULTIPLY
	// Dead zone at 100% feedrate
	if ((feedmultiply < 100 && (feedmultiply + int(lcd_encoder)) > 100) ||
		(feedmultiply > 100 && (feedmultiply + int(lcd_encoder)) < 100))
	{
		lcd_encoder = 0;
		feedmultiply = 100;
	}
	if (feedmultiply == 100 && int(lcd_encoder) > ENCODER_FEEDRATE_DEADZONE)
	{
		feedmultiply += int(lcd_encoder) - ENCODER_FEEDRATE_DEADZONE;
		lcd_encoder = 0;
	}
	else if (feedmultiply == 100 && int(lcd_encoder) < -ENCODER_FEEDRATE_DEADZONE)
	{
		feedmultiply += int(lcd_encoder) + ENCODER_FEEDRATE_DEADZONE;
		lcd_encoder = 0;
	}
	else if (feedmultiply != 100)
	{
		feedmultiply += int(lcd_encoder);
		lcd_encoder = 0;
	}
#endif //ULTIPANEL_FEEDMULTIPLY

	if (feedmultiply < 10)
		feedmultiply = 10;
	else if (feedmultiply > 999)
		feedmultiply = 999;

	if (lcd_status_update_delay)
		lcd_status_update_delay--;
	else
		lcd_draw_update = 1;


	if (lcd_draw_update)
	{
		ReInitLCD++;
		if (ReInitLCD == 30)
		{
			lcd_refresh(); // to maybe revive the LCD if static electricity killed it.
			ReInitLCD = 0 ;
		}
		else
		{
			if ((ReInitLCD % 10) == 0)
				lcd_refresh_noclear(); //to maybe revive the LCD if static electricity killed it.
		}

		lcdui_print_status_screen();

		if (farm_mode)
		{
			farm_timer--;
			if (farm_timer < 1)
			{
				farm_timer = 10;
				prusa_statistics(0);
			}
			switch (farm_timer)
			{
			case 8:
				prusa_statistics(21);
				if(loading_flag)
					prusa_statistics(22);
				break;
			case 5:
				if (IS_SD_PRINTING)
					prusa_statistics(20);
				break;
			}
		} // end of farm_mode

		lcd_status_update_delay = 10;   /* redraw the main screen every second. This is easier then trying keep track of all things that change on the screen */
		if (lcd_commands_type != LcdCommands::Idle)
			lcd_commands();
	} // end of lcd_draw_update

	bool current_click = LCD_CLICKED;

	if (ignore_click)
	{
		if (wait_for_unclick)
		{
			if (!current_click)
				ignore_click = wait_for_unclick = false;
			else
				current_click = false;
		}
		else if (current_click)
		{
			lcd_quick_feedback();
			wait_for_unclick = true;
			current_click = false;
		}
	}

	if (current_click
		&& ( menu_block_entering_on_serious_errors == SERIOUS_ERR_NONE ) // or a serious error blocks entering the menu
	)
	{
		menu_depth = 0; //redundant, as already done in lcd_return_to_status(), just to be sure
		menu_submenu(lcd_main_menu);
		lcd_refresh(); // to maybe revive the LCD if static electricity killed it.
	}
}

void lcd_commands()
{
	if (lcd_commands_type == LcdCommands::LongPause)
	{
		if (!blocks_queued() && !homing_flag)
		{
			lcd_setstatuspgm(_i("Print paused"));////MSG_PRINT_PAUSED c=20 r=1
            lcd_commands_type = LcdCommands::Idle;
            lcd_commands_step = 0;
            long_pause();
		}
	}


#ifdef SNMM
	if (lcd_commands_type == LcdCommands::Layer1Cal)
	{
		char cmd1[30];
		float width = 0.4;
		float length = 20 - width;
		float extr = count_e(0.2, width, length);
		float extr_short_segment = count_e(0.2, width, width);

		if (lcd_commands_step>1) lcd_timeoutToStatus.start(); //if user dont confirm live adjust Z value by pressing the knob, we are saving last value by timeout to status screen
		if (lcd_commands_step == 0)
		{
			lcd_commands_step = 10;
		}
		if (lcd_commands_step == 10 && !blocks_queued() && cmd_buffer_empty())
		{
			enquecommand_P(PSTR("M107"));
			enquecommand_P(PSTR("M104 S" STRINGIFY(PLA_PREHEAT_HOTEND_TEMP)));
			enquecommand_P(PSTR("M140 S" STRINGIFY(PLA_PREHEAT_HPB_TEMP)));
			enquecommand_P(PSTR("M190 S" STRINGIFY(PLA_PREHEAT_HPB_TEMP)));
			enquecommand_P(PSTR("M109 S" STRINGIFY(PLA_PREHEAT_HOTEND_TEMP)));
			enquecommand_P(PSTR("T0"));
			enquecommand_P(_T(MSG_M117_V2_CALIBRATION));
			enquecommand_P(PSTR("G87")); //sets calibration status
			enquecommand_P(PSTR("G28"));
			enquecommand_P(PSTR("G21")); //set units to millimeters
			enquecommand_P(PSTR("G90")); //use absolute coordinates
			enquecommand_P(PSTR("M83")); //use relative distances for extrusion
			enquecommand_P(PSTR("G92 E0"));
			enquecommand_P(PSTR("M203 E100"));
			enquecommand_P(PSTR("M92 E140"));
			lcd_commands_step = 9;
		}
		if (lcd_commands_step == 9 && !blocks_queued() && cmd_buffer_empty())
		{
			lcd_timeoutToStatus.start();
			enquecommand_P(PSTR("G1 Z0.250 F7200.000"));
			enquecommand_P(PSTR("G1 X50.0 E80.0 F1000.0"));
			enquecommand_P(PSTR("G1 X160.0 E20.0 F1000.0"));
			enquecommand_P(PSTR("G1 Z0.200 F7200.000"));
			enquecommand_P(PSTR("G1 X220.0 E13 F1000.0"));
			enquecommand_P(PSTR("G1 X240.0 E0 F1000.0"));
			enquecommand_P(PSTR("G92 E0.0"));
			enquecommand_P(PSTR("G21"));
			enquecommand_P(PSTR("G90"));
			enquecommand_P(PSTR("M83"));
			enquecommand_P(PSTR("G1 E-4 F2100.00000"));
			enquecommand_P(PSTR("G1 Z0.150 F7200.000"));
			enquecommand_P(PSTR("M204 S1000"));
			enquecommand_P(PSTR("G1 F4000"));

			lcd_clear();
			menu_goto(lcd_babystep_z, 0, false, true);


			lcd_commands_step = 8;
		}
		if (lcd_commands_step == 8 && !blocks_queued() && cmd_buffer_empty()) //draw meander
		{
			lcd_timeoutToStatus.start();


			enquecommand_P(PSTR("G1 X50 Y155"));
			enquecommand_P(PSTR("G1 X60 Y155 E4"));
			enquecommand_P(PSTR("G1 F1080"));
			enquecommand_P(PSTR("G1 X75 Y155 E2.5"));
			enquecommand_P(PSTR("G1 X100 Y155 E2"));
			enquecommand_P(PSTR("G1 X200 Y155 E2.62773"));
			enquecommand_P(PSTR("G1 X200 Y135 E0.66174"));
			enquecommand_P(PSTR("G1 X50 Y135 E3.62773"));
			enquecommand_P(PSTR("G1 X50 Y115 E0.49386"));
			enquecommand_P(PSTR("G1 X200 Y115 E3.62773"));
			enquecommand_P(PSTR("G1 X200 Y95 E0.49386"));
			enquecommand_P(PSTR("G1 X50 Y95 E3.62773"));
			enquecommand_P(PSTR("G1 X50 Y75 E0.49386"));
			enquecommand_P(PSTR("G1 X200 Y75 E3.62773"));
			enquecommand_P(PSTR("G1 X200 Y55 E0.49386"));
			enquecommand_P(PSTR("G1 X50 Y55 E3.62773"));

			lcd_commands_step = 7;
		}

		if (lcd_commands_step == 7 && !blocks_queued() && cmd_buffer_empty())
		{
			lcd_timeoutToStatus.start();
			strcpy(cmd1, "G1 X50 Y35 E");
			strcat(cmd1, ftostr43(extr));
			enquecommand(cmd1);

			for (int i = 0; i < 4; i++) {
				strcpy(cmd1, "G1 X70 Y");
				strcat(cmd1, ftostr32(35 - i*width * 2));
				strcat(cmd1, " E");
				strcat(cmd1, ftostr43(extr));
				enquecommand(cmd1);
				strcpy(cmd1, "G1 Y");
				strcat(cmd1, ftostr32(35 - (2 * i + 1)*width));
				strcat(cmd1, " E");
				strcat(cmd1, ftostr43(extr_short_segment));
				enquecommand(cmd1);
				strcpy(cmd1, "G1 X50 Y");
				strcat(cmd1, ftostr32(35 - (2 * i + 1)*width));
				strcat(cmd1, " E");
				strcat(cmd1, ftostr43(extr));
				enquecommand(cmd1);
				strcpy(cmd1, "G1 Y");
				strcat(cmd1, ftostr32(35 - (i + 1)*width * 2));
				strcat(cmd1, " E");
				strcat(cmd1, ftostr43(extr_short_segment));
				enquecommand(cmd1);
			}

			lcd_commands_step = 6;
		}

		if (lcd_commands_step == 6 && !blocks_queued() && cmd_buffer_empty())
		{
			lcd_timeoutToStatus.start();
			for (int i = 4; i < 8; i++) {
				strcpy(cmd1, "G1 X70 Y");
				strcat(cmd1, ftostr32(35 - i*width * 2));
				strcat(cmd1, " E");
				strcat(cmd1, ftostr43(extr));
				enquecommand(cmd1);
				strcpy(cmd1, "G1 Y");
				strcat(cmd1, ftostr32(35 - (2 * i + 1)*width));
				strcat(cmd1, " E");
				strcat(cmd1, ftostr43(extr_short_segment));
				enquecommand(cmd1);
				strcpy(cmd1, "G1 X50 Y");
				strcat(cmd1, ftostr32(35 - (2 * i + 1)*width));
				strcat(cmd1, " E");
				strcat(cmd1, ftostr43(extr));
				enquecommand(cmd1);
				strcpy(cmd1, "G1 Y");
				strcat(cmd1, ftostr32(35 - (i + 1)*width * 2));
				strcat(cmd1, " E");
				strcat(cmd1, ftostr43(extr_short_segment));
				enquecommand(cmd1);
			}

			lcd_commands_step = 5;
		}

		if (lcd_commands_step == 5 && !blocks_queued() && cmd_buffer_empty())
		{
			lcd_timeoutToStatus.start();
			for (int i = 8; i < 12; i++) {
				strcpy(cmd1, "G1 X70 Y");
				strcat(cmd1, ftostr32(35 - i*width * 2));
				strcat(cmd1, " E");
				strcat(cmd1, ftostr43(extr));
				enquecommand(cmd1);
				strcpy(cmd1, "G1 Y");
				strcat(cmd1, ftostr32(35 - (2 * i + 1)*width));
				strcat(cmd1, " E");
				strcat(cmd1, ftostr43(extr_short_segment));
				enquecommand(cmd1);
				strcpy(cmd1, "G1 X50 Y");
				strcat(cmd1, ftostr32(35 - (2 * i + 1)*width));
				strcat(cmd1, " E");
				strcat(cmd1, ftostr43(extr));
				enquecommand(cmd1);
				strcpy(cmd1, "G1 Y");
				strcat(cmd1, ftostr32(35 - (i + 1)*width * 2));
				strcat(cmd1, " E");
				strcat(cmd1, ftostr43(extr_short_segment));
				enquecommand(cmd1);
			}

			lcd_commands_step = 4;
		}

		if (lcd_commands_step == 4 && !blocks_queued() && cmd_buffer_empty())
		{
			lcd_timeoutToStatus.start();
			for (int i = 12; i < 16; i++) {
				strcpy(cmd1, "G1 X70 Y");
				strcat(cmd1, ftostr32(35 - i*width * 2));
				strcat(cmd1, " E");
				strcat(cmd1, ftostr43(extr));
				enquecommand(cmd1);
				strcpy(cmd1, "G1 Y");
				strcat(cmd1, ftostr32(35 - (2 * i + 1)*width));
				strcat(cmd1, " E");
				strcat(cmd1, ftostr43(extr_short_segment));
				enquecommand(cmd1);
				strcpy(cmd1, "G1 X50 Y");
				strcat(cmd1, ftostr32(35 - (2 * i + 1)*width));
				strcat(cmd1, " E");
				strcat(cmd1, ftostr43(extr));
				enquecommand(cmd1);
				strcpy(cmd1, "G1 Y");
				strcat(cmd1, ftostr32(35 - (i + 1)*width * 2));
				strcat(cmd1, " E");
				strcat(cmd1, ftostr43(extr_short_segment));
				enquecommand(cmd1);
			}

			lcd_commands_step = 3;
		}

		if (lcd_commands_step == 3 && !blocks_queued() && cmd_buffer_empty())
		{
			lcd_timeoutToStatus.start();
			enquecommand_P(PSTR("G1 E-0.07500 F2100.00000"));
			enquecommand_P(PSTR("G4 S0"));
			enquecommand_P(PSTR("G1 E-4 F2100.00000"));
			enquecommand_P(PSTR("G1 Z0.5 F7200.000"));
			enquecommand_P(PSTR("G1 X245 Y1"));
			enquecommand_P(PSTR("G1 X240 E4"));
			enquecommand_P(PSTR("G1 F4000"));
			enquecommand_P(PSTR("G1 X190 E2.7"));
			enquecommand_P(PSTR("G1 F4600"));
			enquecommand_P(PSTR("G1 X110 E2.8"));
			enquecommand_P(PSTR("G1 F5200"));
			enquecommand_P(PSTR("G1 X40 E3"));
			enquecommand_P(PSTR("G1 E-15.0000 F5000"));
			enquecommand_P(PSTR("G1 E-50.0000 F5400"));
			enquecommand_P(PSTR("G1 E-15.0000 F3000"));
			enquecommand_P(PSTR("G1 E-12.0000 F2000"));
			enquecommand_P(PSTR("G1 F1600"));

			lcd_commands_step = 2;
		}
		if (lcd_commands_step == 2 && !blocks_queued() && cmd_buffer_empty())
		{
			lcd_timeoutToStatus.start();

			enquecommand_P(PSTR("G1 X0 Y1 E3.0000"));
			enquecommand_P(PSTR("G1 X50 Y1 E-5.0000"));
			enquecommand_P(PSTR("G1 F2000"));
			enquecommand_P(PSTR("G1 X0 Y1 E5.0000"));
			enquecommand_P(PSTR("G1 X50 Y1 E-5.0000"));
			enquecommand_P(PSTR("G1 F2400"));
			enquecommand_P(PSTR("G1 X0 Y1 E5.0000"));
			enquecommand_P(PSTR("G1 X50 Y1 E-5.0000"));
			enquecommand_P(PSTR("G1 F2400"));
			enquecommand_P(PSTR("G1 X0 Y1 E5.0000"));
			enquecommand_P(PSTR("G1 X50 Y1 E-3.0000"));
			enquecommand_P(PSTR("G4 S0"));
			enquecommand_P(PSTR("M107"));
			enquecommand_P(PSTR("M104 S0"));
			enquecommand_P(PSTR("M140 S0"));
			enquecommand_P(PSTR("G1 X10 Y180 F4000"));
			enquecommand_P(PSTR("G1 Z10 F1300.000"));
			enquecommand_P(PSTR("M84"));

			lcd_commands_step = 1;

		}

		if (lcd_commands_step == 1 && !blocks_queued() && cmd_buffer_empty())
		{
			lcd_setstatuspgm(_T(WELCOME_MSG));
			lcd_commands_step = 0;
			lcd_commands_type = 0;
			if (eeprom_read_byte((uint8_t*)EEPROM_WIZARD_ACTIVE) == 1) {
				lcd_wizard(WizState::RepeatLay1Cal);
			}
		}

	}

#else //if not SNMM

	if (lcd_commands_type == LcdCommands::Layer1Cal)
	{
		char cmd1[30];

		if(lcd_commands_step>1) lcd_timeoutToStatus.start(); //if user dont confirm live adjust Z value by pressing the knob, we are saving last value by timeout to status screen

        if (!blocks_queued() && cmd_buffer_empty() && !saved_printing)
        {
            switch(lcd_commands_step)
            {
            case 0:
                lcd_commands_step = 11;
                break;
            case 11:
                lay1cal_wait_preheat();
                lcd_commands_step = 10;
                break;
            case 10:
                lay1cal_load_filament(cmd1, lay1cal_filament);
                lcd_commands_step = 9;
                break;
            case 9:
                lcd_clear();
                menu_depth = 0;
                menu_submenu(lcd_babystep_z);
                lay1cal_intro_line();
                lcd_commands_step = 8;
                break;
            case 8:
                lay1cal_before_meander();
                lcd_commands_step = 7;
                break;
            case 7:
                lay1cal_meander(cmd1);
                lcd_commands_step = 6;
                break;
            case 6:
                for (uint8_t i = 0; i < 4; i++)
                {
                    lay1cal_square(cmd1, i);
                }
                lcd_commands_step = 5;
                break;
            case 5:
                for (uint8_t i = 4; i < 8; i++)
                {
                    lay1cal_square(cmd1, i);
                }
                lcd_commands_step = 4;
                break;
            case 4:
                for (uint8_t i = 8; i < 12; i++)
                {
                    lay1cal_square(cmd1, i);
                }
                lcd_commands_step = 3;
                break;
            case 3:
                for (uint8_t i = 12; i < 16; i++)
                {
                    lay1cal_square(cmd1, i);
                }
                lcd_commands_step = 2;
                break;
            case 2:
                enquecommand_P(PSTR("M107")); //turn off printer fan
                enquecommand_P(PSTR("G1 E-0.07500 F2100.00000")); //retract
                enquecommand_P(PSTR("M104 S0")); // turn off temperature
                enquecommand_P(PSTR("M140 S0")); // turn off heatbed
                enquecommand_P(PSTR("G1 Z10 F1300.000")); //lift Z
                enquecommand_P(PSTR("G1 X10 Y180 F4000")); //Go to parking position
                if (mmu_enabled) enquecommand_P(PSTR("M702 C")); //unload from nozzle
                enquecommand_P(PSTR("M84"));// disable motors
                forceMenuExpire = true; //if user dont confirm live adjust Z value by pressing the knob, we are saving last value by timeout to status screen
                lcd_commands_step = 1;
                break;
            case 1:
                lcd_setstatuspgm(_T(WELCOME_MSG));
                lcd_commands_step = 0;
                lcd_commands_type = LcdCommands::Idle;
                if (eeprom_read_byte((uint8_t*)EEPROM_WIZARD_ACTIVE) == 1)
                {
                    lcd_wizard(WizState::RepeatLay1Cal);
                }
                break;
		}
			}
		}

#endif // not SNMM

	if (lcd_commands_type == LcdCommands::FarmModeConfirm)   /// farm mode confirm
	{

		if (lcd_commands_step == 0) { lcd_commands_step = 6; }

		if (lcd_commands_step == 1 && !blocks_queued())
		{
			lcd_commands_step = 0;
			lcd_commands_type = LcdCommands::Idle;
		}
		if (lcd_commands_step == 2 && !blocks_queued())
		{
			lcd_commands_step = 1;
		}
		if (lcd_commands_step == 3 && !blocks_queued())
		{
			lcd_commands_step = 2;
		}
		if (lcd_commands_step == 4 && !blocks_queued())
		{
			enquecommand_P(PSTR("G90"));
			enquecommand_P(PSTR("G1 X"  STRINGIFY(X_CANCEL_POS) " Y" STRINGIFY(Y_CANCEL_POS) " E0 F7000"));
			lcd_commands_step = 3;
		}
		if (lcd_commands_step == 5 && !blocks_queued())
		{
			lcd_commands_step = 4;
		}
		if (lcd_commands_step == 6 && !blocks_queued())
		{
			enquecommand_P(PSTR("G91"));
			enquecommand_P(PSTR("G1 Z15 F1500"));
			st_synchronize();
			#ifdef SNMM
			lcd_commands_step = 7;
			#else
			lcd_commands_step = 5;
			#endif
		}

	}
	if (lcd_commands_type == LcdCommands::PidExtruder) {
		char cmd1[30];
		
		if (lcd_commands_step == 0) {
			custom_message_type = CustomMsg::PidCal;
			custom_message_state = 1;
			lcd_draw_update = 3;
			lcd_commands_step = 3;
		}
		if (lcd_commands_step == 3 && !blocks_queued()) { //PID calibration
			strcpy(cmd1, "M303 E0 S");
			strcat(cmd1, ftostr3(pid_temp));
			// setting the correct target temperature (for visualization) is done in PID_autotune
			enquecommand(cmd1);
			lcd_setstatuspgm(_i("PID cal.           "));////MSG_PID_RUNNING c=20 r=1
			lcd_commands_step = 2;
		}
		if (lcd_commands_step == 2 && pid_tuning_finished) { //saving to eeprom
			pid_tuning_finished = false;
			custom_message_state = 0;
			lcd_setstatuspgm(_i("PID cal. finished"));////MSG_PID_FINISHED c=20 r=1
			setAllTargetHotends(0);  // reset all hotends temperature including the number displayed on the main screen
			if (_Kp != 0 || _Ki != 0 || _Kd != 0) {
			strcpy(cmd1, "M301 P");
			strcat(cmd1, ftostr32(_Kp));
			strcat(cmd1, " I");
			strcat(cmd1, ftostr32(_Ki));
			strcat(cmd1, " D");
			strcat(cmd1, ftostr32(_Kd));
			enquecommand(cmd1);
			enquecommand_P(PSTR("M500"));
			}
			else {
				SERIAL_ECHOPGM("Invalid PID cal. results. Not stored to EEPROM.");
			}
			display_time = _millis();
			lcd_commands_step = 1;
		}
		if ((lcd_commands_step == 1) && ((_millis()- display_time)>2000)) { //calibration finished message
			lcd_setstatuspgm(_T(WELCOME_MSG));
			custom_message_type = CustomMsg::Status;
			pid_temp = DEFAULT_PID_TEMP;
			lcd_commands_step = 0;
			lcd_commands_type = LcdCommands::Idle;
		}
	}


}

void lcd_return_to_status()
{
	lcd_refresh(); // to maybe revive the LCD if static electricity killed it.
	menu_goto(lcd_status_screen, 0, false, true);
	menu_depth = 0;
    eFilamentAction = FilamentAction::None; // i.e. non-autoLoad
}

//! @brief Pause print, disable nozzle heater, move to park position, send host action "paused"
void lcd_pause_print()
{
    stop_and_save_print_to_ram(0.0, -default_retraction);
    lcd_return_to_status();
    isPrintPaused = true;
    if (LcdCommands::Idle == lcd_commands_type) {
        lcd_commands_type = LcdCommands::LongPause;
    }
    SERIAL_PROTOCOLLNRPGM(MSG_OCTOPRINT_PAUSED);
}

//! @brief Send host action "pause"
void lcd_pause_usb_print()
{
    SERIAL_PROTOCOLLNRPGM(MSG_OCTOPRINT_PAUSE);
}


float move_menu_scale;
static void lcd_move_menu_axis();



/* Menu implementation */

static void lcd_cooldown()
{
  setAllTargetHotends(0);
  setTargetBed(0);
  fanSpeed = 0;
  eFilamentAction = FilamentAction::None;
  lcd_return_to_status();
}

//! @brief append text label with a colon and format it into a fixed size output buffer
//! It would have been much easier if there was a ':' in the labels.
//! But since the texts like Bed, Nozzle and PINDA are used in other places
//! it is better to reuse these texts even though it requires some extra formatting code.
//! @param [in] ipgmLabel pointer to string in PROGMEM
//! @param [out] pointer to string in RAM which will receive the formatted text. Must be allocated to appropriate size
//! @param [in] dstSize allocated length of dst
static void pgmtext_with_colon(const char *ipgmLabel, char *dst, uint8_t dstSize){
    uint8_t i = 0;
    for(; i < dstSize - 2; ++i){ // 2 byte less than buffer, we'd be adding a ':' to the end
        uint8_t b = pgm_read_byte(ipgmLabel + i);
        if( ! b )
            break;
        dst[i] = b;
    }
    dst[i] = ':';               // append the colon
    ++i;
    for(; i < dstSize - 1; ++i) // fill the rest with spaces
        dst[i] = ' ';
    dst[dstSize-1] = '\0';      // terminate the string properly
}

//! @brief Show Extruder Info
//!
//! @code{.unparsed}
//! |01234567890123456789|
//! |Nozzle FAN: 0000 RPM|	FAN c=10 r=1  SPEED c=3 r=1
//! |Print FAN:  0000 RPM|	FAN c=10 r=1  SPEED c=3 r=1
//! |Fil. Xd:000 Yd:000  |	Fil. c=4 r=1
//! |Int:  000 Shut: 000 |	Int: c=4 r=1  Shut: c=4 r=1
//! ----------------------
//! @endcode
//! @todo Positioning of the messages and values on LCD aren't fixed to their exact place. This causes issues with translations.
void lcd_menu_extruder_info()                     // NOT static due to using inside "Marlin_main" module ("manage_inactivity()")
{

    // Display Nozzle fan RPM
    lcd_timeoutToStatus.stop(); //infinite timeout
    lcd_home();
    static const size_t maxChars = 12;
    char nozzle[maxChars], print[maxChars];
    pgmtext_with_colon(_i("Nozzle FAN"), nozzle, maxChars);  ////c=10 r=1
    pgmtext_with_colon(_i("Print FAN"), print, maxChars);  ////c=10 r=1
    lcd_printf_P(_N("%s %4d RPM\n" "%s %4d RPM\n"), nozzle, 60*fan_speed[0], print, 60*fan_speed[1] ); 

#ifdef PAT9125
	// Display X and Y difference from Filament sensor    
    // Display Light intensity from Filament sensor
    //  Frame_Avg register represents the average brightness of all pixels within a frame (324 pixels). This
    //  value ranges from 0(darkest) to 255(brightest).
    // Display LASER shutter time from Filament sensor
    //  Shutter register is an index of LASER shutter time. It is automatically controlled by the chip's internal
    //  auto-exposure algorithm. When the chip is tracking on a good reflection surface, the Shutter is small.
    //  When the chip is tracking on a poor reflection surface, the Shutter is large. Value ranges from 0 to 46.
	if (mmu_enabled == false)
	{
		if (!fsensor_enabled)
			lcd_puts_P(_N("Filament sensor\n" "is disabled."));
		else
		{
			if (!moves_planned() && !IS_SD_PRINTING && !is_usb_printing && (lcd_commands_type != LcdCommands::Layer1Cal))
				pat9125_update();
			lcd_printf_P(_N(
				"Fil. Xd:%3d Yd:%3d\n" ////c=4 r=1
				"Int: %3d  " ////c=4 r=1
				"Shut: %3d"  ////c=4 r=1
			),
				pat9125_x, pat9125_y,
				pat9125_b, pat9125_s
			);
		}
	}
#endif //PAT9125
    
    menu_back_if_clicked();
}

//! @brief Show Fails Statistics MMU
//!
//! @code{.unparsed}
//! |01234567890123456789|
//! | Main               |	c=18 r=1
//! | Last print         |	MSG_LAST_PRINT c=18
//! | Total              |	MSG_TOTAL c=6
//! |                    |
//! ----------------------
//! @endcode
static void lcd_menu_fails_stats_mmu()
{
	MENU_BEGIN();
	MENU_ITEM_BACK_P(_T(MSG_MAIN));
	MENU_ITEM_SUBMENU_P(_T(MSG_LAST_PRINT), lcd_menu_fails_stats_mmu_print);
	MENU_ITEM_SUBMENU_P(_T(MSG_TOTAL), lcd_menu_fails_stats_mmu_total); ////c=18 r=1
	MENU_END();
}

//! @brief Show Last Print Failures Statistics MMU
//!
//! @code{.unparsed}
//! |01234567890123456789|
//! |Last print failures |	MSG_LAST_PRINT_FAILURES c=20
//! | MMU fails       000|	MSG_MMU_FAILS c=15
//! | MMU load fails  000|	MSG_MMU_LOAD_FAILS c=15
//! |                    |
//! ----------------------
//! @endcode
//! @todo Positioning of the messages and values on LCD aren't fixed to their exact place. This causes issues with translations.
static void lcd_menu_fails_stats_mmu_print()
{
	lcd_timeoutToStatus.stop(); //infinite timeout
    uint8_t fails = eeprom_read_byte((uint8_t*)EEPROM_MMU_FAIL);
    uint16_t load_fails = eeprom_read_byte((uint8_t*)EEPROM_MMU_LOAD_FAIL);
    lcd_home();
    lcd_printf_P(PSTR("%S\n" " %-16.16S%-3d\n" " %-16.16S%-3d"), 
        _T(MSG_LAST_PRINT_FAILURES), ////c=20
        _T(MSG_MMU_FAILS), fails, ////c=15
        _T(MSG_MMU_LOAD_FAILS), load_fails); ////c=15
    menu_back_if_clicked_fb();
}

//! @brief Show Total Failures Statistics MMU
//!
//! @code{.unparsed}
//! |01234567890123456789|
//! |Total failures      |	MSG_TOTAL_FAILURES c=20
//! | MMU fails       000|	MSG_MMU_FAILS c=15
//! | MMU load fails  000|	MSG_MMU_LOAD_FAILS c=15
//! | MMU power fails 000|	c=15
//! ----------------------
//! @endcode
//! @todo Positioning of the messages and values on LCD aren't fixed to their exact place. This causes issues with translations.
static void lcd_menu_fails_stats_mmu_total()
{
	mmu_command(MmuCmd::S3);
	lcd_timeoutToStatus.stop(); //infinite timeout
    uint8_t fails = eeprom_read_byte((uint8_t*)EEPROM_MMU_FAIL_TOT);
    uint16_t load_fails = eeprom_read_byte((uint8_t*)EEPROM_MMU_LOAD_FAIL_TOT);
    lcd_home();
    lcd_printf_P(PSTR("%S\n" " %-16.16S%-3d\n" " %-16.16S%-3d\n" " %-16.16S%-3d"), 
        _T(MSG_TOTAL_FAILURES), ////c=20
        _T(MSG_MMU_FAILS), fails, ////c=15
        _T(MSG_MMU_LOAD_FAILS), load_fails, ////c=15
        _i("MMU power fails"), mmu_power_failures); ////c=15 r=1
    menu_back_if_clicked_fb();
}

#if defined(TMC2130) && defined(FILAMENT_SENSOR)
static const char failStatsFmt[] PROGMEM = "%S\n" " %-16.16S%-3d\n" " %-16.16S%-3d\n" " %-7.7SX %-3d  Y %-3d";

//! @brief Show Total Failures Statistics MMU
//!
//! @code{.unparsed}
//! |01234567890123456789|
//! |Total failures      |	MSG_TOTAL_FAILURES c=20
//! | Power failures  000|	MSG_POWER_FAILURES c=15
//! | Fil. runouts    000|	MSG_FIL_RUNOUTS c=15
//! | Crash   X:000 Y:000|	MSG_CRASH c=7
//! ----------------------
//! @endcode
//! @todo Positioning of the messages and values on LCD aren't fixed to their exact place. This causes issues with translations.
static void lcd_menu_fails_stats_total()
{
	lcd_timeoutToStatus.stop(); //infinite timeout
    uint16_t power = eeprom_read_word((uint16_t*)EEPROM_POWER_COUNT_TOT);
    uint16_t filam = eeprom_read_word((uint16_t*)EEPROM_FERROR_COUNT_TOT);
    uint16_t crashX = eeprom_read_word((uint16_t*)EEPROM_CRASH_COUNT_X_TOT);
    uint16_t crashY = eeprom_read_word((uint16_t*)EEPROM_CRASH_COUNT_Y_TOT);
    lcd_home();
    lcd_printf_P(failStatsFmt, 
        _T(MSG_TOTAL_FAILURES),   ////c=20
        _T(MSG_POWER_FAILURES), power,   ////c=15
        _T(MSG_FIL_RUNOUTS), filam,   ////c=15
        _T(MSG_CRASH), crashX, crashY);  ////c=7
    menu_back_if_clicked_fb();
}

//! @brief Show Last Print Failures Statistics
//!
//! @code{.unparsed}
//! |01234567890123456789|
//! |Last print failures |	MSG_LAST_PRINT_FAILURES c=20
//! | Power failures  000|	MSG_POWER_FAILURES c=15
//! | Fil. runouts    000|	MSG_FIL_RUNOUTS c=15
//! | Crash   X 000 Y 000|	MSG_CRASH c=7
//! ----------------------
//! @endcode
//! @todo Positioning of the messages and values on LCD aren't fixed to their exact place. This causes issues with translations.
static void lcd_menu_fails_stats_print()
{
	lcd_timeoutToStatus.stop(); //infinite timeout
    uint8_t power = eeprom_read_byte((uint8_t*)EEPROM_POWER_COUNT);
    uint8_t filam = eeprom_read_byte((uint8_t*)EEPROM_FERROR_COUNT);
    uint8_t crashX = eeprom_read_byte((uint8_t*)EEPROM_CRASH_COUNT_X);
    uint8_t crashY = eeprom_read_byte((uint8_t*)EEPROM_CRASH_COUNT_Y);
    lcd_home();
#ifndef PAT9125
    lcd_printf_P(failStatsFmt,
        _T(MSG_LAST_PRINT_FAILURES),  ////c=20
        _T(MSG_POWER_FAILURES), power,  ////c=15
        _T(MSG_FIL_RUNOUTS), filam,  ////c=15
        _T(MSG_CRASH), crashX, crashY);  ////c=7
#else
    // On the MK3 include detailed PAT9125 statistics about soft failures
    lcd_printf_P(PSTR("%S\n"
                      " %-16.16S%-3d\n"
                      " %-7.7S H %-3d S %-3d\n"
                      " %-7.7S X %-3d Y %-3d"),
                 _T(MSG_LAST_PRINT_FAILURES), ////c=20
                 _T(MSG_POWER_FAILURES), power, ////c=15
                 _i("Runouts"), filam, fsensor_softfail, //c=7
                 _T(MSG_CRASH), crashX, crashY);  ////c=7
#endif
    menu_back_if_clicked_fb();
}

//! @brief Open fail statistics menu
//! 
//! This version of function is used, when there is filament sensor,
//! power failure and crash detection.
//! There are Last print and Total menu items.
//! 
//! @code{.unparsed}
//! |01234567890123456789|
//! | Main               |	c=18 r=1
//! | Last print         |	MSG_LAST_PRINT c=18
//! | Total              |	MSG_TOTAL c=6
//! |                    |
//! ----------------------
//! @endcode

static void lcd_menu_fails_stats()
{
	MENU_BEGIN();
	MENU_ITEM_BACK_P(_T(MSG_MAIN));
	MENU_ITEM_SUBMENU_P(_T(MSG_LAST_PRINT), lcd_menu_fails_stats_print);  ////c=18 r=1
	MENU_ITEM_SUBMENU_P(_T(MSG_TOTAL), lcd_menu_fails_stats_total);  ////c=18 r=1
	MENU_END();
}

#elif defined(FILAMENT_SENSOR)
static const char failStatsFmt[] PROGMEM = "%S\n" " %-16.16S%-3d\n" "%S\n" " %-16.16S%-3d\n";
//! 
//! @brief Print last print and total filament run outs
//! 
//! This version of function is used, when there is filament sensor,
//! but no other sensors (e.g. power failure, crash detection).
//! 
//! Example screen:
//! @code{.unparsed}
//! |01234567890123456789|
//! |Last print failures |	MSG_LAST_PRINT_FAILURES c=20
//! | Fil. runouts    000|	MSG_FIL_RUNOUTS c=15
//! |Total failures      |	MSG_TOTAL_FAILURES c=20
//! | Fil. runouts    000|	MSG_FIL_RUNOUTS c=15
//! ----------------------
//! @endcode
//! @todo Positioning of the messages and values on LCD aren't fixed to their exact place. This causes issues with translations.
static void lcd_menu_fails_stats()
{
	lcd_timeoutToStatus.stop(); //infinite timeout
    uint8_t filamentLast = eeprom_read_byte((uint8_t*)EEPROM_FERROR_COUNT);
    uint16_t filamentTotal = eeprom_read_word((uint16_t*)EEPROM_FERROR_COUNT_TOT);
	lcd_home();
	lcd_printf_P(failStatsFmt, 
        _T(MSG_LAST_PRINT_FAILURES),   ////c=20
        _T(MSG_FIL_RUNOUTS), filamentLast,   ////c=15
        _T(MSG_TOTAL_FAILURES),  ////c=20
        _T(MSG_FIL_RUNOUTS), filamentTotal);   ////c=15

	menu_back_if_clicked();
}
#else
static void lcd_menu_fails_stats()
{
	lcd_timeoutToStatus.stop(); //infinite timeout
	MENU_BEGIN();
	MENU_ITEM_BACK_P(_T(MSG_MAIN));
	MENU_END();
}
#endif //TMC2130


#ifdef DEBUG_BUILD
#ifdef DEBUG_STACK_MONITOR
extern uint16_t SP_min;
extern char* __malloc_heap_start;
extern char* __malloc_heap_end;
#endif //DEBUG_STACK_MONITOR

//! @brief Show Debug Information
//!
//! @code{.unparsed}
//! |01234567890123456789|
//! |RAM statistics      |	c=20 r=1
//! | SP_min:        0000|	c=14 r=1
//! | heap_start:    0000|	c=14 r=1
//! | heap_end:      0000|	c=14 r=1
//! ----------------------
//! @endcode
//! @todo Positioning of the messages and values on LCD aren't fixed to their exact place. This causes issues with translations.
static void lcd_menu_debug()
{
#ifdef DEBUG_STACK_MONITOR
	lcd_home();
	lcd_printf_P(PSTR("RAM statistics\n"  ////c=20 r=1
        " SP_min: 0x%04x\n"   ////c=14 r=1
        " heap_start: 0x%04x\n"   ////c=14 r=1
        " heap_end: 0x%04x"), SP_min, __malloc_heap_start, __malloc_heap_end);  ////c=14 r=1
#endif //DEBUG_STACK_MONITOR

	menu_back_if_clicked_fb();
}
#endif /* DEBUG_BUILD */

//! @brief common line print for lcd_menu_temperatures
//! @param [in] ipgmLabel pointer to string in PROGMEM
//! @param [in] value to be printed behind the label
static void lcd_menu_temperatures_line(const char *ipgmLabel, int value){
    static const size_t maxChars = 15;    
    char tmp[maxChars];
    pgmtext_with_colon(ipgmLabel, tmp, maxChars);
    lcd_printf_P(PSTR(" %s%3d\x01 \n"), tmp, value); // no need to add -14.14 to string alignment
}

//! @brief Show Temperatures
//!
//! @code{.unparsed}
//! |01234567890123456789|
//! | Nozzle:        000D|	c=14 r=1
//! | Bed:           000D|	c=14 r=1
//! | Ambient:       000D|	c=14 r=1
//! | PINDA:         000D|	c=14 r=1
//! ----------------------
//! D - Degree sysmbol		LCD_STR_DEGREE
//! @endcode
//! @todo Positioning of the messages and values on LCD aren't fixed to their exact place. This causes issues with translations.
static void lcd_menu_temperatures()
{
    lcd_timeoutToStatus.stop(); //infinite timeout
    lcd_home();
    lcd_menu_temperatures_line( _T(MSG_NOZZLE), (int)current_temperature[0] ); ////c=14 r=1
    lcd_menu_temperatures_line( _T(MSG_BED), (int)current_temperature_bed );  ////c=14 r=1
#ifdef AMBIENT_THERMISTOR
    lcd_menu_temperatures_line( _i("Ambient"), (int)current_temperature_ambient );  ////c=14 r=1
#endif //AMBIENT_THERMISTOR
#ifdef PINDA_THERMISTOR
    lcd_menu_temperatures_line( _i("PINDA"), (int)current_temperature_pinda );  ////c=14
#endif //PINDA_THERMISTOR
    menu_back_if_clicked();
}

#if defined (VOLT_BED_PIN) || defined (VOLT_PWR_PIN) || defined(IR_SENSOR_ANALOG)
#define VOLT_DIV_R1 10000
#define VOLT_DIV_R2 2370
#define VOLT_DIV_FAC ((float)VOLT_DIV_R2 / (VOLT_DIV_R2 + VOLT_DIV_R1))

//! @brief Show Voltages
//!
//! @code{.unparsed}
//! |01234567890123456789|
//! |                    |
//! | PWR:         00.0V |	c=12 r=1
//! | Bed:         00.0V |	c=12 r=1
//! | IR :         00.0V |  c=12 r=1 optional
//! ----------------------
//! @endcode
//! @todo Positioning of the messages and values on LCD aren't fixed to their exact place. This causes issues with translations.
static void lcd_menu_voltages()
{
    lcd_timeoutToStatus.stop(); //infinite timeout
    float volt_pwr = VOLT_DIV_REF * ((float)current_voltage_raw_pwr / (1023 * OVERSAMPLENR)) / VOLT_DIV_FAC;
    float volt_bed = VOLT_DIV_REF * ((float)current_voltage_raw_bed / (1023 * OVERSAMPLENR)) / VOLT_DIV_FAC;
    lcd_home();
    lcd_printf_P(PSTR(" PWR:      %4.1fV\n" " BED:      %4.1fV"), volt_pwr, volt_bed);
#ifdef IR_SENSOR_ANALOG
    lcd_printf_P(PSTR("\n IR :       %3.1fV"), Raw2Voltage(current_voltage_raw_IR));
#endif //IR_SENSOR_ANALOG
    menu_back_if_clicked();
}
#endif //defined (VOLT_BED_PIN) || defined (VOLT_PWR_PIN) || defined(IR_SENSOR_ANALOG)

#ifdef TMC2130
//! @brief Show Belt Status
//!
//! @code{.unparsed}
//! |01234567890123456789|
//! | Belt status        |	c=18
//! |  X:            000 |
//! |  Y:            000 |
//! |                    |
//! ----------------------
//! @endcode
//! @todo Positioning of the messages and values on LCD aren't fixed to their exact place. This causes issues with translations.
static void lcd_menu_belt_status()
{
	lcd_home();
    lcd_printf_P(PSTR("%S\n" " X %d\n" " Y %d"), _T(MSG_BELT_STATUS), eeprom_read_word((uint16_t*)(EEPROM_BELTSTATUS_X)), eeprom_read_word((uint16_t*)(EEPROM_BELTSTATUS_Y)));
    menu_back_if_clicked();
}
#endif //TMC2130

#ifdef RESUME_DEBUG 
extern void stop_and_save_print_to_ram(float z_move, float e_move);
extern void restore_print_from_ram_and_continue(float e_move);

static void lcd_menu_test_save()
{
	stop_and_save_print_to_ram(10, -0.8);
}

static void lcd_menu_test_restore()
{
	restore_print_from_ram_and_continue(0.8);
}
#endif //RESUME_DEBUG 

//! @brief Show Preheat Menu
static void lcd_preheat_menu()
{
    eFilamentAction = FilamentAction::Preheat;
    lcd_generic_preheat_menu();
}

//! @brief Show Support Menu
//!
//! @code{.unparsed}
//! |01234567890123456789|
//! | Main               |
//! | Firmware:          |	c=18 r=1
//! |  3.7.2.-2363       |	c=16 r=1
//! | prusa3d.com        |	MSG_PRUSA3D
//! | forum.prusa3d.com  |	MSG_PRUSA3D_FORUM
//! | howto.prusa3d.com  |	MSG_PRUSA3D_HOWTO
//! | --------------     |	STR_SEPARATOR
//! | 1_75mm_MK3         |	FILAMENT_SIZE
//! | howto.prusa3d.com  |	ELECTRONICS
//! | howto.prusa3d.com  |	NOZZLE_TYPE
//! | --------------     |	STR_SEPARATOR
//! | Date:              |	c=17 r=1
//! | MMM DD YYYY        |	__DATE__
//! | --------------     |	STR_SEPARATOR
//! @endcode
//! 
//! If MMU is connected
//! 
//! 	@code{.unparsed}
//! 	| MMU2 connected     |	c=18 r=1
//! 	|  FW: 1.0.6-7064523 |
//! 	@endcode
//! 
//! If MMU is not connected
//! 
//! 	@code{.unparsed}
//! 	| MMU2       N/A     |	c=18 r=1
//! 	@endcode
//! 
//! If Flash Air is connected
//! 
//! 	@code{.unparsed}
//! 	| --------------     |	STR_SEPARATOR
//! 	| FlashAir IP Addr:  |	c=18 r=1
//! 	|  192.168.1.100     |
//! 	@endcode
//! 
//! @code{.unparsed}
//! | --------------     |	STR_SEPARATOR
//! | XYZ cal. details   |	MSG_XYZ_DETAILS c=18
//! | Extruder info      |	MSG_INFO_EXTRUDER
//! | XYZ cal. details   |	MSG_INFO_SENSORS
//! @endcode
//! 
//! If TMC2130 defined
//! 
//! 	@code{.unparsed}
//! 	| Belt status        |	MSG_BELT_STATUS
//! @endcode
//! 
//! @code{.unparsed}
//! | Temperatures       |	MSG_MENU_TEMPERATURES
//! @endcode
//! 
//! If Voltage Bed and PWR Pin are defined
//! 
//! 	@code{.unparsed}
//! 	| Voltages           |	MSG_MENU_VOLTAGES
//! 	@endcode
//! 
//! 
//! If DEBUG_BUILD is defined
//! 
//! 	@code{.unparsed}
//! 	| Debug              |	c=18 r=1
//! 	@endcode
//! ----------------------
//! @endcode
static void lcd_support_menu()
{
	typedef struct
	{	// 22bytes total
		int8_t status;                 // 1byte
		bool is_flash_air;             // 1byte
		uint32_t ip;                   // 4bytes
		char ip_str[IP4_STR_SIZE];     // 16bytes
	} _menu_data_t;
    static_assert(sizeof(menu_data)>= sizeof(_menu_data_t),"_menu_data_t doesn't fit into menu_data");
	_menu_data_t* _md = (_menu_data_t*)&(menu_data[0]);
    if (_md->status == 0 || lcd_draw_update == 2)
	{
        // Menu was entered or SD card status has changed (plugged in or removed).
        // Initialize its status.
        _md->status = 1;
        _md->is_flash_air = card.ToshibaFlashAir_isEnabled();
        if (_md->is_flash_air) {
            card.ToshibaFlashAir_GetIP((uint8_t*)(&_md->ip)); // ip == 0 if it failed
        }
    } else if (_md->is_flash_air && _md->ip == 0 && ++ _md->status == 16)
    {
        // Waiting for the FlashAir card to get an IP address from a router. Force an update.
        _md->status = 0;
    }

  MENU_BEGIN();

  MENU_ITEM_BACK_P(_T(MSG_MAIN));

  MENU_ITEM_BACK_P(PSTR("Firmware:"));
  MENU_ITEM_BACK_P(PSTR(" " FW_VERSION_FULL));
#if (FW_DEV_VERSION != FW_VERSION_GOLD) && (FW_DEV_VERSION != FW_VERSION_RC)
  MENU_ITEM_BACK_P(PSTR(" repo " FW_REPOSITORY));
#endif
  // Ideally this block would be optimized out by the compiler.
/*  const uint8_t fw_string_len = strlen_P(FW_VERSION_STR_P());
  if (fw_string_len < 6) {
      MENU_ITEM_BACK_P(PSTR(MSG_FW_VERSION " - " FW_version));
  } else {
      MENU_ITEM_BACK_P(PSTR("FW - " FW_version));
  }*/
      
  MENU_ITEM_BACK_P(_i("prusa3d.com"));////MSG_PRUSA3D
  MENU_ITEM_BACK_P(_i("forum.prusa3d.com"));////MSG_PRUSA3D_FORUM
  MENU_ITEM_BACK_P(_i("howto.prusa3d.com"));////MSG_PRUSA3D_HOWTO
  MENU_ITEM_BACK_P(STR_SEPARATOR);
  MENU_ITEM_BACK_P(PSTR(FILAMENT_SIZE));
  MENU_ITEM_BACK_P(PSTR(ELECTRONICS));
  MENU_ITEM_BACK_P(PSTR(NOZZLE_TYPE));
  MENU_ITEM_BACK_P(STR_SEPARATOR);
  MENU_ITEM_BACK_P(_i("Date:"));////MSG_DATE c=17 r=1
  MENU_ITEM_BACK_P(PSTR(__DATE__));

#ifdef IR_SENSOR_ANALOG
  MENU_ITEM_BACK_P(STR_SEPARATOR);
  MENU_ITEM_BACK_P(PSTR("Fil. sensor v.:"));
  MENU_ITEM_BACK_P(FsensorIRVersionText());
#endif // IR_SENSOR_ANALOG

	MENU_ITEM_BACK_P(STR_SEPARATOR);
	if (mmu_enabled)
	{
		MENU_ITEM_BACK_P(_i("MMU2 connected"));  ////c=18 r=1
		MENU_ITEM_BACK_P(PSTR(" FW:"));  ////c=17 r=1
		if (((menu_item - 1) == menu_line) && lcd_draw_update)
		{
		    lcd_set_cursor(6, menu_row);
			if ((mmu_version > 0) && (mmu_buildnr > 0))
				lcd_printf_P(PSTR("%d.%d.%d-%d"), mmu_version/100, mmu_version%100/10, mmu_version%10, mmu_buildnr);
			else
				lcd_puts_P(_i("unknown")); 
		}
	}
	else
		MENU_ITEM_BACK_P(PSTR("MMU2       N/A"));


  // Show the FlashAir IP address, if the card is available.
  if (_md->is_flash_air) {
      MENU_ITEM_BACK_P(STR_SEPARATOR);
      MENU_ITEM_BACK_P(PSTR("FlashAir IP Addr:"));  //c=18 r=1
      MENU_ITEM_BACK_P(PSTR(" "));
      if (((menu_item - 1) == menu_line) && lcd_draw_update) {
          lcd_set_cursor(2, menu_row);
          ip4_to_str(_md->ip_str, (uint8_t*)(&_md->ip));
          lcd_printf_P(PSTR("%s"), _md->ip_str);
      }
  }
  
  // Show the printer IP address, if it is available.
  if (IP_address) {
      
      MENU_ITEM_BACK_P(STR_SEPARATOR);
      MENU_ITEM_BACK_P(PSTR("Printer IP Addr:"));  //c=18 r=1
      MENU_ITEM_BACK_P(PSTR(" "));
      if (((menu_item - 1) == menu_line) && lcd_draw_update) {
          lcd_set_cursor(2, menu_row);
          ip4_to_str(_md->ip_str, (uint8_t*)(&IP_address));
          lcd_printf_P(PSTR("%s"), _md->ip_str);
      }
  }

  #ifndef MK1BP
  MENU_ITEM_BACK_P(STR_SEPARATOR);
  MENU_ITEM_SUBMENU_P(_i("XYZ cal. details"), lcd_menu_xyz_y_min);////MSG_XYZ_DETAILS c=18
  MENU_ITEM_SUBMENU_P(_i("Extruder info"), lcd_menu_extruder_info);////MSG_INFO_EXTRUDER c=18
  MENU_ITEM_SUBMENU_P(_i("Sensor info"), lcd_menu_show_sensors_state);////MSG_INFO_SENSORS c=18 r=1

#ifdef TMC2130
  MENU_ITEM_SUBMENU_P(_T(MSG_BELT_STATUS), lcd_menu_belt_status);////MSG_BELT_STATUS c=18
#endif //TMC2130
    
  MENU_ITEM_SUBMENU_P(_i("Temperatures"), lcd_menu_temperatures);////MSG_MENU_TEMPERATURES c=18 r=1

#if defined (VOLT_BED_PIN) || defined (VOLT_PWR_PIN)
  MENU_ITEM_SUBMENU_P(_i("Voltages"), lcd_menu_voltages);////MSG_MENU_VOLTAGES c=18 r=1
#endif //defined VOLT_BED_PIN || defined VOLT_PWR_PIN


#ifdef DEBUG_BUILD
  MENU_ITEM_SUBMENU_P(PSTR("Debug"), lcd_menu_debug);////c=18 r=1
#endif /* DEBUG_BUILD */

  #endif //MK1BP

  MENU_END();
}

void lcd_set_fan_check() {
	fans_check_enabled = !fans_check_enabled;
	eeprom_update_byte((unsigned char *)EEPROM_FAN_CHECK_ENABLED, fans_check_enabled);
#ifdef FANCHECK
	if (fans_check_enabled == false) fan_check_error = EFCE_OK; //reset error if fanCheck is disabled during error. Allows resuming print.
#endif //FANCHECK
}

#ifdef MMU_HAS_CUTTER
void lcd_cutter_enabled()
{
    if (EEPROM_MMU_CUTTER_ENABLED_enabled == eeprom_read_byte((uint8_t*)EEPROM_MMU_CUTTER_ENABLED))
    {
#ifndef MMU_ALWAYS_CUT
        eeprom_update_byte((uint8_t*)EEPROM_MMU_CUTTER_ENABLED, 0);
    }
#else //MMU_ALWAYS_CUT
        eeprom_update_byte((uint8_t*)EEPROM_MMU_CUTTER_ENABLED, EEPROM_MMU_CUTTER_ENABLED_always);
    }
    else if (EEPROM_MMU_CUTTER_ENABLED_always == eeprom_read_byte((uint8_t*)EEPROM_MMU_CUTTER_ENABLED))
    {
        eeprom_update_byte((uint8_t*)EEPROM_MMU_CUTTER_ENABLED, 0);
    }
#endif //MMU_ALWAYS_CUT
    else
    {
        eeprom_update_byte((uint8_t*)EEPROM_MMU_CUTTER_ENABLED, EEPROM_MMU_CUTTER_ENABLED_enabled);
    }
}
#endif //MMU_HAS_CUTTER

void lcd_set_filament_autoload() {
     fsensor_autoload_set(!fsensor_autoload_enabled);
}

#if defined(FILAMENT_SENSOR) && defined(PAT9125)
void lcd_set_filament_oq_meass()
{
     fsensor_oq_meassure_set(!fsensor_oq_meassure_enabled);
}
#endif


FilamentAction eFilamentAction=FilamentAction::None; // must be initialized as 'non-autoLoad'
bool bFilamentFirstRun;
bool bFilamentPreheatState;
bool bFilamentAction=false;
static bool bFilamentWaitingFlag=false;

static void mFilamentPrompt()
{
uint8_t nLevel;

lcd_set_cursor(0,0);
lcdui_print_temp(LCD_STR_THERMOMETER[0],(int)degHotend(0),(int)degTargetHotend(0));
lcd_puts_at_P(0,1, _i("Press the knob"));                 ////MSG_ c=20
lcd_set_cursor(0,2);
switch(eFilamentAction)
     {
     case FilamentAction::Load:
     case FilamentAction::AutoLoad:
     case FilamentAction::MmuLoad:
          lcd_puts_P(_i("to load filament"));     ////MSG_ c=20
          break;
     case FilamentAction::UnLoad:
     case FilamentAction::MmuUnLoad:
          lcd_puts_P(_i("to unload filament"));   ////MSG_ c=20
          break;
     case FilamentAction::MmuEject:
     case FilamentAction::MmuCut:
     case FilamentAction::None:
     case FilamentAction::Preheat:
     case FilamentAction::Lay1Cal:
          break;
     }
if(lcd_clicked())
     {
     nLevel=2;
     if(!bFilamentPreheatState)
          {
          nLevel++;
//          setTargetHotend0(0.0);                  // uncoment if return to base-state is required
          }
     menu_back(nLevel);
     switch(eFilamentAction)
          {
          case FilamentAction::AutoLoad:
               eFilamentAction=FilamentAction::None; // i.e. non-autoLoad
               // no break
          case FilamentAction::Load:
               loading_flag=true;
               enquecommand_P(PSTR("M701"));      // load filament
               break;
          case FilamentAction::UnLoad:
               enquecommand_P(PSTR("M702"));      // unload filament
               break;
          case FilamentAction::MmuLoad:
          case FilamentAction::MmuUnLoad:
          case FilamentAction::MmuEject:
          case FilamentAction::MmuCut:
          case FilamentAction::None:
          case FilamentAction::Preheat:
          case FilamentAction::Lay1Cal:
               break;
          }
     }
}

void mFilamentItem(uint16_t nTemp, uint16_t nTempBed)
{
    static int nTargetOld;
    static int nTargetBedOld;
    uint8_t nLevel;

    nTargetOld = target_temperature[0];
    nTargetBedOld = target_temperature_bed;
    setTargetHotend0((float )nTemp);
    setTargetBed((float) nTempBed);

    {
        const FilamentAction action = eFilamentAction;
        if (action == FilamentAction::Preheat || action == FilamentAction::Lay1Cal)
        {
            lcd_return_to_status();
            if (action == FilamentAction::Lay1Cal)
            {
                lcd_commands_type = LcdCommands::Layer1Cal;
            }
            else
            {
                raise_z_above(MIN_Z_FOR_PREHEAT);
                if (eeprom_read_byte((uint8_t*)EEPROM_WIZARD_ACTIVE))
                    lcd_wizard(WizState::LoadFilHot);
            }
            return;
        }
    }

    lcd_timeoutToStatus.stop();

    if (current_temperature[0] > (target_temperature[0] * 0.95))
    {
        switch (eFilamentAction)
        {
        case FilamentAction::Load:
        case FilamentAction::AutoLoad:
        case FilamentAction::UnLoad:
            if (bFilamentWaitingFlag) menu_submenu(mFilamentPrompt);
            else
            {
                nLevel = bFilamentPreheatState ? 1 : 2;
                menu_back(nLevel);
                if ((eFilamentAction == FilamentAction::Load) || (eFilamentAction == FilamentAction::AutoLoad))
                {
                    loading_flag = true;
                    enquecommand_P(PSTR("M701")); // load filament
                    if (eFilamentAction == FilamentAction::AutoLoad) eFilamentAction = FilamentAction::None; // i.e. non-autoLoad
                }
                if (eFilamentAction == FilamentAction::UnLoad)
                enquecommand_P(PSTR("M702")); // unload filament
            }
            break;
        case FilamentAction::MmuLoad:
            nLevel = bFilamentPreheatState ? 1 : 2;
            bFilamentAction = true;
            menu_back(nLevel);
            menu_submenu(mmu_load_to_nozzle_menu);
            break;
        case FilamentAction::MmuUnLoad:
            nLevel = bFilamentPreheatState ? 1 : 2;
            bFilamentAction = true;
            menu_back(nLevel);
            extr_unload();
            break;
        case FilamentAction::MmuEject:
            nLevel = bFilamentPreheatState ? 1 : 2;
            bFilamentAction = true;
            menu_back(nLevel);
            menu_submenu(mmu_fil_eject_menu);
            break;
        case FilamentAction::MmuCut:
#ifdef MMU_HAS_CUTTER
            nLevel=bFilamentPreheatState?1:2;
            bFilamentAction=true;
            menu_back(nLevel);
            menu_submenu(mmu_cut_filament_menu);
#endif //MMU_HAS_CUTTER
            break;
        case FilamentAction::None:
        case FilamentAction::Preheat:
        case FilamentAction::Lay1Cal:
            // handled earlier
            break;
        }
        if (bFilamentWaitingFlag) Sound_MakeSound(e_SOUND_TYPE_StandardPrompt);
        bFilamentWaitingFlag = false;
    }
    else
    {
        lcd_set_cursor(0, 0);
        lcdui_print_temp(LCD_STR_THERMOMETER[0], (int) degHotend(0), (int) degTargetHotend(0));

        if (!bFilamentWaitingFlag)
        {
            // First run after the filament preheat selection:
            // setup the fixed LCD parts and raise Z as we wait
            bFilamentWaitingFlag = true;

            lcd_set_cursor(0, 1);
            switch (eFilamentAction)
            {
            case FilamentAction::Load:
            case FilamentAction::AutoLoad:
            case FilamentAction::MmuLoad:
                lcd_puts_P(_i("Preheating to load")); ////MSG_ c=20
                raise_z_above(MIN_Z_FOR_LOAD);
                break;
            case FilamentAction::UnLoad:
            case FilamentAction::MmuUnLoad:
                lcd_puts_P(_i("Preheating to unload")); ////MSG_ c=20
                raise_z_above(MIN_Z_FOR_UNLOAD);
                break;
            case FilamentAction::MmuEject:
                lcd_puts_P(_i("Preheating to eject")); ////MSG_ c=20
                break;
            case FilamentAction::MmuCut:
                lcd_puts_P(_i("Preheating to cut")); ////MSG_ c=20
                break;
            case FilamentAction::None:
            case FilamentAction::Preheat:
            case FilamentAction::Lay1Cal:
                // handled earlier
                break;
            }
            lcd_puts_at_P(0, 3, _i(">Cancel"));                   ////MSG_ c=20 r=1
        }

        if (lcd_clicked())
        {
            bFilamentWaitingFlag = false;
            if (!bFilamentPreheatState)
            {
                setTargetHotend0(0.0);
                setTargetBed(0.0);
                menu_back();
            }
            else
            {
                setTargetHotend0((float )nTargetOld);
                setTargetBed((float) nTargetBedOld);
            }
            menu_back();
            if (eFilamentAction == FilamentAction::AutoLoad) eFilamentAction = FilamentAction::None; // i.e. non-autoLoad
        }
    }
}

static void mFilamentItem_farm()
{
    bFilamentPreheatState = false;
    mFilamentItem(FARM_PREHEAT_HOTEND_TEMP, FARM_PREHEAT_HPB_TEMP);
}
static void mFilamentItem_farm_nozzle()
{
    bFilamentPreheatState = false;
    mFilamentItem(FARM_PREHEAT_HOTEND_TEMP, 0);
}

static void mFilamentItem_PLA()
{
    bFilamentPreheatState = false;
    mFilamentItem(PLA_PREHEAT_HOTEND_TEMP, PLA_PREHEAT_HPB_TEMP);
}

static void mFilamentItem_PET()
{
    bFilamentPreheatState = false;
    mFilamentItem(PET_PREHEAT_HOTEND_TEMP, PET_PREHEAT_HPB_TEMP);
}

static void mFilamentItem_ASA()
{
    bFilamentPreheatState = false;
    mFilamentItem(ASA_PREHEAT_HOTEND_TEMP, ASA_PREHEAT_HPB_TEMP);
}

static void mFilamentItem_PC()
{
    bFilamentPreheatState = false;
    mFilamentItem(PC_PREHEAT_HOTEND_TEMP, PC_PREHEAT_HPB_TEMP);
}

static void mFilamentItem_ABS()
{
    bFilamentPreheatState = false;
    mFilamentItem(ABS_PREHEAT_HOTEND_TEMP, ABS_PREHEAT_HPB_TEMP);
}

static void mFilamentItem_HIPS()
{
    bFilamentPreheatState = false;
    mFilamentItem(HIPS_PREHEAT_HOTEND_TEMP, HIPS_PREHEAT_HPB_TEMP);
}

static void mFilamentItem_PP()
{
    bFilamentPreheatState = false;
    mFilamentItem(PP_PREHEAT_HOTEND_TEMP, PP_PREHEAT_HPB_TEMP);
}

static void mFilamentItem_FLEX()
{
    bFilamentPreheatState = false;
    mFilamentItem(FLEX_PREHEAT_HOTEND_TEMP, FLEX_PREHEAT_HPB_TEMP);
}

static void mFilamentItem_PVB()
{
    bFilamentPreheatState = false;
    mFilamentItem(PVB_PREHEAT_HOTEND_TEMP, PVB_PREHEAT_HPB_TEMP);
}

void mFilamentBack()
{
    menu_back();
    if (eFilamentAction == FilamentAction::AutoLoad ||
            eFilamentAction == FilamentAction::Preheat ||
            eFilamentAction == FilamentAction::Lay1Cal)
    {
        eFilamentAction = FilamentAction::None; // i.e. non-autoLoad
    }
}

void lcd_generic_preheat_menu()
{
    MENU_BEGIN();
    if (!eeprom_read_byte((uint8_t*)EEPROM_WIZARD_ACTIVE))
    {
        if (eFilamentAction == FilamentAction::Lay1Cal)
        {
            MENU_ITEM_FUNCTION_P(_T(MSG_BACK), mFilamentBack);
        }
        else
        {
            MENU_ITEM_FUNCTION_P(_T(MSG_MAIN), mFilamentBack);
        }
    }
    if (farm_mode)
    {
        MENU_ITEM_FUNCTION_P(PSTR("farm   -  " STRINGIFY(FARM_PREHEAT_HOTEND_TEMP) "/" STRINGIFY(FARM_PREHEAT_HPB_TEMP)), mFilamentItem_farm);
        MENU_ITEM_FUNCTION_P(PSTR("nozzle -  " STRINGIFY(FARM_PREHEAT_HOTEND_TEMP) "/0"), mFilamentItem_farm_nozzle);
    }
    else
    {
        MENU_ITEM_SUBMENU_P(PSTR("PLA  -  " STRINGIFY(PLA_PREHEAT_HOTEND_TEMP) "/" STRINGIFY(PLA_PREHEAT_HPB_TEMP)),mFilamentItem_PLA);
        MENU_ITEM_SUBMENU_P(PSTR("PET  -  " STRINGIFY(PET_PREHEAT_HOTEND_TEMP) "/" STRINGIFY(PET_PREHEAT_HPB_TEMP)),mFilamentItem_PET);
        MENU_ITEM_SUBMENU_P(PSTR("ASA  -  " STRINGIFY(ASA_PREHEAT_HOTEND_TEMP) "/" STRINGIFY(ASA_PREHEAT_HPB_TEMP)),mFilamentItem_ASA);
        MENU_ITEM_SUBMENU_P(PSTR("PC   -  " STRINGIFY(PC_PREHEAT_HOTEND_TEMP) "/" STRINGIFY(PC_PREHEAT_HPB_TEMP)),mFilamentItem_PC);
        MENU_ITEM_SUBMENU_P(PSTR("PVB  -  " STRINGIFY(PVB_PREHEAT_HOTEND_TEMP) "/" STRINGIFY(PVB_PREHEAT_HPB_TEMP)),mFilamentItem_PVB);
        MENU_ITEM_SUBMENU_P(PSTR("ABS  -  " STRINGIFY(ABS_PREHEAT_HOTEND_TEMP) "/" STRINGIFY(ABS_PREHEAT_HPB_TEMP)),mFilamentItem_ABS);
        MENU_ITEM_SUBMENU_P(PSTR("HIPS -  " STRINGIFY(HIPS_PREHEAT_HOTEND_TEMP) "/" STRINGIFY(HIPS_PREHEAT_HPB_TEMP)),mFilamentItem_HIPS);
        MENU_ITEM_SUBMENU_P(PSTR("PP   -  " STRINGIFY(PP_PREHEAT_HOTEND_TEMP) "/" STRINGIFY(PP_PREHEAT_HPB_TEMP)),mFilamentItem_PP);
        MENU_ITEM_SUBMENU_P(PSTR("FLEX -  " STRINGIFY(FLEX_PREHEAT_HOTEND_TEMP) "/" STRINGIFY(FLEX_PREHEAT_HPB_TEMP)),mFilamentItem_FLEX);
    }
    if (!eeprom_read_byte((uint8_t*)EEPROM_WIZARD_ACTIVE) && eFilamentAction == FilamentAction::Preheat) MENU_ITEM_FUNCTION_P(_T(MSG_COOLDOWN), lcd_cooldown);
    MENU_END();
}

void mFilamentItemForce()
{
mFilamentItem(target_temperature[0],target_temperature_bed);
}


void lcd_unLoadFilament()
{
     eFilamentAction=FilamentAction::UnLoad;
     preheat_or_continue();
}

static void mmu_unload_filament()
{
    eFilamentAction = FilamentAction::MmuUnLoad;
    preheat_or_continue();
}


void lcd_wait_interact() {

  lcd_clear();

  lcd_set_cursor(0, 1);
#ifdef SNMM 
  lcd_puts_P(_i("Prepare new filament"));////MSG_PREPARE_FILAMENT c=20 r=1
#else
  lcd_puts_P(_i("Insert filament"));////MSG_INSERT_FILAMENT c=20
#endif
  if (!fsensor_autoload_enabled) {
	  lcd_puts_at_P(0, 2, _i("and press the knob"));////MSG_PRESS c=20 r=2
  }
}


void lcd_change_success() {

  lcd_clear();

  lcd_puts_at_P(0, 2, _i("Change success!"));////MSG_CHANGE_SUCCESS


}

static void lcd_loading_progress_bar(uint16_t loading_time_ms) { 

	for (uint_least8_t i = 0; i < 20; i++) {
		lcd_putc_at(i, 3, '.');
		//loading_time_ms/20 delay
		for (uint_least8_t j = 0; j < 5; j++) {
			delay_keep_alive(loading_time_ms / 100);
		}
	}
}


void lcd_loading_color() {
	//we are extruding 25mm with feedrate 200mm/min -> 7.5 seconds for whole action, 0.375 s for one character

  lcd_clear();

  lcd_puts_at_P(0, 0, _i("Loading color"));////MSG_LOADING_COLOR
  lcd_puts_at_P(0, 2, _T(MSG_PLEASE_WAIT));
  lcd_loading_progress_bar((FILAMENTCHANGE_FINALFEED * 1000ul) / FILAMENTCHANGE_EFEED_FINAL); //show progress bar during filament loading slow sequence
}


void lcd_loading_filament() {


  lcd_clear();

  lcd_puts_at_P(0, 0, _T(MSG_LOADING_FILAMENT));
  lcd_puts_at_P(0, 2, _T(MSG_PLEASE_WAIT));
#ifdef SNMM
  for (int i = 0; i < 20; i++) {

    lcd_set_cursor(i, 3);
    lcd_print('.');
    for (int j = 0; j < 10 ; j++) {
      manage_heater();
      manage_inactivity(true);

      _delay(153);
    }


  }
#else //SNMM
  uint16_t slow_seq_time = (FILAMENTCHANGE_FINALFEED * 1000ul) / FILAMENTCHANGE_EFEED_FINAL;
  uint16_t fast_seq_time = (FILAMENTCHANGE_FIRSTFEED * 1000ul) / FILAMENTCHANGE_EFEED_FIRST;
  lcd_loading_progress_bar(slow_seq_time + fast_seq_time); //show progress bar for total time of filament loading fast + slow sequence
#endif //SNMM
}




void lcd_alright() {
  int enc_dif = 0;
  int cursor_pos = 1;




  lcd_clear();

  lcd_puts_at_P(0, 0, _i("Changed correctly?"));////MSG_CORRECTLY c=20
  lcd_puts_at_P(1, 1, _T(MSG_YES));
  lcd_puts_at_P(1, 2, _i("Filament not loaded"));////MSG_NOT_LOADED c=19
  lcd_puts_at_P(1, 3, _i("Color not correct"));////MSG_NOT_COLOR
  lcd_putc_at(0, 1, '>');


  enc_dif = lcd_encoder_diff;
  lcd_consume_click();
  while (lcd_change_fil_state == 0) {

    manage_heater();
    manage_inactivity(true);

    if ( abs((enc_dif - lcd_encoder_diff)) > 4 ) {

      if ( (abs(enc_dif - lcd_encoder_diff)) > 1 ) {
        if (enc_dif > lcd_encoder_diff ) {
          cursor_pos --;
        }

        if (enc_dif < lcd_encoder_diff  ) {
          cursor_pos ++;
        }

        if (cursor_pos > 3) {
          cursor_pos = 3;
					Sound_MakeSound(e_SOUND_TYPE_BlindAlert);
        }

        if (cursor_pos < 1) {
          cursor_pos = 1;
					Sound_MakeSound(e_SOUND_TYPE_BlindAlert);
        }
        lcd_puts_at_P(0, 1, PSTR(" \n \n "));
        lcd_putc_at(0, cursor_pos, '>');
        enc_dif = lcd_encoder_diff;
				Sound_MakeSound(e_SOUND_TYPE_EncoderMove);
        _delay(100);
      }

    }


    if (lcd_clicked()) {
			Sound_MakeSound(e_SOUND_TYPE_ButtonEcho);
      lcd_change_fil_state = cursor_pos;
      _delay(500);

    }



  };


  lcd_clear();
  lcd_return_to_status();

}

void show_preheat_nozzle_warning()
{	
    lcd_clear();
    lcd_puts_at_P(0, 0, _T(MSG_ERROR));
    lcd_puts_at_P(0, 2, _T(MSG_PREHEAT_NOZZLE));
    _delay(2000);
    lcd_clear();
}

void lcd_load_filament_color_check()
{
	bool clean = lcd_show_fullscreen_message_yes_no_and_wait_P(_T(MSG_FILAMENT_CLEAN), false, true);
	while (!clean) {
		lcd_update_enable(true);
		lcd_update(2);
		load_filament_final_feed();
		st_synchronize();
		clean = lcd_show_fullscreen_message_yes_no_and_wait_P(_T(MSG_FILAMENT_CLEAN), false, true);
	}
}

#ifdef FILAMENT_SENSOR
static void lcd_menu_AutoLoadFilament()
{
     uint8_t nlines;
     lcd_display_message_fullscreen_nonBlocking_P(_i("Autoloading filament is active, just press the knob and insert filament..."),nlines);////MSG_AUTOLOADING_ENABLED c=20 r=4
     menu_back_if_clicked();
}
#endif //FILAMENT_SENSOR

static void preheat_or_continue()
{
    bFilamentFirstRun = false;
    if (target_temperature[0] >= EXTRUDE_MINTEMP)
    {
        bFilamentPreheatState = true;
        mFilamentItem(target_temperature[0], target_temperature_bed);
    }
    else lcd_generic_preheat_menu();
}

static void lcd_LoadFilament()
{
    eFilamentAction = FilamentAction::Load;
    preheat_or_continue();
}


//! @brief Show filament used a print time
//!
//! If printing current print statistics are shown
//!
//! @code{.unparsed}
//! |01234567890123456789|
//! |Filament used:      | c=19
//! |           0000.00m |
//! |Print time:         | c=19 r=1
//! |        00h 00m 00s |
//! ----------------------
//! @endcode
//!
//! If not printing, total statistics are shown
//!
//! @code{.unparsed}
//! |01234567890123456789|
//! |Total filament:     | c=19 r=1
//! |           0000.00m |
//! |Total print time:   | c=19 r=1
//! |        00d 00h 00m |
//! ----------------------
//! @endcode
//! @todo Positioning of the messages and values on LCD aren't fixed to their exact place. This causes issues with translations. Translations missing for "d"days, "h"ours, "m"inutes", "s"seconds".
void lcd_menu_statistics()
{
    lcd_timeoutToStatus.stop(); //infinite timeout
	if (IS_SD_PRINTING)
	{
		const float _met = ((float)total_filament_used) / (100000.f);
		const uint32_t _t = (_millis() - starttime) / 1000ul;
		const uint32_t _h = _t / 3600;
		const uint8_t _m = (_t - (_h * 3600ul)) / 60ul;
		const uint8_t _s = _t - ((_h * 3600ul) + (_m * 60ul));

        lcd_home();
		lcd_printf_P(_N(
			"%S:\n"
			"%18.2fm \n"
			"%S:\n"
			"%10ldh %02hhdm %02hhds"
		    ),
            _i("Filament used"), _met,  ////c=19
            _i("Print time"), _h, _m, _s);  ////c=19 r=1
		menu_back_if_clicked_fb();
	}
	else
	{
		unsigned long _filament = eeprom_read_dword((uint32_t *)EEPROM_FILAMENTUSED);
		unsigned long _time = eeprom_read_dword((uint32_t *)EEPROM_TOTALTIME); //in minutes
		uint8_t _hours, _minutes;
		uint32_t _days;
		float _filament_m = (float)_filament/100;
		_days = _time / 1440;
		_hours = (_time - (_days * 1440)) / 60;
		_minutes = _time - ((_days * 1440) + (_hours * 60));

		lcd_home();
		lcd_printf_P(_N(
			"%S:\n"
			"%18.2fm \n"
			"%S:\n"
			"%10ldd %02hhdh %02hhdm"
            ),
            _i("Total filament"), _filament_m,  ////c=19 r=1
            _i("Total print time"), _days, _hours, _minutes);  ////c=19 r=1
        menu_back_if_clicked_fb();
	}
}


static void _lcd_move(const char *name, int axis, int min, int max)
{
	typedef struct
	{	// 2bytes total
		bool initialized;              // 1byte
		bool endstopsEnabledPrevious;  // 1byte
	} _menu_data_t;
	static_assert(sizeof(menu_data)>= sizeof(_menu_data_t),"_menu_data_t doesn't fit into menu_data");
	_menu_data_t* _md = (_menu_data_t*)&(menu_data[0]);
	if (!_md->initialized)
	{
		_md->endstopsEnabledPrevious = enable_endstops(false);
		_md->initialized = true;
	}
	if (lcd_encoder != 0)
	{
		refresh_cmd_timeout();
		if (! planner_queue_full())
		{
			current_position[axis] += float((int)lcd_encoder) * move_menu_scale;
			if (min_software_endstops && current_position[axis] < min) current_position[axis] = min;
			if (max_software_endstops && current_position[axis] > max) current_position[axis] = max;
			lcd_encoder = 0;
			world2machine_clamp(current_position[X_AXIS], current_position[Y_AXIS]);
			plan_buffer_line_curposXYZE(manual_feedrate[axis] / 60);
			lcd_draw_update = 1;
		}
	}
	if (lcd_draw_update)
	{
	    lcd_set_cursor(0, 1);
		menu_draw_float31(name, current_position[axis]);
	}
	if (menu_leaving || LCD_CLICKED) (void)enable_endstops(_md->endstopsEnabledPrevious);
	if (LCD_CLICKED) menu_back();
}


void lcd_move_e()
{
	if (degHotend0() > EXTRUDE_MINTEMP)
	{
		if (lcd_encoder != 0)
		{
			refresh_cmd_timeout();
			if (! planner_queue_full())
			{
				current_position[E_AXIS] += float((int)lcd_encoder) * move_menu_scale;
				lcd_encoder = 0;
				plan_buffer_line_curposXYZE(manual_feedrate[E_AXIS] / 60);
				lcd_draw_update = 1;
			}
		}
		if (lcd_draw_update)
		{
		    lcd_set_cursor(0, 1);
			// Note: the colon behind the text is necessary to greatly shorten
			// the implementation of menu_draw_float31
			menu_draw_float31(PSTR("Extruder:"), current_position[E_AXIS]);
		}
		if (LCD_CLICKED) menu_back();
	}
	else
	{
		show_preheat_nozzle_warning();
		lcd_return_to_status();
	}
}


//! @brief Show measured Y distance of front calibration points from Y_MIN_POS
//! If those points are detected too close to edge of reachable area, their confidence is lowered.
//! This functionality is applied more often for MK2 printers.
//! @code{.unparsed}
//! |01234567890123456789|
//! |Y distance from min |	c=19 r=1
//! | --------------     |	STR_SEPARATOR
//! |Left:       00.00mm |	c=11 r=1
//! |Right:      00.00mm |	c=11 r=1
//! ----------------------
//! @endcode
//! @todo Positioning of the messages and values on LCD aren't fixed to their exact place. This causes issues with translations.
static void lcd_menu_xyz_y_min()
{
	float distanceMin[2];
    count_xyz_details(distanceMin);
	lcd_home();
	lcd_printf_P(_N(
	  "%S:\n"
	  "%S\n"
	  "%S:\n"
	  "%S:"
	 ),
	 _i("Y distance from min"),  ////c=19 r=1
	 separator,
	 _i("Left"),  ////c=11 r=1
	 _i("Right")  ////c=11 r=1
	);
	for (uint8_t i = 0; i < 2; i++)
	{
		lcd_set_cursor(11,2+i);
		if (distanceMin[i] >= 200) lcd_puts_P(_T(MSG_NA)); ////c=3 r=1
		else lcd_printf_P(_N("%6.2fmm"), distanceMin[i]);
	}
    if (lcd_clicked())
        menu_goto(lcd_menu_xyz_skew, 0, true, true);
}

//@brief Show measured axis skewness
float _deg(float rad)
{
	return rad * 180 / M_PI;
}

//! @brief Show Measured XYZ Skew
//! 
//! @code{.unparsed}
//! |01234567890123456789|
//! |Measured skew: 0.00D|	c=13 r=1
//! | --------------     |	STR_SEPARATOR
//! |Slight skew:   0.12D|	c=13 r=1  c=4 r=1
//! |Severe skew:   0.25D|	c=13 r=1  c=4 r=1
//! ----------------------
//! D - Degree sysmbol		LCD_STR_DEGREE
//! @endcode
//! @todo Positioning of the messages and values on LCD aren't fixed to their exact place. This causes issues with translations.
static void lcd_menu_xyz_skew()
{
    float angleDiff = eeprom_read_float((float*)(EEPROM_XYZ_CAL_SKEW));
	lcd_home();
	lcd_printf_P(_N(
	  "%S:\n"
	  "%S\n"
	  "%-15.15S%3.2f\x01\n"
	  "%-15.15S%3.2f\x01"
	 ),
	 _i("Measured skew"),  ////c=13 r=1
	 separator,
	 _i("Slight skew:"), _deg(bed_skew_angle_mild),  ////c=13 r=1  c=4 r=1
	 _i("Severe skew:"), _deg(bed_skew_angle_extreme)  ////c=13 r=1  c=4 r=1
	);
	if (angleDiff < 100){
		lcd_set_cursor(15,0);
		lcd_printf_P(_N("%3.2f\x01"), _deg(angleDiff));
	}
	else{
		lcd_puts_at_P(15,0, _T(MSG_NA));
	}
    if (lcd_clicked())
        menu_goto(lcd_menu_xyz_offset, 0, true, true);
}
//! @brief Show measured bed offset from expected position
//! 
//! @code{.unparsed}
//! |01234567890123456789|
//! |[0;0] point offset  |	c=20 r=1
//! | --------------     |	STR_SEPARATOR
//! |X:          000.00mm|	c=10 r=1
//! |Y:          000.00mm|	c=10 r=1
//! ----------------------
//! @endcode
//! @todo Positioning of the messages and values on LCD aren't fixed to their exact place. This causes issues with translations.
static void lcd_menu_xyz_offset()
{
    lcd_puts_at_P(0, 0, _i("[0;0] point offset"));////MSG_MEASURED_OFFSET
    lcd_puts_at_P(0, 1, separator);
    lcd_puts_at_P(0, 2, PSTR("X"));  ////c=10 r=1
    lcd_puts_at_P(0, 3, PSTR("Y"));  ////c=10 r=1

    float vec_x[2];
    float vec_y[2];
    float cntr[2];
    world2machine_read_valid(vec_x, vec_y, cntr);

    for (uint_least8_t i = 0; i < 2; i++)
    {
        lcd_set_cursor((cntr[i] < 0) ? 10 : 11, i+2);
        lcd_print(cntr[i]);
        lcd_puts_at_P(16, i + 2, PSTR("mm"));
    }
    menu_back_if_clicked();
}

// Save a single axis babystep value.
void EEPROM_save_B(int pos, int* value)
{
  eeprom_update_byte((unsigned char*)pos, (unsigned char)((*value) & 0xff));
  eeprom_update_byte((unsigned char*)pos + 1, (unsigned char)((*value) >> 8));
}

// Read a single axis babystep value.
void EEPROM_read_B(int pos, int* value)
{
  *value = (int)eeprom_read_byte((unsigned char*)pos) | (int)(eeprom_read_byte((unsigned char*)pos + 1) << 8);
}


// Note: the colon behind the text (X, Y, Z) is necessary to greatly shorten
// the implementation of menu_draw_float31
static void lcd_move_x() {
  _lcd_move(PSTR("X:"), X_AXIS, X_MIN_POS, X_MAX_POS);
}
static void lcd_move_y() {
  _lcd_move(PSTR("Y:"), Y_AXIS, Y_MIN_POS, Y_MAX_POS);
}
static void lcd_move_z() {
  _lcd_move(PSTR("Z:"), Z_AXIS, Z_MIN_POS, Z_MAX_POS);
}


/**
 * @brief Adjust first layer offset from bed if axis is Z_AXIS
 *
 * If menu is left (button pushed or timed out), value is stored to EEPROM and
 * if the axis is Z_AXIS, CALIBRATION_STATUS_CALIBRATED is also stored.
 * Purpose of this function for other axis then Z is unknown.
 *
 * @param axis AxisEnum X_AXIS Y_AXIS Z_AXIS
 * other value leads to storing Z_AXIS
 * @param msg text to be displayed
 */
static void lcd_babystep_z()
{
	typedef struct
	{
		int8_t status;
		int16_t babystepMemZ;
		float babystepMemMMZ;
	} _menu_data_t;
	static_assert(sizeof(menu_data)>= sizeof(_menu_data_t),"_menu_data_t doesn't fit into menu_data");
	_menu_data_t* _md = (_menu_data_t*)&(menu_data[0]);
	if (_md->status == 0)
	{
		// Menu was entered.
		// Initialize its status.
		_md->status = 1;
		check_babystep();
		
		if(!eeprom_is_sheet_initialized(eeprom_read_byte(&(EEPROM_Sheets_base->active_sheet)))){
			_md->babystepMemZ = 0;
		}
		else{
			_md->babystepMemZ = eeprom_read_word(reinterpret_cast<uint16_t *>(&(EEPROM_Sheets_base->
					s[(eeprom_read_byte(&(EEPROM_Sheets_base->active_sheet)))].z_offset)));
		}

		// same logic as in babystep_load
	    if (calibration_status() >= CALIBRATION_STATUS_LIVE_ADJUST)
			_md->babystepMemZ = 0;

		_md->babystepMemMMZ = _md->babystepMemZ/cs.axis_steps_per_unit[Z_AXIS];
		lcd_draw_update = 1;
		//SERIAL_ECHO("Z baby step: ");
		//SERIAL_ECHO(_md->babystepMem[2]);
		// Wait 90 seconds before closing the live adjust dialog.
		lcd_timeoutToStatus.start();
	}

	if (lcd_encoder != 0) 
	{
		if (homing_flag) lcd_encoder = 0;
		_md->babystepMemZ += (int)lcd_encoder;

        if (_md->babystepMemZ < Z_BABYSTEP_MIN) _md->babystepMemZ = Z_BABYSTEP_MIN; //-3999 -> -9.99 mm
        else if (_md->babystepMemZ > Z_BABYSTEP_MAX) _md->babystepMemZ = Z_BABYSTEP_MAX; //0
        else
        {
            CRITICAL_SECTION_START
            babystepsTodo[Z_AXIS] += (int)lcd_encoder;
            CRITICAL_SECTION_END
        }

		_md->babystepMemMMZ = _md->babystepMemZ/cs.axis_steps_per_unit[Z_AXIS];
		_delay(50);
		lcd_encoder = 0;
		lcd_draw_update = 1;
	}
	if (lcd_draw_update)
	{
	    SheetFormatBuffer buffer;
	    menu_format_sheet_E(EEPROM_Sheets_base->s[(eeprom_read_byte(&(EEPROM_Sheets_base->active_sheet)))], buffer);
	    lcd_set_cursor(0, 0);
	    lcd_print(buffer.c);
	    lcd_set_cursor(0, 1);
		menu_draw_float13(_i("Adjusting Z:"), _md->babystepMemMMZ); ////MSG_BABYSTEPPING_Z c=15 Beware: must include the ':' as its last character
	}
	if (LCD_CLICKED || menu_leaving)
	{
		// Only update the EEPROM when leaving the menu.
          uint8_t active_sheet=eeprom_read_byte(&(EEPROM_Sheets_base->active_sheet));
		eeprom_update_word(reinterpret_cast<uint16_t *>(&(EEPROM_Sheets_base->s[active_sheet].z_offset)),_md->babystepMemZ);
		eeprom_update_byte(&(EEPROM_Sheets_base->s[active_sheet].bed_temp),target_temperature_bed);
#ifdef PINDA_THERMISTOR        
		eeprom_update_byte(&(EEPROM_Sheets_base->s[active_sheet].pinda_temp),current_temperature_pinda);
#endif //PINDA_THERMISTOR
		calibration_status_store(CALIBRATION_STATUS_CALIBRATED);
	}
	if (LCD_CLICKED) menu_back();
}


typedef struct
{	// 12bytes + 9bytes = 21bytes total
    menu_data_edit_t reserved; //12 bytes reserved for number editing functions
	int8_t status;                   // 1byte
	int16_t left;                    // 2byte
	int16_t right;                   // 2byte
	int16_t front;                   // 2byte
	int16_t rear;                    // 2byte
} _menu_data_adjust_bed_t;
static_assert(sizeof(menu_data)>= sizeof(_menu_data_adjust_bed_t),"_menu_data_adjust_bed_t doesn't fit into menu_data");

void lcd_adjust_bed_reset(void)
{
	eeprom_update_byte((unsigned char*)EEPROM_BED_CORRECTION_VALID, 1);
	eeprom_update_byte((unsigned char*)EEPROM_BED_CORRECTION_LEFT , 0);
	eeprom_update_byte((unsigned char*)EEPROM_BED_CORRECTION_RIGHT, 0);
	eeprom_update_byte((unsigned char*)EEPROM_BED_CORRECTION_FRONT, 0);
	eeprom_update_byte((unsigned char*)EEPROM_BED_CORRECTION_REAR , 0);
	_menu_data_adjust_bed_t* _md = (_menu_data_adjust_bed_t*)&(menu_data[0]);
	_md->status = 0;
}

//! @brief Show Bed level correct
//! 
//! @code{.unparsed}
//! |01234567890123456789|
//! |Settings:           |	MSG_SETTINGS
//! |Left side [um]:     |	MSG_BED_CORRECTION_LEFT
//! |Right side[um]:     |	MSG_BED_CORRECTION_RIGHT
//! |Front side[um]:     |	MSG_BED_CORRECTION_FRONT
//! |Rear side [um]:     |	MSG_BED_CORRECTION_REAR
//! |Reset               |	MSG_BED_CORRECTION_RESET
//! ----------------------
//! @endcode
void lcd_adjust_bed(void)
{
	_menu_data_adjust_bed_t* _md = (_menu_data_adjust_bed_t*)&(menu_data[0]);
    if (_md->status == 0)
	{
        // Menu was entered.
		_md->left  = 0;
		_md->right = 0;
		_md->front = 0;
		_md->rear  = 0;
        if (eeprom_read_byte((unsigned char*)EEPROM_BED_CORRECTION_VALID) == 1)
		{
			_md->left  = eeprom_read_int8((unsigned char*)EEPROM_BED_CORRECTION_LEFT);
			_md->right = eeprom_read_int8((unsigned char*)EEPROM_BED_CORRECTION_RIGHT);
			_md->front = eeprom_read_int8((unsigned char*)EEPROM_BED_CORRECTION_FRONT);
			_md->rear  = eeprom_read_int8((unsigned char*)EEPROM_BED_CORRECTION_REAR);
		}
        _md->status = 1;
    }
    MENU_BEGIN();
	// leaving menu - this condition must be immediately before MENU_ITEM_BACK_P
    ON_MENU_LEAVE(
        eeprom_update_int8((unsigned char*)EEPROM_BED_CORRECTION_LEFT,  _md->left);
        eeprom_update_int8((unsigned char*)EEPROM_BED_CORRECTION_RIGHT, _md->right);
        eeprom_update_int8((unsigned char*)EEPROM_BED_CORRECTION_FRONT, _md->front);
        eeprom_update_int8((unsigned char*)EEPROM_BED_CORRECTION_REAR,  _md->rear);
        eeprom_update_byte((unsigned char*)EEPROM_BED_CORRECTION_VALID, 1);
    );
    MENU_ITEM_BACK_P(_T(MSG_SETTINGS));
	MENU_ITEM_EDIT_int3_P(_i("Left side [um]"),  &_md->left,  -BED_ADJUSTMENT_UM_MAX, BED_ADJUSTMENT_UM_MAX);////MSG_BED_CORRECTION_LEFT c=14 r=1
    MENU_ITEM_EDIT_int3_P(_i("Right side[um]"), &_md->right, -BED_ADJUSTMENT_UM_MAX, BED_ADJUSTMENT_UM_MAX);////MSG_BED_CORRECTION_RIGHT c=14 r=1
    MENU_ITEM_EDIT_int3_P(_i("Front side[um]"), &_md->front, -BED_ADJUSTMENT_UM_MAX, BED_ADJUSTMENT_UM_MAX);////MSG_BED_CORRECTION_FRONT c=14 r=1
    MENU_ITEM_EDIT_int3_P(_i("Rear side [um]"),  &_md->rear,  -BED_ADJUSTMENT_UM_MAX, BED_ADJUSTMENT_UM_MAX);////MSG_BED_CORRECTION_REAR c=14 r=1
    MENU_ITEM_FUNCTION_P(_T(MSG_RESET), lcd_adjust_bed_reset);////MSG_RESET c=14
    MENU_END();
}

//! @brief Show PID Extruder
//! 
//! @code{.unparsed}
//! |01234567890123456789|
//! | Set temperature:   |	MSG_SET_TEMPERATURE
//! |                    |
//! | 210                |
//! |                    |
//! ----------------------
//! @endcode
void pid_extruder()
{
	lcd_clear();
	lcd_puts_at_P(1, 0, _i("Set temperature:"));////MSG_SET_TEMPERATURE c=19 r=1
	pid_temp += int(lcd_encoder);
	if (pid_temp > HEATER_0_MAXTEMP) pid_temp = HEATER_0_MAXTEMP;
	if (pid_temp < HEATER_0_MINTEMP) pid_temp = HEATER_0_MINTEMP;
	lcd_encoder = 0;
	lcd_set_cursor(1, 2);
	lcd_print(ftostr3(pid_temp));
	if (lcd_clicked()) {
		lcd_commands_type = LcdCommands::PidExtruder;
		lcd_return_to_status();
		lcd_update(2);
	}

}
/*
void lcd_adjust_z() {
  int enc_dif = 0;
  int cursor_pos = 1;
  int fsm = 0;




  lcd_clear();
  lcd_set_cursor(0, 0);
  lcd_puts_P(_i("Auto adjust Z?"));////MSG_ADJUSTZ
  lcd_set_cursor(1, 1);
  lcd_puts_P(_T(MSG_YES));

  lcd_set_cursor(1, 2);

  lcd_puts_P(_T(MSG_NO));

  lcd_set_cursor(0, 1);

  lcd_print('>');


  enc_dif = lcd_encoder_diff;

  while (fsm == 0) {

    manage_heater();
    manage_inactivity(true);

    if ( abs((enc_dif - lcd_encoder_diff)) > 4 ) {

      if ( (abs(enc_dif - lcd_encoder_diff)) > 1 ) {
        if (enc_dif > lcd_encoder_diff ) {
          cursor_pos --;
        }

        if (enc_dif < lcd_encoder_diff  ) {
          cursor_pos ++;
        }

        if (cursor_pos > 2) {
          cursor_pos = 2;
        }

        if (cursor_pos < 1) {
          cursor_pos = 1;
        }
        lcd_set_cursor(0, 1);
        lcd_print(' ');
        lcd_set_cursor(0, 2);
        lcd_print(' ');
        lcd_set_cursor(0, cursor_pos);
        lcd_print('>');
        enc_dif = lcd_encoder_diff;
        _delay(100);
      }

    }


    if (lcd_clicked()) {
      fsm = cursor_pos;
      if (fsm == 1) {
        int babystepLoadZ = 0;
        EEPROM_read_B(EEPROM_BABYSTEP_Z, &babystepLoadZ);
        CRITICAL_SECTION_START
        babystepsTodo[Z_AXIS] = babystepLoadZ;
        CRITICAL_SECTION_END
      } else {
        int zero = 0;
        EEPROM_save_B(EEPROM_BABYSTEP_X, &zero);
        EEPROM_save_B(EEPROM_BABYSTEP_Y, &zero);
        EEPROM_save_B(EEPROM_BABYSTEP_Z, &zero);
      }
      _delay(500);
    }
  };

  lcd_clear();
  lcd_return_to_status();

}*/

#ifdef PINDA_THERMISTOR
bool lcd_wait_for_pinda(float temp) {
	lcd_set_custom_characters_degree();
	setAllTargetHotends(0);
	setTargetBed(0);
	LongTimer pinda_timeout;
	pinda_timeout.start();
	bool target_temp_reached = true;

	while (current_temperature_pinda > temp){
		lcd_display_message_fullscreen_P(_i("Waiting for PINDA probe cooling"));////MSG_WAITING_TEMP_PINDA c=20 r=3

		lcd_set_cursor(0, 4);
		lcd_print(LCD_STR_THERMOMETER[0]);
		lcd_print(ftostr3(current_temperature_pinda));
		lcd_print('/');
		lcd_print(ftostr3(temp));
		lcd_print(LCD_STR_DEGREE);
		delay_keep_alive(1000);
		serialecho_temperatures();
		if (pinda_timeout.expired(8 * 60 * 1000ul)) { //PINDA cooling from 60 C to 35 C takes about 7 minutes
			target_temp_reached = false;
			break;
		}
	}
	lcd_set_custom_characters_arrows();
	lcd_update_enable(true);
	return target_temp_reached;
}
#endif //PINDA_THERMISTOR

void lcd_wait_for_heater() {
		lcd_display_message_fullscreen_P(_T(MSG_WIZARD_HEATING));
		lcd_set_degree();
		lcd_set_cursor(0, 4);
		lcd_print(LCD_STR_THERMOMETER[0]);
		lcd_print(ftostr3(degHotend(active_extruder)));
		lcd_print('/');
		lcd_print(ftostr3(degTargetHotend(active_extruder)));
		lcd_print(LCD_STR_DEGREE);
}

void lcd_wait_for_cool_down() {
	lcd_set_custom_characters_degree();
	setAllTargetHotends(0);
	setTargetBed(0);
	int fanSpeedBckp = fanSpeed;
	fanSpeed = 255;
	while ((degHotend(0)>MAX_HOTEND_TEMP_CALIBRATION) || (degBed() > MAX_BED_TEMP_CALIBRATION)) {
		lcd_display_message_fullscreen_P(_i("Waiting for nozzle and bed cooling"));////MSG_WAITING_TEMP c=20 r=3

		lcd_set_cursor(0, 4);
		lcd_print(LCD_STR_THERMOMETER[0]);
		lcd_print(ftostr3(degHotend(0)));
		lcd_print("/0");		
		lcd_print(LCD_STR_DEGREE);

		lcd_set_cursor(9, 4);
		lcd_print(LCD_STR_BEDTEMP[0]);
		lcd_print(ftostr3(degBed()));
		lcd_print("/0");		
		lcd_print(LCD_STR_DEGREE);
		lcd_set_custom_characters();
		delay_keep_alive(1000);
		serialecho_temperatures();
	}
	fanSpeed = fanSpeedBckp;
	lcd_set_custom_characters_arrows();
	lcd_update_enable(true);
}

// Lets the user move the Z carriage up to the end stoppers.
// When done, it sets the current Z to Z_MAX_POS and returns true.
// Otherwise the Z calibration is not changed and false is returned.

#ifndef TMC2130
bool lcd_calibrate_z_end_stop_manual(bool only_z)
{
    // Don't know where we are. Let's claim we are Z=0, so the soft end stops will not be triggered when moving up.
    current_position[Z_AXIS] = 0;
    plan_set_position_curposXYZE();

    // Until confirmed by the confirmation dialog.
    for (;;) {
        const char   *msg                 = only_z ? _i("Calibrating Z. Rotate the knob to move the Z carriage up to the end stoppers. Click when done.") : _i("Calibrating XYZ. Rotate the knob to move the Z carriage up to the end stoppers. Click when done.");////MSG_MOVE_CARRIAGE_TO_THE_TOP c=20 r=8////MSG_MOVE_CARRIAGE_TO_THE_TOP_Z c=20 r=8
        const char   *msg_next            = lcd_display_message_fullscreen_P(msg);
        const bool    multi_screen        = msg_next != NULL;
        unsigned long previous_millis_msg = _millis();
        // Until the user finishes the z up movement.
        lcd_encoder_diff = 0;
        lcd_encoder = 0;
        for (;;) {
            manage_heater();
            manage_inactivity(true);
            if (abs(lcd_encoder_diff) >= ENCODER_PULSES_PER_STEP) {
                _delay(50);
                lcd_encoder += abs(lcd_encoder_diff / ENCODER_PULSES_PER_STEP);
                lcd_encoder_diff = 0;
                if (! planner_queue_full()) {
                    // Only move up, whatever direction the user rotates the encoder.
                    current_position[Z_AXIS] += fabs(lcd_encoder);
                    lcd_encoder = 0;
                    plan_buffer_line_curposXYZE(manual_feedrate[Z_AXIS] / 60);
                }
            }
            if (lcd_clicked()) {
                // Abort a move if in progress.
                planner_abort_hard();
                while (lcd_clicked()) ;
                _delay(10);
                while (lcd_clicked()) ;
                break;
            }
            if (multi_screen && _millis() - previous_millis_msg > 5000) {
                if (msg_next == NULL)
                    msg_next = msg;
                msg_next = lcd_display_message_fullscreen_P(msg_next);
                previous_millis_msg = _millis();
            }
        }
        // Let the user confirm, that the Z carriage is at the top end stoppers.
        int8_t result = lcd_show_fullscreen_message_yes_no_and_wait_P(_i("Are left and right Z~carriages all up?"), false);////MSG_CONFIRM_CARRIAGE_AT_THE_TOP c=20 r=2
        if (result == -1)
            goto canceled;
        else if (result == 1)
            goto calibrated;
        // otherwise perform another round of the Z up dialog.
    }

calibrated:
    // Let the machine think the Z axis is a bit higher than it is, so it will not home into the bed
    // during the search for the induction points.
	if ((PRINTER_TYPE == PRINTER_MK25) || (PRINTER_TYPE == PRINTER_MK2) || (PRINTER_TYPE == PRINTER_MK2_SNMM)) {
		current_position[Z_AXIS] = Z_MAX_POS-3.f;
	}
	else {
		current_position[Z_AXIS] = Z_MAX_POS+4.f;
	}
    plan_set_position_curposXYZE();
    return true;

canceled:
    return false;
}

#endif // TMC2130

static inline bool pgm_is_whitespace(const char *c_addr)
{
    const char c = pgm_read_byte(c_addr);
    return c == ' ' || c == '\t' || c == '\r' || c == '\n';
}

static inline bool pgm_is_interpunction(const char *c_addr)
{
    const char c = pgm_read_byte(c_addr);
    return c == '.' || c == ',' || c == ':'|| c == ';' || c == '?' || c == '!' || c == '/';
}

/**
 * @brief show full screen message
 *
 * This function is non-blocking
 * @param msg message to be displayed from PROGMEM
 * @param nlines
 * @return rest of the text (to be displayed on next page)
 */
static const char* lcd_display_message_fullscreen_nonBlocking_P(const char *msg, uint8_t &nlines)
{
    lcd_set_cursor(0, 0);
    const char *msgend = msg;
    uint8_t row = 0;
    bool multi_screen = false;
    for (; row < 4; ++ row) {
        while (pgm_is_whitespace(msg))
            ++ msg;
        if (pgm_read_byte(msg) == 0)
            // End of the message.
            break;
        lcd_set_cursor(0, row);
        uint8_t linelen = min(strlen_P(msg), 20);
        const char *msgend2 = msg + linelen;
        msgend = msgend2;
        if (row == 3 && linelen == 20) {
            // Last line of the display, full line shall be displayed.
            // Find out, whether this message will be split into multiple screens.
            while (pgm_is_whitespace(msgend))
                ++ msgend;
            multi_screen = pgm_read_byte(msgend) != 0;
            if (multi_screen)
                msgend = (msgend2 -= 2);
        }
        if (pgm_read_byte(msgend) != 0 && ! pgm_is_whitespace(msgend) && ! pgm_is_interpunction(msgend)) {
            // Splitting a word. Find the start of the current word.
            while (msgend > msg && ! pgm_is_whitespace(msgend - 1))
                 -- msgend;
            if (msgend == msg)
                // Found a single long word, which cannot be split. Just cut it.
                msgend = msgend2;
        }
        for (; msg < msgend; ++ msg) {
            char c = char(pgm_read_byte(msg));
            if (c == '~')
                c = ' ';
            lcd_print(c);
        }
    }

    if (multi_screen) {
        // Display the "next screen" indicator character.
        // lcd_set_custom_characters_arrows();
        lcd_set_custom_characters_nextpage();
        lcd_set_cursor(19, 3);
        // Display the down arrow.
        lcd_print(char(1));
    }

    nlines = row;
    return multi_screen ? msgend : NULL;
}

const char* lcd_display_message_fullscreen_P(const char *msg, uint8_t &nlines)
{
    // Disable update of the screen by the usual lcd_update(0) routine.
    lcd_update_enable(false);
    lcd_clear();
//	uint8_t nlines;
    return lcd_display_message_fullscreen_nonBlocking_P(msg, nlines);
}
const char* lcd_display_message_fullscreen_P(const char *msg) 
{
  uint8_t nlines;
  return lcd_display_message_fullscreen_P(msg, nlines);
}


/**
 * @brief show full screen message and wait
 *
 * This function is blocking.
 * @param msg message to be displayed from PROGMEM
 */
void lcd_show_fullscreen_message_and_wait_P(const char *msg)
{
    LcdUpdateDisabler lcdUpdateDisabler;
    const char *msg_next = lcd_display_message_fullscreen_P(msg);
    bool multi_screen = msg_next != NULL;
	lcd_set_custom_characters_nextpage();
	lcd_consume_click();
	KEEPALIVE_STATE(PAUSED_FOR_USER);
	// Until confirmed by a button click.
	for (;;) {
		if (!multi_screen) {
			lcd_set_cursor(19, 3);
			// Display the confirm char.
			lcd_print(char(2));
		}
        // Wait for 5 seconds before displaying the next text.
        for (uint8_t i = 0; i < 100; ++ i) {
            delay_keep_alive(50);
            if (lcd_clicked()) {
				if (msg_next == NULL) {
					KEEPALIVE_STATE(IN_HANDLER);
					lcd_set_custom_characters();
					lcd_update_enable(true);
					lcd_update(2);
					return;
				}
				else {
					break;
				}
            }
        }
        if (multi_screen) {
            if (msg_next == NULL)
                msg_next = msg;
            msg_next = lcd_display_message_fullscreen_P(msg_next);
			if (msg_next == NULL) {

				lcd_set_cursor(19, 3);
				// Display the confirm char.
				lcd_print(char(2));
			}
        }
    }
}

bool lcd_wait_for_click_delay(uint16_t nDelay)
// nDelay :: timeout [s] (0 ~ no timeout)
// true ~ clicked, false ~ delayed
{
bool bDelayed;
long nTime0 = _millis()/1000;
	lcd_consume_click();
	KEEPALIVE_STATE(PAUSED_FOR_USER);
    for (;;) {
        manage_heater();
        manage_inactivity(true);
        bDelayed = ((_millis()/1000-nTime0) > nDelay);
        bDelayed = (bDelayed && (nDelay != 0));   // 0 ~ no timeout, always waiting for click
        if (lcd_clicked() || bDelayed) {
			KEEPALIVE_STATE(IN_HANDLER);
            return(!bDelayed);
        }
    }
}

void lcd_wait_for_click()
{
lcd_wait_for_click_delay(0);
}

//! @brief Show multiple screen message with yes and no possible choices and wait with possible timeout
//! @param msg Message to show
//! @param allow_timeouting if true, allows time outing of the screen
//! @param default_yes if true, yes choice is selected by default, otherwise no choice is preselected
//! @retval 1 yes choice selected by user
//! @retval 0 no choice selected by user
//! @retval -1 screen timed out
int8_t lcd_show_multiscreen_message_yes_no_and_wait_P(const char *msg, bool allow_timeouting, bool default_yes) //currently just max. n*4 + 3 lines supported (set in language header files)
{
    return lcd_show_multiscreen_message_two_choices_and_wait_P(msg, allow_timeouting, default_yes, _T(MSG_YES), _T(MSG_NO));
}
//! @brief Show multiple screen message with two possible choices and wait with possible timeout
//! @param msg Message to show
//! @param allow_timeouting if true, allows time outing of the screen
//! @param default_first if true, fist choice is selected by default, otherwise second choice is preselected
//! @param first_choice text caption of first possible choice
//! @param second_choice text caption of second possible choice
//! @retval 1 first choice selected by user
//! @retval 0 second choice selected by user
//! @retval -1 screen timed out
int8_t lcd_show_multiscreen_message_two_choices_and_wait_P(const char *msg, bool allow_timeouting, bool default_first,
        const char *first_choice, const char *second_choice)
{
	const char *msg_next = lcd_display_message_fullscreen_P(msg);
	bool multi_screen = msg_next != NULL;
	bool yes = default_first ? true : false;

	// Wait for user confirmation or a timeout.
	unsigned long previous_millis_cmd = _millis();
	int8_t        enc_dif = lcd_encoder_diff;
	lcd_consume_click();
	//KEEPALIVE_STATE(PAUSED_FOR_USER);
	for (;;) {
		for (uint8_t i = 0; i < 100; ++i) {
			delay_keep_alive(50);
			if (allow_timeouting && _millis() - previous_millis_cmd > LCD_TIMEOUT_TO_STATUS)
				return -1;
			manage_heater();
			manage_inactivity(true);

			if (abs(enc_dif - lcd_encoder_diff) > 4) {
				if (msg_next == NULL) {
					lcd_set_cursor(0, 3);
					if (enc_dif < lcd_encoder_diff && yes) {
						lcd_print(' ');
						lcd_putc_at(7, 3, '>');
						yes = false;
						Sound_MakeSound(e_SOUND_TYPE_EncoderMove);
					}
					else if (enc_dif > lcd_encoder_diff && !yes) {
						lcd_print('>');
						lcd_putc_at(7, 3, ' ');
						yes = true;
						Sound_MakeSound(e_SOUND_TYPE_EncoderMove);
					}
					enc_dif = lcd_encoder_diff;
				}
				else {
					Sound_MakeSound(e_SOUND_TYPE_BlindAlert);
					break; //turning knob skips waiting loop
				}
			}
			if (lcd_clicked()) {
				Sound_MakeSound(e_SOUND_TYPE_ButtonEcho);
				if (msg_next == NULL) {
					//KEEPALIVE_STATE(IN_HANDLER);
					lcd_set_custom_characters();
					return yes;
				}
				else break;
			}
		}
		if (multi_screen) {
			if (msg_next == NULL) {
				msg_next = msg;
			}
			msg_next = lcd_display_message_fullscreen_P(msg_next);
		}
		if (msg_next == NULL) {
			lcd_set_cursor(0, 3);
			if (yes) lcd_print('>');
			lcd_puts_at_P(1, 3, first_choice);
			lcd_set_cursor(7, 3);
			if (!yes) lcd_print('>');
			lcd_puts_at_P(8, 3, second_choice);
		}
	}
}

//! @brief Show single screen message with yes and no possible choices and wait with possible timeout
//! @param msg Message to show
//! @param allow_timeouting if true, allows time outing of the screen
//! @param default_yes if true, yes choice is selected by default, otherwise no choice is preselected
//! @retval 1 yes choice selected by user
//! @retval 0 no choice selected by user
//! @retval -1 screen timed out
int8_t lcd_show_fullscreen_message_yes_no_and_wait_P(const char *msg, bool allow_timeouting, bool default_yes)
{

	lcd_display_message_fullscreen_P(msg);
	
	if (default_yes) {
		lcd_putc_at(0, 2, '>');
		lcd_puts_P(_T(MSG_YES));
		lcd_puts_at_P(1, 3, _T(MSG_NO));
	}
	else {
		lcd_puts_at_P(1, 2, _T(MSG_YES));
		lcd_putc_at(0, 3, '>');
		lcd_puts_P(_T(MSG_NO));
	}
	int8_t retval = default_yes ? true : false;

	// Wait for user confirmation or a timeout.
	unsigned long previous_millis_cmd = _millis();
	int8_t        enc_dif = lcd_encoder_diff;
	lcd_consume_click();
	KEEPALIVE_STATE(PAUSED_FOR_USER);
	for (;;) {
		if (allow_timeouting && _millis() - previous_millis_cmd > LCD_TIMEOUT_TO_STATUS)
		{
		    retval = -1;
		    break;
		}
		manage_heater();
		manage_inactivity(true);
		if (abs(enc_dif - lcd_encoder_diff) > 4) {
			lcd_set_cursor(0, 2);
				if (enc_dif < lcd_encoder_diff && retval) {
					lcd_print(' ');
					lcd_putc_at(0, 3, '>');
					retval = 0;
					Sound_MakeSound(e_SOUND_TYPE_EncoderMove);

				}
				else if (enc_dif > lcd_encoder_diff && !retval) {
					lcd_print('>');
					lcd_putc_at(0, 3, ' ');
					retval = 1;
					Sound_MakeSound(e_SOUND_TYPE_EncoderMove);
				}
				enc_dif = lcd_encoder_diff;
		}
		if (lcd_clicked()) {
			Sound_MakeSound(e_SOUND_TYPE_ButtonEcho);
			KEEPALIVE_STATE(IN_HANDLER);
			break;
		}
	}
    lcd_encoder_diff = 0;
    return retval;
}

void lcd_bed_calibration_show_result(BedSkewOffsetDetectionResultType result, uint8_t point_too_far_mask)
{
    const char *msg = NULL;
    if (result == BED_SKEW_OFFSET_DETECTION_POINT_NOT_FOUND) {
        lcd_show_fullscreen_message_and_wait_P(_i("XYZ calibration failed. Bed calibration point was not found."));////MSG_BED_SKEW_OFFSET_DETECTION_POINT_NOT_FOUND c=20 r=8
    } else if (result == BED_SKEW_OFFSET_DETECTION_FITTING_FAILED) {
        if (point_too_far_mask == 0)
            msg = _T(MSG_BED_SKEW_OFFSET_DETECTION_FITTING_FAILED);
        else if (point_too_far_mask == 2 || point_too_far_mask == 7)
            // Only the center point or all the three front points.
            msg = _i("XYZ calibration failed. Front calibration points not reachable.");////MSG_BED_SKEW_OFFSET_DETECTION_FAILED_FRONT_BOTH_FAR c=20 r=8
        else if ((point_too_far_mask & 1) == 0)
            // The right and maybe the center point out of reach.
            msg = _i("XYZ calibration failed. Right front calibration point not reachable.");////MSG_BED_SKEW_OFFSET_DETECTION_FAILED_FRONT_RIGHT_FAR c=20 r=8
        else
            // The left and maybe the center point out of reach.
            msg = _i("XYZ calibration failed. Left front calibration point not reachable.");////MSG_BED_SKEW_OFFSET_DETECTION_FAILED_FRONT_LEFT_FAR c=20 r=8
        lcd_show_fullscreen_message_and_wait_P(msg);
    } else {
        if (point_too_far_mask != 0) {
            if (point_too_far_mask == 2 || point_too_far_mask == 7)
                // Only the center point or all the three front points.
                msg = _i("XYZ calibration compromised. Front calibration points not reachable.");////MSG_BED_SKEW_OFFSET_DETECTION_WARNING_FRONT_BOTH_FAR c=20 r=8
            else if ((point_too_far_mask & 1) == 0)
                // The right and maybe the center point out of reach.
                msg = _i("XYZ calibration compromised. Right front calibration point not reachable.");////MSG_BED_SKEW_OFFSET_DETECTION_WARNING_FRONT_RIGHT_FAR c=20 r=8
            else
                // The left and maybe the center point out of reach.
                msg = _i("XYZ calibration compromised. Left front calibration point not reachable.");////MSG_BED_SKEW_OFFSET_DETECTION_WARNING_FRONT_LEFT_FAR c=20 r=8
            lcd_show_fullscreen_message_and_wait_P(msg);
        }
        if (point_too_far_mask == 0 || result > 0) {
            switch (result) {
                default:
                    // should not happen
                    msg = _T(MSG_BED_SKEW_OFFSET_DETECTION_FITTING_FAILED);
                    break;
                case BED_SKEW_OFFSET_DETECTION_PERFECT:
                    msg = _i("XYZ calibration ok. X/Y axes are perpendicular. Congratulations!");////MSG_BED_SKEW_OFFSET_DETECTION_PERFECT c=20 r=8
                    break;
                case BED_SKEW_OFFSET_DETECTION_SKEW_MILD:
                    msg = _i("XYZ calibration all right. X/Y axes are slightly skewed. Good job!");////MSG_BED_SKEW_OFFSET_DETECTION_SKEW_MILD c=20 r=8
                    break;
                case BED_SKEW_OFFSET_DETECTION_SKEW_EXTREME:
                    msg = _i("XYZ calibration all right. Skew will be corrected automatically.");////MSG_BED_SKEW_OFFSET_DETECTION_SKEW_EXTREME c=20 r=8
                    break;
            }
            lcd_show_fullscreen_message_and_wait_P(msg);
        }
    }
}

void lcd_temp_cal_show_result(bool result) {
	
	custom_message_type = CustomMsg::Status;
	disable_x();
	disable_y();
	disable_z();
	disable_e0();
	disable_e1();
	disable_e2();
	setTargetBed(0); //set bed target temperature back to 0

	if (result == true) {
		eeprom_update_byte((uint8_t*)EEPROM_CALIBRATION_STATUS_PINDA, 1);
		SERIAL_ECHOLNPGM("Temperature calibration done. Continue with pressing the knob.");
		lcd_show_fullscreen_message_and_wait_P(_T(MSG_TEMP_CALIBRATION_DONE));
		eeprom_update_byte((unsigned char *)EEPROM_TEMP_CAL_ACTIVE, 1);
	}
	else {
		eeprom_update_byte((uint8_t*)EEPROM_CALIBRATION_STATUS_PINDA, 0);
		SERIAL_ECHOLNPGM("Temperature calibration failed. Continue with pressing the knob.");
		lcd_show_fullscreen_message_and_wait_P(_i("Temperature calibration failed"));////MSG_TEMP_CAL_FAILED c=20 r=8
		eeprom_update_byte((unsigned char *)EEPROM_TEMP_CAL_ACTIVE, 0);
	}
	lcd_update_enable(true);
	lcd_update(2);
}

static void lcd_show_end_stops() {
	lcd_puts_at_P(0, 0, (PSTR("End stops diag")));
	lcd_puts_at_P(0, 1, (READ(X_MIN_PIN) ^ (bool)X_MIN_ENDSTOP_INVERTING) ? (PSTR("X1")) : (PSTR("X0")));
	lcd_puts_at_P(0, 2, (READ(Y_MIN_PIN) ^ (bool)Y_MIN_ENDSTOP_INVERTING) ? (PSTR("Y1")) : (PSTR("Y0")));
	lcd_puts_at_P(0, 3, (READ(Z_MIN_PIN) ^ (bool)Z_MIN_ENDSTOP_INVERTING) ? (PSTR("Z1")) : (PSTR("Z0")));
}

#ifndef TMC2130
static void menu_show_end_stops() {
    lcd_show_end_stops();
    if (LCD_CLICKED) menu_back();
}
#endif // not defined TMC2130

// Lets the user move the Z carriage up to the end stoppers.
// When done, it sets the current Z to Z_MAX_POS and returns true.
// Otherwise the Z calibration is not changed and false is returned.
void lcd_diag_show_end_stops()
{
    lcd_clear();
	lcd_consume_click();
    for (;;) {
        manage_heater();
        manage_inactivity(true);
        lcd_show_end_stops();
        if (lcd_clicked()) {
            break;
        }
    }
    lcd_clear();
    lcd_return_to_status();
}

static void lcd_print_state(uint8_t state)
{
	switch (state) {
		case STATE_ON:
			lcd_puts_P(_N("  1"));
		break;
		case STATE_OFF:
			lcd_puts_P(_N("  0"));
		break;
		default: 
			lcd_puts_P(_T(MSG_NA));
		break;
	}
}

static void lcd_show_sensors_state()
{
	//0: N/A; 1: OFF; 2: ON
	uint8_t pinda_state = STATE_NA;
	uint8_t finda_state = STATE_NA;
	uint8_t idler_state = STATE_NA;

	pinda_state = READ(Z_MIN_PIN);
	if (mmu_enabled && ((_millis() - mmu_last_finda_response) < 1000ul) )
	{
		finda_state = mmu_finda;
	}
	if (ir_sensor_detected) {
		idler_state = !READ(IR_SENSOR_PIN);
	}
	lcd_puts_at_P(0, 0, _i("Sensor state"));
	lcd_puts_at_P(1, 1, _i("PINDA:"));
	lcd_set_cursor(LCD_WIDTH - 4, 1);
	lcd_print_state(pinda_state);
	
	lcd_puts_at_P(1, 2, _i("FINDA:"));
	lcd_set_cursor(LCD_WIDTH - 4, 2);
	lcd_print_state(finda_state);
	
	lcd_puts_at_P(1, 3, _i("IR:"));
	lcd_set_cursor(LCD_WIDTH - 4, 3);
	lcd_print_state(idler_state);
}

void lcd_menu_show_sensors_state()                // NOT static due to using inside "Marlin_main" module ("manage_inactivity()")
{
	lcd_timeoutToStatus.stop();
	lcd_show_sensors_state();
	if(LCD_CLICKED)
	{
		lcd_timeoutToStatus.start();
		menu_back();
	}
}

void prusa_statistics_err(char c){
	SERIAL_ECHOPGM("{[ERR:");
	SERIAL_ECHO(c);
	SERIAL_ECHO(']');
	prusa_stat_farm_number();
}

static void prusa_statistics_case0(uint8_t statnr){
	SERIAL_ECHO('{');
	prusa_stat_printerstatus(statnr);
	prusa_stat_farm_number();
	prusa_stat_printinfo();
}

void prusa_statistics(int _message, uint8_t _fil_nr) {
#ifdef DEBUG_DISABLE_PRUSA_STATISTICS
	return;
#endif //DEBUG_DISABLE_PRUSA_STATISTICS
	switch (_message)
	{

	case 0: // default message
		if (busy_state == PAUSED_FOR_USER) 
		{   
			prusa_statistics_case0(15);
		}
		else if (isPrintPaused)
		{
			prusa_statistics_case0(14);
		}
		else if (IS_SD_PRINTING || loading_flag)
		{
			prusa_statistics_case0(4);
		}
		else
		{
			SERIAL_ECHO('{');
			prusa_stat_printerstatus(1);
			prusa_stat_farm_number();
			prusa_stat_diameter();
			status_number = 1;
		}
		break;

	case 1:		// 1 heating
		farm_status = 2;
		SERIAL_ECHO('{');
		prusa_stat_printerstatus(2);
		prusa_stat_farm_number();
		status_number = 2;
		farm_timer = 1;
		break;

	case 2:		// heating done
		farm_status = 3;
		SERIAL_ECHO('{');
		prusa_stat_printerstatus(3);
		prusa_stat_farm_number();
		SERIAL_ECHOLN('}');
		status_number = 3;
		farm_timer = 1;

		if (IS_SD_PRINTING || loading_flag)
		{
			farm_status = 4;
			SERIAL_ECHO('{');
			prusa_stat_printerstatus(4);
			prusa_stat_farm_number();
			status_number = 4;
		}
		else
		{
			SERIAL_ECHO('{');
			prusa_stat_printerstatus(3);
			prusa_stat_farm_number();
			status_number = 3;
		}
		farm_timer = 1;
		break;

	case 3:		// filament change
		// must do a return here to prevent doing SERIAL_ECHOLN("}") at the very end of this function
		// saved a considerable amount of FLASH
		return;
		break;
	case 4:		// print succesfull
		SERIAL_ECHOPGM("{[RES:1][FIL:");
		MYSERIAL.print(int(_fil_nr));
		SERIAL_ECHO(']');
		prusa_stat_printerstatus(status_number);
		prusa_stat_farm_number();
		farm_timer = 2;
		break;
	case 5:		// print not succesfull
		SERIAL_ECHOPGM("{[RES:0][FIL:");
		MYSERIAL.print(int(_fil_nr));
		SERIAL_ECHO(']');
		prusa_stat_printerstatus(status_number);
		prusa_stat_farm_number();
		farm_timer = 2;
		break;
	case 6:		// print done
		SERIAL_ECHOPGM("{[PRN:8]");
		prusa_stat_farm_number();
		status_number = 8;
		farm_timer = 2;
		break;
	case 7:		// print done - stopped
		SERIAL_ECHOPGM("{[PRN:9]");
		prusa_stat_farm_number();
		status_number = 9;
		farm_timer = 2;
		break;
	case 8:		// printer started
		SERIAL_ECHOPGM("{[PRN:0]");
		prusa_stat_farm_number();
		status_number = 0;
		farm_timer = 2;
		break;
	case 20:		// echo farm no
		SERIAL_ECHO('{');
		prusa_stat_printerstatus(status_number);
		prusa_stat_farm_number();
		farm_timer = 4;
		break;
	case 21: // temperatures
		SERIAL_ECHO('{');
		prusa_stat_temperatures();
		prusa_stat_farm_number();
		prusa_stat_printerstatus(status_number);
		break;
    case 22: // waiting for filament change
        SERIAL_ECHOPGM("{[PRN:5]");
		prusa_stat_farm_number();
		status_number = 5;
        break;
	
	case 90: // Error - Thermal Runaway
		prusa_statistics_err('1');
		break;
	case 91: // Error - Thermal Runaway Preheat
		prusa_statistics_err('2');
		break;
	case 92: // Error - Min temp
		prusa_statistics_err('3');
		break;
	case 93: // Error - Max temp
		prusa_statistics_err('4');
		break;

    case 99:		// heartbeat
        SERIAL_ECHOPGM("{[PRN:99]");
        prusa_stat_temperatures();
		prusa_stat_farm_number();
        break;
	}
	SERIAL_ECHOLN('}');	

}

static void prusa_stat_printerstatus(int _status)
{
	SERIAL_ECHOPGM("[PRN:");
	SERIAL_ECHO(_status);
	SERIAL_ECHO(']');
}

static void prusa_stat_farm_number() {
	SERIAL_ECHOPGM("[PFN:0]");
}

static void prusa_stat_diameter() {
	SERIAL_ECHOPGM("[DIA:");
	SERIAL_ECHO(eeprom_read_word((uint16_t*)EEPROM_NOZZLE_DIAMETER_uM));
	SERIAL_ECHO(']');
}

static void prusa_stat_temperatures()
{
	SERIAL_ECHOPGM("[ST0:");
	SERIAL_ECHO(target_temperature[0]);
	SERIAL_ECHOPGM("][STB:");
	SERIAL_ECHO(target_temperature_bed);
	SERIAL_ECHOPGM("][AT0:");
	SERIAL_ECHO(current_temperature[0]);
	SERIAL_ECHOPGM("][ATB:");
	SERIAL_ECHO(current_temperature_bed);
	SERIAL_ECHO(']');
}

static void prusa_stat_printinfo()
{
	SERIAL_ECHOPGM("[TFU:");
	SERIAL_ECHO(total_filament_used);
	SERIAL_ECHOPGM("][PCD:");
	SERIAL_ECHO(itostr3(card.percentDone()));
	SERIAL_ECHOPGM("][FEM:");
	SERIAL_ECHO(itostr3(feedmultiply));
	SERIAL_ECHOPGM("][FNM:");
	SERIAL_ECHO(longFilenameOLD);
	SERIAL_ECHOPGM("][TIM:");
	if (starttime != 0)
	{
		SERIAL_ECHO(_millis() / 1000 - starttime / 1000);
	}
	else
	{
		SERIAL_ECHO(0);
	}
	SERIAL_ECHOPGM("][FWR:");
	SERIAL_ECHORPGM(FW_VERSION_STR_P());
	SERIAL_ECHO(']');
     prusa_stat_diameter();
}

/*
void lcd_pick_babystep(){
    int enc_dif = 0;
    int cursor_pos = 1;
    int fsm = 0;
    
    
    
    
    lcd_clear();
    
    lcd_set_cursor(0, 0);
    
    lcd_puts_P(_i("Pick print"));////MSG_PICK_Z
    
    
    lcd_set_cursor(3, 2);
    
    lcd_print('1');
    
    lcd_set_cursor(3, 3);
    
    lcd_print('2');
    
    lcd_set_cursor(12, 2);
    
    lcd_print('3');
    
    lcd_set_cursor(12, 3);
    
    lcd_print('4');
    
    lcd_set_cursor(1, 2);
    
    lcd_print('>');
    
    
    enc_dif = lcd_encoder_diff;
    
    while (fsm == 0) {
        
        manage_heater();
        manage_inactivity(true);
        
        if ( abs((enc_dif - lcd_encoder_diff)) > 4 ) {
            
            if ( (abs(enc_dif - lcd_encoder_diff)) > 1 ) {
                if (enc_dif > lcd_encoder_diff ) {
                    cursor_pos --;
                }
                
                if (enc_dif < lcd_encoder_diff  ) {
                    cursor_pos ++;
                }
                
                if (cursor_pos > 4) {
                    cursor_pos = 4;
                }
                
                if (cursor_pos < 1) {
                    cursor_pos = 1;
                }

                
                lcd_set_cursor(1, 2);
                lcd_print(' ');
                lcd_set_cursor(1, 3);
                lcd_print(' ');
                lcd_set_cursor(10, 2);
                lcd_print(' ');
                lcd_set_cursor(10, 3);
                lcd_print(' ');
                
                if (cursor_pos < 3) {
                    lcd_set_cursor(1, cursor_pos+1);
                    lcd_print('>');
                }else{
                    lcd_set_cursor(10, cursor_pos-1);
                    lcd_print('>');
                }
                
   
                enc_dif = lcd_encoder_diff;
                _delay(100);
            }
            
        }
        
        if (lcd_clicked()) {
            fsm = cursor_pos;
            int babyStepZ;
            EEPROM_read_B(EEPROM_BABYSTEP_Z0+((fsm-1)*2),&babyStepZ);
            EEPROM_save_B(EEPROM_BABYSTEP_Z,&babyStepZ);
            calibration_status_store(CALIBRATION_STATUS_CALIBRATED);
            _delay(500);
            
        }
    };
    
    lcd_clear();
    lcd_return_to_status();
}
*/
void lcd_move_menu_axis()
{
	MENU_BEGIN();
	MENU_ITEM_BACK_P(_T(MSG_SETTINGS));
	MENU_ITEM_SUBMENU_P(_i("Move X"), lcd_move_x);////MSG_MOVE_X
	MENU_ITEM_SUBMENU_P(_i("Move Y"), lcd_move_y);////MSG_MOVE_Y
	MENU_ITEM_SUBMENU_P(_i("Move Z"), lcd_move_z);////MSG_MOVE_Z
	MENU_ITEM_SUBMENU_P(_T(MSG_EXTRUDER), lcd_move_e);////MSG_EXTRUDER
	MENU_END();
}

static void lcd_move_menu_1mm()
{
  move_menu_scale = 1.0;
  lcd_move_menu_axis();
}


void EEPROM_save(int pos, uint8_t* value, uint8_t size)
{
  do
  {
    eeprom_write_byte((unsigned char*)pos, *value);
    pos++;
    value++;
  } while (--size);
}

void EEPROM_read(int pos, uint8_t* value, uint8_t size)
{
  do
  {
    *value = eeprom_read_byte((unsigned char*)pos);
    pos++;
    value++;
  } while (--size);
}

#ifdef SDCARD_SORT_ALPHA
static void lcd_sort_type_set() {
	uint8_t sdSort;
		EEPROM_read(EEPROM_SD_SORT, (uint8_t*)&sdSort, sizeof(sdSort));
	switch (sdSort) {
		case SD_SORT_TIME: sdSort = SD_SORT_ALPHA; break;
		case SD_SORT_ALPHA: sdSort = SD_SORT_NONE; break;
		default: sdSort = SD_SORT_TIME;
	}
	eeprom_update_byte((unsigned char *)EEPROM_SD_SORT, sdSort);
	card.presort_flag = true;
}
#endif //SDCARD_SORT_ALPHA

#ifdef TMC2130
static void lcd_crash_mode_info()
{
	lcd_update_enable(true);
	static uint32_t tim = 0;
	if ((tim + 1000) < _millis())
	{
		lcd_clear();
		fputs_P(_i("Crash detection can\nbe turned on only in\nNormal mode"), lcdout);////MSG_CRASH_DET_ONLY_IN_NORMAL c=20 r=4
		tim = _millis();
	}
    menu_back_if_clicked();
}

static void lcd_crash_mode_info2()
{
	lcd_update_enable(true);
	static uint32_t tim = 0;
	if ((tim + 1000) < _millis())
	{
		lcd_clear();
		fputs_P(_i("WARNING:\nCrash detection\ndisabled in\nStealth mode"), lcdout);////MSG_CRASH_DET_STEALTH_FORCE_OFF c=20 r=4
		tim = _millis();
	}
    menu_back_if_clicked();
}
#endif //TMC2130

#ifdef FILAMENT_SENSOR
static void lcd_filament_autoload_info()
{
uint8_t nlines;
	lcd_update_enable(true);
	static uint32_t tim = 0;
	if ((tim + 1000) < _millis())
	{
          lcd_display_message_fullscreen_nonBlocking_P(_i("Autoloading filament available only when filament sensor is turned on..."), nlines); ////MSG_AUTOLOADING_ONLY_IF_FSENS_ON c=20 r=4
		tim = _millis();
	}
    menu_back_if_clicked();
}

static void lcd_fsensor_fail()
{
uint8_t nlines;
	lcd_update_enable(true);
	static uint32_t tim = 0;
	if ((tim + 1000) < _millis())
	{
          lcd_display_message_fullscreen_nonBlocking_P(_i("ERROR: Filament sensor is not responding, please check connection."), nlines);////MSG_FSENS_NOT_RESPONDING c=20 r=4
		tim = _millis();
	}
    menu_back_if_clicked();
}
#endif //FILAMENT_SENSOR

//-//
static void lcd_sound_state_set(void)
{
Sound_CycleState();
}

#ifndef MMU_FORCE_STEALTH_MODE
static void lcd_silent_mode_mmu_set() {
	if (SilentModeMenu_MMU == 1) SilentModeMenu_MMU = 0;
	else SilentModeMenu_MMU = 1;
	//saving to eeprom is done in mmu_loop() after mmu actually switches state and confirms with "ok"
}
#endif //MMU_FORCE_STEALTH_MODE

static void lcd_silent_mode_set() {
	switch (SilentModeMenu) {
#ifdef TMC2130
	case SILENT_MODE_NORMAL: SilentModeMenu = SILENT_MODE_STEALTH; break;
	case SILENT_MODE_STEALTH: SilentModeMenu = SILENT_MODE_NORMAL; break;
	default: SilentModeMenu = SILENT_MODE_NORMAL; break; // (probably) not needed
#else
	case SILENT_MODE_POWER: SilentModeMenu = SILENT_MODE_SILENT; break;
	case SILENT_MODE_SILENT: SilentModeMenu = SILENT_MODE_AUTO; break;
	case SILENT_MODE_AUTO: SilentModeMenu = SILENT_MODE_POWER; break;
	default: SilentModeMenu = SILENT_MODE_POWER; break; // (probably) not needed
#endif //TMC2130
	}
  eeprom_update_byte((unsigned char *)EEPROM_SILENT, SilentModeMenu);
#ifdef TMC2130
  lcd_display_message_fullscreen_P(_i("Mode change in progress ..."));
  // Wait until the planner queue is drained and the stepper routine achieves
  // an idle state.
  st_synchronize();
  if (tmc2130_wait_standstill_xy(1000)) {}
//	  MYSERIAL.print("standstill OK");
//  else
//	  MYSERIAL.print("standstill NG!");
	cli();
	tmc2130_mode = (SilentModeMenu != SILENT_MODE_NORMAL)?TMC2130_MODE_SILENT:TMC2130_MODE_NORMAL;
	update_mode_profile();
	tmc2130_init();
  // We may have missed a stepper timer interrupt due to the time spent in tmc2130_init.
  // Be safe than sorry, reset the stepper timer before re-enabling interrupts.
  st_reset_timer();
  sei();
#endif //TMC2130
  st_current_init();
#ifdef TMC2130
  if (lcd_crash_detect_enabled() && (SilentModeMenu != SILENT_MODE_NORMAL))
	  menu_submenu(lcd_crash_mode_info2);
  lcd_encoder_diff=0;                             // reset 'encoder buffer'
#endif //TMC2130
}

#ifdef TMC2130
static void crash_mode_switch()
{
    if (lcd_crash_detect_enabled())
    {
        lcd_crash_detect_disable();
    }
    else
    {
        lcd_crash_detect_enable();
    }
	if (IS_SD_PRINTING || is_usb_printing || (lcd_commands_type == LcdCommands::Layer1Cal)) menu_goto(lcd_tune_menu, 9, true, true);
	else menu_goto(lcd_settings_menu, 9, true, true);
}
#endif //TMC2130
 

#ifdef FILAMENT_SENSOR
static void lcd_fsensor_state_set()
{
	FSensorStateMenu = !FSensorStateMenu; //set also from fsensor_enable() and fsensor_disable()
	if (!FSensorStateMenu) {
		fsensor_disable();
		if (fsensor_autoload_enabled && !mmu_enabled)
			menu_submenu(lcd_filament_autoload_info);
	}
	else {
		fsensor_enable();
		if (fsensor_not_responding && !mmu_enabled)
			menu_submenu(lcd_fsensor_fail);
	}
}
#endif //FILAMENT_SENSOR


#if !SDSORT_USES_RAM
void lcd_set_degree() {
	lcd_set_custom_characters_degree();
}

void lcd_set_progress() {
	lcd_set_custom_characters_progress();
}
#endif

#if (LANG_MODE != 0)

void menu_setlang(unsigned char lang)
{
	if (!lang_select(lang))
	{
		if (lcd_show_fullscreen_message_yes_no_and_wait_P(_i("Copy selected language?"), false, true))
			lang_boot_update_start(lang);
		lcd_update_enable(true);
		lcd_clear();
		menu_goto(lcd_language_menu, 0, true, true);
		lcd_timeoutToStatus.stop(); //infinite timeout
		lcd_draw_update = 2;
	}
}

static void lcd_language_menu()
{
	MENU_BEGIN();
	if (lang_is_selected()) MENU_ITEM_BACK_P(_T(MSG_SETTINGS)); //
	if (menu_item_text_P(lang_get_name_by_code(lang_get_code(0)))) //primary language
	{
		menu_setlang(0);
		return;
	}
	uint8_t cnt = lang_get_count();
#ifdef W25X20CL
	if (cnt == 2) //display secondary language in case of clear xflash 
	{
		if (menu_item_text_P(lang_get_name_by_code(lang_get_code(1))))
		{
			menu_setlang(1);
			return;
		}
	}
	else
		for (int i = 2; i < cnt; i++) //skip seconday language - solved in lang_select (MK3)
#else //W25X20CL
		for (int i = 1; i < cnt; i++) //all seconday languages (MK2/25)
#endif //W25X20CL
			if (menu_item_text_P(lang_get_name_by_code(lang_get_code(i))))
			{
				menu_setlang(i);
				return;
			}
	MENU_END();
}
#endif //(LANG_MODE != 0)


void lcd_mesh_bedleveling()
{
	mesh_bed_run_from_menu = true;
	enquecommand_P(PSTR("G80"));
	lcd_return_to_status();
}

void lcd_mesh_calibration()
{
  enquecommand_P(PSTR("M45"));
  lcd_return_to_status();
}

void lcd_mesh_calibration_z()
{
  enquecommand_P(PSTR("M45 Z"));
  lcd_return_to_status();
}

void lcd_pinda_calibration_menu()
{
	MENU_BEGIN();
		MENU_ITEM_BACK_P(_T(MSG_MENU_CALIBRATION));
		MENU_ITEM_SUBMENU_P(_i("Calibrate"), lcd_calibrate_pinda);////MSG_CALIBRATE_PINDA c=17 r=1
	MENU_END();
}

void lcd_temp_calibration_set() {
	bool temp_cal_active = eeprom_read_byte((unsigned char *)EEPROM_TEMP_CAL_ACTIVE);
	temp_cal_active = !temp_cal_active;
	eeprom_update_byte((unsigned char *)EEPROM_TEMP_CAL_ACTIVE, temp_cal_active);
}

#ifdef HAS_SECOND_SERIAL_PORT
void lcd_second_serial_set() {
	if(selectedSerialPort == 1) selectedSerialPort = 0;
	else selectedSerialPort = 1;
	eeprom_update_byte((unsigned char *)EEPROM_SECOND_SERIAL_ACTIVE, selectedSerialPort);
	MYSERIAL.begin(BAUDRATE);
}
#endif //HAS_SECOND_SERIAL_PORT

void lcd_calibrate_pinda() {
	enquecommand_P(PSTR("G76"));
	lcd_return_to_status();
}

#ifndef SNMM

/*void lcd_calibrate_extruder() {
	
	if (degHotend0() > EXTRUDE_MINTEMP)
	{
		current_position[E_AXIS] = 0;									//set initial position to zero
		plan_set_e_position(current_position[E_AXIS]);
		
		//long steps_start = st_get_position(E_AXIS);

		long steps_final;
		float e_steps_per_unit;
		float feedrate = (180 / axis_steps_per_unit[E_AXIS]) * 1;	//3	//initial automatic extrusion feedrate (depends on current value of axis_steps_per_unit to avoid too fast extrusion)
		float e_shift_calibration = (axis_steps_per_unit[E_AXIS] > 180 ) ? ((180 / axis_steps_per_unit[E_AXIS]) * 70): 70; //length of initial automatic extrusion sequence
		const char   *msg_e_cal_knob = _i("Rotate knob until mark reaches extruder body. Click when done.");////MSG_E_CAL_KNOB c=20 r=8
		const char   *msg_next_e_cal_knob = lcd_display_message_fullscreen_P(msg_e_cal_knob);
		const bool    multi_screen = msg_next_e_cal_knob != NULL;
		unsigned long msg_millis;

		lcd_show_fullscreen_message_and_wait_P(_i("Mark filament 100mm from extruder body. Click when done."));////MSG_MARK_FIL c=20 r=8
		lcd_clear();
		
		
		lcd_set_cursor(0, 1); lcd_puts_P(_T(MSG_PLEASE_WAIT));
		current_position[E_AXIS] += e_shift_calibration;
		plan_buffer_line_curposXYZE(feedrate, active_extruder);
		st_synchronize();

		lcd_display_message_fullscreen_P(msg_e_cal_knob);
		msg_millis = _millis();
		while (!LCD_CLICKED) {
			if (multi_screen && _millis() - msg_millis > 5000) {
				if (msg_next_e_cal_knob == NULL)
					msg_next_e_cal_knob = msg_e_cal_knob;
					msg_next_e_cal_knob = lcd_display_message_fullscreen_P(msg_next_e_cal_knob);
					msg_millis = _millis();
			}

			//manage_inactivity(true);
			manage_heater();
			if (abs(lcd_encoder_diff) >= ENCODER_PULSES_PER_STEP) {						//adjusting mark by knob rotation
				delay_keep_alive(50);
				//previous_millis_cmd = _millis();
				lcd_encoder += (lcd_encoder_diff / ENCODER_PULSES_PER_STEP);
				lcd_encoder_diff = 0;
				if (!planner_queue_full()) {
					current_position[E_AXIS] += float(abs((int)lcd_encoder)) * 0.01; //0.05
					lcd_encoder = 0;
					plan_buffer_line_curposXYZE(feedrate, active_extruder);
					
				}
			}	
		}
		
		steps_final = current_position[E_AXIS] * axis_steps_per_unit[E_AXIS];
		//steps_final = st_get_position(E_AXIS);
		lcd_draw_update = 1;
		e_steps_per_unit = ((float)(steps_final)) / 100.0f;
		if (e_steps_per_unit < MIN_E_STEPS_PER_UNIT) e_steps_per_unit = MIN_E_STEPS_PER_UNIT;				
		if (e_steps_per_unit > MAX_E_STEPS_PER_UNIT) e_steps_per_unit = MAX_E_STEPS_PER_UNIT;

		lcd_clear();

		axis_steps_per_unit[E_AXIS] = e_steps_per_unit;
		enquecommand_P(PSTR("M500")); //store settings to eeprom
	
		//lcd_drawedit(PSTR("Result"), ftostr31(axis_steps_per_unit[E_AXIS]));
		//delay_keep_alive(2000);
		delay_keep_alive(500);
		lcd_show_fullscreen_message_and_wait_P(_i("E calibration finished. Please clean the nozzle. Click when done."));////MSG_CLEAN_NOZZLE_E c=20 r=8
		lcd_update_enable(true);
		lcd_draw_update = 2;

	}
	else
	{
		show_preheat_nozzle_warning();
	}
	lcd_return_to_status();
}

void lcd_extr_cal_reset() {
	float tmp1[] = DEFAULT_AXIS_STEPS_PER_UNIT;
	axis_steps_per_unit[E_AXIS] = tmp1[3];
	//extrudemultiply = 100;
	enquecommand_P(PSTR("M500"));
}*/

#endif

void lcd_toshiba_flash_air_compatibility_toggle()
{
   card.ToshibaFlashAir_enable(! card.ToshibaFlashAir_isEnabled());
   eeprom_update_byte((uint8_t*)EEPROM_TOSHIBA_FLASH_AIR_COMPATIBLITY, card.ToshibaFlashAir_isEnabled());
}

//! @brief Continue first layer calibration with previous value or start from zero?
//!
//! @code{.unparsed}
//! |01234567890123456789|
//! |Sheet Smooth1 actual|  c=a, c=b, a+b = 13
//! |Z offset: -1.480 mm |  c=a, c=b, a+b = 14
//! |>Continue           |  c=19
//! | Start from zero    |  c=19
//! ----------------------
//! @endcode
void lcd_first_layer_calibration_reset()
{
    typedef struct
    {
        bool reset;
    } MenuData;
    static_assert(sizeof(menu_data)>= sizeof(MenuData),"_menu_data_t doesn't fit into menu_data");
    MenuData* menuData = (MenuData*)&(menu_data[0]);

    if(LCD_CLICKED || !eeprom_is_sheet_initialized(eeprom_read_byte(&(EEPROM_Sheets_base->active_sheet))) ||
            (calibration_status() >= CALIBRATION_STATUS_LIVE_ADJUST) ||
            (0 == static_cast<int16_t>(eeprom_read_word(reinterpret_cast<uint16_t*>
            (&EEPROM_Sheets_base->s[(eeprom_read_byte(&(EEPROM_Sheets_base->active_sheet)))].z_offset)))))
    {
        if (menuData->reset)
        {
            eeprom_update_word(reinterpret_cast<uint16_t*>(&EEPROM_Sheets_base->s[(eeprom_read_byte(&(EEPROM_Sheets_base->active_sheet)))].z_offset), 0xffff);
        }
        menu_goto(lcd_v2_calibration,0,true,true);
    }

    if (lcd_encoder > 0)
    {
        menuData->reset = true;
        lcd_encoder = 1;
    }
    else if (lcd_encoder < 1)
    {
        menuData->reset = false;
        lcd_encoder = 0;
    }

    char sheet_name[sizeof(Sheet::name)];
    eeprom_read_block(sheet_name, &EEPROM_Sheets_base->s[(eeprom_read_byte(&(EEPROM_Sheets_base->active_sheet)))].name, sizeof(Sheet::name));
    lcd_set_cursor(0, 0);
    float offset = static_cast<int16_t>(eeprom_read_word(reinterpret_cast<uint16_t*>(&EEPROM_Sheets_base->s[(eeprom_read_byte(&(EEPROM_Sheets_base->active_sheet)))].z_offset)))/cs.axis_steps_per_unit[Z_AXIS];
    lcd_printf_P(_i("Sheet %.7s\nZ offset: %+1.3f mm\n%cContinue\n%cStart from zero"), //// \n denotes line break, %.7s is replaced by 7 character long sheet name, %+1.3f is replaced by 6 character long floating point number, %c is replaced by > or white space (one character) based on whether first or second option is selected. % denoted place holders can not be reordered. r=4
            sheet_name, offset, menuData->reset ? ' ' : '>', menuData->reset ? '>' : ' ');

}

void lcd_v2_calibration()
{
	if (mmu_enabled)
	{
	    const uint8_t filament = choose_menu_P(
            _i("Select filament:"), ////c=20 r=1
            _T(MSG_FILAMENT),_i("Cancel"));  ////c=19 r=1
	    if (filament < 5)
	    {
	        lay1cal_filament = filament;
	    }
	    else
	    {
	        menu_back();
	        return;
	    }
	}
	else if (!eeprom_read_byte((uint8_t*)EEPROM_WIZARD_ACTIVE))
	{
	    bool loaded = false;
	    if (fsensor_enabled && ir_sensor_detected)
	    {
	        loaded = (digitalRead(IR_SENSOR_PIN) == 0);
	    }
	    else
	    {
	        loaded = lcd_show_fullscreen_message_yes_no_and_wait_P(_T(MSG_FILAMENT_LOADED), false, true);
	        lcd_update_enabled = true;

	    }


		if (!loaded)
		{
			lcd_display_message_fullscreen_P(_i("Please load filament first."));////MSG_PLEASE_LOAD_PLA c=20 r=4
			lcd_consume_click();
			for (uint_least8_t i = 0; i < 20; i++) { //wait max. 2s
				delay_keep_alive(100);
				if (lcd_clicked()) {
					break;
				}
			}
			lcd_update_enabled = true;
			menu_back();
			return;
		}
	}

	eFilamentAction = FilamentAction::Lay1Cal;
	menu_goto(lcd_generic_preheat_menu, 0, true, true);
}

void lcd_wizard() {
	bool result = true;
	if (calibration_status() != CALIBRATION_STATUS_ASSEMBLED) {
		result = lcd_show_multiscreen_message_yes_no_and_wait_P(_i("Running Wizard will delete current calibration results and start from the beginning. Continue?"), false, false);////MSG_WIZARD_RERUN c=20 r=7
	}
	if (result) {
		calibration_status_store(CALIBRATION_STATUS_ASSEMBLED);
		lcd_wizard(WizState::Run);
	}
	else {
		lcd_return_to_status();
		lcd_update_enable(true);
		lcd_update(2);
	}
}

#if (LANG_MODE != 0)
void lcd_language()
{
	lcd_update_enable(true);
	lcd_clear();
	menu_goto(lcd_language_menu, 0, true, true);
	lcd_timeoutToStatus.stop(); //infinite timeout
	lcd_draw_update = 2;
	while ((menu_menu != lcd_status_screen) && (!lang_is_selected()))
	{
		_delay(50);
		lcd_update(0);
		manage_heater();
		manage_inactivity(true);
	}
	if (lang_is_selected())
		lcd_return_to_status();
	else
		lang_select(LANG_ID_PRI);
}
#endif

static void wait_preheat()
{
    current_position[Z_AXIS] = 100; //move in z axis to make space for loading filament
    plan_buffer_line_curposXYZE(homing_feedrate[Z_AXIS] / 60);
    delay_keep_alive(2000);
    lcd_display_message_fullscreen_P(_T(MSG_WIZARD_HEATING));
	lcd_set_custom_characters();
	while (abs(degHotend(0) - degTargetHotend(0)) > 3) {
        lcd_display_message_fullscreen_P(_T(MSG_WIZARD_HEATING));

        lcd_set_cursor(0, 4);
	    //Print the hotend temperature (9 chars total)
		lcdui_print_temp(LCD_STR_THERMOMETER[0], (int)(degHotend(0) + 0.5), (int)(degTargetHotend(0) + 0.5));
        delay_keep_alive(1000);
    }
	
}

static void lcd_wizard_load()
{
	if (mmu_enabled)
	{
		lcd_show_fullscreen_message_and_wait_P(_i("Please insert filament into the first tube of the MMU, then press the knob to load it."));////c=20 r=8
		tmp_extruder = 0;
	} 
	else
	{
		lcd_show_fullscreen_message_and_wait_P(_i("Please insert filament into the extruder, then press the knob to load it."));////MSG_WIZARD_LOAD_FILAMENT c=20 r=8
	}	
	lcd_update_enable(false);
	lcd_clear();
	lcd_puts_at_P(0, 2, _T(MSG_LOADING_FILAMENT));
#ifdef SNMM
	change_extr(0);
#endif
	loading_flag = true;
	gcode_M701();
}

bool lcd_autoDepleteEnabled()
{
    return (lcd_autoDeplete && fsensor_enabled);
}

static void wizard_lay1cal_message(bool cold)
{
    lcd_show_fullscreen_message_and_wait_P(
            _i("Now I will calibrate distance between tip of the nozzle and heatbed surface.")); ////MSG_WIZARD_V2_CAL c=20 r=8
    if (mmu_enabled)
    {
        lcd_show_fullscreen_message_and_wait_P(
                _i("Choose a filament for the First Layer Calibration and select it in the on-screen menu."));
    }
    else if (cold)
    {
        lcd_show_fullscreen_message_and_wait_P(
                _i("Select temperature which matches your material."));
    }
    lcd_show_fullscreen_message_and_wait_P(
            _i("The printer will start printing a zig-zag line. Rotate the knob until you reach the optimal height. Check the pictures in the handbook (Calibration chapter).")); ////MSG_WIZARD_V2_CAL_2 c=20 r=12
}

//! @brief Printer first run wizard (Selftest and calibration)
//!
//!
//! First layer calibration with MMU state diagram
//!
//! @startuml
//! [*] --> IsFil
//! IsFil : Is any filament loaded?
//! LoadFilCold : Push the button to start loading Filament 1
//!
//! IsFil       --> Lay1CalCold : yes
//! IsFil       --> LoadFilCold : no
//! LoadFilCold --> Lay1CalCold : click
//! @enduml
//!
//! First layer calibration without MMU state diagram
//!
//! @startuml
//! [*] --> IsFil
//! IsFil : Is filament loaded?
//! Preheat : Select nozle temperature which matches your material.
//! LoadFilHot : Insert filament to extruder and press the knob.
//!
//! IsFil   --> Lay1CalCold : yes
//! IsFil   --> Preheat    : no
//! Preheat --> LoadFilHot : select
//! LoadFilHot --> Lay1CalHot : click
//! @enduml
//!
//! @param state Entry point of the wizard
//!
//!   state                 | description
//!  ---------------------- | ----------------
//! WizState::Run           | Main entry point
//! WizState::RepeatLay1Cal | Entry point after passing 1st layer calibration
//! WizState::LoadFilHot    | Entry point after temporarily left for preheat before load filament
void lcd_wizard(WizState state)
{
    using S = WizState;
	bool end = false;
	int wizard_event;
	const char *msg = NULL;
	// Make sure EEPROM_WIZARD_ACTIVE is true if entering using different entry point
	// other than WizState::Run - it is useful for debugging wizard.
	if (state != S::Run) eeprom_update_byte((uint8_t*)EEPROM_WIZARD_ACTIVE, 1);
    
    FORCE_BL_ON_START;
	
    while (!end) {
		printf_P(PSTR("Wizard state: %d\n"), state);
		switch (state) {
		case S::Run: //Run wizard?
			
			// 2019-08-07 brutal hack - solving the "viper" situation.
			// It is caused by the fact, that tmc2130_st_isr makes a crash detection before the printers really starts.
			// And thus it calles stop_and_save_print_to_ram which sets the saved_printing flag.
			// Having this flag set during normal printing is lethal - mesh_plan_buffer_line exist in the middle of planning long travels
			// which results in distorted print.
			// This primarily happens when the printer is new and parked in 0,0
			// So any new printer will fail the first layer calibration unless being reset or the Stop function gets called.
			// We really must find a way to prevent the crash from happening before the printer is started - that would be the correct solution.
			// Btw. the flag may even trigger the viper situation on normal start this way and the user won't be able to find out why.			
			saved_printing = false;
			
			wizard_event = lcd_show_multiscreen_message_yes_no_and_wait_P(_i("Hi, I am your Original Prusa i3 printer. Would you like me to guide you through the setup process?"), false, true);////MSG_WIZARD_WELCOME c=20 r=7
			if (wizard_event) {
				state = S::Restore;
				eeprom_update_byte((uint8_t*)EEPROM_WIZARD_ACTIVE, 1);
			}
			else {
				eeprom_update_byte((uint8_t*)EEPROM_WIZARD_ACTIVE, 0);
				end = true;
			}
			break;
		case S::Restore:
			switch (calibration_status()) {
			case CALIBRATION_STATUS_ASSEMBLED: state = S::Selftest; break; //run selftest
			case CALIBRATION_STATUS_XYZ_CALIBRATION: state = S::Xyz; break; //run xyz cal.
			case CALIBRATION_STATUS_Z_CALIBRATION: state = S::Z; break; //run z cal.
			case CALIBRATION_STATUS_LIVE_ADJUST: state = S::IsFil; break; //run live adjust
			case CALIBRATION_STATUS_CALIBRATED: end = true; eeprom_update_byte((uint8_t*)EEPROM_WIZARD_ACTIVE, 0); break;
			default: state = S::Selftest; break; //if calibration status is unknown, run wizard from the beginning
			}
			break; 
		case S::Selftest:
			lcd_show_fullscreen_message_and_wait_P(_i("First, I will run the selftest to check most common assembly problems."));////MSG_WIZARD_SELFTEST c=20 r=8
			wizard_event = lcd_selftest();
			if (wizard_event) {
				calibration_status_store(CALIBRATION_STATUS_XYZ_CALIBRATION);
				state = S::Xyz;
			}
			else end = true;
			break;
		case S::Xyz:
			lcd_show_fullscreen_message_and_wait_P(_i("I will run xyz calibration now. It will take approx. 12 mins."));////MSG_WIZARD_XYZ_CAL c=20 r=8
			wizard_event = gcode_M45(false, 0);
			if (wizard_event) state = S::IsFil;
			else end = true;
			break;
		case S::Z:
			lcd_show_fullscreen_message_and_wait_P(_i("Please remove shipping helpers first."));
			lcd_show_fullscreen_message_and_wait_P(_i("Now remove the test print from steel sheet."));
			lcd_show_fullscreen_message_and_wait_P(_i("I will run z calibration now."));////MSG_WIZARD_Z_CAL c=20 r=8
			wizard_event = lcd_show_fullscreen_message_yes_no_and_wait_P(_T(MSG_STEEL_SHEET_CHECK), false, false);
			if (!wizard_event) lcd_show_fullscreen_message_and_wait_P(_T(MSG_PLACE_STEEL_SHEET));
			wizard_event = gcode_M45(true, 0);
			if (wizard_event) {
				//current filament needs to be unloaded and then new filament should be loaded
				//start to preheat nozzle for unloading remaining PLA filament
				setTargetHotend(PLA_PREHEAT_HOTEND_TEMP, 0);
				lcd_display_message_fullscreen_P(_i("Now I will preheat nozzle for PLA."));
				wait_preheat();
				//unload current filament
				unload_filament();
				//load filament
				lcd_wizard_load();
				setTargetHotend(0, 0); //we are finished, cooldown nozzle
				state = S::Finish; //shipped, no need to set first layer, go to final message directly
			}
			else end = true;
			break;
		case S::IsFil:
		    //start to preheat nozzle and bed to save some time later
			setTargetHotend(PLA_PREHEAT_HOTEND_TEMP, 0);
			setTargetBed(PLA_PREHEAT_HPB_TEMP);
			if (mmu_enabled)
			{
			    wizard_event = lcd_show_fullscreen_message_yes_no_and_wait_P(_T(MSG_FILAMENT_LOADED), true);
			} else
			{
			    wizard_event = lcd_show_fullscreen_message_yes_no_and_wait_P(_T(MSG_FILAMENT_LOADED), true);
			}
			if (wizard_event) state = S::Lay1CalCold;
			else
			{
			    if(mmu_enabled) state = S::LoadFilCold;
			    else state = S::Preheat;
			}
			break;
		case S::Preheat:
		    menu_goto(lcd_preheat_menu,0,false,true);
		    lcd_show_fullscreen_message_and_wait_P(_i("Select nozzle preheat temperature which matches your material."));
		    end = true; // Leave wizard temporarily for lcd_preheat_menu
		    break;
		case S::LoadFilHot:
		    wait_preheat();
			lcd_wizard_load();
			state = S::Lay1CalHot;
			break;
        case S::LoadFilCold:
            lcd_wizard_load();
            state = S::Lay1CalCold;
            break;
		case S::Lay1CalCold:
            wizard_lay1cal_message(true);
			menu_goto(lcd_v2_calibration,0,false,true);
			end = true; // Leave wizard temporarily for lcd_v2_calibration
			break;
        case S::Lay1CalHot:
            wizard_lay1cal_message(false);
            lcd_commands_type = LcdCommands::Layer1Cal;
            end = true; // Leave wizard temporarily for lcd_v2_calibration
            break;
		case S::RepeatLay1Cal:
			wizard_event = lcd_show_multiscreen_message_yes_no_and_wait_P(_i("Do you want to repeat last step to readjust distance between nozzle and heatbed?"), false);////MSG_WIZARD_REPEAT_V2_CAL c=20 r=7
			if (wizard_event)
			{
				lcd_show_fullscreen_message_and_wait_P(_i("Please clean heatbed and then press the knob."));////MSG_WIZARD_CLEAN_HEATBED c=20 r=8
				state = S::Lay1CalCold;
			}
			else
			{
			    lcd_show_fullscreen_message_and_wait_P(_i("If you have additional steel sheets, calibrate their presets in Settings - HW Setup - Steel sheets."));
				state = S::Finish;
			}
			break;
		case S::Finish:
			eeprom_update_byte((uint8_t*)EEPROM_WIZARD_ACTIVE, 0);
			end = true;
			break;

		default: break;
		}
	}
    
    FORCE_BL_ON_END;
    
	printf_P(_N("Wizard end state: %d\n"), state);
	switch (state) { //final message
	case S::Restore: //printer was already calibrated
		msg = _T(MSG_WIZARD_DONE);
		break;
	case S::Selftest: //selftest
	case S::Xyz: //xyz cal.
	case S::Z: //z cal.
		msg = _T(MSG_WIZARD_CALIBRATION_FAILED);
		break;
	case S::Finish: //we are finished

		msg = _T(MSG_WIZARD_DONE);
		lcd_reset_alert_level();
		lcd_setstatuspgm(_T(WELCOME_MSG));
		lcd_return_to_status(); 
		break;

	default:
		msg = _T(MSG_WIZARD_QUIT);
		break;

	}
	if (!((S::Lay1CalCold == state) || (S::Lay1CalHot == state) || (S::Preheat == state)))
	{
		lcd_show_fullscreen_message_and_wait_P(msg);
	}
	lcd_update_enable(true);
	lcd_update(2);
}

#ifdef TMC2130
void lcd_settings_linearity_correction_menu(void)
{
	MENU_BEGIN();
    ON_MENU_LEAVE(
        lcd_settings_linearity_correction_menu_save();
    );
	MENU_ITEM_BACK_P(_T(MSG_SETTINGS));
#ifdef TMC2130_LINEARITY_CORRECTION_XYZ
	//tmc2130_wave_fac[X_AXIS]

	MENU_ITEM_EDIT_int3_P(_i("X-correct:"),  &tmc2130_wave_fac[X_AXIS],  TMC2130_WAVE_FAC1000_MIN-TMC2130_WAVE_FAC1000_STP, TMC2130_WAVE_FAC1000_MAX);////MSG_X_CORRECTION c=13
	MENU_ITEM_EDIT_int3_P(_i("Y-correct:"),  &tmc2130_wave_fac[Y_AXIS],  TMC2130_WAVE_FAC1000_MIN-TMC2130_WAVE_FAC1000_STP, TMC2130_WAVE_FAC1000_MAX);////MSG_Y_CORRECTION c=13
	MENU_ITEM_EDIT_int3_P(_i("Z-correct:"),  &tmc2130_wave_fac[Z_AXIS],  TMC2130_WAVE_FAC1000_MIN-TMC2130_WAVE_FAC1000_STP, TMC2130_WAVE_FAC1000_MAX);////MSG_Z_CORRECTION c=13
#endif //TMC2130_LINEARITY_CORRECTION_XYZ
	MENU_ITEM_EDIT_int3_P(_i("E-correct:"),  &tmc2130_wave_fac[E_AXIS],  TMC2130_WAVE_FAC1000_MIN-TMC2130_WAVE_FAC1000_STP, TMC2130_WAVE_FAC1000_MAX);////MSG_EXTRUDER_CORRECTION c=13
	MENU_END();
}
#endif // TMC2130

#ifdef FILAMENT_SENSOR
#define SETTINGS_FILAMENT_SENSOR \
do\
{\
    if (FSensorStateMenu == 0)\
    {\
        if (fsensor_not_responding && (mmu_enabled == false))\
        {\
            /* Filament sensor not working*/\
            MENU_ITEM_TOGGLE_P(_T(MSG_FSENSOR), _T(MSG_NA), lcd_fsensor_state_set);/*////MSG_FSENSOR_NA*/\
            MENU_ITEM_TOGGLE_P(_T(MSG_FSENSOR_AUTOLOAD), NULL, lcd_fsensor_fail);\
        }\
        else\
        {\
            /* Filament sensor turned off, working, no problems*/\
            MENU_ITEM_TOGGLE_P(_T(MSG_FSENSOR), _T(MSG_OFF), lcd_fsensor_state_set);\
            if (mmu_enabled == false)\
            {\
                MENU_ITEM_TOGGLE_P(_T(MSG_FSENSOR_AUTOLOAD), NULL, lcd_filament_autoload_info);\
            }\
        }\
    }\
    else\
    {\
        /* Filament sensor turned on, working, no problems*/\
        MENU_ITEM_TOGGLE_P(_T(MSG_FSENSOR), _T(MSG_ON), lcd_fsensor_state_set);\
        if (mmu_enabled == false)\
        {\
            if (fsensor_autoload_enabled)\
                MENU_ITEM_TOGGLE_P(_T(MSG_FSENSOR_AUTOLOAD), _T(MSG_ON), lcd_set_filament_autoload);/*////MSG_FSENS_AUTOLOAD_ON c=17 r=1*/\
            else\
                MENU_ITEM_TOGGLE_P(_T(MSG_FSENSOR_AUTOLOAD), _T(MSG_OFF), lcd_set_filament_autoload);/*////MSG_FSENS_AUTOLOAD_OFF c=17 r=1*/\
            /*if (fsensor_oq_meassure_enabled)*/\
                /*MENU_ITEM_FUNCTION_P(_i("F. OQ meass. [on]"), lcd_set_filament_oq_meass);*//*////MSG_FSENS_OQMEASS_ON c=17 r=1*/\
            /*else*/\
                /*MENU_ITEM_FUNCTION_P(_i("F. OQ meass.[off]"), lcd_set_filament_oq_meass);*//*////MSG_FSENS_OQMEASS_OFF c=17 r=1*/\
        }\
    }\
}\
while(0)

#else //FILAMENT_SENSOR
#define SETTINGS_FILAMENT_SENSOR do{}while(0)
#endif //FILAMENT_SENSOR

static void auto_deplete_switch()
{
    lcd_autoDeplete = !lcd_autoDeplete;
    eeprom_update_byte((unsigned char *)EEPROM_AUTO_DEPLETE, lcd_autoDeplete);
}

static void settingsAutoDeplete()
{
    if (mmu_enabled)
    {
        if (!fsensor_enabled)
        {
            MENU_ITEM_TOGGLE_P(_T(MSG_AUTO_DEPLETE), _T(MSG_NA), NULL);
        }
        else if (lcd_autoDeplete)
        {
            MENU_ITEM_TOGGLE_P(_T(MSG_AUTO_DEPLETE), _T(MSG_ON), auto_deplete_switch);
        }
        else
        {
            MENU_ITEM_TOGGLE_P(_T(MSG_AUTO_DEPLETE), _T(MSG_OFF), auto_deplete_switch);
        }
    }
}

#define SETTINGS_AUTO_DEPLETE \
do\
{\
    settingsAutoDeplete();\
}\
while(0)\

#ifdef MMU_HAS_CUTTER
static void settingsCutter()
{
    if (mmu_enabled)
    {
        if (EEPROM_MMU_CUTTER_ENABLED_enabled == eeprom_read_byte((uint8_t*)EEPROM_MMU_CUTTER_ENABLED))
        {
            MENU_ITEM_TOGGLE_P(_T(MSG_CUTTER), _T(MSG_ON), lcd_cutter_enabled);
        }
#ifdef MMU_ALWAYS_CUT
        else if (EEPROM_MMU_CUTTER_ENABLED_always == eeprom_read_byte((uint8_t*)EEPROM_MMU_CUTTER_ENABLED))
        {
            MENU_ITEM_TOGGLE_P(_T(MSG_CUTTER), _i("Always"), lcd_cutter_enabled);
        }
#endif
        else
        {
            MENU_ITEM_TOGGLE_P(_T(MSG_CUTTER), _T(MSG_OFF), lcd_cutter_enabled);
        }
    }
}

#define SETTINGS_CUTTER \
do\
{\
    settingsCutter();\
}\
while(0)
#else
#define SETTINGS_CUTTER
#endif //MMU_HAS_CUTTER

#ifdef TMC2130
#define SETTINGS_SILENT_MODE \
do\
{\
    if(!farm_mode)\
    {\
        if (SilentModeMenu == SILENT_MODE_NORMAL)\
        {\
            MENU_ITEM_TOGGLE_P(_T(MSG_MODE), _T(MSG_NORMAL), lcd_silent_mode_set);\
        }\
        else MENU_ITEM_TOGGLE_P(_T(MSG_MODE), _T(MSG_STEALTH), lcd_silent_mode_set);\
        if (SilentModeMenu == SILENT_MODE_NORMAL)\
        {\
            if (lcd_crash_detect_enabled()) MENU_ITEM_TOGGLE_P(_T(MSG_CRASHDETECT), _T(MSG_ON), crash_mode_switch);\
            else MENU_ITEM_TOGGLE_P(_T(MSG_CRASHDETECT), _T(MSG_OFF), crash_mode_switch);\
        }\
        else MENU_ITEM_TOGGLE_P(_T(MSG_CRASHDETECT), NULL, lcd_crash_mode_info);\
    }\
}\
while (0)

#else //TMC2130
#define SETTINGS_SILENT_MODE \
do\
{\
    if(!farm_mode)\
    {\
        switch (SilentModeMenu)\
        {\
        case SILENT_MODE_POWER:\
            MENU_ITEM_TOGGLE_P(_T(MSG_MODE), _T(MSG_HIGH_POWER), lcd_silent_mode_set);\
            break;\
        case SILENT_MODE_SILENT:\
            MENU_ITEM_TOGGLE_P(_T(MSG_MODE), _T(MSG_SILENT), lcd_silent_mode_set);\
            break;\
        case SILENT_MODE_AUTO:\
            MENU_ITEM_TOGGLE_P(_T(MSG_MODE), _T(MSG_AUTO_POWER), lcd_silent_mode_set);\
            break;\
        default:\
            MENU_ITEM_TOGGLE_P(_T(MSG_MODE), _T(MSG_HIGH_POWER), lcd_silent_mode_set);\
            break; /* (probably) not needed*/\
        }\
    }\
}\
while (0)
#endif //TMC2130

#ifndef MMU_FORCE_STEALTH_MODE
#define SETTINGS_MMU_MODE \
do\
{\
	if (mmu_enabled)\
	{\
		if (SilentModeMenu_MMU == 0) MENU_ITEM_TOGGLE_P(_T(MSG_MMU_MODE), _T(MSG_NORMAL), lcd_silent_mode_mmu_set);\
		else MENU_ITEM_TOGGLE_P(_T(MSG_MMU_MODE), _T(MSG_STEALTH), lcd_silent_mode_mmu_set);\
	}\
}\
while (0) 
#else //MMU_FORCE_STEALTH_MODE
#define SETTINGS_MMU_MODE
#endif //MMU_FORCE_STEALTH_MODE

#ifdef SDCARD_SORT_ALPHA
#define SETTINGS_SD \
do\
{\
    if (card.ToshibaFlashAir_isEnabled())\
        MENU_ITEM_TOGGLE_P(_T(MSG_SD_CARD), _T(MSG_TOSHIBA_FLASH_AIR_COMPATIBILITY), lcd_toshiba_flash_air_compatibility_toggle);\
    else\
        MENU_ITEM_TOGGLE_P(_T(MSG_SD_CARD), _T(MSG_NORMAL), lcd_toshiba_flash_air_compatibility_toggle);\
\
    uint8_t sdSort;\
    EEPROM_read(EEPROM_SD_SORT, (uint8_t*)&sdSort, sizeof(sdSort));\
    switch (sdSort)\
    {\
      case SD_SORT_TIME: MENU_ITEM_TOGGLE_P(_T(MSG_SORT), _T(MSG_SORT_TIME), lcd_sort_type_set); break;\
      case SD_SORT_ALPHA: MENU_ITEM_TOGGLE_P(_T(MSG_SORT), _T(MSG_SORT_ALPHA), lcd_sort_type_set); break;\
      default: MENU_ITEM_TOGGLE_P(_T(MSG_SORT), _T(MSG_NONE), lcd_sort_type_set);\
    }\
}\
while (0)
#else // SDCARD_SORT_ALPHA
#define SETTINGS_SD \
do\
{\
    if (card.ToshibaFlashAir_isEnabled())\
        MENU_ITEM_TOGGLE_P(_T(MSG_SD_CARD), _T(MSG_TOSHIBA_FLASH_AIR_COMPATIBILITY), lcd_toshiba_flash_air_compatibility_toggle);\
    else\
        MENU_ITEM_TOGGLE_P(_T(MSG_SD_CARD), _T(MSG_NORMAL), lcd_toshiba_flash_air_compatibility_toggle);\
}\
while (0)
#endif // SDCARD_SORT_ALPHA

/*
#define SETTINGS_MBL_MODE \
do\
{\
    switch(e_mbl_type)\
    {\
    case e_MBL_FAST:\
        MENU_ITEM_FUNCTION_P(_i("Mode    [Fast]"),mbl_mode_set);\ 
         break; \
    case e_MBL_OPTIMAL:\
	    MENU_ITEM_FUNCTION_P(_i("Mode [Optimal]"), mbl_mode_set); \ 
	     break; \
    case e_MBL_PREC:\
	     MENU_ITEM_FUNCTION_P(_i("Mode [Precise]"), mbl_mode_set); \
	     break; \
    default:\
	     MENU_ITEM_FUNCTION_P(_i("Mode [Optimal]"), mbl_mode_set); \
	     break; \
    }\
}\
while (0)
*/

#define SETTINGS_SOUND \
do\
{\
    switch(eSoundMode)\
    {\
        case e_SOUND_MODE_LOUD:\
            MENU_ITEM_TOGGLE_P(_T(MSG_SOUND), _T(MSG_SOUND_LOUD), lcd_sound_state_set);\
            break;\
        case e_SOUND_MODE_ONCE:\
            MENU_ITEM_TOGGLE_P(_T(MSG_SOUND), _T(MSG_SOUND_ONCE), lcd_sound_state_set);\
            break;\
        case e_SOUND_MODE_SILENT:\
            MENU_ITEM_TOGGLE_P(_T(MSG_SOUND), _T(MSG_SILENT), lcd_sound_state_set);\
            break;\
        case e_SOUND_MODE_BLIND:\
            MENU_ITEM_TOGGLE_P(_T(MSG_SOUND), _T(MSG_SOUND_BLIND), lcd_sound_state_set);\
            break;\
        default:\
            MENU_ITEM_TOGGLE_P(_T(MSG_SOUND), _T(MSG_SOUND_LOUD), lcd_sound_state_set);\
    }\
}\
while (0)

//-//
static void lcd_check_mode_set(void)
{
switch(oCheckMode)
     {
     case ClCheckMode::_None:
          oCheckMode=ClCheckMode::_Warn;
          break;
     case ClCheckMode::_Warn:
          oCheckMode=ClCheckMode::_Strict;
          break;
     case ClCheckMode::_Strict:
          oCheckMode=ClCheckMode::_None;
          break;
     default:
          oCheckMode=ClCheckMode::_None;
     }
eeprom_update_byte((uint8_t*)EEPROM_CHECK_MODE,(uint8_t)oCheckMode);
}

#define SETTINGS_MODE \
do\
{\
    switch(oCheckMode)\
         {\
         case ClCheckMode::_None:\
              MENU_ITEM_TOGGLE_P(_T(MSG_NOZZLE), _T(MSG_NONE), lcd_check_mode_set);\
              break;\
         case ClCheckMode::_Warn:\
              MENU_ITEM_TOGGLE_P(_T(MSG_NOZZLE), _T(MSG_WARN), lcd_check_mode_set);\
              break;\
         case ClCheckMode::_Strict:\
              MENU_ITEM_TOGGLE_P(_T(MSG_NOZZLE), _T(MSG_STRICT), lcd_check_mode_set);\
              break;\
         default:\
              MENU_ITEM_TOGGLE_P(_T(MSG_NOZZLE), _T(MSG_NONE), lcd_check_mode_set);\
         }\
}\
while (0)

static void lcd_nozzle_diameter_cycle(void) {
    uint16_t nDiameter;
    switch(oNozzleDiameter){
    case ClNozzleDiameter::_Diameter_250:
        oNozzleDiameter=ClNozzleDiameter::_Diameter_400;
        nDiameter=400;
        break;
    case ClNozzleDiameter::_Diameter_400:
        oNozzleDiameter=ClNozzleDiameter::_Diameter_600;
        nDiameter=600;
        break;
    case ClNozzleDiameter::_Diameter_600:
        oNozzleDiameter=ClNozzleDiameter::_Diameter_800;
        nDiameter=800;
        break;
    case ClNozzleDiameter::_Diameter_800:
        oNozzleDiameter=ClNozzleDiameter::_Diameter_250;
        nDiameter=250;
        break;
    default:
        oNozzleDiameter=ClNozzleDiameter::_Diameter_400;
        nDiameter=400;
    }
    eeprom_update_byte((uint8_t*)EEPROM_NOZZLE_DIAMETER,(uint8_t)oNozzleDiameter);
    eeprom_update_word((uint16_t*)EEPROM_NOZZLE_DIAMETER_uM,nDiameter);
}

#define SETTINGS_NOZZLE \
do\
{\
    float fNozzleDiam;\
    switch(oNozzleDiameter)\
    {\
        case ClNozzleDiameter::_Diameter_250: fNozzleDiam = 0.25f; break;\
        case ClNozzleDiameter::_Diameter_400: fNozzleDiam = 0.4f; break;\
        case ClNozzleDiameter::_Diameter_600: fNozzleDiam = 0.6f; break;\
        case ClNozzleDiameter::_Diameter_800: fNozzleDiam = 0.8f; break;\
        default: fNozzleDiam = 0.4f; break;\
    }\
    MENU_ITEM_TOGGLE(_T(MSG_NOZZLE_DIAMETER), ftostr12ns(fNozzleDiam), lcd_nozzle_diameter_cycle);\
}\
while (0)

static void lcd_check_model_set(void)
{
switch(oCheckModel)
     {
     case ClCheckModel::_None:
          oCheckModel=ClCheckModel::_Warn;
          break;
     case ClCheckModel::_Warn:
          oCheckModel=ClCheckModel::_Strict;
          break;
     case ClCheckModel::_Strict:
          oCheckModel=ClCheckModel::_None;
          break;
     default:
          oCheckModel=ClCheckModel::_None;
     }
eeprom_update_byte((uint8_t*)EEPROM_CHECK_MODEL,(uint8_t)oCheckModel);
}

#define SETTINGS_MODEL \
do\
{\
    switch(oCheckModel)\
         {\
         case ClCheckModel::_None:\
              MENU_ITEM_TOGGLE_P(_T(MSG_MODEL), _T(MSG_NONE), lcd_check_model_set);\
              break;\
         case ClCheckModel::_Warn:\
              MENU_ITEM_TOGGLE_P(_T(MSG_MODEL), _T(MSG_WARN), lcd_check_model_set);\
              break;\
         case ClCheckModel::_Strict:\
              MENU_ITEM_TOGGLE_P(_T(MSG_MODEL), _T(MSG_STRICT), lcd_check_model_set);\
              break;\
         default:\
              MENU_ITEM_TOGGLE_P(_T(MSG_MODEL), _T(MSG_NONE), lcd_check_model_set);\
         }\
}\
while (0)

static void lcd_check_version_set(void)
{
switch(oCheckVersion)
     {
     case ClCheckVersion::_None:
          oCheckVersion=ClCheckVersion::_Warn;
          break;
     case ClCheckVersion::_Warn:
          oCheckVersion=ClCheckVersion::_Strict;
          break;
     case ClCheckVersion::_Strict:
          oCheckVersion=ClCheckVersion::_None;
          break;
     default:
          oCheckVersion=ClCheckVersion::_None;
     }
eeprom_update_byte((uint8_t*)EEPROM_CHECK_VERSION,(uint8_t)oCheckVersion);
}

#define SETTINGS_VERSION \
do\
{\
    switch(oCheckVersion)\
         {\
         case ClCheckVersion::_None:\
              MENU_ITEM_TOGGLE_P(_T(MSG_FIRMWARE), _T(MSG_NONE), lcd_check_version_set);\
              break;\
         case ClCheckVersion::_Warn:\
              MENU_ITEM_TOGGLE_P(_T(MSG_FIRMWARE), _T(MSG_WARN), lcd_check_version_set);\
              break;\
         case ClCheckVersion::_Strict:\
              MENU_ITEM_TOGGLE_P(_T(MSG_FIRMWARE), _T(MSG_STRICT), lcd_check_version_set);\
              break;\
         default:\
              MENU_ITEM_TOGGLE_P(_T(MSG_FIRMWARE), _T(MSG_NONE), lcd_check_version_set);\
         }\
}\
while (0)

#if 0 // temporarily unused
static void lcd_check_gcode_set(void)
{
switch(oCheckGcode)
     {
     case ClCheckGcode::_None:
          oCheckGcode=ClCheckGcode::_Warn;
          break;
     case ClCheckGcode::_Warn:
          oCheckGcode=ClCheckGcode::_Strict;
          break;
     case ClCheckGcode::_Strict:
          oCheckGcode=ClCheckGcode::_None;
          break;
     default:
          oCheckGcode=ClCheckGcode::_None;
     }
eeprom_update_byte((uint8_t*)EEPROM_CHECK_GCODE,(uint8_t)oCheckGcode);
}
#endif

#define SETTINGS_GCODE \
do\
{\
    switch(oCheckGcode)\
         {\
         case ClCheckGcode::_None:\
              MENU_ITEM_TOGGLE_P(_T(MSG_GCODE), _T(MSG_NONE), lcd_check_gcode_set);\
              break;\
         case ClCheckGcode::_Warn:\
              MENU_ITEM_TOGGLE_P(_T(MSG_GCODE), _T(MSG_WARN), lcd_check_gcode_set);\
              break;\
         case ClCheckGcode::_Strict:\
              MENU_ITEM_TOGGLE_P(_T(MSG_GCODE), _T(MSG_STRICT), lcd_check_gcode_set);\
              break;\
         default:\
              MENU_ITEM_TOGGLE_P(_T(MSG_GCODE), _T(MSG_NONE), lcd_check_gcode_set);\
         }\
}\
while (0)

static void lcd_checking_menu(void)
{
MENU_BEGIN();
MENU_ITEM_BACK_P(_T(MSG_HW_SETUP));
SETTINGS_MODE;
SETTINGS_MODEL;
SETTINGS_VERSION;
//-// temporarily disabled
//SETTINGS_GCODE;
MENU_END();
}

#ifdef IR_SENSOR_ANALOG
static void lcd_fsensor_actionNA_set(void)
{
switch(oFsensorActionNA)
     {
     case ClFsensorActionNA::_Continue:
          oFsensorActionNA=ClFsensorActionNA::_Pause;
          break;
     case ClFsensorActionNA::_Pause:
          oFsensorActionNA=ClFsensorActionNA::_Continue;
          break;
     default:
          oFsensorActionNA=ClFsensorActionNA::_Continue;
     }
eeprom_update_byte((uint8_t*)EEPROM_FSENSOR_ACTION_NA,(uint8_t)oFsensorActionNA);
}

#define FSENSOR_ACTION_NA \
do\
{\
    switch(oFsensorActionNA)\
         {\
         case ClFsensorActionNA::_Continue:\
              MENU_ITEM_TOGGLE_P(_T(MSG_FS_ACTION), _T(MSG_FS_CONTINUE), lcd_fsensor_actionNA_set);\
              break;\
         case ClFsensorActionNA::_Pause:\
              MENU_ITEM_TOGGLE_P(_T(MSG_FS_ACTION), _T(MSG_FS_PAUSE), lcd_fsensor_actionNA_set);\
              break;\
         default:\
              oFsensorActionNA=ClFsensorActionNA::_Continue;\
         }\
}\
while (0)
#endif //IR_SENSOR_ANALOG

template <uint8_t number>
static void select_sheet_menu()
{
    selected_sheet = number;
    lcd_sheet_menu();
}

static void sheets_menu()
{
    MENU_BEGIN();
    MENU_ITEM_BACK_P(_T(MSG_HW_SETUP));
    MENU_ITEM_SUBMENU_E(EEPROM_Sheets_base->s[0], select_sheet_menu<0>);
    MENU_ITEM_SUBMENU_E(EEPROM_Sheets_base->s[1], select_sheet_menu<1>);
    MENU_ITEM_SUBMENU_E(EEPROM_Sheets_base->s[2], select_sheet_menu<2>);
    MENU_ITEM_SUBMENU_E(EEPROM_Sheets_base->s[3], select_sheet_menu<3>);
    MENU_ITEM_SUBMENU_E(EEPROM_Sheets_base->s[4], select_sheet_menu<4>);
    MENU_ITEM_SUBMENU_E(EEPROM_Sheets_base->s[5], select_sheet_menu<5>);
    MENU_ITEM_SUBMENU_E(EEPROM_Sheets_base->s[6], select_sheet_menu<6>);
    MENU_ITEM_SUBMENU_E(EEPROM_Sheets_base->s[7], select_sheet_menu<7>);
    MENU_END();
}

void lcd_hw_setup_menu(void)                      // can not be "static"
{
    typedef struct
    {// 2bytes total
        int8_t status;
        uint8_t experimental_menu_visibility;
    } _menu_data_t;
    static_assert(sizeof(menu_data)>= sizeof(_menu_data_t),"_menu_data_t doesn't fit into menu_data");
    _menu_data_t* _md = (_menu_data_t*)&(menu_data[0]);

    if (_md->status == 0 || lcd_draw_update)
    {
        _md->status = 1;
        _md->experimental_menu_visibility = eeprom_read_byte((uint8_t *)EEPROM_EXPERIMENTAL_VISIBILITY);
        if (_md->experimental_menu_visibility == EEPROM_EMPTY_VALUE)
        {
            _md->experimental_menu_visibility = 0;
            eeprom_update_byte((uint8_t *)EEPROM_EXPERIMENTAL_VISIBILITY, _md->experimental_menu_visibility);
        }
    }


    MENU_BEGIN();
    MENU_ITEM_BACK_P(_T(bSettings?MSG_SETTINGS:MSG_BACK)); // i.e. default menu-item / menu-item after checking mismatch

    MENU_ITEM_SUBMENU_P(_T(MSG_STEEL_SHEETS), sheets_menu);
    SETTINGS_NOZZLE;
    MENU_ITEM_SUBMENU_P(_i("Checks"), lcd_checking_menu);

#ifdef IR_SENSOR_ANALOG
    FSENSOR_ACTION_NA;
    //! Fsensor Detection isn't ready for mmu yet it is temporarily disabled.
    //! @todo Don't forget to remove this as soon Fsensor Detection works with mmu
    if(!mmu_enabled) MENU_ITEM_FUNCTION_P(PSTR("Fsensor Detection"), lcd_detect_IRsensor);
#endif //IR_SENSOR_ANALOG

    if (_md->experimental_menu_visibility)
    {
        MENU_ITEM_SUBMENU_P(PSTR("Experimental"), lcd_experimental_menu);////MSG_MENU_EXPERIMENTAL c=18
    }

#ifdef PINDA_TEMP_COMP
	//! The SuperPINDA is detected when the PINDA temp is below its defined limit.
	//! This works well on the EINSY board but not on the miniRAMBo board as
	//! as a disconnected SuperPINDA will show higher temps compared to an EINSY board.
	//! 
	//! This menu allows the user to en-/disable the SuperPINDA manualy
	MENU_ITEM_TOGGLE_P(_N("SuperPINDA"), eeprom_read_byte((uint8_t *)EEPROM_PINDA_TEMP_COMPENSATION) ? _T(MSG_YES) : _T(MSG_NO), lcd_pinda_temp_compensation_toggle);
#endif //PINDA_TEMP_COMP

    MENU_END();
}

static void lcd_settings_menu()
{
	EEPROM_read(EEPROM_SILENT, (uint8_t*)&SilentModeMenu, sizeof(SilentModeMenu));
	MENU_BEGIN();
	MENU_ITEM_BACK_P(_T(MSG_MAIN));

	MENU_ITEM_SUBMENU_P(_i("Temperature"), lcd_control_temperature_menu);////MSG_TEMPERATURE
	if (!homing_flag)
	    MENU_ITEM_SUBMENU_P(_i("Move axis"), lcd_move_menu_1mm);////MSG_MOVE_AXIS
	if (!isPrintPaused)
	    MENU_ITEM_GCODE_P(_i("Disable steppers"), PSTR("M84"));////MSG_DISABLE_STEPPERS

	SETTINGS_FILAMENT_SENSOR;

	SETTINGS_AUTO_DEPLETE;

	SETTINGS_CUTTER;

	MENU_ITEM_TOGGLE_P(_T(MSG_FANS_CHECK), fans_check_enabled ? _T(MSG_ON) : _T(MSG_OFF), lcd_set_fan_check);

	SETTINGS_SILENT_MODE;

    if(!farm_mode)
    {
        bSettings=true;                              // flag ('fake parameter') for 'lcd_hw_setup_menu()' function
        MENU_ITEM_SUBMENU_P(_T(MSG_HW_SETUP), lcd_hw_setup_menu);
    }
    
	SETTINGS_MMU_MODE;

	MENU_ITEM_SUBMENU_P(_T(MSG_MESH_BED_LEVELING), lcd_mesh_bed_leveling_settings);

#if defined (TMC2130) && defined (LINEARITY_CORRECTION)
    MENU_ITEM_SUBMENU_P(_i("Lin. correction"), lcd_settings_linearity_correction_menu);
#endif //LINEARITY_CORRECTION && TMC2130
    if(has_temperature_compensation())
    {
	    MENU_ITEM_TOGGLE_P(_T(MSG_TEMP_CALIBRATION), eeprom_read_byte((unsigned char *)EEPROM_TEMP_CAL_ACTIVE) ? _T(MSG_ON) : _T(MSG_OFF), lcd_temp_calibration_set);
    }

#ifdef HAS_SECOND_SERIAL_PORT
    MENU_ITEM_TOGGLE_P(_T(MSG_RPI_PORT), (selectedSerialPort == 0) ? _T(MSG_OFF) : _T(MSG_ON), lcd_second_serial_set);
#endif //HAS_SECOND_SERIAL

	if (!isPrintPaused && !homing_flag)
		MENU_ITEM_SUBMENU_P(_T(MSG_BABYSTEP_Z), lcd_babystep_z);

#if (LANG_MODE != 0)
	MENU_ITEM_SUBMENU_P(_i("Select language"), lcd_language_menu);////MSG_LANGUAGE_SELECT
#endif //(LANG_MODE != 0)

	SETTINGS_SD;
	SETTINGS_SOUND;

#ifdef LCD_BL_PIN
    if (backlightSupport)
    {
        MENU_ITEM_SUBMENU_P(_T(MSG_BRIGHTNESS), lcd_backlight_menu);
    }
#endif //LCD_BL_PIN

	if (farm_mode)
	{
		MENU_ITEM_FUNCTION_P(PSTR("Disable farm mode"), lcd_disable_farm_mode);
	}

	MENU_END();
}

#ifdef TMC2130
static void lcd_ustep_linearity_menu_save()
{
    eeprom_update_byte((uint8_t*)EEPROM_TMC2130_WAVE_X_FAC, tmc2130_wave_fac[X_AXIS]);
    eeprom_update_byte((uint8_t*)EEPROM_TMC2130_WAVE_Y_FAC, tmc2130_wave_fac[Y_AXIS]);
    eeprom_update_byte((uint8_t*)EEPROM_TMC2130_WAVE_Z_FAC, tmc2130_wave_fac[Z_AXIS]);
    eeprom_update_byte((uint8_t*)EEPROM_TMC2130_WAVE_E_FAC, tmc2130_wave_fac[E_AXIS]);
}
#endif //TMC2130

#ifdef TMC2130
static void lcd_settings_linearity_correction_menu_save()
{
    bool changed = false;
    if (tmc2130_wave_fac[X_AXIS] < TMC2130_WAVE_FAC1000_MIN) tmc2130_wave_fac[X_AXIS] = 0;
    if (tmc2130_wave_fac[Y_AXIS] < TMC2130_WAVE_FAC1000_MIN) tmc2130_wave_fac[Y_AXIS] = 0;
    if (tmc2130_wave_fac[Z_AXIS] < TMC2130_WAVE_FAC1000_MIN) tmc2130_wave_fac[Z_AXIS] = 0;
    if (tmc2130_wave_fac[E_AXIS] < TMC2130_WAVE_FAC1000_MIN) tmc2130_wave_fac[E_AXIS] = 0;
    changed |= (eeprom_read_byte((uint8_t*)EEPROM_TMC2130_WAVE_X_FAC) != tmc2130_wave_fac[X_AXIS]);
    changed |= (eeprom_read_byte((uint8_t*)EEPROM_TMC2130_WAVE_Y_FAC) != tmc2130_wave_fac[Y_AXIS]);
    changed |= (eeprom_read_byte((uint8_t*)EEPROM_TMC2130_WAVE_Z_FAC) != tmc2130_wave_fac[Z_AXIS]);
    changed |= (eeprom_read_byte((uint8_t*)EEPROM_TMC2130_WAVE_E_FAC) != tmc2130_wave_fac[E_AXIS]);
    lcd_ustep_linearity_menu_save();
    if (changed) tmc2130_init();
}
#endif //TMC2130

static void lcd_calibration_menu()
{
  MENU_BEGIN();
  MENU_ITEM_BACK_P(_T(MSG_MAIN));
  if (!isPrintPaused)
  {
	MENU_ITEM_FUNCTION_P(_i("Wizard"), lcd_wizard);////MSG_WIZARD c=17 r=1
    if (lcd_commands_type == LcdCommands::Idle)
    {
         MENU_ITEM_SUBMENU_P(_T(MSG_V2_CALIBRATION), lcd_first_layer_calibration_reset);////MSG_V2_CALIBRATION c=18
    }
	MENU_ITEM_GCODE_P(_T(MSG_AUTO_HOME), PSTR("G28 W"));
#ifdef TMC2130
	MENU_ITEM_FUNCTION_P(_i("Belt test        "), lcd_belttest_v);////MSG_BELTTEST c=17
#endif //TMC2130
	MENU_ITEM_FUNCTION_P(_i("Selftest         "), lcd_selftest_v);////MSG_SELFTEST c=17
#ifdef MK1BP
    // MK1
    // "Calibrate Z"
    MENU_ITEM_GCODE_P(_T(MSG_HOMEYZ), PSTR("G28 Z"));
#else //MK1BP
    // MK2
    MENU_ITEM_FUNCTION_P(_i("Calibrate XYZ"), lcd_mesh_calibration);////MSG_CALIBRATE_BED
    // "Calibrate Z" with storing the reference values to EEPROM.
    MENU_ITEM_SUBMENU_P(_T(MSG_HOMEYZ), lcd_mesh_calibration_z);
#ifndef SNMM
	//MENU_ITEM_FUNCTION_P(_i("Calibrate E"), lcd_calibrate_extruder);////MSG_CALIBRATE_E c=20 r=1
#endif
    // "Mesh Bed Leveling"
    MENU_ITEM_SUBMENU_P(_T(MSG_MESH_BED_LEVELING), lcd_mesh_bedleveling);
	
#endif //MK1BP

    MENU_ITEM_SUBMENU_P(_i("Bed level correct"), lcd_adjust_bed);////MSG_BED_CORRECTION_MENU
	MENU_ITEM_SUBMENU_P(_i("PID calibration"), pid_extruder);////MSG_PID_EXTRUDER c=17 r=1
#ifndef TMC2130
    MENU_ITEM_SUBMENU_P(_i("Show end stops"), menu_show_end_stops);////MSG_SHOW_END_STOPS c=18
#endif
#ifndef MK1BP
    MENU_ITEM_GCODE_P(_i("Reset XYZ calibr."), PSTR("M44"));////MSG_CALIBRATE_BED_RESET
#endif //MK1BP
#ifndef SNMM
	//MENU_ITEM_FUNCTION_P(MSG_RESET_CALIBRATE_E, lcd_extr_cal_reset);
#endif
#ifndef MK1BP
    if(has_temperature_compensation())
    {
	    MENU_ITEM_SUBMENU_P(_i("Temp. calibration"), lcd_pinda_calibration_menu);////MSG_CALIBRATION_PINDA_MENU c=17 r=1
    }
#endif //MK1BP
  }
  
  MENU_END();
}

void bowden_menu() {
	int enc_dif = lcd_encoder_diff;
	int cursor_pos = 0;
	lcd_clear();
	lcd_putc_at(0, 0, '>');
	for (uint_least8_t i = 0; i < 4; i++) {
		lcd_puts_at_P(1, i, PSTR("Extruder "));
		lcd_print(i);
		lcd_print(": ");
		EEPROM_read_B(EEPROM_BOWDEN_LENGTH + i * 2, &bowden_length[i]);
		lcd_print(bowden_length[i] - 48);

	}
	enc_dif = lcd_encoder_diff;
	lcd_consume_click();
	while (1) {

		manage_heater();
		manage_inactivity(true);

		if (abs((enc_dif - lcd_encoder_diff)) > 2) {

			if (enc_dif > lcd_encoder_diff) {
					cursor_pos--;
				}

				if (enc_dif < lcd_encoder_diff) {
					cursor_pos++;
				}

				if (cursor_pos > 3) {
					cursor_pos = 3;
					Sound_MakeSound(e_SOUND_TYPE_BlindAlert);
				}

				if (cursor_pos < 0) {
					cursor_pos = 0;
					Sound_MakeSound(e_SOUND_TYPE_BlindAlert);
				}

				lcd_puts_at_P(0, 0, PSTR(" \n \n \n "));
				lcd_putc_at(0, cursor_pos, '>');
				Sound_MakeSound(e_SOUND_TYPE_EncoderMove);
				enc_dif = lcd_encoder_diff;
				_delay(100);
		}

		if (lcd_clicked()) {
			Sound_MakeSound(e_SOUND_TYPE_ButtonEcho);
			lcd_clear();
			while (1) {

				manage_heater();
				manage_inactivity(true);

				lcd_puts_at_P(1, 1, PSTR("Extruder "));
				lcd_print(cursor_pos);
				lcd_print(": ");
				lcd_set_cursor(13, 1);
				lcd_print(bowden_length[cursor_pos] - 48);

				if (abs((enc_dif - lcd_encoder_diff)) > 2) {
						if (enc_dif > lcd_encoder_diff) {
							bowden_length[cursor_pos]--;
							lcd_set_cursor(13, 1);
							lcd_print(bowden_length[cursor_pos] - 48);
							enc_dif = lcd_encoder_diff;
						}

						if (enc_dif < lcd_encoder_diff) {
							bowden_length[cursor_pos]++;
							lcd_set_cursor(13, 1);
							lcd_print(bowden_length[cursor_pos] - 48);
							enc_dif = lcd_encoder_diff;
						}
				}
				_delay(100);
				if (lcd_clicked()) {
					Sound_MakeSound(e_SOUND_TYPE_ButtonEcho);
					EEPROM_save_B(EEPROM_BOWDEN_LENGTH + cursor_pos * 2, &bowden_length[cursor_pos]);
					if (lcd_show_fullscreen_message_yes_no_and_wait_P(PSTR("Continue with another bowden?"))) {
						lcd_update_enable(true);
						lcd_clear();
						enc_dif = lcd_encoder_diff;
						lcd_putc_at(0, cursor_pos, '>');
						for (uint_least8_t i = 0; i < 4; i++) {
							lcd_puts_at_P(1, i, PSTR("Extruder "));
							lcd_print(i);
							lcd_print(": ");
							EEPROM_read_B(EEPROM_BOWDEN_LENGTH + i * 2, &bowden_length[i]);
							lcd_print(bowden_length[i] - 48);

						}
						break;
					}
					else return;
				}
			}
		}
	}
}

#ifdef SNMM

static char snmm_stop_print_menu() { //menu for choosing which filaments will be unloaded in stop print
	lcd_clear();
	lcd_puts_at_P(0,0,_T(MSG_UNLOAD_FILAMENT)); lcd_print(':');
	lcd_set_cursor(0, 1); lcd_print('>');
	lcd_puts_at_P(1,2,_i("Used during print"));////MSG_USED c=19 r=1
	lcd_puts_at_P(1,3,_i("Current"));////MSG_CURRENT c=19 r=1
	char cursor_pos = 1;
	int enc_dif = 0;
	KEEPALIVE_STATE(PAUSED_FOR_USER);
	lcd_consume_click();
	while (1) {
		manage_heater();
		manage_inactivity(true);
		if (abs((enc_dif - lcd_encoder_diff)) > 4) {

			if ((abs(enc_dif - lcd_encoder_diff)) > 1) {
				if (enc_dif > lcd_encoder_diff) cursor_pos--;
				if (enc_dif < lcd_encoder_diff) cursor_pos++;
				if (cursor_pos > 3) {
					cursor_pos = 3;
					Sound_MakeSound(e_SOUND_TYPE_BlindAlert);
				}
				if (cursor_pos < 1){
					cursor_pos = 1;
					Sound_MakeSound(e_SOUND_TYPE_BlindAlert);
				}	

				lcd_puts_at_P(0, 1, PSTR(" \n \n "));
				lcd_set_cursor(0, cursor_pos);
				lcd_print('>');
				enc_dif = lcd_encoder_diff;
				Sound_MakeSound(e_SOUND_TYPE_EncoderMove);
				_delay(100);
			}
		}
		if (lcd_clicked()) {
			Sound_MakeSound(e_SOUND_TYPE_ButtonEcho);
			KEEPALIVE_STATE(IN_HANDLER);
			return(cursor_pos - 1);
		}
	}
	
}

#endif //SNMM

//! @brief Select one of numbered items
//!
//! Create list of items with header. Header can not be selected.
//! Each item has text description passed by function parameter and
//! number. There are 5 numbered items, if mmu_enabled, 4 otherwise.
//! Items are numbered from 1 to 4 or 5. But index returned starts at 0.
//! There can be last item with different text and no number.
//!
//! @param header Header text
//! @param item Item text
//! @param last_item Last item text, or nullptr if there is no Last item
//! @return selected item index, first item index is 0
uint8_t choose_menu_P(const char *header, const char *item, const char *last_item)
{
    //following code should handle 3 to 127 number of items well
    const int8_t items_no = last_item?(mmu_enabled?6:5):(mmu_enabled?5:4);
    const uint8_t item_len = item?strlen_P(item):0;
	int8_t first = 0;
	int8_t enc_dif = lcd_encoder_diff;
	int8_t cursor_pos = 1;
	
	lcd_clear();

	KEEPALIVE_STATE(PAUSED_FOR_USER);
	while (1)
	{
		manage_heater();
		manage_inactivity(true);

		if (abs((enc_dif - lcd_encoder_diff)) > 4)
		{
            if (enc_dif > lcd_encoder_diff)
            {
                cursor_pos--;
            }

            if (enc_dif < lcd_encoder_diff)
            {
                cursor_pos++;
            }
            enc_dif = lcd_encoder_diff;
			Sound_MakeSound(e_SOUND_TYPE_EncoderMove);
		}

		if (cursor_pos > 3)
		{		
            cursor_pos = 3;
            if (first < items_no - 3)
            {
                first++;
                lcd_clear();
            } else { // here we are at the very end of the list
				Sound_MakeSound(e_SOUND_TYPE_BlindAlert);
            }
        }

        if (cursor_pos < 1)
        {
            cursor_pos = 1;
            if (first > 0)
            {
                first--;
                lcd_clear();
            } else { // here we are at the very end of the list
				Sound_MakeSound(e_SOUND_TYPE_BlindAlert);
            }
        }

        if (header) lcd_puts_at_P(0,0,header);

        const bool last_visible = (first == items_no - 3);
        const uint_least8_t ordinary_items = (last_item&&last_visible)?2:3;

        for (uint_least8_t i = 0; i < ordinary_items; i++)
        {
            if (item) lcd_puts_at_P(1, i + 1, item);
        }

        for (uint_least8_t i = 0; i < ordinary_items; i++)
        {
            lcd_set_cursor(2 + item_len, i+1);
            lcd_print(first + i + 1);
        }

        if (last_item&&last_visible) lcd_puts_at_P(1, 3, last_item);

        lcd_puts_at_P(0, 1, PSTR(" \n \n "));
        lcd_putc_at(0, cursor_pos, '>');
        _delay(100);

		if (lcd_clicked())
		{
			Sound_MakeSound(e_SOUND_TYPE_ButtonEcho);
		    KEEPALIVE_STATE(IN_HANDLER);
			lcd_encoder_diff = 0;
			return(cursor_pos + first - 1);
		}
	}
}

char reset_menu() {
    const uint8_t items_no =
#ifdef SNMM
        6;
#else
        5;
#endif
    static int8_t first = 0;
    int8_t enc_dif = 0;
	char cursor_pos = 0;

    const char *const item[items_no] PROGMEM = {PSTR("Language"), PSTR("Statistics"), PSTR("Shipping prep"), PSTR("All Data"), PSTR("Service prep")
#ifdef SNMM
    , PSTR("Bowden length")
#endif
    };
	
	enc_dif = lcd_encoder_diff;
	lcd_clear();
	lcd_set_cursor(0, 0);
    lcd_putc('>');
	lcd_consume_click();
	while (1) {		

		for (uint_least8_t i = 0; i < 4; i++) {
			lcd_puts_at_P(1, i, item[first + i]);
		}

		manage_heater();
		manage_inactivity(true);

		if (abs((enc_dif - lcd_encoder_diff)) > 4) {

			if ((abs(enc_dif - lcd_encoder_diff)) > 1) {
				if (enc_dif > lcd_encoder_diff) {
					cursor_pos--;
				}

				if (enc_dif < lcd_encoder_diff) {
					cursor_pos++;
				}

				if (cursor_pos > 3) {
					cursor_pos = 3;
					Sound_MakeSound(e_SOUND_TYPE_BlindAlert);
					if (first < items_no - 4) {
						first++;
						lcd_clear();
					}
				}

				if (cursor_pos < 0) {
					cursor_pos = 0;
					Sound_MakeSound(e_SOUND_TYPE_BlindAlert);
					if (first > 0) {
						first--;
						lcd_clear();
					}
				}
				lcd_puts_at_P(0, 0, PSTR(" \n \n \n "));
				lcd_set_cursor(0, cursor_pos);
				lcd_putc('>');
				Sound_MakeSound(e_SOUND_TYPE_EncoderMove);
				enc_dif = lcd_encoder_diff;
				_delay(100);
			}

		}

		if (lcd_clicked()) {
			Sound_MakeSound(e_SOUND_TYPE_ButtonEcho);
			return(cursor_pos + first);
		}

	}

}

static void lcd_disable_farm_mode()
{
	int8_t disable = lcd_show_fullscreen_message_yes_no_and_wait_P(PSTR("Disable farm mode?"), true, false); //allow timeouting, default no
	if (disable)
	{
		enquecommand_P(PSTR("G99"));
		lcd_return_to_status();
	}
	lcd_update_enable(true);
	lcd_draw_update = 2;
	
}



static void fil_load_menu()
{
    MENU_BEGIN();
    MENU_ITEM_BACK_P(_T(MSG_MAIN));
    MENU_ITEM_FUNCTION_P(_i("Load all"), load_all); ////MSG_LOAD_ALL c=17
    MENU_ITEM_FUNCTION_NR_P(_T(MSG_LOAD_FILAMENT), '1', extr_adj, 0); ////MSG_LOAD_FILAMENT_1 c=16
    MENU_ITEM_FUNCTION_NR_P(_T(MSG_LOAD_FILAMENT), '2', extr_adj, 1); ////MSG_LOAD_FILAMENT_2 c=17
    MENU_ITEM_FUNCTION_NR_P(_T(MSG_LOAD_FILAMENT), '3', extr_adj, 2); ////MSG_LOAD_FILAMENT_3 c=17
    MENU_ITEM_FUNCTION_NR_P(_T(MSG_LOAD_FILAMENT), '4', extr_adj, 3); ////MSG_LOAD_FILAMENT_4 c=17

    if (mmu_enabled)
    {
        MENU_ITEM_FUNCTION_NR_P(_T(MSG_LOAD_FILAMENT), '5', extr_adj, 4);
    }
    MENU_END();
}

static void mmu_load_to_nozzle_menu()
{
    if (bFilamentAction)
    {
        MENU_BEGIN();
        MENU_ITEM_BACK_P(_T(MSG_MAIN));
        MENU_ITEM_FUNCTION_NR_P(_T(MSG_LOAD_FILAMENT), '1', lcd_mmu_load_to_nozzle, 0);
        MENU_ITEM_FUNCTION_NR_P(_T(MSG_LOAD_FILAMENT), '2', lcd_mmu_load_to_nozzle, 1);
        MENU_ITEM_FUNCTION_NR_P(_T(MSG_LOAD_FILAMENT), '3', lcd_mmu_load_to_nozzle, 2);
        MENU_ITEM_FUNCTION_NR_P(_T(MSG_LOAD_FILAMENT), '4', lcd_mmu_load_to_nozzle, 3);
        MENU_ITEM_FUNCTION_NR_P(_T(MSG_LOAD_FILAMENT), '5', lcd_mmu_load_to_nozzle, 4);
        MENU_END();
    }
    else
    {
        eFilamentAction = FilamentAction::MmuLoad;
        preheat_or_continue();
    }
}

static void mmu_eject_filament(uint8_t filament)
{
    menu_back();
    mmu_eject_filament(filament, true);
}

static void mmu_fil_eject_menu()
{
    if (bFilamentAction)
    {
        MENU_BEGIN();
        MENU_ITEM_BACK_P(_T(MSG_MAIN));
        MENU_ITEM_FUNCTION_NR_P(_T(MSG_EJECT_FILAMENT), '1', mmu_eject_filament, 0);
        MENU_ITEM_FUNCTION_NR_P(_T(MSG_EJECT_FILAMENT), '2', mmu_eject_filament, 1);
        MENU_ITEM_FUNCTION_NR_P(_T(MSG_EJECT_FILAMENT), '3', mmu_eject_filament, 2);
        MENU_ITEM_FUNCTION_NR_P(_T(MSG_EJECT_FILAMENT), '4', mmu_eject_filament, 3);
        MENU_ITEM_FUNCTION_NR_P(_T(MSG_EJECT_FILAMENT), '5', mmu_eject_filament, 4);
        MENU_END();
    }
    else
    {
        eFilamentAction = FilamentAction::MmuEject;
        preheat_or_continue();
    }
}

#ifdef MMU_HAS_CUTTER

static void mmu_cut_filament_menu()
{
    if(bFilamentAction)
    {
        MENU_BEGIN();
        MENU_ITEM_BACK_P(_T(MSG_MAIN));
        MENU_ITEM_FUNCTION_NR_P(_T(MSG_CUT_FILAMENT), '1', mmu_cut_filament, 0);
        MENU_ITEM_FUNCTION_NR_P(_T(MSG_CUT_FILAMENT), '2', mmu_cut_filament, 1);
        MENU_ITEM_FUNCTION_NR_P(_T(MSG_CUT_FILAMENT), '3', mmu_cut_filament, 2);
        MENU_ITEM_FUNCTION_NR_P(_T(MSG_CUT_FILAMENT), '4', mmu_cut_filament, 3);
        MENU_ITEM_FUNCTION_NR_P(_T(MSG_CUT_FILAMENT), '5', mmu_cut_filament, 4);
        MENU_END();
    }
    else
    {
        eFilamentAction=FilamentAction::MmuCut;
        bFilamentFirstRun=false;
        if(target_temperature[0]>=EXTRUDE_MINTEMP)
        {
            bFilamentPreheatState=true;
            mFilamentItem(target_temperature[0],target_temperature_bed);
        }
        else lcd_generic_preheat_menu();
    }
}
#endif //MMU_HAS_CUTTER

#ifdef SNMM
static void fil_unload_menu()
{
	MENU_BEGIN();
	MENU_ITEM_BACK_P(_T(MSG_MAIN));
	MENU_ITEM_FUNCTION_P(_i("Unload all"), extr_unload_all);////MSG_UNLOAD_ALL c=17
	MENU_ITEM_FUNCTION_P(_i("Unload filament 1"), extr_unload_0);////MSG_UNLOAD_FILAMENT_1 c=17
	MENU_ITEM_FUNCTION_P(_i("Unload filament 2"), extr_unload_1);////MSG_UNLOAD_FILAMENT_2 c=17
	MENU_ITEM_FUNCTION_P(_i("Unload filament 3"), extr_unload_2);////MSG_UNLOAD_FILAMENT_3 c=17
	MENU_ITEM_FUNCTION_P(_i("Unload filament 4"), extr_unload_3);////MSG_UNLOAD_FILAMENT_4 c=17

	if (mmu_enabled)
		MENU_ITEM_FUNCTION_P(_i("Unload filament 5"), extr_unload_4);////MSG_UNLOAD_FILAMENT_5 c=17

	MENU_END();
}


static void change_extr_menu(){
	MENU_BEGIN();
	MENU_ITEM_BACK_P(_T(MSG_MAIN));
	MENU_ITEM_FUNCTION_P(_i("Extruder 1"), extr_change_0);////MSG_EXTRUDER_1 c=17 r=1
	MENU_ITEM_FUNCTION_P(_i("Extruder 2"), extr_change_1);////MSG_EXTRUDER_2 c=17 r=1
	MENU_ITEM_FUNCTION_P(_i("Extruder 3"), extr_change_2);////MSG_EXTRUDER_3 c=17 r=1
	MENU_ITEM_FUNCTION_P(_i("Extruder 4"), extr_change_3);////MSG_EXTRUDER_4 c=17 r=1

	MENU_END();
}
#endif //SNMM

//unload filament for single material printer (used in M702 gcode)
void unload_filament()
{
	custom_message_type = CustomMsg::FilamentLoading;
	lcd_setstatuspgm(_T(MSG_UNLOADING_FILAMENT));

    raise_z_above(MIN_Z_FOR_UNLOAD);

	//		extr_unload2();

	current_position[E_AXIS] -= 45;
	plan_buffer_line_curposXYZE(5200 / 60);
	st_synchronize();
	current_position[E_AXIS] -= 15;
	plan_buffer_line_curposXYZE(1000 / 60);
	st_synchronize();
	current_position[E_AXIS] -= 20;
	plan_buffer_line_curposXYZE(1000 / 60);
	st_synchronize();

	lcd_display_message_fullscreen_P(_T(MSG_PULL_OUT_FILAMENT));

	//disable extruder steppers so filament can be removed
	disable_e0();
	disable_e1();
	disable_e2();
	_delay(100);

	Sound_MakeSound(e_SOUND_TYPE_StandardPrompt);
	uint8_t counterBeep = 0;
	while (!lcd_clicked() && (counterBeep < 50)) {
		delay_keep_alive(100);
		counterBeep++;
	}
	st_synchronize();
	while (lcd_clicked()) delay_keep_alive(100);

	lcd_update_enable(true);

	lcd_setstatuspgm(_T(WELCOME_MSG));
	custom_message_type = CustomMsg::Status;

}

unsigned char lcd_choose_color() {
	//function returns index of currently chosen item
	//following part can be modified from 2 to 255 items:
	//-----------------------------------------------------
	unsigned char items_no = 2;
	const char *item[items_no];
	item[0] = "Orange";
	item[1] = "Black";
	//-----------------------------------------------------
	uint_least8_t active_rows;
	static int first = 0;
	int enc_dif = 0;
	unsigned char cursor_pos = 1;
	enc_dif = lcd_encoder_diff;
	lcd_clear();
	lcd_putc_at(0, 1, '>');

	active_rows = items_no < 3 ? items_no : 3;
	lcd_consume_click();
	while (1) {
		lcd_puts_at_P(0, 0, PSTR("Choose color:"));
		for (uint_least8_t i = 0; i < active_rows; i++) {
			lcd_set_cursor(1, i+1);
			lcd_print(item[first + i]);
		}

		manage_heater();
		manage_inactivity(true);
		proc_commands();
		if (abs((enc_dif - lcd_encoder_diff)) > 12) {
					
				if (enc_dif > lcd_encoder_diff) {
					cursor_pos--;
				}

				if (enc_dif < lcd_encoder_diff) {
					cursor_pos++;
				}
				
				if (cursor_pos > active_rows) {
					cursor_pos = active_rows;
					Sound_MakeSound(e_SOUND_TYPE_BlindAlert);
					if (first < items_no - active_rows) {
						first++;
						lcd_clear();
					}
				}

				if (cursor_pos < 1) {
					cursor_pos = 1;
					Sound_MakeSound(e_SOUND_TYPE_BlindAlert);
					if (first > 0) {
						first--;
						lcd_clear();
					}
				}
				lcd_putc_at(0, 1, ' ');
				lcd_putc_at(0, 2, ' ');
				lcd_putc_at(0, 3, ' ');
				lcd_putc_at(0, cursor_pos, '>');
				Sound_MakeSound(e_SOUND_TYPE_EncoderMove);
				enc_dif = lcd_encoder_diff;
				_delay(100);

		}

		if (lcd_clicked()) {
			Sound_MakeSound(e_SOUND_TYPE_ButtonEcho);
			switch(cursor_pos + first - 1) {
			case 0: return 1; break;
			case 1: return 0; break;
			default: return 99; break;
			}
		}

	}

}

#include "w25x20cl.h"

#ifdef LCD_TEST
static void lcd_test_menu()
{
	W25X20CL_SPI_ENTER();
	w25x20cl_enable_wr();
	w25x20cl_chip_erase();
	w25x20cl_disable_wr();
}
#endif //LCD_TEST

static bool fan_error_selftest()
{
#ifdef FANCHECK
    if (!fans_check_enabled) return 0;

    fanSpeed = 255;
#ifdef FAN_SOFT_PWM
	fanSpeedSoftPwm = 255;
#endif //FAN_SOFT_PWM
    manage_heater(); //enables print fan
    setExtruderAutoFanState(3); //force enables the extruder fan
#ifdef FAN_SOFT_PWM
    extruder_autofan_last_check = _millis();
    fan_measuring = true;
#endif //FAN_SOFT_PWM
    _delay(1000); //delay_keep_alive would turn off extruder fan, because temerature is too low (maybe)
    manage_heater();
    fanSpeed = 0;
	setExtruderAutoFanState(1); //releases lock on the extruder fan
#ifdef FAN_SOFT_PWM
    fanSpeedSoftPwm = 0;
#endif //FAN_SOFT_PWM
    manage_heater();
#ifdef TACH_0
    if (fan_speed[0] <= 20) { //extruder fan error
        LCD_ALERTMESSAGERPGM(MSG_FANCHECK_EXTRUDER);
        return 1;
    }
#endif
#ifdef TACH_1
    if (fan_speed[1] <= 20) { //print fan error
        LCD_ALERTMESSAGERPGM(MSG_FANCHECK_PRINT);
        return 1;
    }
#endif
#endif //FANCHECK
    return 0;
}

//! @brief Resume paused print, send host action "resumed"
//! @todo It is not good to call restore_print_from_ram_and_continue() from function called by lcd_update(),
//! as restore_print_from_ram_and_continue() calls lcd_update() internally.
void lcd_resume_print()
{
    lcd_return_to_status();
    lcd_reset_alert_level(); //for fan speed error
    if (fan_error_selftest()) return; //abort if error persists
        cmdqueue_serial_disabled = false;

    lcd_setstatuspgm(_T(MSG_FINISHING_MOVEMENTS));
    st_synchronize();

<<<<<<< HEAD
    lcd_setstatuspgm(_T(MSG_RESUMING_PRINT)); ////MSG_RESUMING_PRINT c=20
    restore_print_from_ram_and_continue(default_retraction);
    pause_time += (_millis() - start_pause_print); //accumulate time when print is paused for correct statistics calculation
    refresh_cmd_timeout();
    isPrintPaused = false;
    SERIAL_PROTOCOLLNRPGM(MSG_OCTOPRINT_RESUMED); //trigger octoprint to resume print
}

//! @brief Resume paused USB/host print, send host action "resume"
void lcd_resume_usb_print()
{
    SERIAL_PROTOCOLLNRPGM(MSG_OCTOPRINT_RESUME); //resume octoprint
=======
    custom_message_type = CustomMsg::Resuming;
    isPrintPaused = false;
    restore_print_from_ram_and_continue(default_retraction);
    pause_time += (_millis() - start_pause_print); //accumulate time when print is paused for correct statistics calculation
    refresh_cmd_timeout();
    SERIAL_PROTOCOLLNRPGM(MSG_OCTOPRINT_RESUMED); //resume octoprint
    custom_message_type = CustomMsg::Status;
>>>>>>> adf347fd
}

static void change_sheet()
{
	eeprom_update_byte(&(EEPROM_Sheets_base->active_sheet), selected_sheet);
    menu_back(3);
}



static void lcd_rename_sheet_menu()
{
    struct MenuData
    {
        bool initialized;
        uint8_t selected;
        char name[sizeof(Sheet::name)];
    };
    static_assert(sizeof(menu_data)>= sizeof(MenuData),"MenuData doesn't fit into menu_data");
    MenuData* menuData = (MenuData*)&(menu_data[0]);

    if (!menuData->initialized)
    {
        eeprom_read_block(menuData->name, EEPROM_Sheets_base->s[selected_sheet].name, sizeof(Sheet::name));
        lcd_encoder = menuData->name[0];
        menuData->initialized = true;
    }
    if (lcd_encoder < '\x20') lcd_encoder = '\x20';
    if (lcd_encoder > '\x7F') lcd_encoder = '\x7F';

    menuData->name[menuData->selected] = lcd_encoder;
    lcd_set_cursor(0,0);
    for (uint_least8_t i = 0; i < sizeof(Sheet::name); ++i)
    {
        lcd_putc(menuData->name[i]);
    }
    lcd_set_cursor(menuData->selected, 1);
    lcd_putc('^');
    if (lcd_clicked())
    {
        if ((menuData->selected + 1u) < sizeof(Sheet::name))
        {
            lcd_encoder = menuData->name[++(menuData->selected)];
        }
        else
        {
            eeprom_update_block(menuData->name,
                EEPROM_Sheets_base->s[selected_sheet].name,
                sizeof(Sheet::name));
            menu_back();
        }
    }
}

static void lcd_reset_sheet()
{
    SheetName sheetName;
    eeprom_default_sheet_name(selected_sheet, sheetName);
	eeprom_update_word(reinterpret_cast<uint16_t *>(&(EEPROM_Sheets_base->s[selected_sheet].z_offset)),EEPROM_EMPTY_VALUE16);
	eeprom_update_block(sheetName.c,EEPROM_Sheets_base->s[selected_sheet].name,sizeof(Sheet::name));
	if (selected_sheet == eeprom_read_byte(&(EEPROM_Sheets_base->active_sheet)))
	{
        eeprom_switch_to_next_sheet();
        if((-1 == eeprom_next_initialized_sheet(0)) && (CALIBRATION_STATUS_CALIBRATED == calibration_status()))
        {
            calibration_status_store(CALIBRATION_STATUS_LIVE_ADJUST);
        }
	}

	menu_back();
}

//! @brief Activate selected_sheet and run first layer calibration
static void activate_calibrate_sheet()
{
    eeprom_update_byte(&(EEPROM_Sheets_base->active_sheet), selected_sheet);
    lcd_first_layer_calibration_reset();
}

static void lcd_sheet_menu()
{
    MENU_BEGIN();
    MENU_ITEM_BACK_P(_T(MSG_STEEL_SHEETS));

	if(eeprom_is_sheet_initialized(selected_sheet)){
	    MENU_ITEM_SUBMENU_P(_i("Select"), change_sheet); //// c=18
	}

    if (lcd_commands_type == LcdCommands::Idle)
    {
        MENU_ITEM_SUBMENU_P(_T(MSG_V2_CALIBRATION), activate_calibrate_sheet);////MSG_V2_CALIBRATION c=18
    }
    MENU_ITEM_SUBMENU_P(_i("Rename"), lcd_rename_sheet_menu); //// c=18
	MENU_ITEM_FUNCTION_P(_T(MSG_RESET), lcd_reset_sheet); ////MSG_RESET c=14

    MENU_END();
}

//! @brief Show Main Menu
//!
//! @code{.unparsed}
//! |01234567890123456789|
//! | Info screen        | allways
//!
//! | tst - Save         | ifdef RESUME_DEBUG
//! | tst - Restore      | ifdef RESUME_DEBUG
//!
//! | recover print      | ifdef TMC2130_DEBUG
//! | power panic        | ifdef TMC2130_DEBUG
//! 
//! | Live adjust Z      | printing + Z low 
//!
//! | Change filament    | farm mode
//!
//! | Tune               | printing + paused
//! | Pause print        | printing + not paused
//! | Resume print       | printing + paused
//! | Stop print         | printing or paused + NOT MBL
//! | Preheat            | not printing + not paused
//! | Print from SD      | not printing or paused
//!
//! | Switch sheet       | farm mode
//!
//! | AutoLoad filament  | not printing + not mmu or paused
//! | Load filament      | not printing + mmu or paused
//! | Load to nozzle      | not printing + mmu or paused
//! | Unload filament    | not printing or paused
//! | Eject filament     | not printing + mmu or paused
//! | Cut filament       | not printing + mmu or paused + cut atctive
//! | Settings           | not printing or paused
//! | Calibration        | not printing 
//! | Statistics         | not printing
//! | Fail stats         | allways
//! | Fail stats MMU     | mmu
//! | Support            | allways
//! @endcode
static void lcd_main_menu()
{

    MENU_BEGIN();

    // Majkl superawesome menu


    MENU_ITEM_BACK_P(_T(MSG_WATCH));

#ifdef RESUME_DEBUG 
    if (!saved_printing) 
        MENU_ITEM_FUNCTION_P(PSTR("tst - Save"), lcd_menu_test_save);
    else
        MENU_ITEM_FUNCTION_P(PSTR("tst - Restore"), lcd_menu_test_restore);
#endif //RESUME_DEBUG 

#ifdef TMC2130_DEBUG
    MENU_ITEM_FUNCTION_P(PSTR("recover print"), recover_print);
    MENU_ITEM_FUNCTION_P(PSTR("power panic"), uvlo_);
#endif //TMC2130_DEBUG

    if ( ( IS_SD_PRINTING || is_usb_printing || (lcd_commands_type == LcdCommands::Layer1Cal)) && (current_position[Z_AXIS] < Z_HEIGHT_HIDE_LIVE_ADJUST_MENU) && !homing_flag && !mesh_bed_leveling_flag) {
        MENU_ITEM_SUBMENU_P(_T(MSG_BABYSTEP_Z), lcd_babystep_z);//8
    }

    if (farm_mode)
        MENU_ITEM_FUNCTION_P(_T(MSG_FILAMENTCHANGE), lcd_colorprint_change);//8

    if ( moves_planned() || PRINTER_ACTIVE || isPrintPaused ) {
        MENU_ITEM_SUBMENU_P(_i("Tune"), lcd_tune_menu);////MSG_TUNE
    } else {
        MENU_ITEM_SUBMENU_P(_i("Preheat"), lcd_preheat_menu);////MSG_PREHEAT
    }

    if (mesh_bed_leveling_flag == false && homing_flag == false && !isPrintPaused) {
        if (is_usb_printing) {
            MENU_ITEM_FUNCTION_P(_T(MSG_PAUSE_PRINT), lcd_pause_usb_print);////MSG_PAUSE_PRINT c=18
        } else if (IS_SD_PRINTING) {
            MENU_ITEM_FUNCTION_P(_T(MSG_PAUSE_PRINT), lcd_pause_print);////MSG_PAUSE_PRINT c=18
        }
    }
    if(isPrintPaused)
    {
#ifdef FANCHECK
        if((fan_check_error == EFCE_FIXED) || (fan_check_error == EFCE_OK))
#endif //FANCHECK
        {
            if (is_usb_printing) {
                MENU_ITEM_SUBMENU_P(_T(MSG_RESUME_PRINT), lcd_resume_usb_print);////MSG_RESUME_PRINT c=18
            } else {
                MENU_ITEM_SUBMENU_P(_T(MSG_RESUME_PRINT), lcd_resume_print);////MSG_RESUME_PRINT c=18
            }
        }
    }
    if((IS_SD_PRINTING || is_usb_printing || isPrintPaused) && (custom_message_type != CustomMsg::MeshBedLeveling)) {
        MENU_ITEM_SUBMENU_P(_T(MSG_STOP_PRINT), lcd_sdcard_stop);
    }
#ifdef SDSUPPORT //!@todo SDSUPPORT undefined creates several issues in source code
    if (card.cardOK || lcd_commands_type == LcdCommands::Layer1Cal) {
        if (!card.isFileOpen()) {
            if (!is_usb_printing && (lcd_commands_type != LcdCommands::Layer1Cal)) {
            //if (farm_mode) MENU_ITEM_SUBMENU_P(MSG_FARM_CARD_MENU, lcd_farm_sdcard_menu);
            /*else*/{
                        bMain=true;               // flag ('fake parameter') for 'lcd_sdcard_menu()' function
                        MENU_ITEM_SUBMENU_P(_T(MSG_CARD_MENU), lcd_sdcard_menu);
                    }
        }
#if SDCARDDETECT < 1
        MENU_ITEM_GCODE_P(_i("Change SD card"), PSTR("M21"));  // SD-card changed by user////MSG_CNG_SDCARD
#endif //SDCARDDETECT
        }
    } else {
        bMain=true;                                   // flag (i.e. 'fake parameter') for 'lcd_sdcard_menu()' function
        MENU_ITEM_SUBMENU_P(_i("No SD card"), lcd_sdcard_menu);////MSG_NO_CARD
#if SDCARDDETECT < 1
        MENU_ITEM_GCODE_P(_i("Init. SD card"), PSTR("M21")); // Manually initialize the SD-card via user interface////MSG_INIT_SDCARD
#endif //SDCARDDETECT
    }
#endif //SDSUPPORT

    if(!isPrintPaused && !IS_SD_PRINTING && !is_usb_printing && (lcd_commands_type != LcdCommands::Layer1Cal)) {
        if (!farm_mode) {
            const int8_t sheet = eeprom_read_byte(&(EEPROM_Sheets_base->active_sheet));
            const int8_t nextSheet = eeprom_next_initialized_sheet(sheet);
            if ((nextSheet >= 0) && (sheet != nextSheet)) { // show menu only if we have 2 or more sheets initialized
                MENU_ITEM_FUNCTION_E(EEPROM_Sheets_base->s[sheet], eeprom_switch_to_next_sheet);
            }
        }
    }

    if ( ! ( IS_SD_PRINTING || is_usb_printing || (lcd_commands_type == LcdCommands::Layer1Cal) ) ) {
        if (mmu_enabled) {
            MENU_ITEM_SUBMENU_P(_T(MSG_LOAD_FILAMENT), fil_load_menu);
            MENU_ITEM_SUBMENU_P(_i("Load to nozzle"), mmu_load_to_nozzle_menu);
//-//          MENU_ITEM_FUNCTION_P(_T(MSG_UNLOAD_FILAMENT), extr_unload);
//bFilamentFirstRun=true;
            MENU_ITEM_SUBMENU_P(_T(MSG_UNLOAD_FILAMENT), mmu_unload_filament);
            MENU_ITEM_SUBMENU_P(_T(MSG_EJECT_FILAMENT), mmu_fil_eject_menu);
#ifdef  MMU_HAS_CUTTER
            MENU_ITEM_SUBMENU_P(_T(MSG_CUT_FILAMENT), mmu_cut_filament_menu);
#endif //MMU_HAS_CUTTER
        } else {
#ifdef SNMM
            MENU_ITEM_SUBMENU_P(_T(MSG_UNLOAD_FILAMENT), fil_unload_menu);
            MENU_ITEM_SUBMENU_P(_i("Change extruder"), change_extr_menu);////MSG_CHANGE_EXTR c=20 r=1
#endif
#ifdef FILAMENT_SENSOR
            if ((fsensor_autoload_enabled == true) && (fsensor_enabled == true) && (mmu_enabled == false))
                MENU_ITEM_SUBMENU_P(_i("AutoLoad filament"), lcd_menu_AutoLoadFilament);////MSG_AUTOLOAD_FILAMENT c=18
            else
#endif //FILAMENT_SENSOR
            {
                bFilamentFirstRun=true;
                MENU_ITEM_SUBMENU_P(_T(MSG_LOAD_FILAMENT), lcd_LoadFilament);
            }
            bFilamentFirstRun=true;
            MENU_ITEM_SUBMENU_P(_T(MSG_UNLOAD_FILAMENT), lcd_unLoadFilament);
        }
        if(!isPrintPaused) {
            MENU_ITEM_SUBMENU_P(_T(MSG_SETTINGS), lcd_settings_menu);
            MENU_ITEM_SUBMENU_P(_T(MSG_MENU_CALIBRATION), lcd_calibration_menu);
        }
    }

    if (!is_usb_printing && (lcd_commands_type != LcdCommands::Layer1Cal)) {
        MENU_ITEM_SUBMENU_P(_i("Statistics  "), lcd_menu_statistics);////MSG_STATISTICS
    }

#if defined(TMC2130) || defined(FILAMENT_SENSOR)
    MENU_ITEM_SUBMENU_P(_i("Fail stats"), lcd_menu_fails_stats);
#endif
    if (mmu_enabled) {
        MENU_ITEM_SUBMENU_P(_i("Fail stats MMU"), lcd_menu_fails_stats_mmu);
    }
    MENU_ITEM_SUBMENU_P(_i("Support"), lcd_support_menu);////MSG_SUPPORT
#ifdef LCD_TEST
    MENU_ITEM_SUBMENU_P(_i("W25x20CL init"), lcd_test_menu);////MSG_SUPPORT
#endif //LCD_TEST

    MENU_END();

}

void stack_error() {
	Sound_MakeCustom(1000,0,true);
	lcd_display_message_fullscreen_P(_i("Error - static memory has been overwritten"));////MSG_STACK_ERROR c=20 r=4
	//err_triggered = 1;
	 while (1) delay_keep_alive(1000);
}

#ifdef DEBUG_STEPPER_TIMER_MISSED
bool stepper_timer_overflow_state = false;
uint16_t stepper_timer_overflow_max = 0;
uint16_t stepper_timer_overflow_last = 0;
uint16_t stepper_timer_overflow_cnt = 0;
void stepper_timer_overflow() {
  char msg[28];
  sprintf_P(msg, PSTR("#%d %d max %d"), ++ stepper_timer_overflow_cnt, stepper_timer_overflow_last >> 1, stepper_timer_overflow_max >> 1);
  lcd_setstatus(msg);
  stepper_timer_overflow_state = false;
  if (stepper_timer_overflow_last > stepper_timer_overflow_max)
    stepper_timer_overflow_max = stepper_timer_overflow_last;
  SERIAL_ECHOPGM("Stepper timer overflow: ");
  MYSERIAL.print(msg);
  SERIAL_ECHOLNPGM("");

  WRITE(BEEPER, LOW);
}
#endif /* DEBUG_STEPPER_TIMER_MISSED */


static void lcd_colorprint_change() {
	
	enquecommand_P(PSTR("M600"));

	custom_message_type = CustomMsg::FilamentLoading; //just print status message
	lcd_setstatuspgm(_T(MSG_FINISHING_MOVEMENTS));
	lcd_return_to_status();
	lcd_draw_update = 3;
}


#ifdef LA_LIVE_K
// @wavexx: looks like there's no generic float editing function in menu.cpp so we
//          redefine our custom handling functions to mimick other tunables
const char menu_fmt_float13off[] PROGMEM = "%c%-13.13S%6.6S";

static void lcd_advance_draw_K(char chr, float val)
{
    if (val <= 0)
        lcd_printf_P(menu_fmt_float13off, chr, MSG_ADVANCE_K, _T(MSG_OFF));
    else
        lcd_printf_P(menu_fmt_float13, chr, MSG_ADVANCE_K, val);
}

static void lcd_advance_edit_K(void)
{
    if (lcd_draw_update)
    {
        if (lcd_encoder < 0) lcd_encoder = 0;
        if (lcd_encoder > 999) lcd_encoder = 999;
        lcd_set_cursor(0, 1);
        lcd_advance_draw_K(' ', 0.01 * lcd_encoder);
    }
    if (LCD_CLICKED)
    {
        extruder_advance_K = 0.01 * lcd_encoder;
        menu_back_no_reset();
    }
}

static uint8_t lcd_advance_K()
{
    if (menu_item == menu_line)
    {
        if (lcd_draw_update)
        {
            lcd_set_cursor(0, menu_row);
            lcd_advance_draw_K((lcd_encoder == menu_item)?'>':' ', extruder_advance_K);
        }
        if (menu_clicked && (lcd_encoder == menu_item))
        {
            menu_submenu_no_reset(lcd_advance_edit_K);
            lcd_encoder = 100. * extruder_advance_K;
            return menu_item_ret();
        }
    }
    menu_item++;
    return 0;
}

#define MENU_ITEM_EDIT_advance_K() do { if (lcd_advance_K()) return; } while (0)
#endif


static void lcd_tune_menu()
{
	typedef struct
	{
	    menu_data_edit_t reserved; //!< reserved for number editing functions
		int8_t  status; //!< To recognize, whether the menu has been just initialized.
		//! Backup of extrudemultiply, to recognize, that the value has been changed and
		//! it needs to be applied.
		int16_t extrudemultiply;
	} _menu_data_t;
	static_assert(sizeof(menu_data)>= sizeof(_menu_data_t),"_menu_data_t doesn't fit into menu_data");
	_menu_data_t* _md = (_menu_data_t*)&(menu_data[0]);
	if (_md->status == 0)
	{
		// Menu was entered. Mark the menu as entered and save the current extrudemultiply value.
		_md->status = 1;
		_md->extrudemultiply = extrudemultiply;
	}
	else if (_md->extrudemultiply != extrudemultiply)
	{
		// extrudemultiply has been changed from the child menu. Apply the new value.
		_md->extrudemultiply = extrudemultiply;
		calculate_extruder_multipliers();
	}

  EEPROM_read(EEPROM_SILENT, (uint8_t*)&SilentModeMenu, sizeof(SilentModeMenu));



	MENU_BEGIN();
	MENU_ITEM_BACK_P(_T(MSG_MAIN)); //1
	MENU_ITEM_EDIT_int3_P(_i("Speed"), &feedmultiply, 10, 999);//2////MSG_SPEED

	MENU_ITEM_EDIT_int3_P(_T(MSG_NOZZLE), &target_temperature[0], 0, HEATER_0_MAXTEMP - 10);//3
	MENU_ITEM_EDIT_int3_P(_T(MSG_BED), &target_temperature_bed, 0, BED_MAXTEMP - 10);//4

	MENU_ITEM_EDIT_int3_P(_T(MSG_FAN_SPEED), &fanSpeed, 0, 255);//5
	MENU_ITEM_EDIT_int3_P(_i("Flow"), &extrudemultiply, 10, 999);//6////MSG_FLOW
#ifdef LA_LIVE_K
	MENU_ITEM_EDIT_advance_K();//7
#endif
#ifdef FILAMENTCHANGEENABLE
    if (!farm_mode)
        MENU_ITEM_FUNCTION_P(_T(MSG_FILAMENTCHANGE), lcd_colorprint_change);//8
#endif

#ifdef FILAMENT_SENSOR
	if (FSensorStateMenu == 0) {
          if (fsensor_not_responding && (mmu_enabled == false)) {
               /* Filament sensor not working*/
               MENU_ITEM_TOGGLE_P(_T(MSG_FSENSOR), _T(MSG_NA), lcd_fsensor_state_set);
          }
          else {
               /* Filament sensor turned off, working, no problems*/
               MENU_ITEM_TOGGLE_P(_T(MSG_FSENSOR), _T(MSG_OFF), lcd_fsensor_state_set);
          }
	}
	else {
		MENU_ITEM_TOGGLE_P(_T(MSG_FSENSOR), _T(MSG_ON), lcd_fsensor_state_set);
	}
#ifdef IR_SENSOR_ANALOG
     FSENSOR_ACTION_NA;
#endif //IR_SENSOR_ANALOG
#endif //FILAMENT_SENSOR

	SETTINGS_AUTO_DEPLETE;

	SETTINGS_CUTTER;

     if(farm_mode)
     {
       MENU_ITEM_TOGGLE_P(_T(MSG_FANS_CHECK), fans_check_enabled ? _T(MSG_ON) : _T(MSG_OFF), lcd_set_fan_check);
     }

#ifdef TMC2130
     if(!farm_mode)
     {
          if (SilentModeMenu == SILENT_MODE_NORMAL) MENU_ITEM_TOGGLE_P(_T(MSG_MODE), _T(MSG_NORMAL), lcd_silent_mode_set);
          else MENU_ITEM_TOGGLE_P(_T(MSG_MODE), _T(MSG_STEALTH), lcd_silent_mode_set);

          if (SilentModeMenu == SILENT_MODE_NORMAL)
          {
               if (lcd_crash_detect_enabled()) MENU_ITEM_TOGGLE_P(_T(MSG_CRASHDETECT), _T(MSG_ON), crash_mode_switch);
               else MENU_ITEM_TOGGLE_P(_T(MSG_CRASHDETECT), _T(MSG_OFF), crash_mode_switch);
          }
          else MENU_ITEM_TOGGLE_P(_T(MSG_CRASHDETECT), NULL, lcd_crash_mode_info);
     }
#else //TMC2130
	if (!farm_mode) { //dont show in menu if we are in farm mode
		switch (SilentModeMenu) {
		case SILENT_MODE_POWER: MENU_ITEM_TOGGLE_P(_T(MSG_MODE), _T(MSG_HIGH_POWER), lcd_silent_mode_set); break;
		case SILENT_MODE_SILENT: MENU_ITEM_TOGGLE_P(_T(MSG_MODE), _T(MSG_SILENT), lcd_silent_mode_set); break;
		case SILENT_MODE_AUTO: MENU_ITEM_TOGGLE_P(_T(MSG_MODE), _T(MSG_AUTO_POWER), lcd_silent_mode_set); break;
		default: MENU_ITEM_TOGGLE_P(_T(MSG_MODE), _T(MSG_HIGH_POWER), lcd_silent_mode_set); break; // (probably) not needed
		}
	}
#endif //TMC2130
	SETTINGS_MMU_MODE;
    SETTINGS_SOUND;
#ifdef LCD_BL_PIN
    if (backlightSupport)
    {
        MENU_ITEM_SUBMENU_P(_T(MSG_BRIGHTNESS), lcd_backlight_menu);
    }
#endif //LCD_BL_PIN
	MENU_END();
}

static void mbl_magnets_elimination_toggle() {
	bool magnet_elimination = (eeprom_read_byte((uint8_t*)EEPROM_MBL_MAGNET_ELIMINATION) > 0);
	magnet_elimination = !magnet_elimination;
	eeprom_update_byte((uint8_t*)EEPROM_MBL_MAGNET_ELIMINATION, (uint8_t)magnet_elimination);
}

static void mbl_mesh_toggle() {
	uint8_t mesh_nr = eeprom_read_byte((uint8_t*)EEPROM_MBL_POINTS_NR);
	if(mesh_nr == 3) mesh_nr = 7;
	else mesh_nr = 3;
	eeprom_update_byte((uint8_t*)EEPROM_MBL_POINTS_NR, mesh_nr);
}

static void mbl_probe_nr_toggle() {
	mbl_z_probe_nr = eeprom_read_byte((uint8_t*)EEPROM_MBL_PROBE_NR);
	switch (mbl_z_probe_nr) {
		case 1: mbl_z_probe_nr = 3; break;
		case 3: mbl_z_probe_nr = 5; break;
		case 5: mbl_z_probe_nr = 1; break;
		default: mbl_z_probe_nr = 3; break;
	}
	eeprom_update_byte((uint8_t*)EEPROM_MBL_PROBE_NR, mbl_z_probe_nr);
}

static void lcd_mesh_bed_leveling_settings()
{
	
	bool magnet_elimination = (eeprom_read_byte((uint8_t*)EEPROM_MBL_MAGNET_ELIMINATION) > 0);
	uint8_t points_nr = eeprom_read_byte((uint8_t*)EEPROM_MBL_POINTS_NR);
	char sToggle[4]; //enough for nxn format

	MENU_BEGIN();
	MENU_ITEM_BACK_P(_T(MSG_SETTINGS));
	sToggle[0] = points_nr + '0';
	sToggle[1] = 'x';
	sToggle[2] = points_nr + '0';
	sToggle[3] = 0;
	MENU_ITEM_TOGGLE(_T(MSG_MESH), sToggle, mbl_mesh_toggle);
	sToggle[0] = mbl_z_probe_nr + '0';
	sToggle[1] = 0;
	MENU_ITEM_TOGGLE(_T(MSG_Z_PROBE_NR), sToggle, mbl_probe_nr_toggle);
	MENU_ITEM_TOGGLE_P(_T(MSG_MAGNETS_COMP), (points_nr == 7) ? (magnet_elimination ? _T(MSG_ON): _T(MSG_OFF)) : _T(MSG_NA), mbl_magnets_elimination_toggle);
	MENU_END();
	//SETTINGS_MBL_MODE;
}

#ifdef LCD_BL_PIN
static void backlight_mode_toggle()
{
    switch (backlightMode)
    {
        case BACKLIGHT_MODE_BRIGHT: backlightMode = BACKLIGHT_MODE_DIM; break;
        case BACKLIGHT_MODE_DIM: backlightMode = BACKLIGHT_MODE_AUTO; break;
        case BACKLIGHT_MODE_AUTO: backlightMode = BACKLIGHT_MODE_BRIGHT; break;
        default: backlightMode = BACKLIGHT_MODE_BRIGHT; break;
    }
    backlight_save();
}

static void lcd_backlight_menu()
{
    MENU_BEGIN();
    ON_MENU_LEAVE(
        backlight_save();
    );
    
    MENU_ITEM_BACK_P(_T(MSG_BACK));
    MENU_ITEM_EDIT_int3_P(_T(MSG_BL_HIGH), &backlightLevel_HIGH, backlightLevel_LOW, 255);
    MENU_ITEM_EDIT_int3_P(_T(MSG_BL_LOW), &backlightLevel_LOW, 0, backlightLevel_HIGH);
	MENU_ITEM_TOGGLE_P(_T(MSG_MODE), ((backlightMode==BACKLIGHT_MODE_BRIGHT) ? _T(MSG_BRIGHT) : ((backlightMode==BACKLIGHT_MODE_DIM) ? _T(MSG_DIM) : _T(MSG_AUTO))), backlight_mode_toggle);
    MENU_ITEM_EDIT_int3_P(_T(MSG_TIMEOUT), &backlightTimer_period, 1, 999);
    
    MENU_END();
}
#endif //LCD_BL_PIN

static void lcd_control_temperature_menu()
{
#ifdef PIDTEMP
  // set up temp variables - undo the default scaling
//  raw_Ki = unscalePID_i(Ki);
//  raw_Kd = unscalePID_d(Kd);
#endif

  MENU_BEGIN();
  MENU_ITEM_BACK_P(_T(MSG_SETTINGS));
#if TEMP_SENSOR_0 != 0
  MENU_ITEM_EDIT_int3_P(_T(MSG_NOZZLE), &target_temperature[0], 0, HEATER_0_MAXTEMP - 10);
#endif
#if TEMP_SENSOR_1 != 0
  MENU_ITEM_EDIT_int3_P(_i("Nozzle2"), &target_temperature[1], 0, HEATER_1_MAXTEMP - 10);////MSG_NOZZLE1
#endif
#if TEMP_SENSOR_2 != 0
  MENU_ITEM_EDIT_int3_P(_i("Nozzle3"), &target_temperature[2], 0, HEATER_2_MAXTEMP - 10);////MSG_NOZZLE2
#endif
#if TEMP_SENSOR_BED != 0
  MENU_ITEM_EDIT_int3_P(_T(MSG_BED), &target_temperature_bed, 0, BED_MAXTEMP - 3);
#endif
  MENU_ITEM_EDIT_int3_P(_T(MSG_FAN_SPEED), &fanSpeed, 0, 255);
#if defined AUTOTEMP && (TEMP_SENSOR_0 != 0)
//MENU_ITEM_EDIT removed, following code must be redesigned if AUTOTEMP enabled
  MENU_ITEM_EDIT(bool, MSG_AUTOTEMP, &autotemp_enabled);
  MENU_ITEM_EDIT(float3, _i(" \002 Min"), &autotemp_min, 0, HEATER_0_MAXTEMP - 10);////MSG_MIN
  MENU_ITEM_EDIT(float3, _i(" \002 Max"), &autotemp_max, 0, HEATER_0_MAXTEMP - 10);////MSG_MAX
  MENU_ITEM_EDIT(float32, _i(" \002 Fact"), &autotemp_factor, 0.0, 1.0);////MSG_FACTOR
#endif

  MENU_END();
}


#if SDCARDDETECT == -1
static void lcd_sd_refresh()
{
  card.initsd();
  menu_top = 0;
}
#endif
static void lcd_sd_updir()
{
  card.updir();
  menu_top = 0;
}

void lcd_print_stop()
{
    if (!card.sdprinting) {
        SERIAL_ECHOLNRPGM(MSG_OCTOPRINT_CANCEL);   // for Octoprint
    }
    cmdqueue_serial_disabled = false; //for when canceling a print with a fancheck

    CRITICAL_SECTION_START;

    // Clear any saved printing state
    cancel_saved_printing();

    // Abort the planner/queue/sd
    planner_abort_hard();
	cmdqueue_reset();
	card.sdprinting = false;
	card.closefile();
    st_reset_timer();

    CRITICAL_SECTION_END;

#ifdef MESH_BED_LEVELING
    mbl.active = false; //also prevents undoing the mbl compensation a second time in the second planner_abort_hard()
#endif

	lcd_setstatuspgm(_T(MSG_PRINT_ABORTED));
	stoptime = _millis();
	unsigned long t = (stoptime - starttime - pause_time) / 1000; //time in s
	pause_time = 0;
	save_statistics(total_filament_used, t);

    lcd_commands_step = 0;
    lcd_commands_type = LcdCommands::Idle;

    lcd_cooldown(); //turns off heaters and fan; goes to status screen.
    cancel_heatup = true; //unroll temperature wait loop stack.

    current_position[Z_AXIS] += 10; //lift Z.
    plan_buffer_line_curposXYZE(manual_feedrate[Z_AXIS] / 60);

    if (axis_known_position[X_AXIS] && axis_known_position[Y_AXIS]) //if axis are homed, move to parked position.
    {
        current_position[X_AXIS] = X_CANCEL_POS;
        current_position[Y_AXIS] = Y_CANCEL_POS;
        plan_buffer_line_curposXYZE(manual_feedrate[0] / 60);
    }
    st_synchronize();

    if (mmu_enabled) extr_unload(); //M702 C

    finishAndDisableSteppers(); //M84

    lcd_setstatuspgm(_T(WELCOME_MSG));
    custom_message_type = CustomMsg::Status;

    planner_abort_hard(); //needs to be done since plan_buffer_line resets waiting_inside_plan_buffer_line_print_aborted to false. Also copies current to destination.
    
    axis_relative_modes = E_AXIS_MASK; //XYZ absolute, E relative
    
    isPrintPaused = false; //clear isPrintPaused flag to allow starting next print after pause->stop scenario.
}

void lcd_sdcard_stop()
{

	lcd_puts_at_P(0, 0, _T(MSG_STOP_PRINT));
	lcd_puts_at_P(2, 2, _T(MSG_NO));
	lcd_puts_at_P(2, 3, _T(MSG_YES));
	lcd_putc_at(0, 2, ' ');
	lcd_putc_at(0, 3, ' ');

	if ((int32_t)lcd_encoder > 2) { lcd_encoder = 2; }
	if ((int32_t)lcd_encoder < 1) { lcd_encoder = 1; }
	
	lcd_putc_at(0, 1 + lcd_encoder, '>');

	if (lcd_clicked())
	{
		Sound_MakeSound(e_SOUND_TYPE_ButtonEcho);
		if ((int32_t)lcd_encoder == 1)
		{
			lcd_return_to_status();
		}
		if ((int32_t)lcd_encoder == 2)
		{
			lcd_print_stop();
		}
	}

}

void lcd_sdcard_menu()
{
  uint8_t sdSort = eeprom_read_byte((uint8_t*)EEPROM_SD_SORT);

  if (card.presort_flag == true) {
	  card.presort_flag = false;
	  card.presort();
  }
  if (lcd_draw_update == 0 && LCD_CLICKED == 0)
    //_delay(100);
    return; // nothing to do (so don't thrash the SD card)
  uint16_t fileCnt = card.getnrfilenames();


  MENU_BEGIN();
  MENU_ITEM_BACK_P(_T(bMain?MSG_MAIN:MSG_BACK));  // i.e. default menu-item / menu-item after card insertion
  card.getWorkDirName();
  if (card.filename[0] == '/')
  {
#if SDCARDDETECT == -1
    MENU_ITEM_FUNCTION_P(_T(MSG_REFRESH), lcd_sd_refresh);
#endif
  } else {
    MENU_ITEM_FUNCTION_P(PSTR(LCD_STR_FOLDER ".."), lcd_sd_updir);
  }

  for (uint16_t i = 0; i < fileCnt; i++)
  {
    if (menu_item == menu_line)
    {
		const uint16_t nr = ((sdSort == SD_SORT_NONE) || farm_mode || (sdSort == SD_SORT_TIME)) ? (fileCnt - 1 - i) : i;
		/*#ifdef SDCARD_RATHERRECENTFIRST
			#ifndef SDCARD_SORT_ALPHA
				fileCnt - 1 -
			#endif
		#endif
		i;*/
		#ifdef SDCARD_SORT_ALPHA
			if (sdSort == SD_SORT_NONE) card.getfilename(nr);
			else card.getfilename_sorted(nr);
		#else
			 card.getfilename(nr);
		#endif
			
		if (card.filenameIsDir)
			MENU_ITEM_SDDIR(card.filename, card.longFilename);
		else
			MENU_ITEM_SDFILE(_T(MSG_CARD_MENU), card.filename, card.longFilename);
    } else {
      MENU_ITEM_DUMMY();
    }
  }
  MENU_END();
}
#ifdef TMC2130
static void lcd_belttest_v()
{
    lcd_belttest();
    menu_back_if_clicked();
}

void lcd_belttest()
{
    lcd_clear();
	// Belttest requires high power mode. Enable it.
	FORCE_HIGH_POWER_START;
    
    uint16_t   X = eeprom_read_word((uint16_t*)(EEPROM_BELTSTATUS_X));
    uint16_t   Y = eeprom_read_word((uint16_t*)(EEPROM_BELTSTATUS_Y));
	lcd_printf_P(_T(MSG_CHECKING_X));
	lcd_set_cursor(0,1), lcd_printf_P(PSTR("X: %u -> ..."),X);
    KEEPALIVE_STATE(IN_HANDLER);
    
	// N.B: it doesn't make sense to handle !lcd_selfcheck...() because selftest_sg throws its own error screen
	// that clobbers ours, with more info than we could provide. So on fail we just fall through to take us back to status.
    if (lcd_selfcheck_axis_sg(X_AXIS)){
		X = eeprom_read_word((uint16_t*)(EEPROM_BELTSTATUS_X));
		lcd_set_cursor(10,1), lcd_printf_P(PSTR("%u"),X); // Show new X value next to old one.
        lcd_puts_at_P(0,2,_T(MSG_CHECKING_Y));
		lcd_set_cursor(0,3), lcd_printf_P(PSTR("Y: %u -> ..."),Y);
		if (lcd_selfcheck_axis_sg(Y_AXIS))
		{
			Y = eeprom_read_word((uint16_t*)(EEPROM_BELTSTATUS_Y));
			lcd_set_cursor(10,3),lcd_printf_P(PSTR("%u"),Y);
			lcd_set_cursor(19, 3);
			lcd_print(LCD_STR_UPLEVEL);
			lcd_wait_for_click_delay(10);
		}
    }
	
	FORCE_HIGH_POWER_END;
    KEEPALIVE_STATE(NOT_BUSY);
}
#endif //TMC2130

#ifdef IR_SENSOR_ANALOG
// called also from marlin_main.cpp
void printf_IRSensorAnalogBoardChange(){
    printf_P(PSTR("Filament sensor board change detected: revision%S\n"), FsensorIRVersionText());
}

static bool lcd_selftest_IRsensor(bool bStandalone)
{
    bool bPCBrev04;
    uint16_t volt_IR_int;

    volt_IR_int = current_voltage_raw_IR;
    bPCBrev04=(volt_IR_int < IRsensor_Hopen_TRESHOLD);
    printf_P(PSTR("Measured filament sensor high level: %4.2fV\n"), Raw2Voltage(volt_IR_int) );
    if(volt_IR_int < IRsensor_Hmin_TRESHOLD){
        if(!bStandalone)
            lcd_selftest_error(TestError::FsensorLevel,"HIGH","");
        return(false);
    }
    lcd_show_fullscreen_message_and_wait_P(_i("Insert the filament (do not load it) into the extruder and then press the knob."));////c=20 r=6
    volt_IR_int = current_voltage_raw_IR;
    printf_P(PSTR("Measured filament sensor low level: %4.2fV\n"), Raw2Voltage(volt_IR_int));
    if(volt_IR_int > (IRsensor_Lmax_TRESHOLD)){
        if(!bStandalone)
            lcd_selftest_error(TestError::FsensorLevel,"LOW","");
        return(false);
    }
    if((bPCBrev04 ? 1 : 0) != (uint8_t)oFsensorPCB){        // safer then "(uint8_t)bPCBrev04"
        oFsensorPCB=bPCBrev04 ? ClFsensorPCB::_Rev04 : ClFsensorPCB::_Old;
        printf_IRSensorAnalogBoardChange();
        eeprom_update_byte((uint8_t*)EEPROM_FSENSOR_PCB,(uint8_t)oFsensorPCB);
    }
    return(true);
}

static void lcd_detect_IRsensor(){
    bool bAction;
    bool loaded;
    bMenuFSDetect = true;                               // inhibits some code inside "manage_inactivity()"
    /// Check if filament is loaded. If it is loaded stop detection.
    /// @todo Add autodetection with MMU2s
    loaded = ! READ(IR_SENSOR_PIN);
    if(loaded ){
        lcd_show_fullscreen_message_and_wait_P(_i("Please unload the filament first, then repeat this action."));
        return;
    } else {
        lcd_show_fullscreen_message_and_wait_P(_i("Please check the IR sensor connection, unload filament if present."));
        bAction = lcd_selftest_IRsensor(true);
    }
    if(bAction){
        lcd_show_fullscreen_message_and_wait_P(_i("Sensor verified, remove the filament now."));////c=20 r=3
        // the fsensor board has been successfully identified, any previous "not responding" may be cleared now
        fsensor_not_responding = false;
    } else {
        lcd_show_fullscreen_message_and_wait_P(_i("Verification failed, remove the filament and try again."));////c=20 r=5
        // here it is unclear what to to with the fsensor_not_responding flag
    }
    bMenuFSDetect=false;                              // de-inhibits some code inside "manage_inactivity()"
}
#endif //IR_SENSOR_ANALOG

static void lcd_selftest_v()
{
	(void)lcd_selftest();
}

bool lcd_selftest()
{
	int _progress = 0;
	bool _result = true;
	bool _swapped_fan = false;
#ifdef IR_SENSOR_ANALOG
	//!   Check if IR sensor is in unknown state, if so run Fsensor Detection
	//!   As the Fsensor Detection isn't yet ready for the mmu2s we set temporarily the IR sensor 0.3 or older for mmu2s
	//! @todo Don't forget to remove this as soon Fsensor Detection works with mmu
	if( oFsensorPCB == ClFsensorPCB::_Undef) {
		if (!mmu_enabled) {
			lcd_detect_IRsensor();
		}
		else {
			eeprom_update_byte((uint8_t*)EEPROM_FSENSOR_PCB,0);
		}
	}
#endif //IR_SENSOR_ANALOG
	lcd_wait_for_cool_down();
	lcd_clear();
	lcd_puts_at_P(0, 0, _i("Self test start  "));////MSG_SELFTEST_START c=20
	#ifdef TMC2130
	  FORCE_HIGH_POWER_START;
	#endif // TMC2130
	FORCE_BL_ON_START;
	_delay(2000);
	KEEPALIVE_STATE(IN_HANDLER);

	_progress = lcd_selftest_screen(TestScreen::ExtruderFan, _progress, 3, true, 2000);
#if (defined(FANCHECK) && defined(TACH_0))
	switch (lcd_selftest_fan_auto(0)){		// check extruder Fan
		case FanCheck::ExtruderFan:
			_result = false;
			break;
		case FanCheck::SwappedFan:
			_swapped_fan = true;
			// no break
		default:
			_result = true;
			break;
	}
#else //defined(TACH_0)
	_result = lcd_selftest_manual_fan_check(0, false);
#endif //defined(TACH_0)
	if (!_result)
	{
		lcd_selftest_error(TestError::ExtruderFan, "", "");
	}

	if (_result)
	{
		_progress = lcd_selftest_screen(TestScreen::PrintFan, _progress, 3, true, 2000);
#if (defined(FANCHECK) && defined(TACH_1))
	switch (lcd_selftest_fan_auto(1)){		// check print fan
		case FanCheck::PrintFan:
			_result = false;
			break;
		case FanCheck::SwappedFan:
			_swapped_fan = true;
			// no break
		default:
			_result = true;
			break;
	}
#else //defined(TACH_1)
		_result = lcd_selftest_manual_fan_check(1, false);
#endif //defined(TACH_1)
		if (!_result)
		{
			lcd_selftest_error(TestError::PrintFan, "", ""); //print fan not spinning
		}
	}

	if (_swapped_fan) {
		//turn on print fan and check that left extruder fan is not spinning
		_result = lcd_selftest_manual_fan_check(1, true);
		if (_result) {
			//print fan is stil turned on; check that it is spinning
			_result = lcd_selftest_manual_fan_check(1, false, true);
			if (!_result){
				lcd_selftest_error(TestError::PrintFan, "", "");
			}
		}
		else {
			// fans are swapped
			lcd_selftest_error(TestError::SwappedFan, "", "");
		}
	}

	if (_result)
	{
		_progress = lcd_selftest_screen(TestScreen::FansOk, _progress, 3, true, 2000);
		_result = lcd_selfcheck_endstops(); //With TMC2130, only the Z probe is tested.
	}

	if (_result)
	{
		//current_position[Z_AXIS] += 15;									//move Z axis higher to avoid false triggering of Z end stop in case that we are very low - just above heatbed
		_progress = lcd_selftest_screen(TestScreen::AxisX, _progress, 3, true, 2000);
#ifdef TMC2130
        _result = lcd_selfcheck_axis_sg(X_AXIS);
#else
        _result = lcd_selfcheck_axis(X_AXIS, X_MAX_POS);
#endif //TMC2130
	}




	if (_result)
	{
		_progress = lcd_selftest_screen(TestScreen::AxisX, _progress, 3, true, 0);

#ifndef TMC2130
		_result = lcd_selfcheck_pulleys(X_AXIS);
#endif
	}


	if (_result)
	{
		_progress = lcd_selftest_screen(TestScreen::AxisY, _progress, 3, true, 1500);
#ifdef TMC2130
		_result = lcd_selfcheck_axis_sg(Y_AXIS);
#else
		_result = lcd_selfcheck_axis(Y_AXIS, Y_MAX_POS);
#endif // TMC2130
	}

	if (_result)
	{
		_progress = lcd_selftest_screen(TestScreen::AxisZ, _progress, 3, true, 0);
#ifndef TMC2130
		_result = lcd_selfcheck_pulleys(Y_AXIS);
#endif // TMC2130
	}


	if (_result)
	{
#ifdef TMC2130
		tmc2130_home_exit();
		enable_endstops(false);
#endif

		//homeaxis(X_AXIS);
		//homeaxis(Y_AXIS);
        current_position[X_AXIS] = pgm_read_float(bed_ref_points_4);
		current_position[Y_AXIS] = pgm_read_float(bed_ref_points_4+1);
#ifdef TMC2130
		//current_position[X_AXIS] += 0;
		current_position[Y_AXIS] += 4;
#endif //TMC2130
		current_position[Z_AXIS] = current_position[Z_AXIS] + 10;
		plan_buffer_line_curposXYZE(manual_feedrate[0] / 60);
		st_synchronize();
        set_destination_to_current();
		_progress = lcd_selftest_screen(TestScreen::AxisZ, _progress, 3, true, 1500);
#ifdef TMC2130
		homeaxis(Z_AXIS); //In case of failure, the code gets stuck in this function.
#else
        _result = lcd_selfcheck_axis(Z_AXIS, Z_MAX_POS);
#endif //TMC2130

		//raise Z to not damage the bed during and hotend testing
		current_position[Z_AXIS] += 20;
		plan_buffer_line_curposXYZE(manual_feedrate[0] / 60);
		st_synchronize();
	}

#ifdef TMC2130
	if (_result)
	{
		current_position[Z_AXIS] = current_position[Z_AXIS] + 10;
		plan_buffer_line_curposXYZE(manual_feedrate[0] / 60);
		st_synchronize();
		_progress = lcd_selftest_screen(TestScreen::Home, 0, 2, true, 0);
		bool bres = tmc2130_home_calibrate(X_AXIS);
		_progress = lcd_selftest_screen(TestScreen::Home, 1, 2, true, 0);
		bres &= tmc2130_home_calibrate(Y_AXIS);
		_progress = lcd_selftest_screen(TestScreen::Home, 2, 2, true, 0);
		if (bres)
			eeprom_update_byte((uint8_t*)EEPROM_TMC2130_HOME_ENABLED, 1);
		_result = bres;
	}
#endif //TMC2130

	if (_result)
	{
		_progress = lcd_selftest_screen(TestScreen::Bed, _progress, 3, true, 2000);
		_result = lcd_selfcheck_check_heater(true);
	}

    if (_result)
    {
        _progress = lcd_selftest_screen(TestScreen::Hotend, _progress, 3, true, 1000);
        _result = lcd_selfcheck_check_heater(false);
    }
	if (_result)
	{
		_progress = lcd_selftest_screen(TestScreen::HotendOk, _progress, 3, true, 2000); //nozzle ok
	}
#ifdef FILAMENT_SENSOR
    if (_result)
    {

        if (mmu_enabled)
        {        
			_progress = lcd_selftest_screen(TestScreen::Fsensor, _progress, 3, true, 2000); //check filaments sensor
            _result = selftest_irsensor();
		    if (_result)
			{
				_progress = lcd_selftest_screen(TestScreen::FsensorOk, _progress, 3, true, 2000); //fil sensor OK
			}
        } else
        {
#ifdef PAT9125
			_progress = lcd_selftest_screen(TestScreen::Fsensor, _progress, 3, true, 2000); //check filaments sensor
               _result = lcd_selftest_fsensor();
			if (_result)
			{
				_progress = lcd_selftest_screen(TestScreen::FsensorOk, _progress, 3, true, 2000); //fil sensor OK
			}
#endif //PAT9125
#if 0
	// Intentionally disabled - that's why we moved the detection to runtime by just checking the two voltages.
	// The idea is not to force the user to remove and insert the filament on an assembled printer.
//def IR_SENSOR_ANALOG
			_progress = lcd_selftest_screen(TestScreen::Fsensor, _progress, 3, true, 2000); //check filament sensor
			_result = lcd_selftest_IRsensor();
			if (_result)
			{
				_progress = lcd_selftest_screen(TestScreen::FsensorOk, _progress, 3, true, 2000); //filament sensor OK
			}
#endif //IR_SENSOR_ANALOG
        }
    }
#endif //FILAMENT_SENSOR
	if (_result)
	{
		_progress = lcd_selftest_screen(TestScreen::AllCorrect, _progress, 3, true, 5000); //all correct
	}
	else
	{
		_progress = lcd_selftest_screen(TestScreen::Failed, _progress, 3, true, 5000);
	}
	lcd_reset_alert_level();
	enquecommand_P(PSTR("M84"));
	lcd_update_enable(true);
	
	if (_result)
	{
		LCD_ALERTMESSAGERPGM(_i("Self test OK"));////MSG_SELFTEST_OK
	}
	else
	{
		LCD_ALERTMESSAGERPGM(_T(MSG_SELFTEST_FAILED));
	}
	#ifdef TMC2130
	  FORCE_HIGH_POWER_END;
	#endif // TMC2130
    
    FORCE_BL_ON_END;
	
    KEEPALIVE_STATE(NOT_BUSY);
	return(_result);
}

#ifdef TMC2130

static void reset_crash_det(unsigned char axis) {
	current_position[axis] += 10;
	plan_buffer_line_curposXYZE(manual_feedrate[0] / 60);
	st_synchronize();
	if (eeprom_read_byte((uint8_t*)EEPROM_CRASH_DET)) tmc2130_sg_stop_on_crash = true;
}

static bool lcd_selfcheck_axis_sg(unsigned char axis) {
// each axis length is measured twice	
	float axis_length, current_position_init, current_position_final;
	float measured_axis_length[2];
	float margin = 60;
	float max_error_mm = 5;
	switch (axis) {
	case 0: axis_length = X_MAX_POS; break;
	case 1: axis_length = Y_MAX_POS + 8; break;
	default: axis_length = 210; break;
	}

	tmc2130_sg_stop_on_crash = false;
	tmc2130_home_exit();
	enable_endstops(true);


	raise_z_above(MESH_HOME_Z_SEARCH);
	st_synchronize();
	tmc2130_home_enter(1 << axis);

// first axis length measurement begin	
	
	current_position[axis] -= (axis_length + margin);
	plan_buffer_line_curposXYZE(manual_feedrate[0] / 60);

	
	st_synchronize();

	tmc2130_sg_meassure_start(axis);

	current_position_init = st_get_position_mm(axis);

	current_position[axis] += 2 * margin;
	plan_buffer_line_curposXYZE(manual_feedrate[0] / 60);
	st_synchronize();

	current_position[axis] += axis_length;
	plan_buffer_line_curposXYZE(manual_feedrate[0] / 60);

	st_synchronize();

	uint16_t sg1 = tmc2130_sg_meassure_stop();
	printf_P(PSTR("%c AXIS SG1=%d\n"), 'X'+axis, sg1);
	eeprom_write_word(((uint16_t*)((axis == X_AXIS)?EEPROM_BELTSTATUS_X:EEPROM_BELTSTATUS_Y)), sg1);

	current_position_final = st_get_position_mm(axis);
	measured_axis_length[0] = abs(current_position_final - current_position_init);


// first measurement end and second measurement begin	


	current_position[axis] -= margin;
	plan_buffer_line_curposXYZE(manual_feedrate[0] / 60);
	st_synchronize();	

	current_position[axis] -= (axis_length + margin);
	plan_buffer_line_curposXYZE(manual_feedrate[0] / 60);
		
	st_synchronize();

	current_position_init = st_get_position_mm(axis);

	measured_axis_length[1] = abs(current_position_final - current_position_init);

	tmc2130_home_exit();

//end of second measurement, now check for possible errors:

	for(uint_least8_t i = 0; i < 2; i++){ //check if measured axis length corresponds to expected length
		printf_P(_N("Measured axis length:%.3f\n"), measured_axis_length[i]);
		if (abs(measured_axis_length[i] - axis_length) > max_error_mm) {
			enable_endstops(false);

			const char *_error_1;

			if (axis == X_AXIS) _error_1 = "X";
			if (axis == Y_AXIS) _error_1 = "Y";
			if (axis == Z_AXIS) _error_1 = "Z";

			lcd_selftest_error(TestError::Axis, _error_1, "");
			current_position[axis] = 0;
			plan_set_position_curposXYZE();
			reset_crash_det(axis);
			enable_endstops(true);
			endstops_hit_on_purpose();
			return false;
		}
	}

		printf_P(_N("Axis length difference:%.3f\n"), abs(measured_axis_length[0] - measured_axis_length[1]));
	
		if (abs(measured_axis_length[0] - measured_axis_length[1]) > 1) { //check if difference between first and second measurement is low
			//loose pulleys
			const char *_error_1;

			if (axis == X_AXIS) _error_1 = "X";
			if (axis == Y_AXIS) _error_1 = "Y";
			if (axis == Z_AXIS) _error_1 = "Z";

			lcd_selftest_error(TestError::Pulley, _error_1, "");
			current_position[axis] = 0;
			plan_set_position_curposXYZE();
			reset_crash_det(axis);
			endstops_hit_on_purpose();
			return false;
		}
		current_position[axis] = 0;
		plan_set_position_curposXYZE();
		reset_crash_det(axis);
		endstops_hit_on_purpose();
		return true;
}
#endif //TMC2130

#ifndef TMC2130

static bool lcd_selfcheck_axis(int _axis, int _travel)
{
//	printf_P(PSTR("lcd_selfcheck_axis %d, %d\n"), _axis, _travel);
	bool _stepdone = false;
	bool _stepresult = false;
	int _progress = 0;
	int _travel_done = 0;
	int _err_endstop = 0;
	int _lcd_refresh = 0;
	_travel = _travel + (_travel / 10);

	if (_axis == X_AXIS) {
		current_position[Z_AXIS] += 17;
		plan_buffer_line_curposXYZE(manual_feedrate[0] / 60);
	}

	do {
		current_position[_axis] = current_position[_axis] - 1;

		plan_buffer_line_curposXYZE(manual_feedrate[0] / 60);
		st_synchronize();
#ifdef TMC2130
		if ((READ(Z_MIN_PIN) ^ (bool)Z_MIN_ENDSTOP_INVERTING))
#else //TMC2130
		if ((READ(X_MIN_PIN) ^ (bool)X_MIN_ENDSTOP_INVERTING) ||
			(READ(Y_MIN_PIN) ^ (bool)Y_MIN_ENDSTOP_INVERTING) ||
			(READ(Z_MIN_PIN) ^ (bool)Z_MIN_ENDSTOP_INVERTING))
#endif //TMC2130
		{
			if (_axis == 0)
			{
				_stepresult = ((READ(X_MIN_PIN) ^ X_MIN_ENDSTOP_INVERTING) == 1) ? true : false;
				_err_endstop = ((READ(Y_MIN_PIN) ^ Y_MIN_ENDSTOP_INVERTING) == 1) ? 1 : 2;

			}
			if (_axis == 1)
			{
				_stepresult = ((READ(Y_MIN_PIN) ^ Y_MIN_ENDSTOP_INVERTING) == 1) ? true : false;
				_err_endstop = ((READ(X_MIN_PIN) ^ X_MIN_ENDSTOP_INVERTING) == 1) ? 0 : 2;

			}
			if (_axis == 2)
			{
				_stepresult = ((READ(Z_MIN_PIN) ^ Z_MIN_ENDSTOP_INVERTING) == 1) ? true : false;
				_err_endstop = ((READ(X_MIN_PIN) ^ X_MIN_ENDSTOP_INVERTING) == 1) ? 0 : 1;
	printf_P(PSTR("lcd_selfcheck_axis %d, %d\n"), _stepresult, _err_endstop);
				/*disable_x();
				disable_y();
				disable_z();*/
			}
			_stepdone = true;
		}

		if (_lcd_refresh < 6)
		{
			_lcd_refresh++;
		}
		else
		{
			_progress = lcd_selftest_screen(static_cast<TestScreen>(static_cast<int>(TestScreen::AxisX) + _axis), _progress, 3, false, 0);
			_lcd_refresh = 0;
		}

		manage_heater();
		manage_inactivity(true);

		//_delay(100);
		(_travel_done <= _travel) ? _travel_done++ : _stepdone = true;

	} while (!_stepdone);


	//current_position[_axis] = current_position[_axis] + 15;
	//plan_buffer_line_curposXYZE(manual_feedrate[0] / 60, active_extruder);

	if (!_stepresult)
	{
		const char *_error_1;
		const char *_error_2;

		if (_axis == X_AXIS) _error_1 = "X";
		if (_axis == Y_AXIS) _error_1 = "Y";
		if (_axis == Z_AXIS) _error_1 = "Z";

		if (_err_endstop == 0) _error_2 = "X";
		if (_err_endstop == 1) _error_2 = "Y";
		if (_err_endstop == 2) _error_2 = "Z";


		if (_travel_done >= _travel)
		{
			lcd_selftest_error(TestError::Endstop, _error_1, _error_2);
		}
		else
		{
			lcd_selftest_error(TestError::Motor, _error_1, _error_2);
		}
	}    
	current_position[_axis] = 0; //simulate axis home to avoid negative numbers for axis position, especially Z.
	plan_set_position_curposXYZE();

	return _stepresult;
}

static bool lcd_selfcheck_pulleys(int axis)
{
	float tmp_motor_loud[3] = DEFAULT_PWM_MOTOR_CURRENT_LOUD;
	float tmp_motor[3] = DEFAULT_PWM_MOTOR_CURRENT;
	float current_position_init;
	float move;
	bool endstop_triggered = false;
	int i;
	unsigned long timeout_counter;
	refresh_cmd_timeout();
	manage_inactivity(true);

	if (axis == 0) move = 50; //X_AXIS 
	else move = 50; //Y_AXIS

	current_position_init = current_position[axis];

	current_position[axis] += 2;
	plan_buffer_line_curposXYZE(manual_feedrate[0] / 60);
	for (i = 0; i < 5; i++) {
		refresh_cmd_timeout();
		current_position[axis] = current_position[axis] + move;
		st_current_set(0, 850); //set motor current higher
		plan_buffer_line_curposXYZE(200);
		st_synchronize();
          if (SilentModeMenu != SILENT_MODE_OFF) st_current_set(0, tmp_motor[0]); //set back to normal operation currents
		else st_current_set(0, tmp_motor_loud[0]); //set motor current back			
		current_position[axis] = current_position[axis] - move;
		plan_buffer_line_curposXYZE(50);
		st_synchronize();
		if (((READ(X_MIN_PIN) ^ X_MIN_ENDSTOP_INVERTING) == 1) ||
			((READ(Y_MIN_PIN) ^ Y_MIN_ENDSTOP_INVERTING) == 1)) {
			lcd_selftest_error(TestError::Pulley, (axis == 0) ? "X" : "Y", "");
			return(false);
		}
	}
	timeout_counter = _millis() + 2500;
	endstop_triggered = false;
	manage_inactivity(true);
	while (!endstop_triggered) {
		if (((READ(X_MIN_PIN) ^ X_MIN_ENDSTOP_INVERTING) == 1) ||
			((READ(Y_MIN_PIN) ^ Y_MIN_ENDSTOP_INVERTING) == 1)) {
			endstop_triggered = true;
			if (current_position_init - 1 <= current_position[axis] && current_position_init + 1 >= current_position[axis]) {
				current_position[axis] += 10;
				plan_buffer_line_curposXYZE(manual_feedrate[0] / 60);
				st_synchronize();
				return(true);
			}
			else {
				lcd_selftest_error(TestError::Pulley, (axis == 0) ? "X" : "Y", "");
				return(false);
			}
		}
		else {
			current_position[axis] -= 1;
			plan_buffer_line_curposXYZE(manual_feedrate[0] / 60);
			st_synchronize();
			if (_millis() > timeout_counter) {
				lcd_selftest_error(TestError::Pulley, (axis == 0) ? "X" : "Y", "");
				return(false);
			}
		}
	}
	return(true);
}
#endif //not defined TMC2130


static bool lcd_selfcheck_endstops()
{
	bool _result = true;

	if (
	#ifndef TMC2130
		((READ(X_MIN_PIN) ^ X_MIN_ENDSTOP_INVERTING) == 1) ||
		((READ(Y_MIN_PIN) ^ Y_MIN_ENDSTOP_INVERTING) == 1) ||
	#endif //!TMC2130
		((READ(Z_MIN_PIN) ^ Z_MIN_ENDSTOP_INVERTING) == 1))
	{
	#ifndef TMC2130
		if ((READ(X_MIN_PIN) ^ X_MIN_ENDSTOP_INVERTING) == 1) current_position[0] += 10;
		if ((READ(Y_MIN_PIN) ^ Y_MIN_ENDSTOP_INVERTING) == 1) current_position[1] += 10;
	#endif //!TMC2130
		if ((READ(Z_MIN_PIN) ^ Z_MIN_ENDSTOP_INVERTING) == 1) current_position[2] += 10;
	}
	plan_buffer_line_curposXYZE(manual_feedrate[0] / 60);
	st_synchronize();

	if (
	#ifndef TMC2130
		((READ(X_MIN_PIN) ^ X_MIN_ENDSTOP_INVERTING) == 1) ||
		((READ(Y_MIN_PIN) ^ Y_MIN_ENDSTOP_INVERTING) == 1) ||
	#endif //!TMC2130
		((READ(Z_MIN_PIN) ^ Z_MIN_ENDSTOP_INVERTING) == 1))
	{
		_result = false;
		char _error[4] = "";
	#ifndef TMC2130
		if ((READ(X_MIN_PIN) ^ X_MIN_ENDSTOP_INVERTING) == 1) strcat(_error, "X");
		if ((READ(Y_MIN_PIN) ^ Y_MIN_ENDSTOP_INVERTING) == 1) strcat(_error, "Y");
	#endif //!TMC2130
		if ((READ(Z_MIN_PIN) ^ Z_MIN_ENDSTOP_INVERTING) == 1) strcat(_error, "Z");
		lcd_selftest_error(TestError::Endstops, _error, "");
	}
	manage_heater();
	manage_inactivity(true);
	return _result;
}

static bool lcd_selfcheck_check_heater(bool _isbed)
{
	int _counter = 0;
	int _progress = 0;
	bool _stepresult = false;
	bool _docycle = true;

	int _checked_snapshot = (_isbed) ? degBed() : degHotend(0);
	int _opposite_snapshot = (_isbed) ? degHotend(0) : degBed();
	int _cycles = (_isbed) ? 180 : 60; //~ 90s / 30s

	target_temperature[0] = (_isbed) ? 0 : 200;
	target_temperature_bed = (_isbed) ? 100 : 0;
	manage_heater();
	manage_inactivity(true);
	KEEPALIVE_STATE(NOT_BUSY); //we are sending temperatures on serial line, so no need to send host keepalive messages

	do {
		_counter++;
		_docycle = (_counter < _cycles) ? true : false;

		manage_heater();
		manage_inactivity(true);
		_progress = (_isbed) ? lcd_selftest_screen(TestScreen::Bed, _progress, 2, false, 400) : lcd_selftest_screen(TestScreen::Hotend, _progress, 2, false, 400);
		/*if (_isbed) {
			MYSERIAL.print("Bed temp:");
			MYSERIAL.println(degBed());
		}
		else {
			MYSERIAL.print("Hotend temp:");
			MYSERIAL.println(degHotend(0));
		}*/
		if(_counter%5 == 0) serialecho_temperatures(); //show temperatures once in two seconds

	} while (_docycle); 

	target_temperature[0] = 0;
	target_temperature_bed = 0;
	manage_heater();

	int _checked_result = (_isbed) ? degBed() - _checked_snapshot : degHotend(0) - _checked_snapshot;
	int _opposite_result = (_isbed) ? degHotend(0) - _opposite_snapshot : degBed() - _opposite_snapshot;
	/*
	MYSERIAL.println("");
	MYSERIAL.print("Checked result:");
	MYSERIAL.println(_checked_result);
	MYSERIAL.print("Opposite result:");
	MYSERIAL.println(_opposite_result);
	*/

	if (_opposite_result < ((_isbed) ? 30 : 9))
	{
		if (_checked_result >= ((_isbed) ? 9 : 30))
		{
			_stepresult = true;
		}
		else
		{
			lcd_selftest_error(TestError::Heater, "", "");
		}
	}
	else
	{
		lcd_selftest_error(TestError::Bed, "", "");
	}

	manage_heater();
	manage_inactivity(true);
	KEEPALIVE_STATE(IN_HANDLER);
	return _stepresult;

}
static void lcd_selftest_error(TestError testError, const char *_error_1, const char *_error_2)
{
	lcd_beeper_quick_feedback();
    
    FORCE_BL_ON_END;
    
	target_temperature[0] = 0;
	target_temperature_bed = 0;
	manage_heater();
	manage_inactivity();

	lcd_clear();

	lcd_puts_at_P(0, 0, _i("Selftest error !"));////MSG_SELFTEST_ERROR
	lcd_puts_at_P(0, 1, _i("Please check :"));////MSG_SELFTEST_PLEASECHECK

	switch (testError)
	{
	case TestError::Heater:
		lcd_puts_at_P(0, 2, _i("Heater/Thermistor"));////MSG_SELFTEST_HEATERTHERMISTOR
		lcd_puts_at_P(0, 3, _i("Not connected"));////MSG_SELFTEST_NOTCONNECTED
		break;
	case TestError::Bed:
		lcd_puts_at_P(0, 2, _i("Bed / Heater"));////MSG_SELFTEST_BEDHEATER
		lcd_puts_at_P(0, 3, _T(MSG_SELFTEST_WIRINGERROR));
		break;
	case TestError::Endstops:
		lcd_puts_at_P(0, 2, _i("Endstops"));////MSG_SELFTEST_ENDSTOPS
		lcd_puts_at_P(0, 3, _T(MSG_SELFTEST_WIRINGERROR));
		lcd_set_cursor(17, 3);
		lcd_print(_error_1);
		break;
	case TestError::Motor:
		lcd_puts_at_P(0, 2, _T(MSG_SELFTEST_MOTOR));
		lcd_set_cursor(18, 2);
		lcd_print(_error_1);
		lcd_puts_at_P(0, 3, _i("Endstop"));////MSG_SELFTEST_ENDSTOP
		lcd_set_cursor(18, 3);
		lcd_print(_error_2);
		break;
	case TestError::Endstop:
		lcd_puts_at_P(0, 2, _i("Endstop not hit"));////MSG_SELFTEST_ENDSTOP_NOTHIT c=20
		lcd_puts_at_P(0, 3, _T(MSG_SELFTEST_MOTOR));
		lcd_set_cursor(18, 3);
		lcd_print(_error_1);
		break;
	case TestError::PrintFan:
		lcd_puts_at_P(0, 2, _T(MSG_SELFTEST_COOLING_FAN));
		lcd_puts_at_P(0, 3, _T(MSG_SELFTEST_WIRINGERROR));
		lcd_set_cursor(18, 3);
		lcd_print(_error_1);
		break;
	case TestError::ExtruderFan:
		lcd_puts_at_P(0, 2, _T(MSG_SELFTEST_EXTRUDER_FAN));
		lcd_puts_at_P(0, 3, _T(MSG_SELFTEST_WIRINGERROR));
		lcd_set_cursor(18, 3);
		lcd_print(_error_1);
		break;
	case TestError::Pulley:
		lcd_puts_at_P(0, 2, _i("Loose pulley"));////MSG_LOOSE_PULLEY c=20 r=1
		lcd_puts_at_P(0, 3, _T(MSG_SELFTEST_MOTOR));
		lcd_set_cursor(18, 3);
		lcd_print(_error_1);
		break;
	case TestError::Axis:
		lcd_puts_at_P(0, 2, _i("Axis length"));////MSG_SELFTEST_AXIS_LENGTH
		lcd_puts_at_P(0, 3, _i("Axis"));////MSG_SELFTEST_AXIS
		lcd_set_cursor(18, 3);
		lcd_print(_error_1);
		break;
	case TestError::SwappedFan:
		lcd_puts_at_P(0, 2, _i("Front/left fans"));////MSG_SELFTEST_FANS
		lcd_puts_at_P(0, 3, _i("Swapped"));////MSG_SELFTEST_SWAPPED
		lcd_set_cursor(18, 3);
		lcd_print(_error_1);
		break;
	case TestError::WiringFsensor:
		lcd_puts_at_P(0, 2, _T(MSG_SELFTEST_FILAMENT_SENSOR));
		lcd_puts_at_P(0, 3, _T(MSG_SELFTEST_WIRINGERROR));
		break;
	case TestError::TriggeringFsensor:
          lcd_puts_at_P(0, 2, _T(MSG_SELFTEST_FILAMENT_SENSOR));
          lcd_puts_at_P(0, 3, _i("False triggering"));////c=20
          break;
	case TestError::FsensorLevel:
          lcd_puts_at_P(0, 2, _T(MSG_SELFTEST_FILAMENT_SENSOR));
          lcd_set_cursor(0, 3);
          lcd_printf_P(_i("%s level expected"),_error_1);////c=20
          break;
	}

	_delay(1000);
	lcd_beeper_quick_feedback();

	do {
		_delay(100);
		manage_heater();
		manage_inactivity();
	} while (!lcd_clicked());

	LCD_ALERTMESSAGERPGM(_T(MSG_SELFTEST_FAILED));
	lcd_return_to_status();

}

#ifdef FILAMENT_SENSOR
#ifdef PAT9125
static bool lcd_selftest_fsensor(void)
{
	fsensor_init();
	if (fsensor_not_responding)
	{
		lcd_selftest_error(TestError::WiringFsensor, "", "");
	}
	return (!fsensor_not_responding);
}
#endif //PAT9125

//! @brief Self-test of infrared barrier filament sensor mounted on MK3S with MMUv2 printer
//!
//! Test whether sensor is not triggering filament presence when extruder idler is moving without filament.
//!
//! Steps:
//!  * Backup current active extruder temperature
//!  * Pre-heat to PLA extrude temperature.
//!  * Unload filament possibly present.
//!  * Move extruder idler same way as during filament load
//!    and sample IR_SENSOR_PIN.
//!  * Check that pin doesn't go low.
//!
//! @retval true passed
//! @retval false failed
static bool selftest_irsensor()
{
    class TempBackup
    {
    public:
        TempBackup():
            m_temp(degTargetHotend(active_extruder)),
            m_extruder(active_extruder){}
        ~TempBackup(){setTargetHotend(m_temp,m_extruder);}
    private:
        float m_temp;
        uint8_t m_extruder;
    };
    uint8_t progress;
    {
        TempBackup tempBackup;
        setTargetHotend(ABS_PREHEAT_HOTEND_TEMP,active_extruder);
        mmu_wait_for_heater_blocking();
        progress = lcd_selftest_screen(TestScreen::Fsensor, 0, 1, true, 0);
        mmu_filament_ramming();
    }
    progress = lcd_selftest_screen(TestScreen::Fsensor, progress, 1, true, 0);
    mmu_command(MmuCmd::U0);
    manage_response(false, false);

    for(uint_least8_t i = 0; i < 200; ++i)
    {
        if (0 == (i % 32)) progress = lcd_selftest_screen(TestScreen::Fsensor, progress, 1, true, 0);

        mmu_load_step(false);
        while (blocks_queued())
        {
            if (READ(IR_SENSOR_PIN) == 0)
            {
                lcd_selftest_error(TestError::TriggeringFsensor, "", "");
                return false;
            }
#ifdef TMC2130
            manage_heater();
            // Vojtech: Don't disable motors inside the planner!
            if (!tmc2130_update_sg())
            {
                manage_inactivity(true);
            }
#else //TMC2130
            manage_heater();
            // Vojtech: Don't disable motors inside the planner!
            manage_inactivity(true);
#endif //TMC2130
        }
    }
    return true;
}
#endif //FILAMENT_SENSOR

static bool lcd_selftest_manual_fan_check(int _fan, bool check_opposite,
	bool _default)
{

	bool _result = check_opposite;
	lcd_clear();

	lcd_puts_at_P(0, 0, _T(MSG_SELFTEST_FAN));

	switch (_fan)
	{
	case 0:
		// extruder cooling fan
		lcd_puts_at_P(0, 1, check_opposite ? _T(MSG_SELFTEST_COOLING_FAN) : _T(MSG_SELFTEST_EXTRUDER_FAN));
		setExtruderAutoFanState(3);
		break;
	case 1:
		// object cooling fan
		lcd_puts_at_P(0, 1, check_opposite ? _T(MSG_SELFTEST_EXTRUDER_FAN) : _T(MSG_SELFTEST_COOLING_FAN));
		SET_OUTPUT(FAN_PIN);
#ifdef FAN_SOFT_PWM
		fanSpeedSoftPwm = 255;
#else //FAN_SOFT_PWM
		analogWrite(FAN_PIN, 255);
#endif //FAN_SOFT_PWM

		break;
	}
	_delay(500);

	lcd_puts_at_P(1, 2, _T(MSG_SELFTEST_FAN_YES));
	lcd_putc_at(0, 3, '>');
	lcd_puts_at_P(1, 3, _T(MSG_SELFTEST_FAN_NO));

	int8_t enc_dif = int(_default)*3;

	KEEPALIVE_STATE(PAUSED_FOR_USER);

	lcd_button_pressed = false;
	do
	{
		if (abs((enc_dif - lcd_encoder_diff)) > 2) {
			if (enc_dif > lcd_encoder_diff) {
				_result = !check_opposite;
				lcd_putc_at(0, 2, '>');
				lcd_puts_at_P(1, 2, _T(MSG_SELFTEST_FAN_YES));
				lcd_putc_at(0, 3, ' ');
				lcd_puts_at_P(1, 3, _T(MSG_SELFTEST_FAN_NO));
			}

			if (enc_dif < lcd_encoder_diff) {
				_result = check_opposite;
				lcd_putc_at(0, 2, ' ');
				lcd_puts_at_P(1, 2, _T(MSG_SELFTEST_FAN_YES));
				lcd_putc_at(0, 3, '>');
				lcd_puts_at_P(1, 3, _T(MSG_SELFTEST_FAN_NO));
			}
			enc_dif = 0;
			lcd_encoder_diff = 0;
		}


		manage_heater();
		_delay(100);

	} while (!lcd_clicked());
	KEEPALIVE_STATE(IN_HANDLER);
	setExtruderAutoFanState(0);
	SET_OUTPUT(FAN_PIN);
#ifdef FAN_SOFT_PWM
	fanSpeedSoftPwm = 0;
#else //FAN_SOFT_PWM
	analogWrite(FAN_PIN, 0);
#endif //FAN_SOFT_PWM
	fanSpeed = 0;
	manage_heater();

	return _result;
}

#ifdef FANCHECK
static FanCheck lcd_selftest_fan_auto(int _fan)
{
	switch (_fan) {
	case 0:
		fanSpeed = 0;
		manage_heater();			//turn off fan
		setExtruderAutoFanState(3); //extruder fan
#ifdef FAN_SOFT_PWM
		extruder_autofan_last_check = _millis();
		fan_measuring = true;
#endif //FAN_SOFT_PWM
		_delay(2000);
		setExtruderAutoFanState(0); //extruder fan
		manage_heater();			//count average fan speed from 2s delay and turn off fans

		puts_P(PSTR("Test 1:"));
		printf_P(PSTR("Print fan speed: %d\n"), fan_speed[1]);
		printf_P(PSTR("Extr fan speed: %d\n"), fan_speed[0]);

		if (fan_speed[0] < 20) { // < 1200 RPM would mean either a faulty Noctua or Altfan
			return FanCheck::ExtruderFan;
		}
#ifdef FAN_SOFT_PWM
		else if (fan_speed[0] > 50 ) { // printerFan is faster
			return FanCheck::SwappedFan;
		}
		break;
#endif

	case 1:
		//will it work with Thotend > 50 C ?
#ifdef FAN_SOFT_PWM
		fanSpeed = 255;
		fanSpeedSoftPwm = 255;
		extruder_autofan_last_check = _millis(); //store time when measurement starts
		fan_measuring = true; //start fan measuring, rest is on manage_heater
#else //FAN_SOFT_PWM
		fanSpeed = 150;				//print fan
#endif //FAN_SOFT_PWM
		for (uint8_t i = 0; i < 5; i++) {
			delay_keep_alive(1000);
			lcd_putc_at(18, 3, '-');
			delay_keep_alive(1000);
			lcd_putc_at(18, 3, '|');
		}
		fanSpeed = 0;

#ifdef FAN_SOFT_PWM
		fanSpeedSoftPwm = 0;
#else //FAN_SOFT_PWM
		manage_heater();			//turn off fan
		manage_inactivity(true);	//to turn off print fan
#endif //FAN_SOFT_PWM
		puts_P(PSTR("Test 2:"));
		printf_P(PSTR("Print fan speed: %d\n"), fan_speed[1]);
		printf_P(PSTR("Extr fan speed: %d\n"), fan_speed[0]);
		if (!fan_speed[1]) {
			return FanCheck::PrintFan;
		}

#ifdef FAN_SOFT_PWM
		fanSpeed = 80;
		fanSpeedSoftPwm = 80;

		for (uint8_t i = 0; i < 5; i++) {
			delay_keep_alive(1000);
			lcd_putc_at(18, 3, '-');
			delay_keep_alive(1000);
			lcd_putc_at(18, 3, '|');
		}
		fanSpeed = 0;

		// noctua speed is between 17 and 24, turbine more then 30
		if (fan_speed[1] < 30) {
			return FanCheck::SwappedFan;
		}
#else
		// fan is spinning, but measured RPM are too low for print fan, it must
		// be left extruder fan
		else if (fan_speed[1] < 34) {
			return FanCheck::SwappedFan;
		}
#endif //FAN_SOFT_PWM
		break;
	}
	return FanCheck::Success;
}

#endif //FANCHECK

static int lcd_selftest_screen(TestScreen screen, int _progress, int _progress_scale, bool _clear, int _delay)
{

	lcd_update_enable(false);

	const char *_indicator = (_progress >= _progress_scale) ? "-" : "|";

	if (_clear) lcd_clear();


	lcd_set_cursor(0, 0);

	if (screen == TestScreen::ExtruderFan) lcd_puts_P(_T(MSG_SELFTEST_FAN));
	if (screen == TestScreen::PrintFan) lcd_puts_P(_T(MSG_SELFTEST_FAN));
	if (screen == TestScreen::FansOk) lcd_puts_P(_T(MSG_SELFTEST_FAN));
	if (screen == TestScreen::EndStops) lcd_puts_P(_i("Checking endstops"));////MSG_SELFTEST_CHECK_ENDSTOPS c=20
	if (screen == TestScreen::AxisX) lcd_puts_P(_T(MSG_CHECKING_X));
	if (screen == TestScreen::AxisY) lcd_puts_P(_T(MSG_CHECKING_Y));
	if (screen == TestScreen::AxisZ) lcd_puts_P(_i("Checking Z axis"));////MSG_SELFTEST_CHECK_Z c=20
	if (screen == TestScreen::Bed) lcd_puts_P(_T(MSG_SELFTEST_CHECK_BED));
	if (screen == TestScreen::Hotend
	    || screen == TestScreen::HotendOk) lcd_puts_P(_i("Checking hotend  "));////MSG_SELFTEST_CHECK_HOTEND c=20
	if (screen == TestScreen::Fsensor) lcd_puts_P(_T(MSG_SELFTEST_CHECK_FSENSOR));
	if (screen == TestScreen::FsensorOk) lcd_puts_P(_T(MSG_SELFTEST_CHECK_FSENSOR));
	if (screen == TestScreen::AllCorrect) lcd_puts_P(_i("All correct      "));////MSG_SELFTEST_CHECK_ALLCORRECT c=20
	if (screen == TestScreen::Failed) lcd_puts_P(_T(MSG_SELFTEST_FAILED));
	if (screen == TestScreen::Home) lcd_puts_P(_i("Calibrating home"));////c=20 r=1

	lcd_puts_at_P(0, 1, separator);
	if ((screen >= TestScreen::ExtruderFan) && (screen <= TestScreen::FansOk))
	{
		//SERIAL_ECHOLNPGM("Fan test");
		lcd_puts_at_P(0, 2, _i("Extruder fan:"));////MSG_SELFTEST_EXTRUDER_FAN_SPEED c=18
		lcd_set_cursor(18, 2);
		(screen < TestScreen::PrintFan) ? lcd_print(_indicator) : lcd_print("OK");
		lcd_puts_at_P(0, 3, _i("Print fan:"));////MSG_SELFTEST_PRINT_FAN_SPEED c=18
		lcd_set_cursor(18, 3);
		(screen < TestScreen::FansOk) ? lcd_print(_indicator) : lcd_print("OK");
	}
	else if (screen >= TestScreen::Fsensor && screen <= TestScreen::FsensorOk)
	{
		lcd_puts_at_P(0, 2, _T(MSG_SELFTEST_FILAMENT_SENSOR));
		lcd_putc(':');
		lcd_set_cursor(18, 2);
		(screen == TestScreen::Fsensor) ? lcd_print(_indicator) : lcd_print("OK");
	}
	else if (screen < TestScreen::Fsensor)
	{
		//SERIAL_ECHOLNPGM("Other tests");

		TestScreen _step_block = TestScreen::AxisX;
		lcd_selftest_screen_step(2, 2, ((screen == _step_block) ? 1 : (screen < _step_block) ? 0 : 2), PSTR("X"), _indicator);

		_step_block = TestScreen::AxisY;
		lcd_selftest_screen_step(2, 8, ((screen == _step_block) ? 1 : (screen < _step_block) ? 0 : 2), PSTR("Y"), _indicator);

		_step_block = TestScreen::AxisZ;
		lcd_selftest_screen_step(2, 14, ((screen == _step_block) ? 1 : (screen < _step_block) ? 0 : 2), PSTR("Z"), _indicator);

		_step_block = TestScreen::Bed;
		lcd_selftest_screen_step(3, 0, ((screen == _step_block) ? 1 : (screen < _step_block) ? 0 : 2), PSTR("Bed"), _indicator);

		_step_block = TestScreen::Hotend;
		lcd_selftest_screen_step(3, 9, ((screen == _step_block) ? 1 : (screen < _step_block) ? 0 : 2), PSTR("Hotend"), _indicator);
	}

	if (_delay > 0) delay_keep_alive(_delay);
	_progress++;

	return (_progress >= _progress_scale * 2) ? 0 : _progress;
}

static void lcd_selftest_screen_step(int _row, int _col, int _state, const char *_name_PROGMEM, const char *_indicator)
{
	lcd_set_cursor(_col, _row);
    uint8_t strlenNameP = strlen_P(_name_PROGMEM);

	switch (_state)
	{
	case 1:
		lcd_puts_P(_name_PROGMEM);
		lcd_putc_at(_col + strlenNameP, _row, ':');
		lcd_set_cursor(_col + strlenNameP + 1, _row);
		lcd_print(_indicator);
		break;
	case 2:
		lcd_puts_P(_name_PROGMEM);
		lcd_putc_at(_col + strlenNameP, _row, ':');
		lcd_puts_at_P(_col + strlenNameP + 1, _row, PSTR("OK"));
		break;
	default:
		lcd_puts_P(_name_PROGMEM);
	}
}


/** End of menus **/

/** Menu action functions **/

static bool check_file(const char* filename) {
	if (farm_mode) return true;
	card.openFileReadFilteredGcode(filename, true);
	bool result = false;
	const uint32_t filesize = card.getFileSize();
	uint32_t startPos = 0;
	const uint16_t bytesToCheck = min(END_FILE_SECTION, filesize);
	uint8_t blocksPrinted = 0;
	if (filesize > END_FILE_SECTION) {
		startPos = filesize - END_FILE_SECTION;
		card.setIndex(startPos);
	}
	cmdqueue_reset();
	cmdqueue_serial_disabled = true;

	lcd_clear();
	lcd_puts_at_P(0, 1, _i("Checking file"));////c=20 r=1
	lcd_set_cursor(0, 2);
	while (!card.eof() && !result) {
		for (; blocksPrinted < (((card.get_sdpos() - startPos) * LCD_WIDTH) / bytesToCheck); blocksPrinted++)
			lcd_print('\xFF'); //simple progress bar

		card.sdprinting = true;
		get_command();
		result = check_commands();
	}

	for (; blocksPrinted < LCD_WIDTH; blocksPrinted++)
		lcd_print('\xFF'); //simple progress bar
	_delay(100); //for the user to see the end of the progress bar.

	
	cmdqueue_serial_disabled = false;
	card.printingHasFinished();

	strncpy_P(lcd_status_message, _T(WELCOME_MSG), LCD_WIDTH);
	lcd_finishstatus();
	return result;
}

static void menu_action_sdfile(const char* filename)
{
  loading_flag = false;
  char cmd[30];
  char* c;
  bool result = true;
  sprintf_P(cmd, PSTR("M23 %s"), filename);
  for (c = &cmd[4]; *c; c++)
    *c = tolower(*c);

  const char end[5] = ".gco";

  //we are storing just first 8 characters of 8.3 filename assuming that extension is always ".gco"
  for (uint_least8_t i = 0; i < 8; i++) {
	  if (strcmp((cmd + i + 4), end) == 0) {
		  //filename is shorter then 8.3, store '\0' character on position where ".gco" string was found to terminate stored string properly
 		  eeprom_write_byte((uint8_t*)EEPROM_FILENAME + i, '\0');
		  break;
	  }
	  else {
		  eeprom_write_byte((uint8_t*)EEPROM_FILENAME + i, cmd[i + 4]);
	  }
  }

  uint8_t depth = (uint8_t)card.getWorkDirDepth();
  eeprom_write_byte((uint8_t*)EEPROM_DIR_DEPTH, depth);

  for (uint_least8_t i = 0; i < depth; i++) {
	  for (uint_least8_t j = 0; j < 8; j++) {
		  eeprom_write_byte((uint8_t*)EEPROM_DIRS + j + 8 * i, card.dir_names[i][j]);
	  }
  }
  
  if (!check_file(filename)) {
	  result = lcd_show_fullscreen_message_yes_no_and_wait_P(_i("File incomplete. Continue anyway?"), false, false);////MSG_FILE_INCOMPLETE c=20 r=3
	  lcd_update_enable(true);
  }
  if (result) {
	  enquecommand(cmd);
	  enquecommand_P(PSTR("M24"));
  }

  lcd_return_to_status();
}

void menu_action_sddirectory(const char* filename)
{
	card.chdir(filename, true);
	lcd_encoder = 0;
}

/** LCD API **/

void ultralcd_init()
{
    {
        uint8_t autoDepleteRaw = eeprom_read_byte(reinterpret_cast<uint8_t*>(EEPROM_AUTO_DEPLETE));
        if (0xff == autoDepleteRaw) lcd_autoDeplete = false;
        else lcd_autoDeplete = autoDepleteRaw;

    }
    backlight_init();
	lcd_init();
	lcd_refresh();
	lcd_longpress_func = menu_lcd_longpress_func;
	lcd_charsetup_func = menu_lcd_charsetup_func;
	lcd_lcdupdate_func = menu_lcd_lcdupdate_func;
	menu_menu = lcd_status_screen;
	menu_lcd_charsetup_func();

  SET_INPUT(BTN_EN1);
  SET_INPUT(BTN_EN2);
  WRITE(BTN_EN1, HIGH);
  WRITE(BTN_EN2, HIGH);
#if BTN_ENC > 0
  SET_INPUT(BTN_ENC);
  WRITE(BTN_ENC, HIGH);
#endif

#if defined (SDSUPPORT) && defined(SDCARDDETECT) && (SDCARDDETECT > 0)
  pinMode(SDCARDDETECT, INPUT);
  WRITE(SDCARDDETECT, HIGH);
  lcd_oldcardstatus = IS_SD_INSERTED;
#endif//(SDCARDDETECT > 0)
  lcd_encoder_diff = 0;
}





void lcd_printer_connected() {
	printer_connected = true;
}

static void lcd_send_status() {
	if (farm_mode && no_response && ((_millis() - NcTime) > (NC_TIME * 1000))) {
		//send important status messages periodicaly
		prusa_statistics(important_status, saved_filament_type);
		NcTime = _millis();
#ifdef FARM_CONNECT_MESSAGE
		lcd_connect_printer();
#endif //FARM_CONNECT_MESSAGE
	}
}

#ifdef FARM_CONNECT_MESSAGE
static void lcd_connect_printer() {
	lcd_update_enable(false);
	lcd_clear();
	
	int i = 0;
	int t = 0;
	lcd_set_custom_characters_progress();
	lcd_puts_at_P(0, 0, _i("Connect printer to")); 
	lcd_puts_at_P(0, 1, _i("monitoring or hold"));
	lcd_puts_at_P(0, 2, _i("the knob to continue"));
	while (no_response) {
		i++;
		t++;		
		delay_keep_alive(100);
		proc_commands();
		if (t == 10) {
			prusa_statistics(important_status, saved_filament_type);
			t = 0;
		}
		if (READ(BTN_ENC)) { //if button is not pressed
			i = 0; 
			lcd_puts_at_P(0, 3, PSTR("                    "));
		}
		if (i!=0) lcd_puts_at_P((i * 20) / (NC_BUTTON_LONG_PRESS * 10), 3, "\x01");
		if (i == NC_BUTTON_LONG_PRESS * 10) {
			no_response = false;
		}
	}
	lcd_set_custom_characters_degree();
	lcd_update_enable(true);
	lcd_update(2);
}
#endif //FARM_CONNECT_MESSAGE

void lcd_ping() { //chceck if printer is connected to monitoring when in farm mode
	if (farm_mode) {
		bool empty = is_buffer_empty();
		if ((_millis() - PingTime) * 0.001 > (empty ? PING_TIME : PING_TIME_LONG)) { //if commands buffer is empty use shorter time period
																							  //if there are comamnds in buffer, some long gcodes can delay execution of ping command
																							  //therefore longer period is used
			printer_connected = false;
		}
		else {
			lcd_printer_connected();
		}
	}
}
void lcd_ignore_click(bool b)
{
  ignore_click = b;
  wait_for_unclick = false;
}

void lcd_finishstatus() {
  SERIAL_PROTOCOLLNRPGM(MSG_LCD_STATUS_CHANGED);
  int len = strlen(lcd_status_message);
  if (len > 0) {
    while (len < LCD_WIDTH) {
      lcd_status_message[len++] = ' ';
    }
  }
  lcd_status_message[LCD_WIDTH] = '\0';
  lcd_draw_update = 2;

}

void lcd_setstatus(const char* message)
{
  if (lcd_status_message_level > 0)
    return;
  lcd_updatestatus(message);
}

void lcd_updatestatuspgm(const char *message){
	strncpy_P(lcd_status_message, message, LCD_WIDTH);
	lcd_status_message[LCD_WIDTH] = 0;
	lcd_finishstatus();
	// hack lcd_draw_update to 1, i.e. without clear
	lcd_draw_update = 1;
}

void lcd_setstatuspgm(const char* message)
{
  if (lcd_status_message_level > 0)
    return;
  lcd_updatestatuspgm(message);
}

void lcd_updatestatus(const char *message){
	strncpy(lcd_status_message, message, LCD_WIDTH);
	lcd_status_message[LCD_WIDTH] = 0;
	lcd_finishstatus();
	// hack lcd_draw_update to 1, i.e. without clear
	lcd_draw_update = 1;
}

void lcd_setalertstatuspgm(const char* message)
{
  lcd_setstatuspgm(message);
  lcd_status_message_level = 1;
  lcd_return_to_status();
}

void lcd_setalertstatus(const char* message)
{
  lcd_setstatus(message);
  lcd_status_message_level = 1;
  lcd_return_to_status();
}

void lcd_reset_alert_level()
{
  lcd_status_message_level = 0;
}

uint8_t get_message_level()
{
	return lcd_status_message_level;
}

void menu_lcd_longpress_func(void)
{
	backlight_wake();
    if (homing_flag || mesh_bed_leveling_flag || menu_menu == lcd_babystep_z || menu_menu == lcd_move_z)
    {
        // disable longpress during re-entry, while homing or calibration
        lcd_quick_feedback();
        return;
    }
    if (menu_menu == lcd_hw_setup_menu)
    {
        // only toggle the experimental menu visibility flag
        lcd_quick_feedback();
        lcd_experimental_toggle();
        return;
    }

    // explicitely listed menus which are allowed to rise the move-z or live-adj-z functions
    // The lists are not the same for both functions, so first decide which function is to be performed
    if ( (moves_planned() || IS_SD_PRINTING || is_usb_printing )){ // long press as live-adj-z
        if(( current_position[Z_AXIS] < Z_HEIGHT_HIDE_LIVE_ADJUST_MENU ) // only allow live-adj-z up to 2mm of print height
        && ( menu_menu == lcd_status_screen // and in listed menus...
          || menu_menu == lcd_main_menu
          || menu_menu == lcd_tune_menu
          || menu_menu == lcd_support_menu
           )
        ){
            lcd_clear();
            menu_submenu(lcd_babystep_z);
        } else {
            // otherwise consume the long press as normal click
            if( menu_menu != lcd_status_screen )
                menu_back();
        }
    } else { // long press as move-z
        if(menu_menu == lcd_status_screen
        || menu_menu == lcd_main_menu
        || menu_menu == lcd_preheat_menu
        || menu_menu == lcd_sdcard_menu
        || menu_menu == lcd_settings_menu
        || menu_menu == lcd_control_temperature_menu
#if (LANG_MODE != 0)
        || menu_menu == lcd_language
#endif
        || menu_menu == lcd_support_menu
        ){
            move_menu_scale = 1.0;
            menu_submenu(lcd_move_z);
        } else {
            // otherwise consume the long press as normal click
            if( menu_menu != lcd_status_screen )
                menu_back();
        }
    }
}

void menu_lcd_charsetup_func(void)
{
	if (menu_menu == lcd_status_screen)
		lcd_set_custom_characters_degree();
	else
		lcd_set_custom_characters_arrows();
}

static inline bool z_menu_expired()
{
    return (menu_menu == lcd_babystep_z
         && lcd_timeoutToStatus.expired(LCD_TIMEOUT_TO_STATUS_BABYSTEP_Z));
}
static inline bool other_menu_expired()
{
    return (menu_menu != lcd_status_screen
            && menu_menu != lcd_babystep_z
            && lcd_timeoutToStatus.expired(LCD_TIMEOUT_TO_STATUS));
}
static inline bool forced_menu_expire()
{
    bool retval = (menu_menu != lcd_status_screen
            && forceMenuExpire);
    forceMenuExpire = false;
    return retval;
}

void menu_lcd_lcdupdate_func(void)
{
#if (SDCARDDETECT > 0)
	if ((IS_SD_INSERTED != lcd_oldcardstatus))
	{
		lcd_draw_update = 2;
		lcd_oldcardstatus = IS_SD_INSERTED;
		lcd_refresh(); // to maybe revive the LCD if static electricity killed it.
        backlight_wake();
		if (lcd_oldcardstatus)
		{
			card.initsd();
               LCD_MESSAGERPGM(_T(WELCOME_MSG));
               bMain=false;                       // flag (i.e. 'fake parameter') for 'lcd_sdcard_menu()' function
               menu_submenu(lcd_sdcard_menu);
			//get_description();
		}
		else
		{
               if(menu_menu==lcd_sdcard_menu)
                    menu_back();
			card.release();
			LCD_MESSAGERPGM(_i("Card removed"));////MSG_SD_REMOVED
		}
	}
#endif//CARDINSERTED
    backlight_update();
	if (lcd_next_update_millis < _millis())
	{
		if (abs(lcd_encoder_diff) >= ENCODER_PULSES_PER_STEP)
		{
			if (lcd_draw_update == 0)
			lcd_draw_update = 1;
			lcd_encoder += lcd_encoder_diff / ENCODER_PULSES_PER_STEP;
			Sound_MakeSound(e_SOUND_TYPE_EncoderMove);
			lcd_encoder_diff = 0;
			lcd_timeoutToStatus.start();
			backlight_wake();
		}

		if (LCD_CLICKED)
		{
			lcd_timeoutToStatus.start();
			backlight_wake();
		}

		(*menu_menu)();

		if (z_menu_expired() || other_menu_expired() || forced_menu_expire())
		{
		// Exiting a menu. Let's call the menu function the last time with menu_leaving flag set to true
		// to give it a chance to save its state.
		// This is useful for example, when the babystep value has to be written into EEPROM.
			if (menu_menu != NULL)
			{
				menu_leaving = 1;
				(*menu_menu)();
				menu_leaving = 0;
			}
			lcd_clear();
			lcd_return_to_status();
			lcd_draw_update = 2;
		}
		if (lcd_draw_update == 2) lcd_clear();
		if (lcd_draw_update) lcd_draw_update--;
		lcd_next_update_millis = _millis() + LCD_UPDATE_INTERVAL;
	}
	if (!SdFatUtil::test_stack_integrity()) stack_error();
	lcd_ping(); //check that we have received ping command if we are in farm mode
	lcd_send_status();
	if (lcd_commands_type == LcdCommands::Layer1Cal) lcd_commands();
}

#ifdef TMC2130
//! @brief Is crash detection enabled?
//!
//! @retval true crash detection enabled
//! @retval false crash detection disabled
bool lcd_crash_detect_enabled()
{
    return eeprom_read_byte((uint8_t*)EEPROM_CRASH_DET);
}

void lcd_crash_detect_enable()
{
    tmc2130_sg_stop_on_crash = true;
    eeprom_update_byte((uint8_t*)EEPROM_CRASH_DET, 0xFF);
}

void lcd_crash_detect_disable()
{
    tmc2130_sg_stop_on_crash = false;
    tmc2130_sg_crash = 0;
    eeprom_update_byte((uint8_t*)EEPROM_CRASH_DET, 0x00);
}
#endif

void lcd_experimental_toggle()
{
    uint8_t oldVal = eeprom_read_byte((uint8_t *)EEPROM_EXPERIMENTAL_VISIBILITY);
    if (oldVal == EEPROM_EMPTY_VALUE)
        oldVal = 0;
    else
        oldVal = !oldVal;
    eeprom_update_byte((uint8_t *)EEPROM_EXPERIMENTAL_VISIBILITY, oldVal);
}

void lcd_experimental_menu()
{
    MENU_BEGIN();
    MENU_ITEM_BACK_P(_T(MSG_BACK));

#ifdef EXTRUDER_ALTFAN_DETECT
    MENU_ITEM_TOGGLE_P(_N("ALTFAN det."), altfanOverride_get()?_T(MSG_OFF):_T(MSG_ON), altfanOverride_toggle);////MSG_MENU_ALTFAN c=18
#endif //EXTRUDER_ALTFAN_DETECT

    MENU_END();
}

#ifdef PINDA_TEMP_COMP
void lcd_pinda_temp_compensation_toggle()
{
	uint8_t pinda_temp_compensation = eeprom_read_byte((uint8_t*)EEPROM_PINDA_TEMP_COMPENSATION);
	if (pinda_temp_compensation == EEPROM_EMPTY_VALUE) // On MK2.5/S the EEPROM_EMPTY_VALUE will be set to 0 during eeprom_init.
		pinda_temp_compensation = 1;                   // But for MK3/S it should be 1 so SuperPINDA is "active"
	else
		pinda_temp_compensation = !pinda_temp_compensation;
	eeprom_update_byte((uint8_t*)EEPROM_PINDA_TEMP_COMPENSATION, pinda_temp_compensation);
	SERIAL_ECHOLNPGM("SuperPINDA:");
	SERIAL_ECHOLN(pinda_temp_compensation);
}
#endif //PINDA_TEMP_COMP<|MERGE_RESOLUTION|>--- conflicted
+++ resolved
@@ -6516,24 +6516,8 @@
     lcd_reset_alert_level(); //for fan speed error
     if (fan_error_selftest()) return; //abort if error persists
         cmdqueue_serial_disabled = false;
-
     lcd_setstatuspgm(_T(MSG_FINISHING_MOVEMENTS));
     st_synchronize();
-
-<<<<<<< HEAD
-    lcd_setstatuspgm(_T(MSG_RESUMING_PRINT)); ////MSG_RESUMING_PRINT c=20
-    restore_print_from_ram_and_continue(default_retraction);
-    pause_time += (_millis() - start_pause_print); //accumulate time when print is paused for correct statistics calculation
-    refresh_cmd_timeout();
-    isPrintPaused = false;
-    SERIAL_PROTOCOLLNRPGM(MSG_OCTOPRINT_RESUMED); //trigger octoprint to resume print
-}
-
-//! @brief Resume paused USB/host print, send host action "resume"
-void lcd_resume_usb_print()
-{
-    SERIAL_PROTOCOLLNRPGM(MSG_OCTOPRINT_RESUME); //resume octoprint
-=======
     custom_message_type = CustomMsg::Resuming;
     isPrintPaused = false;
     restore_print_from_ram_and_continue(default_retraction);
@@ -6541,7 +6525,12 @@
     refresh_cmd_timeout();
     SERIAL_PROTOCOLLNRPGM(MSG_OCTOPRINT_RESUMED); //resume octoprint
     custom_message_type = CustomMsg::Status;
->>>>>>> adf347fd
+}
+
+//! @brief Resume paused USB/host print, send host action "resume"
+void lcd_resume_usb_print()
+{
+    SERIAL_PROTOCOLLNRPGM(MSG_OCTOPRINT_RESUME); //resume octoprint
 }
 
 static void change_sheet()
