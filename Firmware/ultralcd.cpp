#include "temperature.h"
#include "ultralcd.h"
#include "fsensor.h"
#include "Marlin.h"
#include "language.h"
#include "cardreader.h"
#include "temperature.h"
#include "stepper.h"
#include "ConfigurationStore.h"
#include <string.h>


#include "lcd.h"
#include "menu.h"

#include "util.h"
#include "mesh_bed_leveling.h"
#include "mesh_bed_calibration.h"

//#include "Configuration.h"
#include "cmdqueue.h"

#include "SdFatUtil.h"

#ifdef FILAMENT_SENSOR
#include "pat9125.h"
#include "fsensor.h"
#endif //FILAMENT_SENSOR

#ifdef TMC2130
#include "tmc2130.h"
#endif //TMC2130

#include "sound.h"

#include "mmu.h"

extern bool fans_check_enabled;


int scrollstuff = 0;
char longFilenameOLD[LONG_FILENAME_LENGTH];


static void lcd_sd_updir();

int8_t ReInitLCD = 0;


int8_t SilentModeMenu = SILENT_MODE_OFF;

int8_t FSensorStateMenu = 1;

int8_t CrashDetectMenu = 1;


extern bool fsensor_enable();
extern void fsensor_disable();

#ifdef TMC2130
extern void crashdet_enable();
extern void crashdet_disable();
#endif //TMC2130


#ifdef SDCARD_SORT_ALPHA
bool presort_flag = false;
#endif

int lcd_commands_type = LCD_COMMAND_IDLE;
int lcd_commands_step = 0;

unsigned int custom_message_type = CUSTOM_MSG_TYPE_STATUS;
unsigned int custom_message_state = 0;


bool isPrintPaused = false;
uint8_t farm_mode = 0;
int farm_no = 0;
int farm_timer = 8;
int farm_status = 0;
bool printer_connected = true;

unsigned long display_time; //just timer for showing pid finished message on lcd;
float pid_temp = DEFAULT_PID_TEMP;

static bool forceMenuExpire = false;
bool lcd_autoDeplete;


static float manual_feedrate[] = MANUAL_FEEDRATE;

/* !Configuration settings */

uint8_t lcd_status_message_level;
char lcd_status_message[LCD_WIDTH + 1] = ""; //////WELCOME!
unsigned char firstrun = 1;


static const char separator[] PROGMEM = "--------------------";

/** forward declarations **/

static const char* lcd_display_message_fullscreen_nonBlocking_P(const char *msg, uint8_t &nlines);
// void copy_and_scalePID_i();
// void copy_and_scalePID_d();

/* Different menus */
static void lcd_status_screen();
static void lcd_language_menu();

static void lcd_main_menu();
static void lcd_tune_menu();
//static void lcd_move_menu();
static void lcd_settings_menu();
static void lcd_calibration_menu();
#ifdef LINEARITY_CORRECTION
static void lcd_settings_menu_back();
#endif //LINEARITY_CORRECTION
static void lcd_control_temperature_menu();
static void lcd_control_temperature_preheat_pla_settings_menu();
static void lcd_control_temperature_preheat_abs_settings_menu();
static void lcd_control_motion_menu();
static void lcd_control_volumetric_menu();
static void lcd_settings_linearity_correction_menu_save();
static void prusa_stat_printerstatus(int _status);
static void prusa_stat_farm_number();
static void prusa_stat_temperatures();
static void prusa_stat_printinfo();
static void lcd_farm_no();
static void lcd_menu_extruder_info();
static void lcd_menu_xyz_y_min();
static void lcd_menu_xyz_skew();
static void lcd_menu_xyz_offset();
#if defined(TMC2130) || defined(FILAMENT_SENSOR)
static void lcd_menu_fails_stats();
#endif //TMC2130 or FILAMENT_SENSOR

static void lcd_selftest_v();

#ifdef TMC2130
static void reset_crash_det(unsigned char axis);
static bool lcd_selfcheck_axis_sg(unsigned char axis);
static bool lcd_selfcheck_axis(int _axis, int _travel);
#else
static bool lcd_selfcheck_endstops();
static bool lcd_selfcheck_axis(int _axis, int _travel);
static bool lcd_selfcheck_pulleys(int axis);
#endif //TMC2130

static bool lcd_selfcheck_check_heater(bool _isbed);
static int  lcd_selftest_screen(int _step, int _progress, int _progress_scale, bool _clear, int _delay);
static void lcd_selftest_screen_step(int _row, int _col, int _state, const char *_name, const char *_indicator);
static bool lcd_selftest_manual_fan_check(int _fan, bool check_opposite);
static bool lcd_selftest_fan_dialog(int _fan);
static bool lcd_selftest_fsensor();
static void lcd_selftest_error(int _error_no, const char *_error_1, const char *_error_2);
static void lcd_colorprint_change();
#ifdef SNMM
static int get_ext_nr();
#endif //SNMM
#if defined (SNMM) || defined(SNMM_V2)
static void fil_load_menu();
static void fil_unload_menu();
#endif // SNMM || SNMM_V2
static void lcd_disable_farm_mode();
static void lcd_set_fan_check();
static char snmm_stop_print_menu();
#ifdef SDCARD_SORT_ALPHA
 static void lcd_sort_type_set();
#endif
static float count_e(float layer_heigth, float extrusion_width, float extrusion_length);
static void lcd_babystep_z();
static void lcd_send_status();
#ifdef FARM_CONNECT_MESSAGE
static void lcd_connect_printer();
#endif //FARM_CONNECT_MESSAGE

void lcd_finishstatus();

static void lcd_sdcard_menu();

#ifdef DELTA_CALIBRATION_MENU
static void lcd_delta_calibrate_menu();
#endif // DELTA_CALIBRATION_MENU


/* Different types of actions that can be used in menu items. */
static void menu_action_sdfile(const char* filename);
static void menu_action_sddirectory(const char* filename);

#define ENCODER_FEEDRATE_DEADZONE 10


/*
#define MENU_ITEM(type, label, args...) do { \
    if (menu_item == menu_line) { \
      if (lcd_draw_update) { \
        const char* _label_pstr = (label); \
        if (lcd_encoder == menu_item) { \
          lcd_implementation_drawmenu_ ## type ## _selected (menu_row, _label_pstr , ## args ); \
        }else{\
          lcd_implementation_drawmenu_ ## type (menu_row, _label_pstr , ## args ); \
        }\
      }\
      if (menu_clicked && (lcd_encoder == menu_item)) {\
        lcd_quick_feedback(); \
        menu_action_ ## type ( args ); \
        return;\
      }\
    }\
    menu_item++;\
  } while(0)
*/

#if (SDCARDDETECT > 0)
bool lcd_oldcardstatus;
#endif

bool ignore_click = false;
bool wait_for_unclick;

// place-holders for Ki and Kd edits
#ifdef PIDTEMP
// float raw_Ki, raw_Kd;
#endif



const char STR_SEPARATOR[] PROGMEM = "------------";


static void lcd_implementation_drawmenu_sdfile_selected(uint8_t row, char* longFilename)
{
    char c;
    int enc_dif = lcd_encoder_diff;
    uint8_t n = LCD_WIDTH - 1;
    for(int g = 0; g<4;g++){
      lcd_set_cursor(0, g);
    lcd_print(' ');
    }

    lcd_set_cursor(0, row);
    lcd_print('>');
    int i = 1;
    int j = 0;
    char* longFilenameTMP = longFilename;

    while((c = *longFilenameTMP) != '\0')
    {
        lcd_set_cursor(i, row);
        lcd_print(c);
        i++;
        longFilenameTMP++;
        if(i==LCD_WIDTH){
          i=1;
          j++;
          longFilenameTMP = longFilename + j;          
          n = LCD_WIDTH - 1;
          for(int g = 0; g<300 ;g++){
			  manage_heater();
            if(LCD_CLICKED || ( enc_dif != lcd_encoder_diff )){
				longFilenameTMP = longFilename;
				*(longFilenameTMP + LCD_WIDTH - 2) = '\0';
				i = 1;
				j = 0;
				break;
            }else{
				if (j == 1) delay(3);	//wait around 1.2 s to start scrolling text
				delay(1);				//then scroll with redrawing every 300 ms 
            }

          }
        }
    }
    if(c!='\0'){
      lcd_set_cursor(i, row);
        lcd_print(c);
        i++;
    }
    n=n-i+1;
    while(n--)
        lcd_print(' ');
}
static void lcd_implementation_drawmenu_sdfile(uint8_t row, const char* filename, char* longFilename)
{
    char c;
    uint8_t n = LCD_WIDTH - 1;
    lcd_set_cursor(0, row);
    lcd_print(' ');
    if (longFilename[0] != '\0')
    {
        filename = longFilename;
        longFilename[LCD_WIDTH-1] = '\0';
    }
    while( ((c = *filename) != '\0') && (n>0) )
    {
        lcd_print(c);
        filename++;
        n--;
    }
    while(n--)
        lcd_print(' ');
}
static void lcd_implementation_drawmenu_sddirectory_selected(uint8_t row, const char* filename, char* longFilename)
{
    char c;
    uint8_t n = LCD_WIDTH - 2;
    lcd_set_cursor(0, row);
    lcd_print('>');
    lcd_print(LCD_STR_FOLDER[0]);
    if (longFilename[0] != '\0')
    {
        filename = longFilename;
        longFilename[LCD_WIDTH-2] = '\0';
    }
    while( ((c = *filename) != '\0') && (n>0) )
    {
        lcd_print(c);
        filename++;
        n--;
    }
    while(n--)
        lcd_print(' ');
}
static void lcd_implementation_drawmenu_sddirectory(uint8_t row, const char* filename, char* longFilename)
{
    char c;
    uint8_t n = LCD_WIDTH - 2;
    lcd_set_cursor(0, row);
    lcd_print(' ');
    lcd_print(LCD_STR_FOLDER[0]);
    if (longFilename[0] != '\0')
    {
        filename = longFilename;
        longFilename[LCD_WIDTH-2] = '\0';
    }
    while( ((c = *filename) != '\0') && (n>0) )
    {
        lcd_print(c);
        filename++;
        n--;
    }
    while(n--)
        lcd_print(' ');
}



#define MENU_ITEM_SDDIR(str_fn, str_fnl) do { if (menu_item_sddir(str_fn, str_fnl)) return; } while (0)
//#define MENU_ITEM_SDDIR(str, str_fn, str_fnl) MENU_ITEM(sddirectory, str, str_fn, str_fnl)
//extern uint8_t menu_item_sddir(const char* str, const char* str_fn, char* str_fnl);

#define MENU_ITEM_SDFILE(str, str_fn, str_fnl) do { if (menu_item_sdfile(str, str_fn, str_fnl)) return; } while (0)
//#define MENU_ITEM_SDFILE(str, str_fn, str_fnl) MENU_ITEM(sdfile, str, str_fn, str_fnl)
//extern uint8_t menu_item_sdfile(const char* str, const char* str_fn, char* str_fnl);


uint8_t menu_item_sddir(const char* str_fn, char* str_fnl)
{
#ifdef NEW_SD_MENU
//	str_fnl[18] = 0;
//	printf_P(PSTR("menu dir %d '%s' '%s'\n"), menu_row, str_fn, str_fnl);
	if (menu_item == menu_line)
	{
		if (lcd_draw_update)
		{
			lcd_set_cursor(0, menu_row);
			int cnt = lcd_printf_P(PSTR("%c%c%-18s"), (lcd_encoder == menu_item)?'>':' ', LCD_STR_FOLDER[0], str_fnl[0]?str_fnl:str_fn);
//			int cnt = lcd_printf_P(PSTR("%c%c%-18s"), (lcd_encoder == menu_item)?'>':' ', LCD_STR_FOLDER[0], str_fn);
		}
		if (menu_clicked && (lcd_encoder == menu_item))
		{
			uint8_t depth = (uint8_t)card.getWorkDirDepth();
			strcpy(dir_names[depth], str_fn);
//			printf_P(PSTR("%s\n"), dir_names[depth]);
			card.chdir(str_fn);
			lcd_encoder = 0;
			return menu_item_ret();
		}
	}
	menu_item++;
	return 0;
#else //NEW_SD_MENU
	if (menu_item == menu_line)
	{
		if (lcd_draw_update)
		{
			if (lcd_encoder == menu_item)
				lcd_implementation_drawmenu_sddirectory_selected(menu_row, str_fn, str_fnl);
			else
				lcd_implementation_drawmenu_sddirectory(menu_row, str_fn, str_fnl);
		}
		if (menu_clicked && (lcd_encoder == menu_item))
		{
			menu_clicked = false;
			lcd_update_enabled = 0;
			menu_action_sddirectory(str_fn);
			lcd_update_enabled = 1;
			return menu_item_ret();
		}
	}
	menu_item++;
	return 0;

#endif //NEW_SD_MENU
}

static uint8_t menu_item_sdfile(const char*
#ifdef NEW_SD_MENU
        str
#endif //NEW_SD_MENU
         ,const char* str_fn, char* str_fnl)
{
#ifdef NEW_SD_MENU
//	printf_P(PSTR("menu sdfile\n"));
//	str_fnl[19] = 0;
//	printf_P(PSTR("menu file %d '%s' '%s'\n"), menu_row, str_fn, str_fnl);
	if (menu_item == menu_line)
	{
		if (lcd_draw_update)
		{
//			printf_P(PSTR("menu file %d %d '%s'\n"), menu_row, menuData.sdcard_menu.viewState, str_fnl[0]?str_fnl:str_fn);
			lcd_set_cursor(0, menu_row);
/*			if (lcd_encoder == menu_item)
			{
				lcd_printf_P(PSTR("%c%-19s"), (lcd_encoder == menu_item)?'>':' ', (str_fnl[0]?str_fnl:str_fn) + 1);
				if (menuData.sdcard_menu.viewState == 0)
				{
					menuData.sdcard_menu.viewState++;
					lcd_printf_P(PSTR("%c%-19s"), (lcd_encoder == menu_item)?'>':' ', (str_fnl[0]?str_fnl:str_fn) + 1);
				}
				else if (menuData.sdcard_menu.viewState == 1)
				{
					lcd_printf_P(PSTR("%c%-19s"), (lcd_encoder == menu_item)?'>':' ', (str_fnl[0]?str_fnl:str_fn) + 2);
				}
			}
			else*/
			{
				str_fnl[19] = 0;
				lcd_printf_P(PSTR("%c%-19s"), (lcd_encoder == menu_item)?'>':' ', str_fnl[0]?str_fnl:str_fn);
			}

//			int cnt = lcd_printf_P(PSTR("%c%-19s"), (lcd_encoder == menu_item)?'>':' ', str_fnl);
//			int cnt = lcd_printf_P(PSTR("%cTESTIK.gcode"), (lcd_encoder == menu_item)?'>':' ');
		}
		if (menu_clicked && (lcd_encoder == menu_item))
		{
			return menu_item_ret();
		}
	}
	menu_item++;
	return 0;
#else //NEW_SD_MENU
	if (menu_item == menu_line)
	{
		if (lcd_draw_update)
		{
			if (lcd_encoder == menu_item)
				lcd_implementation_drawmenu_sdfile_selected(menu_row, str_fnl);
			else
				lcd_implementation_drawmenu_sdfile(menu_row, str_fn, str_fnl);
		}
		if (menu_clicked && (lcd_encoder == menu_item))
		{
			menu_action_sdfile(str_fn);
			return menu_item_ret();
		}
	}
	menu_item++;
	return 0;
#endif //NEW_SD_MENU
}

// Print temperature (nozzle/bed) (9 chars total)
void lcdui_print_temp(char type, int val_current, int val_target)
{
	int chars = lcd_printf_P(_N("%c%3d/%d%c"), type, val_current, val_target, LCD_STR_DEGREE[0]);
	lcd_space(9 - chars);
}

// Print Z-coordinate (8 chars total)
void lcdui_print_Z_coord(void)
{
    if (custom_message_type == CUSTOM_MSG_TYPE_MESHBL)
        lcd_puts_P(_N("Z   --- "));
    else
		lcd_printf_P(_N("Z%6.2f "), current_position[Z_AXIS]);
}

#ifdef PLANNER_DIAGNOSTICS
// Print planner diagnostics (8 chars total)
void lcdui_print_planner_diag(void)
{
	lcd_set_cursor(LCD_WIDTH - 8-2, 1);
	lcd_print(LCD_STR_FEEDRATE[0]);
	lcd_print(itostr3(feedmultiply));
	lcd_puts_P(PSTR("%  Q"));
	{
		uint8_t queue = planner_queue_min();
		if (queue < (BLOCK_BUFFER_SIZE >> 1))
		lcd_putc('!');
		else
		{
			lcd_putc((char)(queue / 10) + '0');
			queue %= 10;
		}
		lcd_putc((char)queue + '0');
		planner_queue_min_reset();
	}
}
#endif // PLANNER_DIAGNOSTICS

// Print feedrate (8 chars total)
void lcdui_print_feedrate(void)
{
	int chars = lcd_printf_P(_N("%c%3d%%"), LCD_STR_FEEDRATE[0], feedmultiply);
	lcd_space(8 - chars);
}

// Print percent done in form "USB---%", " SD---%", "   ---%" (7 chars total)
void lcdui_print_percent_done(void)
{
	const char* src = is_usb_printing?_N("USB"):(IS_SD_PRINTING?_N(" SD"):_N("   "));
	char per[4];
	bool num = IS_SD_PRINTING || (PRINTER_ACTIVE && (print_percent_done_normal != PRINT_PERCENT_DONE_INIT));
	sprintf_P(per, num?_N("%3hhd"):_N("---"), calc_percent_done());
	lcd_printf_P(_N("%3S%3s%%"), src, per);
}

// Print extruder status (5 chars total)
void lcdui_print_extruder(void)
{
	int chars = 0;
	if (mmu_extruder == tmp_extruder)
		chars = lcd_printf_P(_N(" F%u"), mmu_extruder+1);
	else
		chars = lcd_printf_P(_N(" %u>%u"), mmu_extruder+1, tmp_extruder+1);
	lcd_space(5 - chars);
}

// Print farm number (5 chars total)
void lcdui_print_farm(void)
{
	int chars = lcd_printf_P(_N(" F0  "));
//	lcd_space(5 - chars);
/*
	// Farm number display
	if (farm_mode)
	{
		lcd_set_cursor(6, 2);
		lcd_puts_P(PSTR(" F"));
		lcd_print(farm_no);
		lcd_puts_P(PSTR("  "));
        
        // Beat display
        lcd_set_cursor(LCD_WIDTH - 1, 0);
        if ( (millis() - kicktime) < 60000 ) {
        
            lcd_puts_P(PSTR("L"));
        
        }else{
            lcd_puts_P(PSTR(" "));
        }
        
	}
	else {
#ifdef SNMM
		lcd_puts_P(PSTR(" E"));
		lcd_print(get_ext_nr() + 1);

#else
		lcd_set_cursor(LCD_WIDTH - 8 - 2, 2);
		lcd_puts_P(PSTR(" "));
#endif
	}
*/
}

#ifdef CMD_DIAGNOSTICS
// Print CMD queue diagnostic (8 chars total)
void lcdui_print_cmd_diag(void)
{
	lcd_set_cursor(LCD_WIDTH - 8 -1, 2);
	lcd_puts_P(PSTR("      C"));
	lcd_print(buflen);	// number of commands in cmd buffer
	if (buflen < 9) lcd_puts_P(" ");
}
#endif //CMD_DIAGNOSTICS

// Print time (8 chars total)
void lcdui_print_time(void)
{
	//if remaining print time estimation is available print it else print elapsed time
	uint16_t print_t = 0;
	if (print_time_remaining_normal != PRINT_TIME_REMAINING_INIT)
		print_t = print_time_remaining();
	else if(starttime != 0)
		print_t = millis() / 60000 - starttime / 60000;
	int chars = 0;
	if ((PRINTER_ACTIVE) && ((print_time_remaining_normal != PRINT_TIME_REMAINING_INIT) || (starttime != 0)))
	{
          char suff = ' ';
          char suff_doubt = ' ';
		if (print_time_remaining_normal != PRINT_TIME_REMAINING_INIT)
          {
               suff = 'R';
               if (feedmultiply != 100)
                    suff_doubt = '?';
          }
		chars = lcd_printf_P(_N("%c%02u:%02u%c%c"), LCD_STR_CLOCK[0], print_t / 60, print_t % 60, suff, suff_doubt);
	}
	else
		chars = lcd_printf_P(_N("%c--:--  "), LCD_STR_CLOCK[0]);
	lcd_space(8 - chars);
}

//Print status line on status screen
void lcdui_print_status_line(void)
{
	if (IS_SD_PRINTING)
	{
		if (strcmp(longFilenameOLD, card.longFilename) != 0)
		{
			memset(longFilenameOLD, '\0', strlen(longFilenameOLD));
			sprintf_P(longFilenameOLD, PSTR("%s"), card.longFilename);
			scrollstuff = 0;
		}
	}

	if (heating_status)
	{ // If heating flag, show progress of heating
		heating_status_counter++;
		if (heating_status_counter > 13)
		{
			heating_status_counter = 0;
		}
		lcd_set_cursor(7, 3);
		lcd_puts_P(PSTR("             "));

		for (unsigned int dots = 0; dots < heating_status_counter; dots++)
		{
			lcd_set_cursor(7 + dots, 3);
			lcd_print('.');
		}
		switch (heating_status)
		{
		case 1:
			lcd_set_cursor(0, 3);
			lcd_puts_P(_T(MSG_HEATING));
			break;
		case 2:
			lcd_set_cursor(0, 3);
			lcd_puts_P(_T(MSG_HEATING_COMPLETE));
			heating_status = 0;
			heating_status_counter = 0;
			break;
		case 3:
			lcd_set_cursor(0, 3);
			lcd_puts_P(_T(MSG_BED_HEATING));
			break;
		case 4:
			lcd_set_cursor(0, 3);
			lcd_puts_P(_T(MSG_BED_DONE));
			heating_status = 0;
			heating_status_counter = 0;
			break;
		default:
			break;
		}
	}
	else if ((IS_SD_PRINTING) && (custom_message_type == CUSTOM_MSG_TYPE_STATUS))
	{ // If printing from SD, show what we are printing
		if(strlen(card.longFilename) > LCD_WIDTH)
		{
			int inters = 0;
			int gh = scrollstuff;
			while (((gh - scrollstuff) < LCD_WIDTH) && (inters == 0))
			{
				if (card.longFilename[gh] == '\0')
				{
					lcd_set_cursor(gh - scrollstuff, 3);
					lcd_print(card.longFilename[gh - 1]);
					scrollstuff = 0;
					gh = scrollstuff;
					inters = 1;
				}
				else
				{
					lcd_set_cursor(gh - scrollstuff, 3);
					lcd_print(card.longFilename[gh - 1]);
					gh++;
				}
			}
			scrollstuff++;
		}
		else
		{
			lcd_print(longFilenameOLD);
		}
	}
	else
	{ // Otherwise check for other special events
   		switch (custom_message_type)
		{
		case CUSTOM_MSG_TYPE_STATUS: // Nothing special, print status message normally
			lcd_print(lcd_status_message);
			break;
		case CUSTOM_MSG_TYPE_MESHBL: // If mesh bed leveling in progress, show the status
			if (custom_message_state > 10)
			{
				lcd_set_cursor(0, 3);
				lcd_puts_P(PSTR("                    "));
				lcd_set_cursor(0, 3);
				lcd_puts_P(_T(MSG_CALIBRATE_Z_AUTO));
				lcd_puts_P(PSTR(" : "));
				lcd_print(custom_message_state-10);
			}
			else
			{
				if (custom_message_state == 3)
				{
					lcd_puts_P(_T(WELCOME_MSG));
					lcd_setstatuspgm(_T(WELCOME_MSG));
					custom_message_type = CUSTOM_MSG_TYPE_STATUS;
				}
				if (custom_message_state > 3 && custom_message_state <= 10 )
				{
					lcd_set_cursor(0, 3);
					lcd_puts_P(PSTR("                   "));
					lcd_set_cursor(0, 3);
					lcd_puts_P(_i("Calibration done"));////MSG_HOMEYZ_DONE c=0 r=0
					custom_message_state--;
				}
			}
			break;
		case CUSTOM_MSG_TYPE_F_LOAD: // If loading filament, print status
			lcd_print(lcd_status_message);
			break;
		case CUSTOM_MSG_TYPE_PIDCAL: // PID tuning in progress
			lcd_print(lcd_status_message);
			if (pid_cycle <= pid_number_of_cycles && custom_message_state > 0)
			{
				lcd_set_cursor(10, 3);
				lcd_print(itostr3(pid_cycle));
				lcd_print('/');
				lcd_print(itostr3left(pid_number_of_cycles));
			}
			break;
		case CUSTOM_MSG_TYPE_TEMCAL: // PINDA temp calibration in progress
			{
				char progress[4];
				lcd_set_cursor(0, 3);
				lcd_puts_P(_T(MSG_TEMP_CALIBRATION));
				lcd_set_cursor(12, 3);
				sprintf(progress, "%d/6", custom_message_state);
				lcd_print(progress);
			}
			break;
		case CUSTOM_MSG_TYPE_TEMPRE: // temp compensation preheat
			lcd_set_cursor(0, 3);
			lcd_puts_P(_i("PINDA Heating"));////MSG_PINDA_PREHEAT c=20 r=1
			if (custom_message_state <= PINDA_HEAT_T)
			{
				lcd_puts_P(PSTR(": "));
				lcd_print(custom_message_state); //seconds
				lcd_print(' ');
			}
			break;
		}
	}
    
    // Fill the rest of line to have nice and clean output
	for(int fillspace = 0; fillspace < 20; fillspace++)
		if ((lcd_status_message[fillspace] <= 31 ))
			lcd_print(' ');
}

void lcdui_print_status_screen(void)
{
//|01234567890123456789|
//|N 000/000D  Z000.0  |
//|B 000/000D  F100%   |
//|USB100% T0  t--:--  |
//|Status line.........|
//----------------------
//N - nozzle temp symbol LCD_STR_THERMOMETER
//B - bed temp symbol LCD_STR_BEDTEMP
//F - feedrate symbol LCD_STR_FEEDRATE
//t - clock symbol LCD_STR_THERMOMETER

    lcd_set_cursor(0, 0); //line 0

    //Print the hotend temperature (9 chars total)
	lcdui_print_temp(LCD_STR_THERMOMETER[0], (int)(degHotend(0) + 0.5), (int)(degTargetHotend(0) + 0.5));

	lcd_space(3); //3 spaces

    //Print Z-coordinate (8 chars total)
	lcdui_print_Z_coord();

    lcd_set_cursor(0, 1); //line 1

	//Print the Bed temperature (9 chars total)
	lcdui_print_temp(LCD_STR_BEDTEMP[0], (int)(degBed() + 0.5), (int)(degTargetBed() + 0.5));

	lcd_space(3); //3 spaces

#ifdef PLANNER_DIAGNOSTICS
	//Print planner diagnostics (8 chars)
	lcdui_print_planner_diag();
#else // PLANNER_DIAGNOSTICS
    //Print Feedrate (8 chars)
	lcdui_print_feedrate();
#endif // PLANNER_DIAGNOSTICS

	lcd_set_cursor(0, 2); //line 2

	//Print SD status (7 chars)
	lcdui_print_percent_done();

	if (mmu_enabled)
		//Print extruder status (5 chars)
		lcdui_print_extruder();
	else if (farm_mode)
		//Print farm number (5 chars)
		lcdui_print_farm();
	else
		lcd_space(5); //5 spaces

#ifdef CMD_DIAGNOSTICS
    //Print cmd queue diagnostics (8chars)
	lcdui_print_cmd_diag();
#else
    //Print time (8chars)
	lcdui_print_time();
#endif //CMD_DIAGNOSTICS

    lcd_set_cursor(0, 3); //line 3

#ifndef DEBUG_DISABLE_LCD_STATUS_LINE
	lcdui_print_status_line();
#endif //DEBUG_DISABLE_LCD_STATUS_LINE

}

// Main status screen. It's up to the implementation specific part to show what is needed. As this is very display dependent
static void lcd_status_screen()
{
	if (firstrun == 1) 
	{
		firstrun = 0;
		if(lcd_status_message_level == 0)
		{
			strncpy_P(lcd_status_message, _T(WELCOME_MSG), LCD_WIDTH);
			lcd_finishstatus();
		}
		if (eeprom_read_byte((uint8_t *)EEPROM_TOTALTIME) == 255 && eeprom_read_byte((uint8_t *)EEPROM_TOTALTIME + 1) == 255 && eeprom_read_byte((uint8_t *)EEPROM_TOTALTIME + 2) == 255 && eeprom_read_byte((uint8_t *)EEPROM_TOTALTIME + 3) == 255)
		{
			eeprom_update_dword((uint32_t *)EEPROM_TOTALTIME, 0);
			eeprom_update_dword((uint32_t *)EEPROM_FILAMENTUSED, 0);
		}
	}

	if (lcd_status_update_delay)
		lcd_status_update_delay--;
	else
		lcd_draw_update = 1;


	if (lcd_draw_update)
	{
		ReInitLCD++;
		if (ReInitLCD == 30)
		{
			lcd_refresh(); // to maybe revive the LCD if static electricity killed it.
			ReInitLCD = 0 ;
		}
		else
		{
			if ((ReInitLCD % 10) == 0)
				lcd_refresh_noclear(); //to maybe revive the LCD if static electricity killed it.
		}

		lcdui_print_status_screen();

		if (farm_mode)
		{
			farm_timer--;
			if (farm_timer < 1)
			{
				farm_timer = 10;
				prusa_statistics(0);
			}
			switch (farm_timer)
			{
			case 8:
				prusa_statistics(21);
				break;
			case 5:
				if (IS_SD_PRINTING)
					prusa_statistics(20);
				break;
			}
		} // end of farm_mode

		lcd_status_update_delay = 10;   /* redraw the main screen every second. This is easier then trying keep track of all things that change on the screen */
		if (lcd_commands_type != LCD_COMMAND_IDLE)
			lcd_commands();
	} // end of lcd_draw_update

	bool current_click = LCD_CLICKED;

	if (ignore_click)
	{
		if (wait_for_unclick)
		{
			if (!current_click)
				ignore_click = wait_for_unclick = false;
			else
				current_click = false;
		}
		else if (current_click)
		{
			lcd_quick_feedback();
			wait_for_unclick = true;
			current_click = false;
		}
	}

	if (current_click && (lcd_commands_type != LCD_COMMAND_STOP_PRINT)) //click is aborted unless stop print finishes
	{
		menu_depth = 0; //redundant, as already done in lcd_return_to_status(), just to be sure
		menu_submenu(lcd_main_menu);
		lcd_refresh(); // to maybe revive the LCD if static electricity killed it.
	}

#ifdef ULTIPANEL_FEEDMULTIPLY
	// Dead zone at 100% feedrate
	if ((feedmultiply < 100 && (feedmultiply + int(lcd_encoder)) > 100) ||
		(feedmultiply > 100 && (feedmultiply + int(lcd_encoder)) < 100))
	{
		lcd_encoder = 0;
		feedmultiply = 100;
	}
	if (feedmultiply == 100 && int(lcd_encoder) > ENCODER_FEEDRATE_DEADZONE)
	{
		feedmultiply += int(lcd_encoder) - ENCODER_FEEDRATE_DEADZONE;
		lcd_encoder = 0;
	}
	else if (feedmultiply == 100 && int(lcd_encoder) < -ENCODER_FEEDRATE_DEADZONE)
	{
		feedmultiply += int(lcd_encoder) + ENCODER_FEEDRATE_DEADZONE;
		lcd_encoder = 0;
	}
	else if (feedmultiply != 100)
	{
		feedmultiply += int(lcd_encoder);
		lcd_encoder = 0;
	}
#endif //ULTIPANEL_FEEDMULTIPLY

	if (feedmultiply < 10)
		feedmultiply = 10;
	else if (feedmultiply > 999)
		feedmultiply = 999;
}


void lcd_commands()
{	
	if (lcd_commands_type == LCD_COMMAND_LONG_PAUSE)
	{
		if (!blocks_queued() && !homing_flag)
		{
			lcd_setstatuspgm(_i("Print paused"));////MSG_PRINT_PAUSED c=20 r=1
			long_pause();
			lcd_commands_type = 0;
			lcd_commands_step = 0;
		}
	}


#ifdef SNMM
	if (lcd_commands_type == LCD_COMMAND_V2_CAL)
	{
		char cmd1[30];
		float width = 0.4;
		float length = 20 - width;
		float extr = count_e(0.2, width, length);
		float extr_short_segment = count_e(0.2, width, width);

		if (lcd_commands_step>1) lcd_timeoutToStatus.start(); //if user dont confirm live adjust Z value by pressing the knob, we are saving last value by timeout to status screen
		if (lcd_commands_step == 0)
		{
			lcd_commands_step = 10;
		}
		if (lcd_commands_step == 10 && !blocks_queued() && cmd_buffer_empty())
		{
			enquecommand_P(PSTR("M107"));
			enquecommand_P(PSTR("M104 S" STRINGIFY(PLA_PREHEAT_HOTEND_TEMP)));
			enquecommand_P(PSTR("M140 S" STRINGIFY(PLA_PREHEAT_HPB_TEMP)));
			enquecommand_P(PSTR("M190 S" STRINGIFY(PLA_PREHEAT_HPB_TEMP)));
			enquecommand_P(PSTR("M109 S" STRINGIFY(PLA_PREHEAT_HOTEND_TEMP)));
			enquecommand_P(PSTR("T0"));
			enquecommand_P(_T(MSG_M117_V2_CALIBRATION));
			enquecommand_P(PSTR("G87")); //sets calibration status
			enquecommand_P(PSTR("G28"));
			enquecommand_P(PSTR("G21")); //set units to millimeters
			enquecommand_P(PSTR("G90")); //use absolute coordinates
			enquecommand_P(PSTR("M83")); //use relative distances for extrusion
			enquecommand_P(PSTR("G92 E0"));
			enquecommand_P(PSTR("M203 E100"));
			enquecommand_P(PSTR("M92 E140"));
			lcd_commands_step = 9;
		}
		if (lcd_commands_step == 9 && !blocks_queued() && cmd_buffer_empty())
		{
			lcd_timeoutToStatus.start();
			enquecommand_P(PSTR("G1 Z0.250 F7200.000"));
			enquecommand_P(PSTR("G1 X50.0 E80.0 F1000.0"));
			enquecommand_P(PSTR("G1 X160.0 E20.0 F1000.0"));
			enquecommand_P(PSTR("G1 Z0.200 F7200.000"));
			enquecommand_P(PSTR("G1 X220.0 E13 F1000.0"));
			enquecommand_P(PSTR("G1 X240.0 E0 F1000.0"));
			enquecommand_P(PSTR("G92 E0.0"));
			enquecommand_P(PSTR("G21"));
			enquecommand_P(PSTR("G90"));
			enquecommand_P(PSTR("M83"));
			enquecommand_P(PSTR("G1 E-4 F2100.00000"));
			enquecommand_P(PSTR("G1 Z0.150 F7200.000"));
			enquecommand_P(PSTR("M204 S1000"));
			enquecommand_P(PSTR("G1 F4000"));

			lcd_clear();
			menu_goto(lcd_babystep_z, 0, false, true);


			lcd_commands_step = 8;
		}
		if (lcd_commands_step == 8 && !blocks_queued() && cmd_buffer_empty()) //draw meander
		{
			lcd_timeoutToStatus.start();


			enquecommand_P(PSTR("G1 X50 Y155"));
			enquecommand_P(PSTR("G1 X60 Y155 E4"));
			enquecommand_P(PSTR("G1 F1080"));
			enquecommand_P(PSTR("G1 X75 Y155 E2.5"));
			enquecommand_P(PSTR("G1 X100 Y155 E2"));
			enquecommand_P(PSTR("G1 X200 Y155 E2.62773"));
			enquecommand_P(PSTR("G1 X200 Y135 E0.66174"));
			enquecommand_P(PSTR("G1 X50 Y135 E3.62773"));
			enquecommand_P(PSTR("G1 X50 Y115 E0.49386"));
			enquecommand_P(PSTR("G1 X200 Y115 E3.62773"));
			enquecommand_P(PSTR("G1 X200 Y95 E0.49386"));
			enquecommand_P(PSTR("G1 X50 Y95 E3.62773"));
			enquecommand_P(PSTR("G1 X50 Y75 E0.49386"));
			enquecommand_P(PSTR("G1 X200 Y75 E3.62773"));
			enquecommand_P(PSTR("G1 X200 Y55 E0.49386"));
			enquecommand_P(PSTR("G1 X50 Y55 E3.62773"));

			lcd_commands_step = 7;
		}

		if (lcd_commands_step == 7 && !blocks_queued() && cmd_buffer_empty())
		{
			lcd_timeoutToStatus.start();
			strcpy(cmd1, "G1 X50 Y35 E");
			strcat(cmd1, ftostr43(extr));
			enquecommand(cmd1);

			for (int i = 0; i < 4; i++) {
				strcpy(cmd1, "G1 X70 Y");
				strcat(cmd1, ftostr32(35 - i*width * 2));
				strcat(cmd1, " E");
				strcat(cmd1, ftostr43(extr));
				enquecommand(cmd1);
				strcpy(cmd1, "G1 Y");
				strcat(cmd1, ftostr32(35 - (2 * i + 1)*width));
				strcat(cmd1, " E");
				strcat(cmd1, ftostr43(extr_short_segment));
				enquecommand(cmd1);
				strcpy(cmd1, "G1 X50 Y");
				strcat(cmd1, ftostr32(35 - (2 * i + 1)*width));
				strcat(cmd1, " E");
				strcat(cmd1, ftostr43(extr));
				enquecommand(cmd1);
				strcpy(cmd1, "G1 Y");
				strcat(cmd1, ftostr32(35 - (i + 1)*width * 2));
				strcat(cmd1, " E");
				strcat(cmd1, ftostr43(extr_short_segment));
				enquecommand(cmd1);
			}

			lcd_commands_step = 6;
		}

		if (lcd_commands_step == 6 && !blocks_queued() && cmd_buffer_empty())
		{
			lcd_timeoutToStatus.start();
			for (int i = 4; i < 8; i++) {
				strcpy(cmd1, "G1 X70 Y");
				strcat(cmd1, ftostr32(35 - i*width * 2));
				strcat(cmd1, " E");
				strcat(cmd1, ftostr43(extr));
				enquecommand(cmd1);
				strcpy(cmd1, "G1 Y");
				strcat(cmd1, ftostr32(35 - (2 * i + 1)*width));
				strcat(cmd1, " E");
				strcat(cmd1, ftostr43(extr_short_segment));
				enquecommand(cmd1);
				strcpy(cmd1, "G1 X50 Y");
				strcat(cmd1, ftostr32(35 - (2 * i + 1)*width));
				strcat(cmd1, " E");
				strcat(cmd1, ftostr43(extr));
				enquecommand(cmd1);
				strcpy(cmd1, "G1 Y");
				strcat(cmd1, ftostr32(35 - (i + 1)*width * 2));
				strcat(cmd1, " E");
				strcat(cmd1, ftostr43(extr_short_segment));
				enquecommand(cmd1);
			}

			lcd_commands_step = 5;
		}

		if (lcd_commands_step == 5 && !blocks_queued() && cmd_buffer_empty())
		{
			lcd_timeoutToStatus.start();
			for (int i = 8; i < 12; i++) {
				strcpy(cmd1, "G1 X70 Y");
				strcat(cmd1, ftostr32(35 - i*width * 2));
				strcat(cmd1, " E");
				strcat(cmd1, ftostr43(extr));
				enquecommand(cmd1);
				strcpy(cmd1, "G1 Y");
				strcat(cmd1, ftostr32(35 - (2 * i + 1)*width));
				strcat(cmd1, " E");
				strcat(cmd1, ftostr43(extr_short_segment));
				enquecommand(cmd1);
				strcpy(cmd1, "G1 X50 Y");
				strcat(cmd1, ftostr32(35 - (2 * i + 1)*width));
				strcat(cmd1, " E");
				strcat(cmd1, ftostr43(extr));
				enquecommand(cmd1);
				strcpy(cmd1, "G1 Y");
				strcat(cmd1, ftostr32(35 - (i + 1)*width * 2));
				strcat(cmd1, " E");
				strcat(cmd1, ftostr43(extr_short_segment));
				enquecommand(cmd1);
			}

			lcd_commands_step = 4;
		}

		if (lcd_commands_step == 4 && !blocks_queued() && cmd_buffer_empty())
		{
			lcd_timeoutToStatus.start();
			for (int i = 12; i < 16; i++) {
				strcpy(cmd1, "G1 X70 Y");
				strcat(cmd1, ftostr32(35 - i*width * 2));
				strcat(cmd1, " E");
				strcat(cmd1, ftostr43(extr));
				enquecommand(cmd1);
				strcpy(cmd1, "G1 Y");
				strcat(cmd1, ftostr32(35 - (2 * i + 1)*width));
				strcat(cmd1, " E");
				strcat(cmd1, ftostr43(extr_short_segment));
				enquecommand(cmd1);
				strcpy(cmd1, "G1 X50 Y");
				strcat(cmd1, ftostr32(35 - (2 * i + 1)*width));
				strcat(cmd1, " E");
				strcat(cmd1, ftostr43(extr));
				enquecommand(cmd1);
				strcpy(cmd1, "G1 Y");
				strcat(cmd1, ftostr32(35 - (i + 1)*width * 2));
				strcat(cmd1, " E");
				strcat(cmd1, ftostr43(extr_short_segment));
				enquecommand(cmd1);
			}

			lcd_commands_step = 3;
		}

		if (lcd_commands_step == 3 && !blocks_queued() && cmd_buffer_empty())
		{
			lcd_timeoutToStatus.start();
			enquecommand_P(PSTR("G1 E-0.07500 F2100.00000"));
			enquecommand_P(PSTR("G4 S0"));
			enquecommand_P(PSTR("G1 E-4 F2100.00000"));
			enquecommand_P(PSTR("G1 Z0.5 F7200.000"));
			enquecommand_P(PSTR("G1 X245 Y1"));
			enquecommand_P(PSTR("G1 X240 E4"));
			enquecommand_P(PSTR("G1 F4000"));
			enquecommand_P(PSTR("G1 X190 E2.7"));
			enquecommand_P(PSTR("G1 F4600"));
			enquecommand_P(PSTR("G1 X110 E2.8"));
			enquecommand_P(PSTR("G1 F5200"));
			enquecommand_P(PSTR("G1 X40 E3"));
			enquecommand_P(PSTR("G1 E-15.0000 F5000"));
			enquecommand_P(PSTR("G1 E-50.0000 F5400"));
			enquecommand_P(PSTR("G1 E-15.0000 F3000"));
			enquecommand_P(PSTR("G1 E-12.0000 F2000"));
			enquecommand_P(PSTR("G1 F1600"));

			lcd_commands_step = 2;
		}
		if (lcd_commands_step == 2 && !blocks_queued() && cmd_buffer_empty())
		{
			lcd_timeoutToStatus.start();

			enquecommand_P(PSTR("G1 X0 Y1 E3.0000"));
			enquecommand_P(PSTR("G1 X50 Y1 E-5.0000"));
			enquecommand_P(PSTR("G1 F2000"));
			enquecommand_P(PSTR("G1 X0 Y1 E5.0000"));
			enquecommand_P(PSTR("G1 X50 Y1 E-5.0000"));
			enquecommand_P(PSTR("G1 F2400"));
			enquecommand_P(PSTR("G1 X0 Y1 E5.0000"));
			enquecommand_P(PSTR("G1 X50 Y1 E-5.0000"));
			enquecommand_P(PSTR("G1 F2400"));
			enquecommand_P(PSTR("G1 X0 Y1 E5.0000"));
			enquecommand_P(PSTR("G1 X50 Y1 E-3.0000"));
			enquecommand_P(PSTR("G4 S0"));
			enquecommand_P(PSTR("M107"));
			enquecommand_P(PSTR("M104 S0"));
			enquecommand_P(PSTR("M140 S0"));
			enquecommand_P(PSTR("G1 X10 Y180 F4000"));
			enquecommand_P(PSTR("G1 Z10 F1300.000"));
			enquecommand_P(PSTR("M84"));

			lcd_commands_step = 1;

		}

		if (lcd_commands_step == 1 && !blocks_queued() && cmd_buffer_empty())
		{
			lcd_setstatuspgm(_T(WELCOME_MSG));
			lcd_commands_step = 0;
			lcd_commands_type = 0;
			if (eeprom_read_byte((uint8_t*)EEPROM_WIZARD_ACTIVE) == 1) {
				lcd_wizard(10);
			}
		}

	}

#else //if not SNMM

	if (lcd_commands_type == LCD_COMMAND_V2_CAL)
	{
		char cmd1[30];
		uint8_t filament = 0;
		float width = 0.4;
		float length = 20 - width;
		float extr = count_e(0.2, width, length);
		float extr_short_segment = count_e(0.2, width, width);
		if(lcd_commands_step>1) lcd_timeoutToStatus.start(); //if user dont confirm live adjust Z value by pressing the knob, we are saving last value by timeout to status screen

		if (lcd_commands_step == 0 && !blocks_queued() && cmd_buffer_empty())
		{
			lcd_commands_step = 10;
		}
		if (lcd_commands_step == 20 && !blocks_queued() && cmd_buffer_empty())
		{
            filament = 0;
            lcd_commands_step = 10;
		}
        if (lcd_commands_step == 21 && !blocks_queued() && cmd_buffer_empty())
        {
            filament = 1;
            lcd_commands_step = 10;
        }
        if (lcd_commands_step == 22 && !blocks_queued() && cmd_buffer_empty())
        {
            filament = 2;
            lcd_commands_step = 10;
        }
        if (lcd_commands_step == 23 && !blocks_queued() && cmd_buffer_empty())
        {
            filament = 3;
            lcd_commands_step = 10;
        }
        if (lcd_commands_step == 24 && !blocks_queued() && cmd_buffer_empty())
        {
            filament = 4;
            lcd_commands_step = 10;
        }

		if (lcd_commands_step == 10)
		{
			enquecommand_P(PSTR("M107"));
			enquecommand_P(PSTR("M104 S" STRINGIFY(PLA_PREHEAT_HOTEND_TEMP)));
			enquecommand_P(PSTR("M140 S" STRINGIFY(PLA_PREHEAT_HPB_TEMP)));
            if (mmu_enabled)
            {
                strcpy(cmd1, "T");
                strcat(cmd1, itostr3left(filament));
                enquecommand(cmd1);
            }
			enquecommand_P(PSTR("M190 S" STRINGIFY(PLA_PREHEAT_HPB_TEMP)));
			enquecommand_P(PSTR("M109 S" STRINGIFY(PLA_PREHEAT_HOTEND_TEMP)));
			enquecommand_P(_T(MSG_M117_V2_CALIBRATION));
			enquecommand_P(PSTR("G28"));
			enquecommand_P(PSTR("G92 E0.0"));

            lcd_commands_step = 9;
		}
        if (lcd_commands_step == 9 && !blocks_queued() && cmd_buffer_empty())
        {
            lcd_clear();
            menu_depth = 0;
            menu_submenu(lcd_babystep_z);

            if (mmu_enabled)
            {
                enquecommand_P(PSTR("M83")); //intro line
                enquecommand_P(PSTR("G1 Y-3.0 F1000.0")); //intro line
                enquecommand_P(PSTR("G1 Z0.4 F1000.0")); //intro line
                enquecommand_P(PSTR("G1 X55.0 E32.0 F1073.0")); //intro line
                enquecommand_P(PSTR("G1 X5.0 E32.0 F1800.0")); //intro line
                enquecommand_P(PSTR("G1 X55.0 E8.0 F2000.0")); //intro line
                enquecommand_P(PSTR("G1 Z0.3 F1000.0")); //intro line
                enquecommand_P(PSTR("G92 E0.0")); //intro line
                enquecommand_P(PSTR("G1 X240.0 E25.0  F2200.0")); //intro line
                enquecommand_P(PSTR("G1 Y-2.0 F1000.0")); //intro line
                enquecommand_P(PSTR("G1 X55.0 E25 F1400.0")); //intro line
                enquecommand_P(PSTR("G1 Z0.20 F1000.0")); //intro line
                enquecommand_P(PSTR("G1 X5.0 E4.0 F1000.0")); //intro line

            } else
            {
                enquecommand_P(PSTR("G1 X60.0 E9.0 F1000.0")); //intro line
                enquecommand_P(PSTR("G1 X100.0 E12.5 F1000.0")); //intro line
            }

            lcd_commands_step = 8;
        }
		if (lcd_commands_step == 8 && !blocks_queued() && cmd_buffer_empty())
		{

			enquecommand_P(PSTR("G92 E0.0"));
			enquecommand_P(PSTR("G21")); //set units to millimeters
			enquecommand_P(PSTR("G90")); //use absolute coordinates
			enquecommand_P(PSTR("M83")); //use relative distances for extrusion
			enquecommand_P(PSTR("G1 E-1.50000 F2100.00000"));
			enquecommand_P(PSTR("G1 Z5 F7200.000"));
			enquecommand_P(PSTR("M204 S1000")); //set acceleration
			enquecommand_P(PSTR("G1 F4000"));
			lcd_commands_step = 7;
		}
		if (lcd_commands_step == 7 && !blocks_queued() && cmd_buffer_empty()) //draw meander
		{
			lcd_timeoutToStatus.start();


			//just opposite direction
			/*enquecommand_P(PSTR("G1 X50 Y55"));
			enquecommand_P(PSTR("G1 F1080"));
			enquecommand_P(PSTR("G1 X200 Y55 E3.62773"));
			enquecommand_P(PSTR("G1 X200 Y75 E0.49386"));
			enquecommand_P(PSTR("G1 X50 Y75 E3.62773"));
			enquecommand_P(PSTR("G1 X50 Y95 E0.49386"));
			enquecommand_P(PSTR("G1 X200 Y95 E3.62773"));
			enquecommand_P(PSTR("G1 X200 Y115 E0.49386"));
			enquecommand_P(PSTR("G1 X50 Y115 E3.62773"));
			enquecommand_P(PSTR("G1 X50 Y135 E0.49386"));
			enquecommand_P(PSTR("G1 X200 Y135 E3.62773"));
			enquecommand_P(PSTR("G1 X200 Y155 E0.66174"));
			enquecommand_P(PSTR("G1 X100 Y155 E2.62773"));
			enquecommand_P(PSTR("G1 X75 Y155 E2"));
			enquecommand_P(PSTR("G1 X50 Y155 E2.5"));
			enquecommand_P(PSTR("G1 E - 0.07500 F2100.00000"));*/


			enquecommand_P(PSTR("G1 X50 Y155"));
			enquecommand_P(PSTR("G1 Z0.150 F7200.000"));
			enquecommand_P(PSTR("G1 F1080"));
			enquecommand_P(PSTR("G1 X75 Y155 E2.5"));
			enquecommand_P(PSTR("G1 X100 Y155 E2"));
			enquecommand_P(PSTR("G1 X200 Y155 E2.62773"));
			enquecommand_P(PSTR("G1 X200 Y135 E0.66174"));
			enquecommand_P(PSTR("G1 X50 Y135 E3.62773"));
			enquecommand_P(PSTR("G1 X50 Y115 E0.49386"));
			enquecommand_P(PSTR("G1 X200 Y115 E3.62773"));
			enquecommand_P(PSTR("G1 X200 Y95 E0.49386"));
			enquecommand_P(PSTR("G1 X50 Y95 E3.62773"));
			enquecommand_P(PSTR("G1 X50 Y75 E0.49386"));
			enquecommand_P(PSTR("G1 X200 Y75 E3.62773"));
			enquecommand_P(PSTR("G1 X200 Y55 E0.49386"));
			enquecommand_P(PSTR("G1 X50 Y55 E3.62773"));

			strcpy(cmd1, "G1 X50 Y35 E");
			strcat(cmd1, ftostr43(extr));
			enquecommand(cmd1);

			lcd_commands_step = 6;
		}

		if (lcd_commands_step == 6 && !blocks_queued() && cmd_buffer_empty())
		{

			lcd_timeoutToStatus.start();

			for (int i = 0; i < 4; i++) {
				strcpy(cmd1, "G1 X70 Y");
				strcat(cmd1, ftostr32(35 - i*width * 2));
				strcat(cmd1, " E");
				strcat(cmd1, ftostr43(extr));
				enquecommand(cmd1);
				strcpy(cmd1, "G1 Y");
				strcat(cmd1, ftostr32(35 - (2 * i + 1)*width));
				strcat(cmd1, " E");
				strcat(cmd1, ftostr43(extr_short_segment));
				enquecommand(cmd1);
				strcpy(cmd1, "G1 X50 Y");
				strcat(cmd1, ftostr32(35 - (2 * i + 1)*width));
				strcat(cmd1, " E");
				strcat(cmd1, ftostr43(extr));
				enquecommand(cmd1);
				strcpy(cmd1, "G1 Y");
				strcat(cmd1, ftostr32(35 - (i + 1)*width * 2));
				strcat(cmd1, " E");
				strcat(cmd1, ftostr43(extr_short_segment));
				enquecommand(cmd1);
			}

			lcd_commands_step = 5;
		}

		if (lcd_commands_step == 5 && !blocks_queued() && cmd_buffer_empty())
		{
			lcd_timeoutToStatus.start();
			for (int i = 4; i < 8; i++) {
				strcpy(cmd1, "G1 X70 Y");
				strcat(cmd1, ftostr32(35 - i*width * 2));
				strcat(cmd1, " E");
				strcat(cmd1, ftostr43(extr));
				enquecommand(cmd1);
				strcpy(cmd1, "G1 Y");
				strcat(cmd1, ftostr32(35 - (2 * i + 1)*width));
				strcat(cmd1, " E");
				strcat(cmd1, ftostr43(extr_short_segment));
				enquecommand(cmd1);
				strcpy(cmd1, "G1 X50 Y");
				strcat(cmd1, ftostr32(35 - (2 * i + 1)*width));
				strcat(cmd1, " E");
				strcat(cmd1, ftostr43(extr));
				enquecommand(cmd1);
				strcpy(cmd1, "G1 Y");
				strcat(cmd1, ftostr32(35 - (i + 1)*width * 2));
				strcat(cmd1, " E");
				strcat(cmd1, ftostr43(extr_short_segment));
				enquecommand(cmd1);
			}

			lcd_commands_step = 4;
		}

		if (lcd_commands_step == 4 && !blocks_queued() && cmd_buffer_empty())
		{
			lcd_timeoutToStatus.start();
			for (int i = 8; i < 12; i++) {
				strcpy(cmd1, "G1 X70 Y");
				strcat(cmd1, ftostr32(35 - i*width * 2));
				strcat(cmd1, " E");
				strcat(cmd1, ftostr43(extr));
				enquecommand(cmd1);
				strcpy(cmd1, "G1 Y");
				strcat(cmd1, ftostr32(35 - (2 * i + 1)*width));
				strcat(cmd1, " E");
				strcat(cmd1, ftostr43(extr_short_segment));
				enquecommand(cmd1);
				strcpy(cmd1, "G1 X50 Y");
				strcat(cmd1, ftostr32(35 - (2 * i + 1)*width));
				strcat(cmd1, " E");
				strcat(cmd1, ftostr43(extr));
				enquecommand(cmd1);
				strcpy(cmd1, "G1 Y");
				strcat(cmd1, ftostr32(35 - (i + 1)*width * 2));
				strcat(cmd1, " E");
				strcat(cmd1, ftostr43(extr_short_segment));
				enquecommand(cmd1);
			}

			lcd_commands_step = 3;
		}

		if (lcd_commands_step == 3 && !blocks_queued() && cmd_buffer_empty())
		{
			lcd_timeoutToStatus.start();
			for (int i = 12; i < 16; i++) {
				strcpy(cmd1, "G1 X70 Y");
				strcat(cmd1, ftostr32(35 - i*width * 2));
				strcat(cmd1, " E");
				strcat(cmd1, ftostr43(extr));
				enquecommand(cmd1);
				strcpy(cmd1, "G1 Y");
				strcat(cmd1, ftostr32(35 - (2 * i + 1)*width));
				strcat(cmd1, " E");
				strcat(cmd1, ftostr43(extr_short_segment));
				enquecommand(cmd1);
				strcpy(cmd1, "G1 X50 Y");
				strcat(cmd1, ftostr32(35 - (2 * i + 1)*width));
				strcat(cmd1, " E");
				strcat(cmd1, ftostr43(extr));
				enquecommand(cmd1);
				strcpy(cmd1, "G1 Y");
				strcat(cmd1, ftostr32(35 - (i + 1)*width * 2));
				strcat(cmd1, " E");
				strcat(cmd1, ftostr43(extr_short_segment));
				enquecommand(cmd1);
			}

			lcd_commands_step = 2;
		}

		if (lcd_commands_step == 2 && !blocks_queued() && cmd_buffer_empty())
		{
			lcd_timeoutToStatus.start();
			enquecommand_P(PSTR("M107")); //turn off printer fan			
			enquecommand_P(PSTR("G1 E-0.07500 F2100.00000")); //retract
			enquecommand_P(PSTR("M104 S0")); // turn off temperature
			enquecommand_P(PSTR("M140 S0")); // turn off heatbed
			enquecommand_P(PSTR("G1 Z10 F1300.000")); //lift Z
			enquecommand_P(PSTR("G1 X10 Y180 F4000")); //Go to parking position
			if (mmu_enabled) enquecommand_P(PSTR("M702 C")); //unload from nozzle
			enquecommand_P(PSTR("M84"));// disable motors
			forceMenuExpire = true; //if user dont confirm live adjust Z value by pressing the knob, we are saving last value by timeout to status screen
			lcd_commands_step = 1;
		}
		if (lcd_commands_step == 1 && !blocks_queued() && cmd_buffer_empty())
		{
			lcd_setstatuspgm(_T(WELCOME_MSG));
			lcd_commands_step = 0;
			lcd_commands_type = 0;			
			if (eeprom_read_byte((uint8_t*)EEPROM_WIZARD_ACTIVE) == 1) {
				lcd_wizard(10);
			}
		}

	}

#endif // not SNMM

	if (lcd_commands_type == LCD_COMMAND_STOP_PRINT)   /// stop print
	{
		

		if (lcd_commands_step == 0) 
		{ 
			lcd_commands_step = 6; 
		}

		if (lcd_commands_step == 1 && !blocks_queued())
		{
			lcd_commands_step = 0;
			lcd_commands_type = 0;
			lcd_setstatuspgm(_T(WELCOME_MSG));
			custom_message_type = CUSTOM_MSG_TYPE_STATUS;
			isPrintPaused = false;
		}
		if (lcd_commands_step == 2 && !blocks_queued())
		{
			setTargetBed(0);
			enquecommand_P(PSTR("M104 S0")); //set hotend temp to 0

			manage_heater();
			lcd_setstatuspgm(_T(WELCOME_MSG));
			cancel_heatup = false;
			lcd_commands_step = 1;
		}
		if (lcd_commands_step == 3 && !blocks_queued())
		{
      // M84: Disable steppers.
			enquecommand_P(PSTR("M84"));
			autotempShutdown();
			lcd_commands_step = 2;
		}
		if (lcd_commands_step == 4 && !blocks_queued())
		{
			lcd_setstatuspgm(_T(MSG_PLEASE_WAIT));
      // G90: Absolute positioning.
			enquecommand_P(PSTR("G90"));
      // M83: Set extruder to relative mode.
			enquecommand_P(PSTR("M83"));
			#ifdef X_CANCEL_POS 
			enquecommand_P(PSTR("G1 X"  STRINGIFY(X_CANCEL_POS) " Y" STRINGIFY(Y_CANCEL_POS) " E0 F7000"));
			#else
			enquecommand_P(PSTR("G1 X50 Y" STRINGIFY(Y_MAX_POS) " E0 F7000"));
			#endif
			lcd_ignore_click(false);
			if (mmu_enabled)
				lcd_commands_step = 8;
			else
				lcd_commands_step = 3;
		}
		if (lcd_commands_step == 5 && !blocks_queued())
		{
			lcd_setstatuspgm(_T(MSG_PRINT_ABORTED));
      // G91: Set to relative positioning.
			enquecommand_P(PSTR("G91"));
      // Lift up.
			enquecommand_P(PSTR("G1 Z15 F1500"));
			if (axis_known_position[X_AXIS] && axis_known_position[Y_AXIS]) lcd_commands_step = 4;
			else lcd_commands_step = 3;
		}
		if (lcd_commands_step == 6 && !blocks_queued())
		{
			lcd_setstatuspgm(_T(MSG_PRINT_ABORTED));
			cancel_heatup = true;
			setTargetBed(0);
			if (mmu_enabled)
				setAllTargetHotends(0);
			manage_heater();
			custom_message_type = CUSTOM_MSG_TYPE_F_LOAD;
			lcd_commands_step = 5;
		}
		if (lcd_commands_step == 7 && !blocks_queued())
		{
			if (mmu_enabled)
				enquecommand_P(PSTR("M702 C")); //current
			else
				switch(snmm_stop_print_menu())
				{
				case 0: enquecommand_P(PSTR("M702")); break;//all 
				case 1: enquecommand_P(PSTR("M702 U")); break; //used
				case 2: enquecommand_P(PSTR("M702 C")); break; //current
				default: enquecommand_P(PSTR("M702")); break;
				}
			lcd_commands_step = 3;
		}
		if (lcd_commands_step == 8 && !blocks_queued()) { //step 8 is here for delay (going to next step after execution of all gcodes from step 4)
			lcd_commands_step = 7; 
		}
	}

	if (lcd_commands_type == 3)
	{
		lcd_commands_type = 0;
	}

	if (lcd_commands_type == LCD_COMMAND_FARM_MODE_CONFIRM)   /// farm mode confirm
	{

		if (lcd_commands_step == 0) { lcd_commands_step = 6; }

		if (lcd_commands_step == 1 && !blocks_queued())
		{
			lcd_confirm_print();
			lcd_commands_step = 0;
			lcd_commands_type = 0;
		}
		if (lcd_commands_step == 2 && !blocks_queued())
		{
			lcd_commands_step = 1;
		}
		if (lcd_commands_step == 3 && !blocks_queued())
		{
			lcd_commands_step = 2;
		}
		if (lcd_commands_step == 4 && !blocks_queued())
		{
			enquecommand_P(PSTR("G90"));
			enquecommand_P(PSTR("G1 X"  STRINGIFY(X_CANCEL_POS) " Y" STRINGIFY(Y_CANCEL_POS) " E0 F7000"));
			lcd_commands_step = 3;
		}
		if (lcd_commands_step == 5 && !blocks_queued())
		{
			lcd_commands_step = 4;
		}
		if (lcd_commands_step == 6 && !blocks_queued())
		{
			enquecommand_P(PSTR("G91"));
			enquecommand_P(PSTR("G1 Z15 F1500"));
			st_synchronize();
			#ifdef SNMM
			lcd_commands_step = 7;
			#else
			lcd_commands_step = 5;
			#endif
		}

	}
	if (lcd_commands_type == LCD_COMMAND_PID_EXTRUDER) {
		char cmd1[30];
		
		if (lcd_commands_step == 0) {
			custom_message_type = CUSTOM_MSG_TYPE_PIDCAL;
			custom_message_state = 1;
			lcd_draw_update = 3;
			lcd_commands_step = 3;
		}
		if (lcd_commands_step == 3 && !blocks_queued()) { //PID calibration
			strcpy(cmd1, "M303 E0 S");
			strcat(cmd1, ftostr3(pid_temp));
			enquecommand(cmd1);
			lcd_setstatuspgm(_i("PID cal.           "));////MSG_PID_RUNNING c=20 r=1
			lcd_commands_step = 2;
		}
		if (lcd_commands_step == 2 && pid_tuning_finished) { //saving to eeprom
			pid_tuning_finished = false;
			custom_message_state = 0;
			lcd_setstatuspgm(_i("PID cal. finished"));////MSG_PID_FINISHED c=20 r=1
			if (_Kp != 0 || _Ki != 0 || _Kd != 0) {
			strcpy(cmd1, "M301 P");
			strcat(cmd1, ftostr32(_Kp));
			strcat(cmd1, " I");
			strcat(cmd1, ftostr32(_Ki));
			strcat(cmd1, " D");
			strcat(cmd1, ftostr32(_Kd));
			enquecommand(cmd1);
			enquecommand_P(PSTR("M500"));
			}
			else {
				SERIAL_ECHOPGM("Invalid PID cal. results. Not stored to EEPROM.");
			}
			display_time = millis();
			lcd_commands_step = 1;
		}
		if ((lcd_commands_step == 1) && ((millis()- display_time)>2000)) { //calibration finished message
			lcd_setstatuspgm(_T(WELCOME_MSG));
			custom_message_type = CUSTOM_MSG_TYPE_STATUS;
			pid_temp = DEFAULT_PID_TEMP;
			lcd_commands_step = 0;
			lcd_commands_type = 0;
		}
	}


}

static float count_e(float layer_heigth, float extrusion_width, float extrusion_length) {
	//returns filament length in mm which needs to be extrude to form line with extrusion_length * extrusion_width * layer heigth dimensions
	float extr = extrusion_length * layer_heigth * extrusion_width / (M_PI * pow(1.75, 2) / 4);
	return extr;
}

void lcd_return_to_status()
{
	lcd_refresh(); // to maybe revive the LCD if static electricity killed it.
	menu_goto(lcd_status_screen, 0, false, true);
	menu_depth = 0;
}

//! @brief Pause print, disable nozzle heater, move to park position
void lcd_pause_print()
{
    lcd_return_to_status();
    stop_and_save_print_to_ram(0.0,0.0);
    setAllTargetHotends(0);
    isPrintPaused = true;
    if (LCD_COMMAND_IDLE == lcd_commands_type)
    {
        lcd_commands_type = LCD_COMMAND_LONG_PAUSE;
    }
}


float move_menu_scale;
static void lcd_move_menu_axis();



/* Menu implementation */

void lcd_preheat_farm()
{
  setTargetHotend0(FARM_PREHEAT_HOTEND_TEMP);
  setTargetBed(FARM_PREHEAT_HPB_TEMP);
  fanSpeed = 0;
  lcd_return_to_status();
  setWatch(); // heater sanity check timer
}

void lcd_preheat_farm_nozzle()
{
	setTargetHotend0(FARM_PREHEAT_HOTEND_TEMP);
	setTargetBed(0);
	fanSpeed = 0;
	lcd_return_to_status();
	setWatch(); // heater sanity check timer
}

void lcd_preheat_pla()
{
  setTargetHotend0(PLA_PREHEAT_HOTEND_TEMP);
  setTargetBed(PLA_PREHEAT_HPB_TEMP);
  fanSpeed = 0;
  lcd_return_to_status();
  setWatch(); // heater sanity check timer
}

void lcd_preheat_abs()
{
  setTargetHotend0(ABS_PREHEAT_HOTEND_TEMP);
  setTargetBed(ABS_PREHEAT_HPB_TEMP);
  fanSpeed = 0;
  lcd_return_to_status();
  setWatch(); // heater sanity check timer
}

void lcd_preheat_pp()
{
  setTargetHotend0(PP_PREHEAT_HOTEND_TEMP);
  setTargetBed(PP_PREHEAT_HPB_TEMP);
  fanSpeed = 0;
  lcd_return_to_status();
  setWatch(); // heater sanity check timer
}

void lcd_preheat_pet()
{
  setTargetHotend0(PET_PREHEAT_HOTEND_TEMP);
  setTargetBed(PET_PREHEAT_HPB_TEMP);
  fanSpeed = 0;
  lcd_return_to_status();
  setWatch(); // heater sanity check timer
}

void lcd_preheat_hips()
{
  setTargetHotend0(HIPS_PREHEAT_HOTEND_TEMP);
  setTargetBed(HIPS_PREHEAT_HPB_TEMP);
  fanSpeed = 0;
  lcd_return_to_status();
  setWatch(); // heater sanity check timer
}

void lcd_preheat_flex()
{
  setTargetHotend0(FLEX_PREHEAT_HOTEND_TEMP);
  setTargetBed(FLEX_PREHEAT_HPB_TEMP);
  fanSpeed = 0;
  lcd_return_to_status();
  setWatch(); // heater sanity check timer
}


void lcd_cooldown()
{
  setAllTargetHotends(0);
  setTargetBed(0);
  fanSpeed = 0;
  lcd_return_to_status();
}


static void lcd_menu_extruder_info()
{
//|01234567890123456789|
//|Nozzle FAN:      RPM|
//|Print FAN:       RPM|
//|Fil. Xd:    Yd:     |
//|Int:      Shut:     |
//----------------------
	int fan_speed_RPM[2];
	// Display Nozzle fan RPM
	fan_speed_RPM[0] = 60*fan_speed[0];
	fan_speed_RPM[1] = 60*fan_speed[1];

	lcd_timeoutToStatus.stop(); //infinite timeout

	lcd_printf_P(_N(
	  ESC_H(0,0)
	  "Nozzle FAN: %4d RPM\n"
	  "Print FAN:  %4d RPM\n"
	 ),
	 fan_speed_RPM[0],
	 fan_speed_RPM[1]
	);

#ifdef FILAMENT_SENSOR
	// Display X and Y difference from Filament sensor    
    // Display Light intensity from Filament sensor
    //  Frame_Avg register represents the average brightness of all pixels within a frame (324 pixels). This
    //  value ranges from 0(darkest) to 255(brightest).
    // Display LASER shutter time from Filament sensor
    //  Shutter register is an index of LASER shutter time. It is automatically controlled by the chip's internal
    //  auto-exposure algorithm. When the chip is tracking on a good reflection surface, the Shutter is small.
    //  When the chip is tracking on a poor reflection surface, the Shutter is large. Value ranges from 0 to 46.
	if (mmu_enabled == false)
	{
		if (!fsensor_enabled)
			lcd_puts_P(_N("Filament sensor\n" "is disabled."));
		else
		{
			if (!moves_planned() && !IS_SD_PRINTING && !is_usb_printing && (lcd_commands_type != LCD_COMMAND_V2_CAL))
				pat9125_update();
			lcd_printf_P(_N(
				"Fil. Xd:%3d Yd:%3d\n"
				"Int: %3d  Shut: %3d"
			),
				pat9125_x, pat9125_y,
				pat9125_b, pat9125_s
			);
		}
	}
#endif //FILAMENT_SENSOR
    
    menu_back_if_clicked();
}

#if defined(TMC2130) && defined(FILAMENT_SENSOR)
static void lcd_menu_fails_stats_total()
{
//01234567890123456789
//Total failures
// Power failures  000
// Filam. runouts  000
// Crash  X 000  Y 000
//////////////////////
	lcd_timeoutToStatus.stop(); //infinite timeout
    uint16_t power = eeprom_read_word((uint16_t*)EEPROM_POWER_COUNT_TOT);
    uint16_t filam = eeprom_read_word((uint16_t*)EEPROM_FERROR_COUNT_TOT);
    uint16_t crashX = eeprom_read_word((uint16_t*)EEPROM_CRASH_COUNT_X_TOT);
    uint16_t crashY = eeprom_read_word((uint16_t*)EEPROM_CRASH_COUNT_Y_TOT);
	lcd_printf_P(PSTR(ESC_H(0,0) "Total failures" ESC_H(1,1) "Power failures  %-3d" ESC_H(1,2) "Filam. runouts  %-3d" ESC_H(1,3) "Crash  X %-3d  Y %-3d"), power, filam, crashX, crashY);
	menu_back_if_clicked_fb();
}

static void lcd_menu_fails_stats_print()
{
//01234567890123456789
//Last print failures
// Power failures  000
// Filam. runouts  000
// Crash  X 000  Y 000
//////////////////////
	lcd_timeoutToStatus.stop(); //infinite timeout
    uint8_t power = eeprom_read_byte((uint8_t*)EEPROM_POWER_COUNT);
    uint8_t filam = eeprom_read_byte((uint8_t*)EEPROM_FERROR_COUNT);
    uint8_t crashX = eeprom_read_byte((uint8_t*)EEPROM_CRASH_COUNT_X);
    uint8_t crashY = eeprom_read_byte((uint8_t*)EEPROM_CRASH_COUNT_Y);
	lcd_printf_P(PSTR(ESC_H(0,0) "Last print failures" ESC_H(1,1) "Power failures  %-3d" ESC_H(1,2) "Filam. runouts  %-3d" ESC_H(1,3) "Crash  X %-3d  Y %-3d"), power, filam, crashX, crashY);
	menu_back_if_clicked_fb();
}
/**
 * @brief Open fail statistics menu
 *
 * This version of function is used, when there is filament sensor,
 * power failure and crash detection.
 * There are Last print and Total menu items.
 */
static void lcd_menu_fails_stats()
{
	MENU_BEGIN();
	MENU_ITEM_BACK_P(_T(MSG_MAIN));
	MENU_ITEM_SUBMENU_P(PSTR("Last print"), lcd_menu_fails_stats_print);
	MENU_ITEM_SUBMENU_P(PSTR("Total"), lcd_menu_fails_stats_total);
	MENU_END();
}
#elif defined(FILAMENT_SENSOR)
/**
 * @brief Print last print and total filament run outs
 *
 * This version of function is used, when there is filament sensor,
 * but no other sensors (e.g. power failure, crash detection).
 *
 * Example screen:
 * @code
 * 01234567890123456789
 * Last print failures
 *  Filam. runouts  0
 * Total failures
 *  Filam. runouts  5
 * @endcode
 */
static void lcd_menu_fails_stats()
{
	lcd_timeoutToStatus.stop(); //infinite timeout
    uint8_t filamentLast = eeprom_read_byte((uint8_t*)EEPROM_FERROR_COUNT);
    uint16_t filamentTotal = eeprom_read_word((uint16_t*)EEPROM_FERROR_COUNT_TOT);
    lcd_printf_P(PSTR(ESC_H(0,0) "Last print failures" ESC_H(1,1) "Filam. runouts  %-3d" ESC_H(0,2) "Total failures" ESC_H(1,3) "Filam. runouts  %-3d"), filamentLast, filamentTotal);
    menu_back_if_clicked();
}
#else
static void lcd_menu_fails_stats()
{
	lcd_timeoutToStatus.stop(); //infinite timeout
	MENU_BEGIN();
	MENU_ITEM_BACK_P(_T(MSG_MAIN));
	MENU_END();
}
#endif //TMC2130


#ifdef DEBUG_BUILD
#ifdef DEBUG_STACK_MONITOR
extern uint16_t SP_min;
extern char* __malloc_heap_start;
extern char* __malloc_heap_end;
#endif //DEBUG_STACK_MONITOR

static void lcd_menu_debug()
{
#ifdef DEBUG_STACK_MONITOR
	lcd_printf_P(PSTR(ESC_H(1,1) "RAM statistics" ESC_H(5,1) "SP_min: 0x%04x" ESC_H(1,2) "heap_start: 0x%04x" ESC_H(3,3) "heap_end: 0x%04x"), SP_min, __malloc_heap_start, __malloc_heap_end);
#endif //DEBUG_STACK_MONITOR

	menu_back_if_clicked_fb();
}
#endif /* DEBUG_BUILD */

static void lcd_menu_temperatures()
{
	lcd_timeoutToStatus.stop(); //infinite timeout

	lcd_printf_P(PSTR(ESC_H(1,0) "Nozzle:   %d%c" ESC_H(1,1) "Bed:      %d%c"), (int)current_temperature[0], '\x01', (int)current_temperature_bed, '\x01');
#ifdef AMBIENT_THERMISTOR
	lcd_printf_P(PSTR(ESC_H(1,2) "Ambient:  %d%c" ESC_H(1,3) "PINDA:    %d%c"), (int)current_temperature_ambient, '\x01', (int)current_temperature_pinda, '\x01');
#else //AMBIENT_THERMISTOR
	lcd_printf_P(PSTR(ESC_H(1,2) "PINDA:    %d%c"), (int)current_temperature_pinda, '\x01');
#endif //AMBIENT_THERMISTOR

    menu_back_if_clicked();
}

#if defined (VOLT_BED_PIN) || defined (VOLT_PWR_PIN)
#define VOLT_DIV_R1 10000
#define VOLT_DIV_R2 2370
#define VOLT_DIV_FAC ((float)VOLT_DIV_R2 / (VOLT_DIV_R2 + VOLT_DIV_R1))
#define VOLT_DIV_REF 5
static void lcd_menu_voltages()
{
	lcd_timeoutToStatus.stop(); //infinite timeout
	float volt_pwr = VOLT_DIV_REF * ((float)current_voltage_raw_pwr / (1023 * OVERSAMPLENR)) / VOLT_DIV_FAC;
//	float volt_bed = VOLT_DIV_REF * ((float)current_voltage_raw_bed / (1023 * OVERSAMPLENR)) / VOLT_DIV_FAC;
//	lcd_printf_P(PSTR(ESC_H(1,1)"PWR:      %d.%01dV" ESC_H(1,2)"BED:      %d.%01dV"), (int)volt_pwr, (int)(10*fabs(volt_pwr - (int)volt_pwr)), (int)volt_bed, (int)(10*fabs(volt_bed - (int)volt_bed)));
    lcd_printf_P(PSTR( ESC_H(1,1)"PWR:      %d.%01dV"), (int)volt_pwr, (int)(10*fabs(volt_pwr - (int)volt_pwr))) ;
    menu_back_if_clicked();
}
#endif //defined VOLT_BED_PIN || defined VOLT_PWR_PIN

#ifdef TMC2130
static void lcd_menu_belt_status()
{
    lcd_printf_P(PSTR(ESC_H(1,0) "Belt status" ESC_H(2,1) "X %d" ESC_H(2,2) "Y %d" ), eeprom_read_word((uint16_t*)(EEPROM_BELTSTATUS_X)), eeprom_read_word((uint16_t*)(EEPROM_BELTSTATUS_Y)));
    menu_back_if_clicked();
}
#endif //TMC2130

#ifdef RESUME_DEBUG 
extern void stop_and_save_print_to_ram(float z_move, float e_move);
extern void restore_print_from_ram_and_continue(float e_move);

static void lcd_menu_test_save()
{
	stop_and_save_print_to_ram(10, -0.8);
}

static void lcd_menu_test_restore()
{
	restore_print_from_ram_and_continue(0.8);
}
#endif //RESUME_DEBUG 

static void lcd_preheat_menu()
{
  MENU_BEGIN();

  MENU_ITEM_BACK_P(_T(MSG_MAIN));

  if (farm_mode) {
	  MENU_ITEM_FUNCTION_P(PSTR("farm   -  " STRINGIFY(FARM_PREHEAT_HOTEND_TEMP) "/" STRINGIFY(FARM_PREHEAT_HPB_TEMP)), lcd_preheat_farm);
	  MENU_ITEM_FUNCTION_P(PSTR("nozzle -  " STRINGIFY(FARM_PREHEAT_HOTEND_TEMP) "/0"), lcd_preheat_farm_nozzle);
	  MENU_ITEM_FUNCTION_P(_T(MSG_COOLDOWN), lcd_cooldown);
	  MENU_ITEM_FUNCTION_P(PSTR("ABS    -  " STRINGIFY(ABS_PREHEAT_HOTEND_TEMP) "/" STRINGIFY(ABS_PREHEAT_HPB_TEMP)), lcd_preheat_abs);
  } else {
	  MENU_ITEM_FUNCTION_P(PSTR("PLA  -  " STRINGIFY(PLA_PREHEAT_HOTEND_TEMP) "/" STRINGIFY(PLA_PREHEAT_HPB_TEMP)), lcd_preheat_pla);
	  MENU_ITEM_FUNCTION_P(PSTR("PET  -  " STRINGIFY(PET_PREHEAT_HOTEND_TEMP) "/" STRINGIFY(PET_PREHEAT_HPB_TEMP)), lcd_preheat_pet);
	  MENU_ITEM_FUNCTION_P(PSTR("ABS  -  " STRINGIFY(ABS_PREHEAT_HOTEND_TEMP) "/" STRINGIFY(ABS_PREHEAT_HPB_TEMP)), lcd_preheat_abs);
	  MENU_ITEM_FUNCTION_P(PSTR("HIPS -  " STRINGIFY(HIPS_PREHEAT_HOTEND_TEMP) "/" STRINGIFY(HIPS_PREHEAT_HPB_TEMP)), lcd_preheat_hips);
	  MENU_ITEM_FUNCTION_P(PSTR("PP   -  " STRINGIFY(PP_PREHEAT_HOTEND_TEMP) "/" STRINGIFY(PP_PREHEAT_HPB_TEMP)), lcd_preheat_pp);
	  MENU_ITEM_FUNCTION_P(PSTR("FLEX -  " STRINGIFY(FLEX_PREHEAT_HOTEND_TEMP) "/" STRINGIFY(FLEX_PREHEAT_HPB_TEMP)), lcd_preheat_flex);
	  MENU_ITEM_FUNCTION_P(_T(MSG_COOLDOWN), lcd_cooldown);
  }
  

  MENU_END();
}

static void lcd_support_menu()
{
	typedef struct
	{	// 22bytes total
		int8_t status;                 // 1byte
		bool is_flash_air;             // 1byte
		uint8_t ip[4];                 // 4bytes
		char ip_str[3*4+3+1];          // 16bytes
	} _menu_data_t;
    static_assert(sizeof(menu_data)>= sizeof(_menu_data_t),"_menu_data_t doesn't fit into menu_data");
	_menu_data_t* _md = (_menu_data_t*)&(menu_data[0]);
    if (_md->status == 0 || lcd_draw_update == 2)
	{
        // Menu was entered or SD card status has changed (plugged in or removed).
        // Initialize its status.
        _md->status = 1;
        _md->is_flash_air = card.ToshibaFlashAir_isEnabled() && card.ToshibaFlashAir_GetIP(_md->ip);
        if (_md->is_flash_air)
            sprintf_P(_md->ip_str, PSTR("%d.%d.%d.%d"), 
                _md->ip[0], _md->ip[1], 
                _md->ip[2], _md->ip[3]);
    } else if (_md->is_flash_air && 
        _md->ip[0] == 0 && _md->ip[1] == 0 && 
        _md->ip[2] == 0 && _md->ip[3] == 0 &&
        ++ _md->status == 16)
	{
        // Waiting for the FlashAir card to get an IP address from a router. Force an update.
        _md->status = 0;
    }

  MENU_BEGIN();

  MENU_ITEM_BACK_P(_T(MSG_MAIN));

  MENU_ITEM_BACK_P(PSTR("Firmware:"));
  MENU_ITEM_BACK_P(PSTR(" " FW_VERSION_FULL));
#if (FW_DEV_VERSION != FW_VERSION_GOLD) && (FW_DEV_VERSION != FW_VERSION_RC)
  MENU_ITEM_BACK_P(PSTR(" repo " FW_REPOSITORY));
#endif
  // Ideally this block would be optimized out by the compiler.
/*  const uint8_t fw_string_len = strlen_P(FW_VERSION_STR_P());
  if (fw_string_len < 6) {
      MENU_ITEM_BACK_P(PSTR(MSG_FW_VERSION " - " FW_version));
  } else {
      MENU_ITEM_BACK_P(PSTR("FW - " FW_version));
  }*/
      
  MENU_ITEM_BACK_P(_i("prusa3d.com"));////MSG_PRUSA3D c=0 r=0
  MENU_ITEM_BACK_P(_i("forum.prusa3d.com"));////MSG_PRUSA3D_FORUM c=0 r=0
  MENU_ITEM_BACK_P(_i("howto.prusa3d.com"));////MSG_PRUSA3D_HOWTO c=0 r=0
  MENU_ITEM_BACK_P(STR_SEPARATOR);
  MENU_ITEM_BACK_P(PSTR(FILAMENT_SIZE));
  MENU_ITEM_BACK_P(PSTR(ELECTRONICS));
  MENU_ITEM_BACK_P(PSTR(NOZZLE_TYPE));
  MENU_ITEM_BACK_P(STR_SEPARATOR);
  MENU_ITEM_BACK_P(_i("Date:"));////MSG_DATE c=17 r=1
  MENU_ITEM_BACK_P(PSTR(__DATE__));

	MENU_ITEM_BACK_P(STR_SEPARATOR);
	if (mmu_enabled)
	{
		MENU_ITEM_BACK_P(PSTR("MMU2 connected"));
		MENU_ITEM_BACK_P(PSTR(" FW:"));
		if (((menu_item - 1) == menu_line) && lcd_draw_update)
		{
		    lcd_set_cursor(6, menu_row);
			if ((mmu_version > 0) && (mmu_buildnr > 0))
				lcd_printf_P(PSTR("%d.%d.%d-%d"), mmu_version/100, mmu_version%100/10, mmu_version%10, mmu_buildnr);
			else
				lcd_puts_P(PSTR("unknown")); 
		}
	}
	else
		MENU_ITEM_BACK_P(PSTR("MMU2       N/A"));


  // Show the FlashAir IP address, if the card is available.
  if (_md->is_flash_air) {
      MENU_ITEM_BACK_P(STR_SEPARATOR);
      MENU_ITEM_BACK_P(PSTR("FlashAir IP Addr:"));
///!      MENU_ITEM(back_RAM, _md->ip_str, 0);
  }

  #ifndef MK1BP
  MENU_ITEM_BACK_P(STR_SEPARATOR);
  MENU_ITEM_SUBMENU_P(_i("XYZ cal. details"), lcd_menu_xyz_y_min);////MSG_XYZ_DETAILS c=19 r=1
  MENU_ITEM_SUBMENU_P(_i("Extruder info"), lcd_menu_extruder_info);////MSG_INFO_EXTRUDER c=15 r=1

#ifdef TMC2130
  MENU_ITEM_SUBMENU_P(_i("Belt status"), lcd_menu_belt_status);////MSG_MENU_BELT_STATUS c=15 r=1
#endif //TMC2130
    
  MENU_ITEM_SUBMENU_P(_i("Temperatures"), lcd_menu_temperatures);////MSG_MENU_TEMPERATURES c=15 r=1

#if defined (VOLT_BED_PIN) || defined (VOLT_PWR_PIN)
  MENU_ITEM_SUBMENU_P(_i("Voltages"), lcd_menu_voltages);////MSG_MENU_VOLTAGES c=15 r=1
#endif //defined VOLT_BED_PIN || defined VOLT_PWR_PIN

#ifdef DEBUG_BUILD
  MENU_ITEM_SUBMENU_P(PSTR("Debug"), lcd_menu_debug);
#endif /* DEBUG_BUILD */

  #endif //MK1BP

  MENU_END();
}

void lcd_set_fan_check() {
	fans_check_enabled = !fans_check_enabled;
	eeprom_update_byte((unsigned char *)EEPROM_FAN_CHECK_ENABLED, fans_check_enabled);
}

void lcd_set_filament_autoload() {
     fsensor_autoload_set(!fsensor_autoload_enabled);
}

void lcd_unLoadFilament()
{

  if (degHotend0() > EXTRUDE_MINTEMP) {
	
	  enquecommand_P(PSTR("M702")); //unload filament

  } else {

    lcd_clear();
    lcd_set_cursor(0, 0);
    lcd_puts_P(_T(MSG_ERROR));
    lcd_set_cursor(0, 2);
    lcd_puts_P(_T(MSG_PREHEAT_NOZZLE));

    delay(2000);
    lcd_clear();
  }

  menu_back();
}

void lcd_change_filament() {

  lcd_clear();

  lcd_set_cursor(0, 1);

  lcd_puts_P(_i("Changing filament!"));////MSG_CHANGING_FILAMENT c=20 r=0


}


void lcd_wait_interact() {

  lcd_clear();

  lcd_set_cursor(0, 1);
#ifdef SNMM 
  lcd_puts_P(_i("Prepare new filament"));////MSG_PREPARE_FILAMENT c=20 r=1
#else
  lcd_puts_P(_i("Insert filament"));////MSG_INSERT_FILAMENT c=20 r=0
#endif
  lcd_set_cursor(0, 2);
  lcd_puts_P(_i("and press the knob"));////MSG_PRESS c=20 r=0

}


void lcd_change_success() {

  lcd_clear();

  lcd_set_cursor(0, 2);

  lcd_puts_P(_i("Change success!"));////MSG_CHANGE_SUCCESS c=0 r=0


}


void lcd_loading_color() {

  lcd_clear();

  lcd_set_cursor(0, 0);

  lcd_puts_P(_i("Loading color"));////MSG_LOADING_COLOR c=0 r=0
  lcd_set_cursor(0, 2);
  lcd_puts_P(_T(MSG_PLEASE_WAIT));


  for (int i = 0; i < 20; i++) {

    lcd_set_cursor(i, 3);
    lcd_print(".");
    for (int j = 0; j < 10 ; j++) {
      manage_heater();
      manage_inactivity(true);
      delay(85);

    }


  }

}


void lcd_loading_filament() {


  lcd_clear();

  lcd_set_cursor(0, 0);

  lcd_puts_P(_T(MSG_LOADING_FILAMENT));
  lcd_set_cursor(0, 2);
  lcd_puts_P(_T(MSG_PLEASE_WAIT));

  for (int i = 0; i < 20; i++) {

    lcd_set_cursor(i, 3);
    lcd_print(".");
    for (int j = 0; j < 10 ; j++) {
      manage_heater();
      manage_inactivity(true);
#ifdef SNMM
      delay(153);
#else
	  delay(137);
#endif

    }


  }

}




void lcd_alright() {
  int enc_dif = 0;
  int cursor_pos = 1;




  lcd_clear();

  lcd_set_cursor(0, 0);

  lcd_puts_P(_i("Changed correctly?"));////MSG_CORRECTLY c=20 r=0

  lcd_set_cursor(1, 1);

  lcd_puts_P(_T(MSG_YES));

  lcd_set_cursor(1, 2);

  lcd_puts_P(_i("Filament not loaded"));////MSG_NOT_LOADED c=19 r=0


  lcd_set_cursor(1, 3);
  lcd_puts_P(_i("Color not correct"));////MSG_NOT_COLOR c=0 r=0


  lcd_set_cursor(0, 1);

  lcd_print(">");


  enc_dif = lcd_encoder_diff;

  while (lcd_change_fil_state == 0) {

    manage_heater();
    manage_inactivity(true);

    if ( abs((enc_dif - lcd_encoder_diff)) > 4 ) {

      if ( (abs(enc_dif - lcd_encoder_diff)) > 1 ) {
        if (enc_dif > lcd_encoder_diff ) {
          cursor_pos --;
        }

        if (enc_dif < lcd_encoder_diff  ) {
          cursor_pos ++;
        }

        if (cursor_pos > 3) {
          cursor_pos = 3;
        }

        if (cursor_pos < 1) {
          cursor_pos = 1;
        }
        lcd_set_cursor(0, 1);
        lcd_print(" ");
        lcd_set_cursor(0, 2);
        lcd_print(" ");
        lcd_set_cursor(0, 3);
        lcd_print(" ");
        lcd_set_cursor(0, cursor_pos);
        lcd_print(">");
        enc_dif = lcd_encoder_diff;
        delay(100);
      }

    }


    if (lcd_clicked()) {

      lcd_change_fil_state = cursor_pos;
      delay(500);

    }



  };


  lcd_clear();
  lcd_return_to_status();

}

#ifdef FILAMENT_SENSOR
static void lcd_menu_AutoLoadFilament()
{
    if (degHotend0() > EXTRUDE_MINTEMP)
    {
        uint8_t nlines;
        lcd_display_message_fullscreen_nonBlocking_P(_i("Autoloading filament is active, just press the knob and insert filament..."),nlines);////MSG_AUTOLOADING_ENABLED c=20 r=4
    }
    else
    {
        static_assert(sizeof(menu_data)>=sizeof(ShortTimer), "ShortTimer doesn't fit into menu_data");
		ShortTimer* ptimer = (ShortTimer*)&(menu_data[0]);
        if (!ptimer->running()) ptimer->start();
        lcd_set_cursor(0, 0);
        lcd_puts_P(_T(MSG_ERROR));
        lcd_set_cursor(0, 2);
        lcd_puts_P(_T(MSG_PREHEAT_NOZZLE));
        if (ptimer->expired(2000ul)) menu_back();
    }
    menu_back_if_clicked();
}
#endif //FILAMENT_SENSOR

static void lcd_LoadFilament()
{
  if (degHotend0() > EXTRUDE_MINTEMP)
  {
      custom_message_type = CUSTOM_MSG_TYPE_F_LOAD;
      loading_flag = true;
      enquecommand_P(PSTR("M701")); //load filament
      SERIAL_ECHOLN("Loading filament");
      lcd_return_to_status();
  }
  else
  {

    lcd_clear();
    lcd_set_cursor(0, 0);
    lcd_puts_P(_T(MSG_ERROR));
    lcd_set_cursor(0, 2);
    lcd_puts_P(_T(MSG_PREHEAT_NOZZLE));
    delay(2000);
    lcd_clear();
  }
}

void lcd_menu_statistics()
{
	if (IS_SD_PRINTING)
	{
		float _met = ((float)total_filament_used) / (100000.f);
		int _t = (millis() - starttime) / 1000;
		int _h = _t / 3600;
		int _m = (_t - (_h * 3600)) / 60;
		int _s = _t - ((_h * 3600) + (_m * 60));
//|01234567890123456789|
//|Filament used:      |
//|      000m 00.000cm |
//|Print time:         |
//|        00h 00m 00s |
//----------------------
		lcd_printf_P(_N(
		  ESC_2J
		  "%S:"
		  ESC_H(6,1) "%8.2fm \n"
		  "%S :"
		  ESC_H(8,3) "%2dh %02dm %02d"
		  ),
		 _i("Filament used"),
		 _met,
		 _i("Print time"),
		 _h, _m, _s
		);
		menu_back_if_clicked_fb();
	}
	else
	{
		unsigned long _filament = eeprom_read_dword((uint32_t *)EEPROM_FILAMENTUSED);
		unsigned long _time = eeprom_read_dword((uint32_t *)EEPROM_TOTALTIME); //in minutes
		uint8_t _hours, _minutes;
		uint32_t _days;
		float _filament_m = (float)_filament/100;
//		int _filament_km = (_filament >= 100000) ? _filament / 100000 : 0;
//		if (_filament_km > 0)  _filament_m = _filament - (_filament_km * 100000);
		_days = _time / 1440;
		_hours = (_time - (_days * 1440)) / 60;
		_minutes = _time - ((_days * 1440) + (_hours * 60));
//|01234567890123456789|
//|Total filament :    |
//|           000.00 m |
//|Total print time :  |
//|     00d :00h :00 m |
//----------------------
		lcd_printf_P(_N(
		  ESC_2J
		  "%S :"
		  ESC_H(9,1) "%8.2f m\n"
		  "%S :\n"
		  "%7ldd :%2hhdh :%02hhd m"
		 ),
		 _i("Total filament"),
		 _filament_m,
		 _i("Total print time"),
		 _days, _hours, _minutes
		);
		KEEPALIVE_STATE(PAUSED_FOR_USER);
		while (!lcd_clicked())
		{
			manage_heater();
			manage_inactivity(true);
			delay(100);
		}
		KEEPALIVE_STATE(NOT_BUSY);
		lcd_quick_feedback();
		menu_back();
	}
}


static void _lcd_move(const char *name, int axis, int min, int max)
{
	typedef struct
	{	// 2bytes total
		bool initialized;              // 1byte
		bool endstopsEnabledPrevious;  // 1byte
	} _menu_data_t;
	static_assert(sizeof(menu_data)>= sizeof(_menu_data_t),"_menu_data_t doesn't fit into menu_data");
	_menu_data_t* _md = (_menu_data_t*)&(menu_data[0]);
	if (!_md->initialized)
	{
		_md->endstopsEnabledPrevious = enable_endstops(false);
		_md->initialized = true;
	}
	if (lcd_encoder != 0)
	{
		refresh_cmd_timeout();
		if (! planner_queue_full())
		{
			current_position[axis] += float((int)lcd_encoder) * move_menu_scale;
			if (min_software_endstops && current_position[axis] < min) current_position[axis] = min;
			if (max_software_endstops && current_position[axis] > max) current_position[axis] = max;
			lcd_encoder = 0;
			world2machine_clamp(current_position[X_AXIS], current_position[Y_AXIS]);
			plan_buffer_line(current_position[X_AXIS], current_position[Y_AXIS], current_position[Z_AXIS], current_position[E_AXIS], manual_feedrate[axis] / 60, active_extruder);
			lcd_draw_update = 1;
		}
	}
	if (lcd_draw_update)
	{
	    lcd_set_cursor(0, 1);
		menu_draw_float31(' ', name, current_position[axis]);
	}
	if (menu_leaving || LCD_CLICKED) (void)enable_endstops(_md->endstopsEnabledPrevious);
	if (LCD_CLICKED) menu_back();
}


static void lcd_move_e()
{
	if (degHotend0() > EXTRUDE_MINTEMP)
	{
		if (lcd_encoder != 0)
		{
			refresh_cmd_timeout();
			if (! planner_queue_full())
			{
				current_position[E_AXIS] += float((int)lcd_encoder) * move_menu_scale;
				lcd_encoder = 0;
				plan_buffer_line(current_position[X_AXIS], current_position[Y_AXIS], current_position[Z_AXIS], current_position[E_AXIS], manual_feedrate[E_AXIS] / 60, active_extruder);
				lcd_draw_update = 1;
			}
		}
		if (lcd_draw_update)
		{
		    lcd_set_cursor(0, 1);
			menu_draw_float31(' ', PSTR("Extruder"), current_position[E_AXIS]);
		}
		if (LCD_CLICKED) menu_back();
	}
	else
	{
		lcd_clear();
		lcd_set_cursor(0, 0);
		lcd_puts_P(_T(MSG_ERROR));
		lcd_set_cursor(0, 2);
		lcd_puts_P(_T(MSG_PREHEAT_NOZZLE));
		delay(2000);
		lcd_return_to_status();
	}
}


//@brief Show measured Y distance of front calibration points from Y_MIN_POS
//If those points are detected too close to edge of reachable area, their confidence is lowered.
//This functionality is applied more often for MK2 printers.
static void lcd_menu_xyz_y_min()
{
//|01234567890123456789|
//|Y distance from min:|
//|--------------------|
//|Left:      N/A      |
//|Right:     N/A      |
//----------------------
	float distanceMin[2];
    count_xyz_details(distanceMin);
	lcd_printf_P(_N(
	  ESC_H(0,0)
	  "%S:\n"
	  "%S\n"
	  "%S:\n"
	  "%S:"
	 ),
	 _i("Y distance from min"),
	 separator,
	 _i("Left"),
	 _i("Right")
	);
	for (uint8_t i = 0; i < 2; i++)
	{
		lcd_set_cursor(11,2+i);
		if (distanceMin[i] >= 200) lcd_puts_P(_N("N/A"));
		else lcd_printf_P(_N("%6.2fmm"), distanceMin[i]);
	}
    if (lcd_clicked())
        menu_goto(lcd_menu_xyz_skew, 0, true, true);
}

//@brief Show measured axis skewness
float _deg(float rad)
{
	return rad * 180 / M_PI;
}

static void lcd_menu_xyz_skew()
{
//|01234567890123456789|
//|Measured skew:  N/A |
//|--------------------|
//|Slight skew:   0.12d|
//|Severe skew:   0.25d|
//----------------------
    float angleDiff = eeprom_read_float((float*)(EEPROM_XYZ_CAL_SKEW));
	lcd_printf_P(_N(
	  ESC_H(0,0)
	  "%S:\n"
	  "%S\n"
	  "%S:  %5.2f\x01\n"
	  "%S:  %5.2f\x01"
	 ),
	 _i("Measured skew"),
	 separator,
	 _i("Slight skew"), _deg(bed_skew_angle_mild),
	 _i("Severe skew"), _deg(bed_skew_angle_extreme)
	);
	if (angleDiff < 100)
		lcd_printf_P(_N(ESC_H(15,0)"%4.2f\x01"), _deg(angleDiff));
	else
		lcd_puts_P(_N(ESC_H(15,0)"N/A"));
    if (lcd_clicked())
        menu_goto(lcd_menu_xyz_offset, 0, true, true);
}
/**
 * @brief Show measured bed offset from expected position
 */
static void lcd_menu_xyz_offset()
{
    lcd_set_cursor(0,0);
    lcd_puts_P(_i("[0;0] point offset"));////MSG_MEASURED_OFFSET c=0 r=0
    lcd_puts_at_P(0, 1, separator);
    lcd_puts_at_P(0, 2, PSTR("X"));
    lcd_puts_at_P(0, 3, PSTR("Y"));

    float vec_x[2];
    float vec_y[2];
    float cntr[2];
    world2machine_read_valid(vec_x, vec_y, cntr);

    for (int i = 0; i < 2; i++)
    {
        lcd_puts_at_P(11, i + 2, PSTR(""));
        lcd_print(cntr[i]);
        lcd_puts_at_P((cntr[i] < 0) ? 17 : 16, i + 2, PSTR("mm"));
    }
    menu_back_if_clicked();
}

// Save a single axis babystep value.
void EEPROM_save_B(int pos, int* value)
{
  eeprom_update_byte((unsigned char*)pos, (unsigned char)((*value) & 0xff));
  eeprom_update_byte((unsigned char*)pos + 1, (unsigned char)((*value) >> 8));
}

// Read a single axis babystep value.
void EEPROM_read_B(int pos, int* value)
{
  *value = (int)eeprom_read_byte((unsigned char*)pos) | (int)(eeprom_read_byte((unsigned char*)pos + 1) << 8);
}


static void lcd_move_x() {
  _lcd_move(PSTR("X"), X_AXIS, X_MIN_POS, X_MAX_POS);
}
static void lcd_move_y() {
  _lcd_move(PSTR("Y"), Y_AXIS, Y_MIN_POS, Y_MAX_POS);
}
static void lcd_move_z() {
  _lcd_move(PSTR("Z"), Z_AXIS, Z_MIN_POS, Z_MAX_POS);
}


/**
 * @brief Adjust first layer offset from bed if axis is Z_AXIS
 *
 * If menu is left (button pushed or timed out), value is stored to EEPROM and
 * if the axis is Z_AXIS, CALIBRATION_STATUS_CALIBRATED is also stored.
 * Purpose of this function for other axis then Z is unknown.
 *
 * @param axis AxisEnum X_AXIS Y_AXIS Z_AXIS
 * other value leads to storing Z_AXIS
 * @param msg text to be displayed
 */
static void _lcd_babystep(int axis, const char *msg) 
{
	typedef struct
	{	// 19bytes total
		int8_t status;                 // 1byte
		int babystepMem[3];            // 6bytes
		float babystepMemMM[3];        // 12bytes
	} _menu_data_t;
	static_assert(sizeof(menu_data)>= sizeof(_menu_data_t),"_menu_data_t doesn't fit into menu_data");
	_menu_data_t* _md = (_menu_data_t*)&(menu_data[0]);
	if (_md->status == 0)
	{
		// Menu was entered.
		// Initialize its status.
		_md->status = 1;
		check_babystep();

		EEPROM_read_B(EEPROM_BABYSTEP_X, &_md->babystepMem[0]);
		EEPROM_read_B(EEPROM_BABYSTEP_Y, &_md->babystepMem[1]);
		EEPROM_read_B(EEPROM_BABYSTEP_Z, &_md->babystepMem[2]);

		// same logic as in babystep_load
	    if (calibration_status() >= CALIBRATION_STATUS_LIVE_ADJUST)
			_md->babystepMem[2] = 0;

		_md->babystepMemMM[0] = _md->babystepMem[0]/axis_steps_per_unit[X_AXIS];
		_md->babystepMemMM[1] = _md->babystepMem[1]/axis_steps_per_unit[Y_AXIS];
		_md->babystepMemMM[2] = _md->babystepMem[2]/axis_steps_per_unit[Z_AXIS];
		lcd_draw_update = 1;
		//SERIAL_ECHO("Z baby step: ");
		//SERIAL_ECHO(_md->babystepMem[2]);
		// Wait 90 seconds before closing the live adjust dialog.
		lcd_timeoutToStatus.start();
	}

	if (lcd_encoder != 0) 
	{
		if (homing_flag) lcd_encoder = 0;
		_md->babystepMem[axis] += (int)lcd_encoder;
		if (axis == 2)
		{
			if (_md->babystepMem[axis] < Z_BABYSTEP_MIN) _md->babystepMem[axis] = Z_BABYSTEP_MIN; //-3999 -> -9.99 mm
			else if (_md->babystepMem[axis] > Z_BABYSTEP_MAX) _md->babystepMem[axis] = Z_BABYSTEP_MAX; //0
			else
			{
				CRITICAL_SECTION_START
				babystepsTodo[axis] += (int)lcd_encoder;
				CRITICAL_SECTION_END		
			}
		}
		_md->babystepMemMM[axis] = _md->babystepMem[axis]/axis_steps_per_unit[axis]; 
		delay(50);
		lcd_encoder = 0;
		lcd_draw_update = 1;
	}
	if (lcd_draw_update)
	{
	    lcd_set_cursor(0, 1);
		menu_draw_float13(' ', msg, _md->babystepMemMM[axis]);
	}
	if (LCD_CLICKED || menu_leaving)
	{
		// Only update the EEPROM when leaving the menu.
		EEPROM_save_B(
		(axis == X_AXIS) ? EEPROM_BABYSTEP_X : ((axis == Y_AXIS) ? EEPROM_BABYSTEP_Y : EEPROM_BABYSTEP_Z),
		&_md->babystepMem[axis]);
		if(Z_AXIS == axis) calibration_status_store(CALIBRATION_STATUS_CALIBRATED);
	}
	if (LCD_CLICKED) menu_back();
}


static void lcd_babystep_z()
{
	_lcd_babystep(Z_AXIS, (_i("Adjusting Z")));////MSG_BABYSTEPPING_Z c=20 r=0
}


typedef struct
{	// 12bytes + 9bytes = 21bytes total
    menu_data_edit_t reserved; //12 bytes reserved for number editing functions
	int8_t status;                   // 1byte
	int16_t left;                    // 2byte
	int16_t right;                   // 2byte
	int16_t front;                   // 2byte
	int16_t rear;                    // 2byte
} _menu_data_adjust_bed_t;
static_assert(sizeof(menu_data)>= sizeof(_menu_data_adjust_bed_t),"_menu_data_adjust_bed_t doesn't fit into menu_data");

void lcd_adjust_bed_reset(void)
{
	eeprom_update_byte((unsigned char*)EEPROM_BED_CORRECTION_VALID, 1);
	eeprom_update_byte((unsigned char*)EEPROM_BED_CORRECTION_LEFT , 0);
	eeprom_update_byte((unsigned char*)EEPROM_BED_CORRECTION_RIGHT, 0);
	eeprom_update_byte((unsigned char*)EEPROM_BED_CORRECTION_FRONT, 0);
	eeprom_update_byte((unsigned char*)EEPROM_BED_CORRECTION_REAR , 0);
	_menu_data_adjust_bed_t* _md = (_menu_data_adjust_bed_t*)&(menu_data[0]);
	_md->status = 0;
}

#define BED_ADJUSTMENT_UM_MAX 50

void lcd_adjust_bed(void)
{
	_menu_data_adjust_bed_t* _md = (_menu_data_adjust_bed_t*)&(menu_data[0]);
    if (_md->status == 0)
	{
        // Menu was entered.
		_md->left  = 0;
		_md->right = 0;
		_md->front = 0;
		_md->rear  = 0;
        if (eeprom_read_byte((unsigned char*)EEPROM_BED_CORRECTION_VALID) == 1)
		{
			_md->left  = eeprom_read_int8((unsigned char*)EEPROM_BED_CORRECTION_LEFT);
			_md->right = eeprom_read_int8((unsigned char*)EEPROM_BED_CORRECTION_RIGHT);
			_md->front = eeprom_read_int8((unsigned char*)EEPROM_BED_CORRECTION_FRONT);
			_md->rear  = eeprom_read_int8((unsigned char*)EEPROM_BED_CORRECTION_REAR);
		}
        _md->status = 1;
    }
    MENU_BEGIN();
	// leaving menu - this condition must be immediately before MENU_ITEM_BACK_P
	if (((menu_item == menu_line) && menu_clicked && (lcd_encoder == menu_item)) || menu_leaving)
	{
        eeprom_update_int8((unsigned char*)EEPROM_BED_CORRECTION_LEFT,  _md->left);
        eeprom_update_int8((unsigned char*)EEPROM_BED_CORRECTION_RIGHT, _md->right);
        eeprom_update_int8((unsigned char*)EEPROM_BED_CORRECTION_FRONT, _md->front);
        eeprom_update_int8((unsigned char*)EEPROM_BED_CORRECTION_REAR,  _md->rear);
        eeprom_update_byte((unsigned char*)EEPROM_BED_CORRECTION_VALID, 1);
	}
	MENU_ITEM_BACK_P(_T(MSG_SETTINGS));
	MENU_ITEM_EDIT_int3_P(_i("Left side [um]"),  &_md->left,  -BED_ADJUSTMENT_UM_MAX, BED_ADJUSTMENT_UM_MAX);////MSG_BED_CORRECTION_LEFT c=14 r=1
    MENU_ITEM_EDIT_int3_P(_i("Right side[um]"), &_md->right, -BED_ADJUSTMENT_UM_MAX, BED_ADJUSTMENT_UM_MAX);////MSG_BED_CORRECTION_RIGHT c=14 r=1
    MENU_ITEM_EDIT_int3_P(_i("Front side[um]"), &_md->front, -BED_ADJUSTMENT_UM_MAX, BED_ADJUSTMENT_UM_MAX);////MSG_BED_CORRECTION_FRONT c=14 r=1
    MENU_ITEM_EDIT_int3_P(_i("Rear side [um]"),  &_md->rear,  -BED_ADJUSTMENT_UM_MAX, BED_ADJUSTMENT_UM_MAX);////MSG_BED_CORRECTION_REAR c=14 r=1
    MENU_ITEM_FUNCTION_P(_i("Reset"), lcd_adjust_bed_reset);////MSG_BED_CORRECTION_RESET c=0 r=0
    MENU_END();
}

void pid_extruder()
{
	lcd_clear();
	lcd_set_cursor(1, 0);
	lcd_puts_P(_i("Set temperature:"));////MSG_SET_TEMPERATURE c=19 r=1
	pid_temp += int(lcd_encoder);
	if (pid_temp > HEATER_0_MAXTEMP) pid_temp = HEATER_0_MAXTEMP;
	if (pid_temp < HEATER_0_MINTEMP) pid_temp = HEATER_0_MINTEMP;
	lcd_encoder = 0;
	lcd_set_cursor(1, 2);
	lcd_print(ftostr3(pid_temp));
	if (lcd_clicked()) {
		lcd_commands_type = LCD_COMMAND_PID_EXTRUDER;
		lcd_return_to_status();
		lcd_update(2);
	}

}
/*
void lcd_adjust_z() {
  int enc_dif = 0;
  int cursor_pos = 1;
  int fsm = 0;




  lcd_clear();
  lcd_set_cursor(0, 0);
  lcd_puts_P(_i("Auto adjust Z?"));////MSG_ADJUSTZ c=0 r=0
  lcd_set_cursor(1, 1);
  lcd_puts_P(_T(MSG_YES));

  lcd_set_cursor(1, 2);

  lcd_puts_P(_T(MSG_NO));

  lcd_set_cursor(0, 1);

  lcd_print(">");


  enc_dif = lcd_encoder_diff;

  while (fsm == 0) {

    manage_heater();
    manage_inactivity(true);

    if ( abs((enc_dif - lcd_encoder_diff)) > 4 ) {

      if ( (abs(enc_dif - lcd_encoder_diff)) > 1 ) {
        if (enc_dif > lcd_encoder_diff ) {
          cursor_pos --;
        }

        if (enc_dif < lcd_encoder_diff  ) {
          cursor_pos ++;
        }

        if (cursor_pos > 2) {
          cursor_pos = 2;
        }

        if (cursor_pos < 1) {
          cursor_pos = 1;
        }
        lcd_set_cursor(0, 1);
        lcd_print(" ");
        lcd_set_cursor(0, 2);
        lcd_print(" ");
        lcd_set_cursor(0, cursor_pos);
        lcd_print(">");
        enc_dif = lcd_encoder_diff;
        delay(100);
      }

    }


    if (lcd_clicked()) {
      fsm = cursor_pos;
      if (fsm == 1) {
        int babystepLoadZ = 0;
        EEPROM_read_B(EEPROM_BABYSTEP_Z, &babystepLoadZ);
        CRITICAL_SECTION_START
        babystepsTodo[Z_AXIS] = babystepLoadZ;
        CRITICAL_SECTION_END
      } else {
        int zero = 0;
        EEPROM_save_B(EEPROM_BABYSTEP_X, &zero);
        EEPROM_save_B(EEPROM_BABYSTEP_Y, &zero);
        EEPROM_save_B(EEPROM_BABYSTEP_Z, &zero);
      }
      delay(500);
    }
  };

  lcd_clear();
  lcd_return_to_status();

}*/

bool lcd_wait_for_pinda(float temp) {
	lcd_set_custom_characters_degree();
	setAllTargetHotends(0);
	setTargetBed(0);
	LongTimer pinda_timeout;
	pinda_timeout.start();
	bool target_temp_reached = true;

	while (current_temperature_pinda > temp){
		lcd_display_message_fullscreen_P(_i("Waiting for PINDA probe cooling"));////MSG_WAITING_TEMP_PINDA c=20 r=3

		lcd_set_cursor(0, 4);
		lcd_print(LCD_STR_THERMOMETER[0]);
		lcd_print(ftostr3(current_temperature_pinda));
		lcd_print("/");
		lcd_print(ftostr3(temp));
		lcd_print(LCD_STR_DEGREE);
		delay_keep_alive(1000);
		serialecho_temperatures();
		if (pinda_timeout.expired(8 * 60 * 1000ul)) { //PINDA cooling from 60 C to 35 C takes about 7 minutes
			target_temp_reached = false;
			break;
		}
	}
	lcd_set_custom_characters_arrows();
	lcd_update_enable(true);
	return target_temp_reached;
}

void lcd_wait_for_heater() {
		lcd_display_message_fullscreen_P(_T(MSG_WIZARD_HEATING));
		lcd_set_degree();
		lcd_set_cursor(0, 4);
		lcd_print(LCD_STR_THERMOMETER[0]);
		lcd_print(ftostr3(degHotend(active_extruder)));
		lcd_print("/");
		lcd_print(ftostr3(degTargetHotend(active_extruder)));
		lcd_print(LCD_STR_DEGREE);
}

void lcd_wait_for_cool_down() {
	lcd_set_custom_characters_degree();
	setAllTargetHotends(0);
	setTargetBed(0);
	while ((degHotend(0)>MAX_HOTEND_TEMP_CALIBRATION) || (degBed() > MAX_BED_TEMP_CALIBRATION)) {
		lcd_display_message_fullscreen_P(_i("Waiting for nozzle and bed cooling"));////MSG_WAITING_TEMP c=20 r=3

		lcd_set_cursor(0, 4);
		lcd_print(LCD_STR_THERMOMETER[0]);
		lcd_print(ftostr3(degHotend(0)));
		lcd_print("/0");		
		lcd_print(LCD_STR_DEGREE);

		lcd_set_cursor(9, 4);
		lcd_print(LCD_STR_BEDTEMP[0]);
		lcd_print(ftostr3(degBed()));
		lcd_print("/0");		
		lcd_print(LCD_STR_DEGREE);
		lcd_set_custom_characters();
		delay_keep_alive(1000);
		serialecho_temperatures();
	}
	lcd_set_custom_characters_arrows();
	lcd_update_enable(true);
}

// Lets the user move the Z carriage up to the end stoppers.
// When done, it sets the current Z to Z_MAX_POS and returns true.
// Otherwise the Z calibration is not changed and false is returned.

#ifndef TMC2130
bool lcd_calibrate_z_end_stop_manual(bool only_z)
{
    bool clean_nozzle_asked = false;

    // Don't know where we are. Let's claim we are Z=0, so the soft end stops will not be triggered when moving up.
    current_position[Z_AXIS] = 0;
    plan_set_position(current_position[X_AXIS], current_position[Y_AXIS], current_position[Z_AXIS], current_position[E_AXIS]);

    // Until confirmed by the confirmation dialog.
    for (;;) {
        unsigned long previous_millis_cmd = millis();
        const char   *msg                 = only_z ? _i("Calibrating Z. Rotate the knob to move the Z carriage up to the end stoppers. Click when done.") : _i("Calibrating XYZ. Rotate the knob to move the Z carriage up to the end stoppers. Click when done.");////MSG_MOVE_CARRIAGE_TO_THE_TOP c=20 r=8////MSG_MOVE_CARRIAGE_TO_THE_TOP_Z c=20 r=8
        const char   *msg_next            = lcd_display_message_fullscreen_P(msg);
        const bool    multi_screen        = msg_next != NULL;
        unsigned long previous_millis_msg = millis();
        // Until the user finishes the z up movement.
        lcd_encoder_diff = 0;
        lcd_encoder = 0;
        for (;;) {
//          if (millis() - previous_millis_cmd > LCD_TIMEOUT_TO_STATUS)
//             goto canceled;
            manage_heater();
            manage_inactivity(true);
            if (abs(lcd_encoder_diff) >= ENCODER_PULSES_PER_STEP) {
                delay(50);
                previous_millis_cmd = millis();
                lcd_encoder += abs(lcd_encoder_diff / ENCODER_PULSES_PER_STEP);
                lcd_encoder_diff = 0;
                if (! planner_queue_full()) {
                    // Only move up, whatever direction the user rotates the encoder.
                    current_position[Z_AXIS] += fabs(lcd_encoder);
                    lcd_encoder = 0;
                    plan_buffer_line(current_position[X_AXIS], current_position[Y_AXIS], current_position[Z_AXIS], current_position[E_AXIS], manual_feedrate[Z_AXIS] / 60, active_extruder);
                }
            }
            if (lcd_clicked()) {
                // Abort a move if in progress.
                planner_abort_hard();
                while (lcd_clicked()) ;
                delay(10);
                while (lcd_clicked()) ;
                break;
            }
            if (multi_screen && millis() - previous_millis_msg > 5000) {
                if (msg_next == NULL)
                    msg_next = msg;
                msg_next = lcd_display_message_fullscreen_P(msg_next);
                previous_millis_msg = millis();
            }
        }

        if (! clean_nozzle_asked) {
            lcd_show_fullscreen_message_and_wait_P(_T(MSG_CONFIRM_NOZZLE_CLEAN));
            clean_nozzle_asked = true;
        }
		

        // Let the user confirm, that the Z carriage is at the top end stoppers.
        int8_t result = lcd_show_fullscreen_message_yes_no_and_wait_P(_i("Are left and right Z~carriages all up?"), false);////MSG_CONFIRM_CARRIAGE_AT_THE_TOP c=20 r=2
        if (result == -1)
            goto canceled;
        else if (result == 1)
            goto calibrated;
        // otherwise perform another round of the Z up dialog.
    }

calibrated:
    // Let the machine think the Z axis is a bit higher than it is, so it will not home into the bed
    // during the search for the induction points.
    current_position[Z_AXIS] = Z_MAX_POS-3.f;
    plan_set_position(current_position[X_AXIS], current_position[Y_AXIS], current_position[Z_AXIS], current_position[E_AXIS]);
    
    
    if(only_z){
        lcd_display_message_fullscreen_P(_T(MSG_MEASURE_BED_REFERENCE_HEIGHT_LINE1));
        lcd_set_cursor(0, 3);
        lcd_print(1);
        lcd_puts_P(_T(MSG_MEASURE_BED_REFERENCE_HEIGHT_LINE2));
    }else{
		//lcd_show_fullscreen_message_and_wait_P(_T(MSG_PAPER));
        lcd_display_message_fullscreen_P(_T(MSG_FIND_BED_OFFSET_AND_SKEW_LINE1));
        lcd_set_cursor(0, 2);
        lcd_print(1);
        lcd_puts_P(_T(MSG_FIND_BED_OFFSET_AND_SKEW_LINE2));
    }
    
    
    return true;

canceled:
    return false;
}

#endif // TMC2130

static inline bool pgm_is_whitespace(const char *c_addr)
{
    const char c = pgm_read_byte(c_addr);
    return c == ' ' || c == '\t' || c == '\r' || c == '\n';
}

static inline bool pgm_is_interpunction(const char *c_addr)
{
    const char c = pgm_read_byte(c_addr);
    return c == '.' || c == ',' || c == ':'|| c == ';' || c == '?' || c == '!' || c == '/';
}

/**
 * @brief show full screen message
 *
 * This function is non-blocking
 * @param msg message to be displayed from PROGMEM
 * @param nlines
 * @return rest of the text (to be displayed on next page)
 */
static const char* lcd_display_message_fullscreen_nonBlocking_P(const char *msg, uint8_t &nlines)
{
    lcd_set_cursor(0, 0);
    const char *msgend = msg;
    uint8_t row = 0;
    bool multi_screen = false;
    for (; row < 4; ++ row) {
        while (pgm_is_whitespace(msg))
            ++ msg;
        if (pgm_read_byte(msg) == 0)
            // End of the message.
            break;
        lcd_set_cursor(0, row);
        uint8_t linelen = min(strlen_P(msg), 20);
        const char *msgend2 = msg + linelen;
        msgend = msgend2;
        if (row == 3 && linelen == 20) {
            // Last line of the display, full line shall be displayed.
            // Find out, whether this message will be split into multiple screens.
            while (pgm_is_whitespace(msgend))
                ++ msgend;
            multi_screen = pgm_read_byte(msgend) != 0;
            if (multi_screen)
                msgend = (msgend2 -= 2);
        }
        if (pgm_read_byte(msgend) != 0 && ! pgm_is_whitespace(msgend) && ! pgm_is_interpunction(msgend)) {
            // Splitting a word. Find the start of the current word.
            while (msgend > msg && ! pgm_is_whitespace(msgend - 1))
                 -- msgend;
            if (msgend == msg)
                // Found a single long word, which cannot be split. Just cut it.
                msgend = msgend2;
        }
        for (; msg < msgend; ++ msg) {
            char c = char(pgm_read_byte(msg));
            if (c == '~')
                c = ' ';
            lcd_print(c);
        }
    }

    if (multi_screen) {
        // Display the "next screen" indicator character.
        // lcd_set_custom_characters_arrows();
        lcd_set_custom_characters_nextpage();
        lcd_set_cursor(19, 3);
        // Display the down arrow.
        lcd_print(char(1));
    }

    nlines = row;
    return multi_screen ? msgend : NULL;
}

const char* lcd_display_message_fullscreen_P(const char *msg, uint8_t &nlines)
{
    // Disable update of the screen by the usual lcd_update(0) routine.
    lcd_update_enable(false);
    lcd_clear();
//	uint8_t nlines;
    return lcd_display_message_fullscreen_nonBlocking_P(msg, nlines);
}
const char* lcd_display_message_fullscreen_P(const char *msg) 
{
  uint8_t nlines;
  return lcd_display_message_fullscreen_P(msg, nlines);
}


/**
 * @brief show full screen message and wait
 *
 * This function is blocking.
 * @param msg message to be displayed from PROGMEM
 */
void lcd_show_fullscreen_message_and_wait_P(const char *msg)
{
    const char *msg_next = lcd_display_message_fullscreen_P(msg);
    bool multi_screen = msg_next != NULL;
	lcd_set_custom_characters_nextpage();
	KEEPALIVE_STATE(PAUSED_FOR_USER);
	// Until confirmed by a button click.
	for (;;) {
		if (!multi_screen) {
			lcd_set_cursor(19, 3);
			// Display the confirm char.
			lcd_print(char(2));
		}
        // Wait for 5 seconds before displaying the next text.
        for (uint8_t i = 0; i < 100; ++ i) {
            delay_keep_alive(50);
            if (lcd_clicked()) {
                while (lcd_clicked()) ;
                delay(10);
                while (lcd_clicked()) ;
				if (msg_next == NULL) {
					KEEPALIVE_STATE(IN_HANDLER);
					lcd_set_custom_characters();
					lcd_update_enable(true);
					lcd_update(2);
					return;
				}
				else {
					break;
				}
            }
        }
        if (multi_screen) {
            if (msg_next == NULL)
                msg_next = msg;
            msg_next = lcd_display_message_fullscreen_P(msg_next);
			if (msg_next == NULL) {

				lcd_set_cursor(19, 3);
				// Display the confirm char.
				lcd_print(char(2));
			}
        }
    }
}

void lcd_wait_for_click()
{
	KEEPALIVE_STATE(PAUSED_FOR_USER);
    for (;;) {
        manage_heater();
        manage_inactivity(true);
        if (lcd_clicked()) {
            while (lcd_clicked()) ;
            delay(10);
            while (lcd_clicked()) ;
			KEEPALIVE_STATE(IN_HANDLER);
            return;
        }
    }
}

int8_t lcd_show_multiscreen_message_yes_no_and_wait_P(const char *msg, bool allow_timeouting, bool default_yes) //currently just max. n*4 + 3 lines supported (set in language header files)
{
	const char *msg_next = lcd_display_message_fullscreen_P(msg);
	bool multi_screen = msg_next != NULL;
	bool yes = default_yes ? true : false;

	// Wait for user confirmation or a timeout.
	unsigned long previous_millis_cmd = millis();
	int8_t        enc_dif = lcd_encoder_diff;
	//KEEPALIVE_STATE(PAUSED_FOR_USER);
	for (;;) {
		for (uint8_t i = 0; i < 100; ++i) {
			delay_keep_alive(50);
			if (allow_timeouting && millis() - previous_millis_cmd > LCD_TIMEOUT_TO_STATUS)
				return -1;
			manage_heater();
			manage_inactivity(true);

			if (abs(enc_dif - lcd_encoder_diff) > 4) {
				if (msg_next == NULL) {
					lcd_set_cursor(0, 3);
					if (enc_dif < lcd_encoder_diff && yes) {
						lcd_puts_P((PSTR(" ")));
						lcd_set_cursor(7, 3);
						lcd_puts_P((PSTR(">")));
						yes = false;
					}
					else if (enc_dif > lcd_encoder_diff && !yes) {
						lcd_puts_P((PSTR(">")));
						lcd_set_cursor(7, 3);
						lcd_puts_P((PSTR(" ")));
						yes = true;
					}
					enc_dif = lcd_encoder_diff;
				}
				else {
					break; //turning knob skips waiting loop
				}
			}
			if (lcd_clicked()) {
				while (lcd_clicked());
				delay(10);
				while (lcd_clicked());
				if (msg_next == NULL) {
					//KEEPALIVE_STATE(IN_HANDLER);
					lcd_set_custom_characters();
					return yes;
				}
				else break;
			}
		}
		if (multi_screen) {
			if (msg_next == NULL) {
				msg_next = msg;
			}
			msg_next = lcd_display_message_fullscreen_P(msg_next);
		}
		if (msg_next == NULL) {
			lcd_set_cursor(0, 3);
			if (yes) lcd_puts_P(PSTR(">"));
			lcd_set_cursor(1, 3);
			lcd_puts_P(_T(MSG_YES));
			lcd_set_cursor(7, 3);
			if (!yes) lcd_puts_P(PSTR(">"));
			lcd_set_cursor(8, 3);
			lcd_puts_P(_T(MSG_NO));
		}
	}
}

int8_t lcd_show_fullscreen_message_yes_no_and_wait_P(const char *msg, bool allow_timeouting, bool default_yes)
{

	lcd_display_message_fullscreen_P(msg);
	
	if (default_yes) {
		lcd_set_cursor(0, 2);
		lcd_puts_P(PSTR(">"));
		lcd_puts_P(_T(MSG_YES));
		lcd_set_cursor(1, 3);
		lcd_puts_P(_T(MSG_NO));
	}
	else {
		lcd_set_cursor(1, 2);
		lcd_puts_P(_T(MSG_YES));
		lcd_set_cursor(0, 3);
		lcd_puts_P(PSTR(">"));
		lcd_puts_P(_T(MSG_NO));
	}
	bool yes = default_yes ? true : false;

	// Wait for user confirmation or a timeout.
	unsigned long previous_millis_cmd = millis();
	int8_t        enc_dif = lcd_encoder_diff;
	KEEPALIVE_STATE(PAUSED_FOR_USER);
	for (;;) {
		if (allow_timeouting && millis() - previous_millis_cmd > LCD_TIMEOUT_TO_STATUS)
			return -1;
		manage_heater();
		manage_inactivity(true);
		if (abs(enc_dif - lcd_encoder_diff) > 4) {
			lcd_set_cursor(0, 2);
				if (enc_dif < lcd_encoder_diff && yes) {
					lcd_puts_P((PSTR(" ")));
					lcd_set_cursor(0, 3);
					lcd_puts_P((PSTR(">")));
					yes = false;
				}
				else if (enc_dif > lcd_encoder_diff && !yes) {
					lcd_puts_P((PSTR(">")));
					lcd_set_cursor(0, 3);
					lcd_puts_P((PSTR(" ")));
					yes = true;
				}
				enc_dif = lcd_encoder_diff;
		}
		if (lcd_clicked()) {
			while (lcd_clicked());
			delay(10);
			while (lcd_clicked());
			KEEPALIVE_STATE(IN_HANDLER);
			return yes;
		}
	}
}

void lcd_bed_calibration_show_result(BedSkewOffsetDetectionResultType result, uint8_t point_too_far_mask)
{
    const char *msg = NULL;
    if (result == BED_SKEW_OFFSET_DETECTION_POINT_NOT_FOUND) {
        lcd_show_fullscreen_message_and_wait_P(_i("XYZ calibration failed. Bed calibration point was not found."));////MSG_BED_SKEW_OFFSET_DETECTION_POINT_NOT_FOUND c=20 r=8
    } else if (result == BED_SKEW_OFFSET_DETECTION_FITTING_FAILED) {
        if (point_too_far_mask == 0)
            msg = _T(MSG_BED_SKEW_OFFSET_DETECTION_FITTING_FAILED);
        else if (point_too_far_mask == 2 || point_too_far_mask == 7)
            // Only the center point or all the three front points.
            msg = _i("XYZ calibration failed. Front calibration points not reachable.");////MSG_BED_SKEW_OFFSET_DETECTION_FAILED_FRONT_BOTH_FAR c=20 r=8
        else if ((point_too_far_mask & 1) == 0)
            // The right and maybe the center point out of reach.
            msg = _i("XYZ calibration failed. Right front calibration point not reachable.");////MSG_BED_SKEW_OFFSET_DETECTION_FAILED_FRONT_RIGHT_FAR c=20 r=8
        else
            // The left and maybe the center point out of reach.
            msg = _i("XYZ calibration failed. Left front calibration point not reachable.");////MSG_BED_SKEW_OFFSET_DETECTION_FAILED_FRONT_LEFT_FAR c=20 r=8
        lcd_show_fullscreen_message_and_wait_P(msg);
    } else {
        if (point_too_far_mask != 0) {
            if (point_too_far_mask == 2 || point_too_far_mask == 7)
                // Only the center point or all the three front points.
                msg = _i("XYZ calibration compromised. Front calibration points not reachable.");////MSG_BED_SKEW_OFFSET_DETECTION_WARNING_FRONT_BOTH_FAR c=20 r=8
            else if ((point_too_far_mask & 1) == 0)
                // The right and maybe the center point out of reach.
                msg = _i("XYZ calibration compromised. Right front calibration point not reachable.");////MSG_BED_SKEW_OFFSET_DETECTION_WARNING_FRONT_RIGHT_FAR c=20 r=8
            else
                // The left and maybe the center point out of reach.
                msg = _i("XYZ calibration compromised. Left front calibration point not reachable.");////MSG_BED_SKEW_OFFSET_DETECTION_WARNING_FRONT_LEFT_FAR c=20 r=8
            lcd_show_fullscreen_message_and_wait_P(msg);
        }
        if (point_too_far_mask == 0 || result > 0) {
            switch (result) {
                default:
                    // should not happen
                    msg = _T(MSG_BED_SKEW_OFFSET_DETECTION_FITTING_FAILED);
                    break;
                case BED_SKEW_OFFSET_DETECTION_PERFECT:
                    msg = _i("XYZ calibration ok. X/Y axes are perpendicular. Congratulations!");////MSG_BED_SKEW_OFFSET_DETECTION_PERFECT c=20 r=8
                    break;
                case BED_SKEW_OFFSET_DETECTION_SKEW_MILD:
                    msg = _i("XYZ calibration all right. X/Y axes are slightly skewed. Good job!");////MSG_BED_SKEW_OFFSET_DETECTION_SKEW_MILD c=20 r=8
                    break;
                case BED_SKEW_OFFSET_DETECTION_SKEW_EXTREME:
                    msg = _i("XYZ calibration all right. Skew will be corrected automatically.");////MSG_BED_SKEW_OFFSET_DETECTION_SKEW_EXTREME c=20 r=8
                    break;
            }
            lcd_show_fullscreen_message_and_wait_P(msg);
        }
    }
}

void lcd_temp_cal_show_result(bool result) {
	
	custom_message_type = CUSTOM_MSG_TYPE_STATUS;
	disable_x();
	disable_y();
	disable_z();
	disable_e0();
	disable_e1();
	disable_e2();
	setTargetBed(0); //set bed target temperature back to 0

	if (result == true) {
		eeprom_update_byte((uint8_t*)EEPROM_CALIBRATION_STATUS_PINDA, 1);
		SERIAL_ECHOLNPGM("Temperature calibration done. Continue with pressing the knob.");
		lcd_show_fullscreen_message_and_wait_P(_T(MSG_TEMP_CALIBRATION_DONE));
		temp_cal_active = true;
		eeprom_update_byte((unsigned char *)EEPROM_TEMP_CAL_ACTIVE, 1);
	}
	else {
		eeprom_update_byte((uint8_t*)EEPROM_CALIBRATION_STATUS_PINDA, 0);
		SERIAL_ECHOLNPGM("Temperature calibration failed. Continue with pressing the knob.");
		lcd_show_fullscreen_message_and_wait_P(_i("Temperature calibration failed"));////MSG_TEMP_CAL_FAILED c=20 r=8
		temp_cal_active = false;
		eeprom_update_byte((unsigned char *)EEPROM_TEMP_CAL_ACTIVE, 0);
	}
	lcd_update_enable(true);
	lcd_update(2);
}

static void lcd_show_end_stops() {
	lcd_set_cursor(0, 0);
	lcd_puts_P((PSTR("End stops diag")));
	lcd_set_cursor(0, 1);
	lcd_puts_P((READ(X_MIN_PIN) ^ (bool)X_MIN_ENDSTOP_INVERTING) ? (PSTR("X1")) : (PSTR("X0")));
	lcd_set_cursor(0, 2);
	lcd_puts_P((READ(Y_MIN_PIN) ^ (bool)Y_MIN_ENDSTOP_INVERTING) ? (PSTR("Y1")) : (PSTR("Y0")));
	lcd_set_cursor(0, 3);
	lcd_puts_P((READ(Z_MIN_PIN) ^ (bool)Z_MIN_ENDSTOP_INVERTING) ? (PSTR("Z1")) : (PSTR("Z0")));
}

#ifndef TMC2130
static void menu_show_end_stops() {
    lcd_show_end_stops();
    if (LCD_CLICKED) menu_back();
}
#endif // not defined TMC2130

// Lets the user move the Z carriage up to the end stoppers.
// When done, it sets the current Z to Z_MAX_POS and returns true.
// Otherwise the Z calibration is not changed and false is returned.
void lcd_diag_show_end_stops()
{
    lcd_clear();
    for (;;) {
        manage_heater();
        manage_inactivity(true);
        lcd_show_end_stops();
        if (lcd_clicked()) {
            while (lcd_clicked()) ;
            delay(10);
            while (lcd_clicked()) ;
            break;
        }
    }
    lcd_clear();
    lcd_return_to_status();
}

#ifdef TMC2130
static void lcd_show_pinda_state()
{
lcd_set_cursor(0, 0);
lcd_puts_P((PSTR("P.I.N.D.A. state")));
lcd_set_cursor(0, 2);
lcd_puts_P(READ(Z_MIN_PIN)?(PSTR("Z1 (LED off)")):(PSTR("Z0 (LED on) "))); // !!! both strings must have same length (due to dynamic refreshing)
}

static void menu_show_pinda_state()
{
lcd_timeoutToStatus.stop();
lcd_show_pinda_state();
if(LCD_CLICKED)
     {
     lcd_timeoutToStatus.start();
     menu_back();
     }
}
#endif // defined TMC2130



void prusa_statistics(int _message, uint8_t _fil_nr) {
#ifdef DEBUG_DISABLE_PRUSA_STATISTICS
	return;
#endif //DEBUG_DISABLE_PRUSA_STATISTICS
	switch (_message)
	{

	case 0: // default message
		if (IS_SD_PRINTING)
		{
			SERIAL_ECHO("{");
			prusa_stat_printerstatus(4);
			prusa_stat_farm_number();
			prusa_stat_printinfo();
			SERIAL_ECHOLN("}");
			status_number = 4;
		}
		else
		{
			SERIAL_ECHO("{");
			prusa_stat_printerstatus(1);
			prusa_stat_farm_number();
			SERIAL_ECHOLN("}");
			status_number = 1;
		}
		break;

	case 1:		// 1 heating
		farm_status = 2;
		SERIAL_ECHO("{");
		prusa_stat_printerstatus(2);
		prusa_stat_farm_number();
		SERIAL_ECHOLN("}");
		status_number = 2;
		farm_timer = 1;
		break;

	case 2:		// heating done
		farm_status = 3;
		SERIAL_ECHO("{");
		prusa_stat_printerstatus(3);
		prusa_stat_farm_number();
		SERIAL_ECHOLN("}");
		status_number = 3;
		farm_timer = 1;

		if (IS_SD_PRINTING)
		{
			farm_status = 4;
			SERIAL_ECHO("{");
			prusa_stat_printerstatus(4);
			prusa_stat_farm_number();
			SERIAL_ECHOLN("}");
			status_number = 4;
		}
		else
		{
			SERIAL_ECHO("{");
			prusa_stat_printerstatus(3);
			prusa_stat_farm_number();
			SERIAL_ECHOLN("}");
			status_number = 3;
		}
		farm_timer = 1;
		break;

	case 3:		// filament change

		break;
	case 4:		// print succesfull
		SERIAL_ECHO("{[RES:1][FIL:");
		MYSERIAL.print(int(_fil_nr));
		SERIAL_ECHO("]");
		prusa_stat_printerstatus(status_number);
		prusa_stat_farm_number();
		SERIAL_ECHOLN("}");
		farm_timer = 2;
		break;
	case 5:		// print not succesfull
		SERIAL_ECHO("{[RES:0][FIL:");
		MYSERIAL.print(int(_fil_nr));
		SERIAL_ECHO("]");
		prusa_stat_printerstatus(status_number);
		prusa_stat_farm_number();
		SERIAL_ECHOLN("}");
		farm_timer = 2;
		break;
	case 6:		// print done
		SERIAL_ECHO("{[PRN:8]");
		prusa_stat_farm_number();
		SERIAL_ECHOLN("}");
		status_number = 8;
		farm_timer = 2;
		break;
	case 7:		// print done - stopped
		SERIAL_ECHO("{[PRN:9]");
		prusa_stat_farm_number();
		SERIAL_ECHOLN("}");
		status_number = 9;
		farm_timer = 2;
		break;
	case 8:		// printer started
		SERIAL_ECHO("{[PRN:0][PFN:");
		status_number = 0;
		SERIAL_ECHO(farm_no);
		SERIAL_ECHOLN("]}");
		farm_timer = 2;
		break;
	case 20:		// echo farm no
		SERIAL_ECHO("{");
		prusa_stat_printerstatus(status_number);
		prusa_stat_farm_number();
		SERIAL_ECHOLN("}");
		farm_timer = 4;
		break;
	case 21: // temperatures
		SERIAL_ECHO("{");
		prusa_stat_temperatures();
		prusa_stat_farm_number();
		prusa_stat_printerstatus(status_number);
		SERIAL_ECHOLN("}");
		break;
    case 22: // waiting for filament change
        SERIAL_ECHO("{[PRN:5]");
		prusa_stat_farm_number();
		SERIAL_ECHOLN("}");
		status_number = 5;
        break;
	
	case 90: // Error - Thermal Runaway
		SERIAL_ECHO("{[ERR:1]");
		prusa_stat_farm_number();
		SERIAL_ECHOLN("}");
		break;
	case 91: // Error - Thermal Runaway Preheat
		SERIAL_ECHO("{[ERR:2]");
		prusa_stat_farm_number();
		SERIAL_ECHOLN("}");
		break;
	case 92: // Error - Min temp
		SERIAL_ECHO("{[ERR:3]");
		prusa_stat_farm_number();
		SERIAL_ECHOLN("}");
		break;
	case 93: // Error - Max temp
		SERIAL_ECHO("{[ERR:4]");
		prusa_stat_farm_number();
		SERIAL_ECHOLN("}");
		break;

    case 99:		// heartbeat
        SERIAL_ECHO("{[PRN:99]");
        prusa_stat_temperatures();
		SERIAL_ECHO("[PFN:");
		SERIAL_ECHO(farm_no);
		SERIAL_ECHO("]");
        SERIAL_ECHOLN("}");
            
        break;
	}

}

static void prusa_stat_printerstatus(int _status)
{
	SERIAL_ECHO("[PRN:");
	SERIAL_ECHO(_status);
	SERIAL_ECHO("]");
}

static void prusa_stat_farm_number() {
	SERIAL_ECHO("[PFN:");
	SERIAL_ECHO(farm_no);
	SERIAL_ECHO("]");
}

static void prusa_stat_temperatures()
{
	SERIAL_ECHO("[ST0:");
	SERIAL_ECHO(target_temperature[0]);
	SERIAL_ECHO("][STB:");
	SERIAL_ECHO(target_temperature_bed);
	SERIAL_ECHO("][AT0:");
	SERIAL_ECHO(current_temperature[0]);
	SERIAL_ECHO("][ATB:");
	SERIAL_ECHO(current_temperature_bed);
	SERIAL_ECHO("]");
}

static void prusa_stat_printinfo()
{
	SERIAL_ECHO("[TFU:");
	SERIAL_ECHO(total_filament_used);
	SERIAL_ECHO("][PCD:");
	SERIAL_ECHO(itostr3(card.percentDone()));
	SERIAL_ECHO("][FEM:");
	SERIAL_ECHO(itostr3(feedmultiply));
	SERIAL_ECHO("][FNM:");
	SERIAL_ECHO(longFilenameOLD);
	SERIAL_ECHO("][TIM:");
	if (starttime != 0)
	{
		SERIAL_ECHO(millis() / 1000 - starttime / 1000);
	}
	else
	{
		SERIAL_ECHO(0);
	}
	SERIAL_ECHO("][FWR:");
	SERIAL_ECHO(FW_VERSION);
	SERIAL_ECHO("]");
}

/*
void lcd_pick_babystep(){
    int enc_dif = 0;
    int cursor_pos = 1;
    int fsm = 0;
    
    
    
    
    lcd_clear();
    
    lcd_set_cursor(0, 0);
    
    lcd_puts_P(_i("Pick print"));////MSG_PICK_Z c=0 r=0
    
    
    lcd_set_cursor(3, 2);
    
    lcd_print("1");
    
    lcd_set_cursor(3, 3);
    
    lcd_print("2");
    
    lcd_set_cursor(12, 2);
    
    lcd_print("3");
    
    lcd_set_cursor(12, 3);
    
    lcd_print("4");
    
    lcd_set_cursor(1, 2);
    
    lcd_print(">");
    
    
    enc_dif = lcd_encoder_diff;
    
    while (fsm == 0) {
        
        manage_heater();
        manage_inactivity(true);
        
        if ( abs((enc_dif - lcd_encoder_diff)) > 4 ) {
            
            if ( (abs(enc_dif - lcd_encoder_diff)) > 1 ) {
                if (enc_dif > lcd_encoder_diff ) {
                    cursor_pos --;
                }
                
                if (enc_dif < lcd_encoder_diff  ) {
                    cursor_pos ++;
                }
                
                if (cursor_pos > 4) {
                    cursor_pos = 4;
                }
                
                if (cursor_pos < 1) {
                    cursor_pos = 1;
                }

                
                lcd_set_cursor(1, 2);
                lcd_print(" ");
                lcd_set_cursor(1, 3);
                lcd_print(" ");
                lcd_set_cursor(10, 2);
                lcd_print(" ");
                lcd_set_cursor(10, 3);
                lcd_print(" ");
                
                if (cursor_pos < 3) {
                    lcd_set_cursor(1, cursor_pos+1);
                    lcd_print(">");
                }else{
                    lcd_set_cursor(10, cursor_pos-1);
                    lcd_print(">");
                }
                
   
                enc_dif = lcd_encoder_diff;
                delay(100);
            }
            
        }
        
        if (lcd_clicked()) {
            fsm = cursor_pos;
            int babyStepZ;
            EEPROM_read_B(EEPROM_BABYSTEP_Z0+((fsm-1)*2),&babyStepZ);
            EEPROM_save_B(EEPROM_BABYSTEP_Z,&babyStepZ);
            calibration_status_store(CALIBRATION_STATUS_CALIBRATED);
            delay(500);
            
        }
    };
    
    lcd_clear();
    lcd_return_to_status();
}
*/
void lcd_move_menu_axis()
{
	MENU_BEGIN();
	MENU_ITEM_BACK_P(_T(MSG_SETTINGS));
	MENU_ITEM_SUBMENU_P(_i("Move X"), lcd_move_x);////MSG_MOVE_X c=0 r=0
	MENU_ITEM_SUBMENU_P(_i("Move Y"), lcd_move_y);////MSG_MOVE_Y c=0 r=0
	MENU_ITEM_SUBMENU_P(_i("Move Z"), lcd_move_z);////MSG_MOVE_Z c=0 r=0
	MENU_ITEM_SUBMENU_P(_i("Extruder"), lcd_move_e);////MSG_MOVE_E c=0 r=0
	MENU_END();
}

static void lcd_move_menu_1mm()
{
  move_menu_scale = 1.0;
  lcd_move_menu_axis();
}


void EEPROM_save(int pos, uint8_t* value, uint8_t size)
{
  do
  {
    eeprom_write_byte((unsigned char*)pos, *value);
    pos++;
    value++;
  } while (--size);
}

void EEPROM_read(int pos, uint8_t* value, uint8_t size)
{
  do
  {
    *value = eeprom_read_byte((unsigned char*)pos);
    pos++;
    value++;
  } while (--size);
}

#ifdef SDCARD_SORT_ALPHA
static void lcd_sort_type_set() {
	uint8_t sdSort;
		EEPROM_read(EEPROM_SD_SORT, (uint8_t*)&sdSort, sizeof(sdSort));
	switch (sdSort) {
		case SD_SORT_TIME: sdSort = SD_SORT_ALPHA; break;
		case SD_SORT_ALPHA: sdSort = SD_SORT_NONE; break;
		default: sdSort = SD_SORT_TIME;
	}
	eeprom_update_byte((unsigned char *)EEPROM_SD_SORT, sdSort);
	presort_flag = true;
}
#endif //SDCARD_SORT_ALPHA

#ifdef TMC2130
static void lcd_crash_mode_info()
{
	lcd_update_enable(true);
	static uint32_t tim = 0;
	if ((tim + 1000) < millis())
	{
		fputs_P(_i("\x1b[2JCrash detection can\x1b[1;0Hbe turned on only in\x1b[2;0HNormal mode"), lcdout);////MSG_CRASH_DET_ONLY_IN_NORMAL c=20 r=4
		tim = millis();
	}
    menu_back_if_clicked();
}

static void lcd_crash_mode_info2()
{
	lcd_update_enable(true);
	static uint32_t tim = 0;
	if ((tim + 1000) < millis())
	{
		fputs_P(_i("\x1b[2JWARNING:\x1b[1;0HCrash detection\x1b[2;0Hdisabled in\x1b[3;0HStealth mode"), lcdout);////MSG_CRASH_DET_STEALTH_FORCE_OFF c=20 r=4
		tim = millis();
	}
    menu_back_if_clicked();
}
#endif //TMC2130

#ifdef FILAMENT_SENSOR
static void lcd_filament_autoload_info()
{
uint8_t nlines;
	lcd_update_enable(true);
	static uint32_t tim = 0;
	if ((tim + 1000) < millis())
	{
          lcd_display_message_fullscreen_nonBlocking_P(_i("Autoloading filament available only when filament sensor is turned on..."), nlines); ////MSG_AUTOLOADING_ONLY_IF_FSENS_ON c=20 r=4
		tim = millis();
	}
    menu_back_if_clicked();
}

static void lcd_fsensor_fail()
{
uint8_t nlines;
	lcd_update_enable(true);
	static uint32_t tim = 0;
	if ((tim + 1000) < millis())
	{
          lcd_display_message_fullscreen_nonBlocking_P(_i("ERROR: Filament sensor is not responding, please check connection."), nlines);////MSG_FSENS_NOT_RESPONDING c=20 r=4
		tim = millis();
	}
    menu_back_if_clicked();
}
#endif //FILAMENT_SENSOR

//-//
static void lcd_sound_state_set(void)
{
Sound_CycleState();
}

static void lcd_silent_mode_set() {
	switch (SilentModeMenu) {
#ifdef TMC2130
	case SILENT_MODE_NORMAL: SilentModeMenu = SILENT_MODE_STEALTH; break;
	case SILENT_MODE_STEALTH: SilentModeMenu = SILENT_MODE_NORMAL; break;
	default: SilentModeMenu = SILENT_MODE_NORMAL; break; // (probably) not needed
#else
	case SILENT_MODE_POWER: SilentModeMenu = SILENT_MODE_SILENT; break;
	case SILENT_MODE_SILENT: SilentModeMenu = SILENT_MODE_AUTO; break;
	case SILENT_MODE_AUTO: SilentModeMenu = SILENT_MODE_POWER; break;
	default: SilentModeMenu = SILENT_MODE_POWER; break; // (probably) not needed
#endif //TMC2130
	}
  eeprom_update_byte((unsigned char *)EEPROM_SILENT, SilentModeMenu);
#ifdef TMC2130
  // Wait until the planner queue is drained and the stepper routine achieves
  // an idle state.
  st_synchronize();
  if (tmc2130_wait_standstill_xy(1000)) {}
//	  MYSERIAL.print("standstill OK");
//  else
//	  MYSERIAL.print("standstill NG!");
	cli();
	tmc2130_mode = (SilentModeMenu != SILENT_MODE_NORMAL)?TMC2130_MODE_SILENT:TMC2130_MODE_NORMAL;
	update_mode_profile();
	tmc2130_init();
  // We may have missed a stepper timer interrupt due to the time spent in tmc2130_init.
  // Be safe than sorry, reset the stepper timer before re-enabling interrupts.
  st_reset_timer();
  sei();
#endif //TMC2130
  st_current_init();
#ifdef TMC2130
  if (CrashDetectMenu && (SilentModeMenu != SILENT_MODE_NORMAL))
	  menu_submenu(lcd_crash_mode_info2);
#endif //TMC2130
}

#ifdef TMC2130
static void lcd_crash_mode_set()
{
	CrashDetectMenu = !CrashDetectMenu; //set also from crashdet_enable() and crashdet_disable()
    if (CrashDetectMenu==0) {
        crashdet_disable();
    }else{
        crashdet_enable();
    }
	if (IS_SD_PRINTING || is_usb_printing || (lcd_commands_type == LCD_COMMAND_V2_CAL)) menu_goto(lcd_tune_menu, 9, true, true);
	else menu_goto(lcd_settings_menu, 9, true, true);
    
}
#endif //TMC2130
 

#ifdef FILAMENT_SENSOR
static void lcd_fsensor_state_set()
{
	FSensorStateMenu = !FSensorStateMenu; //set also from fsensor_enable() and fsensor_disable()
	if (!FSensorStateMenu) {
		fsensor_disable();
		if (fsensor_autoload_enabled && !mmu_enabled)
			menu_submenu(lcd_filament_autoload_info);
	}
	else {
		fsensor_enable();
		if (fsensor_not_responding && !mmu_enabled)
			menu_submenu(lcd_fsensor_fail);
	}
}
#endif //FILAMENT_SENSOR


#if !SDSORT_USES_RAM
void lcd_set_degree() {
	lcd_set_custom_characters_degree();
}

void lcd_set_progress() {
	lcd_set_custom_characters_progress();
}
#endif

#if (LANG_MODE != 0)

void menu_setlang(unsigned char lang)
{
	if (!lang_select(lang))
	{
		if (lcd_show_fullscreen_message_yes_no_and_wait_P(_i("Copy selected language from XFLASH?"), false, true))
			lang_boot_update_start(lang);
		lcd_update_enable(true);
		lcd_clear();
		menu_goto(lcd_language_menu, 0, true, true);
		lcd_timeoutToStatus.stop(); //infinite timeout
		lcd_draw_update = 2;
	}
}

static void lcd_language_menu()
{
	MENU_BEGIN();
	if (lang_is_selected()) MENU_ITEM_BACK_P(_T(MSG_SETTINGS)); //
	if (menu_item_text_P(lang_get_name_by_code(lang_get_code(0)))) //primary language
	{
		menu_setlang(0);
		return;
	}
	uint8_t cnt = lang_get_count();
#ifdef W25X20CL
	if (cnt == 2) //display secondary language in case of clear xflash 
	{
		if (menu_item_text_P(lang_get_name_by_code(lang_get_code(1))))
		{
			menu_setlang(1);
			return;
		}
	}
	else
		for (int i = 2; i < cnt; i++) //skip seconday language - solved in lang_select (MK3)
#else //W25X20CL
		for (int i = 1; i < cnt; i++) //all seconday languages (MK2/25)
#endif //W25X20CL
			if (menu_item_text_P(lang_get_name_by_code(lang_get_code(i))))
			{
				menu_setlang(i);
				return;
			}
	MENU_END();
}
#endif //(LANG_MODE != 0)


void lcd_mesh_bedleveling()
{
	mesh_bed_run_from_menu = true;
	enquecommand_P(PSTR("G80"));
	lcd_return_to_status();
}

void lcd_mesh_calibration()
{
  enquecommand_P(PSTR("M45"));
  lcd_return_to_status();
}

void lcd_mesh_calibration_z()
{
  enquecommand_P(PSTR("M45 Z"));
  lcd_return_to_status();
}

void lcd_pinda_calibration_menu()
{
	MENU_BEGIN();
		MENU_ITEM_BACK_P(_T(MSG_MENU_CALIBRATION));
		MENU_ITEM_SUBMENU_P(_i("Calibrate"), lcd_calibrate_pinda);////MSG_CALIBRATE_PINDA c=17 r=1
	MENU_END();
}

void lcd_temp_calibration_set() {
	temp_cal_active = !temp_cal_active;
	eeprom_update_byte((unsigned char *)EEPROM_TEMP_CAL_ACTIVE, temp_cal_active);
	st_current_init();
}

#ifdef HAS_SECOND_SERIAL_PORT
void lcd_second_serial_set() {
	if(selectedSerialPort == 1) selectedSerialPort = 0;
	else selectedSerialPort = 1;
	eeprom_update_byte((unsigned char *)EEPROM_SECOND_SERIAL_ACTIVE, selectedSerialPort);
	MYSERIAL.begin(BAUDRATE);
}
#endif //HAS_SECOND_SERIAL_PORT

void lcd_calibrate_pinda() {
	enquecommand_P(PSTR("G76"));
	lcd_return_to_status();
}

#ifndef SNMM

/*void lcd_calibrate_extruder() {
	
	if (degHotend0() > EXTRUDE_MINTEMP)
	{
		current_position[E_AXIS] = 0;									//set initial position to zero
		plan_set_e_position(current_position[E_AXIS]);
		
		//long steps_start = st_get_position(E_AXIS);

		long steps_final;
		float e_steps_per_unit;
		float feedrate = (180 / axis_steps_per_unit[E_AXIS]) * 1;	//3	//initial automatic extrusion feedrate (depends on current value of axis_steps_per_unit to avoid too fast extrusion)
		float e_shift_calibration = (axis_steps_per_unit[E_AXIS] > 180 ) ? ((180 / axis_steps_per_unit[E_AXIS]) * 70): 70; //length of initial automatic extrusion sequence
		const char   *msg_e_cal_knob = _i("Rotate knob until mark reaches extruder body. Click when done.");////MSG_E_CAL_KNOB c=20 r=8
		const char   *msg_next_e_cal_knob = lcd_display_message_fullscreen_P(msg_e_cal_knob);
		const bool    multi_screen = msg_next_e_cal_knob != NULL;
		unsigned long msg_millis;

		lcd_show_fullscreen_message_and_wait_P(_i("Mark filament 100mm from extruder body. Click when done."));////MSG_MARK_FIL c=20 r=8
		lcd_clear();
		
		
		lcd_set_cursor(0, 1); lcd_puts_P(_T(MSG_PLEASE_WAIT));
		current_position[E_AXIS] += e_shift_calibration;
		plan_buffer_line(current_position[X_AXIS], current_position[Y_AXIS], current_position[Z_AXIS], current_position[E_AXIS], feedrate, active_extruder);
		st_synchronize();

		lcd_display_message_fullscreen_P(msg_e_cal_knob);
		msg_millis = millis();
		while (!LCD_CLICKED) {
			if (multi_screen && millis() - msg_millis > 5000) {
				if (msg_next_e_cal_knob == NULL)
					msg_next_e_cal_knob = msg_e_cal_knob;
					msg_next_e_cal_knob = lcd_display_message_fullscreen_P(msg_next_e_cal_knob);
					msg_millis = millis();
			}

			//manage_inactivity(true);
			manage_heater();
			if (abs(lcd_encoder_diff) >= ENCODER_PULSES_PER_STEP) {						//adjusting mark by knob rotation
				delay_keep_alive(50);
				//previous_millis_cmd = millis();
				lcd_encoder += (lcd_encoder_diff / ENCODER_PULSES_PER_STEP);
				lcd_encoder_diff = 0;
				if (!planner_queue_full()) {
					current_position[E_AXIS] += float(abs((int)lcd_encoder)) * 0.01; //0.05
					lcd_encoder = 0;
					plan_buffer_line(current_position[X_AXIS], current_position[Y_AXIS], current_position[Z_AXIS], current_position[E_AXIS], feedrate, active_extruder);
					
				}
			}	
		}
		
		steps_final = current_position[E_AXIS] * axis_steps_per_unit[E_AXIS];
		//steps_final = st_get_position(E_AXIS);
		lcd_draw_update = 1;
		e_steps_per_unit = ((float)(steps_final)) / 100.0f;
		if (e_steps_per_unit < MIN_E_STEPS_PER_UNIT) e_steps_per_unit = MIN_E_STEPS_PER_UNIT;				
		if (e_steps_per_unit > MAX_E_STEPS_PER_UNIT) e_steps_per_unit = MAX_E_STEPS_PER_UNIT;

		lcd_clear();

		axis_steps_per_unit[E_AXIS] = e_steps_per_unit;
		enquecommand_P(PSTR("M500")); //store settings to eeprom
	
		//lcd_drawedit(PSTR("Result"), ftostr31(axis_steps_per_unit[E_AXIS]));
		//delay_keep_alive(2000);
		delay_keep_alive(500);
		lcd_show_fullscreen_message_and_wait_P(_i("E calibration finished. Please clean the nozzle. Click when done."));////MSG_CLEAN_NOZZLE_E c=20 r=8
		lcd_update_enable(true);
		lcd_draw_update = 2;

	}
	else
	{
		lcd_clear();
		lcd_set_cursor(0, 0);
		lcd_puts_P(_T(MSG_ERROR));
		lcd_set_cursor(0, 2);
		lcd_puts_P(_T(MSG_PREHEAT_NOZZLE));
		delay(2000);
		lcd_clear();
	}
	lcd_return_to_status();
}

void lcd_extr_cal_reset() {
	float tmp1[] = DEFAULT_AXIS_STEPS_PER_UNIT;
	axis_steps_per_unit[E_AXIS] = tmp1[3];
	//extrudemultiply = 100;
	enquecommand_P(PSTR("M500"));
}*/

#endif

void lcd_toshiba_flash_air_compatibility_toggle()
{
   card.ToshibaFlashAir_enable(! card.ToshibaFlashAir_isEnabled());
   eeprom_update_byte((uint8_t*)EEPROM_TOSHIBA_FLASH_AIR_COMPATIBLITY, card.ToshibaFlashAir_isEnabled());
}

void lcd_v2_calibration()
{
	if (mmu_enabled)
	{
	    lcd_commands_step = 20 + choose_menu_P(_i("Select PLA filament:"),_i("Filament")); ////c=20 r=1 ////c=17 r=1
		lcd_commands_type = LCD_COMMAND_V2_CAL;
	}
	else
	{
		bool loaded = lcd_show_fullscreen_message_yes_no_and_wait_P(_i("Is PLA filament loaded?"), false, true);////MSG_PLA_FILAMENT_LOADED c=20 r=2
		if (loaded) {
			lcd_commands_type = LCD_COMMAND_V2_CAL;
		}
		else {
			lcd_display_message_fullscreen_P(_i("Please load PLA filament first."));////MSG_PLEASE_LOAD_PLA c=20 r=4
			for (int i = 0; i < 20; i++) { //wait max. 2s
				delay_keep_alive(100);
				if (lcd_clicked()) {
					while (lcd_clicked());
					delay(10);
					while (lcd_clicked());
					break;
				}
			}
		}
	}
	lcd_return_to_status();
	lcd_update_enable(true);
}

void lcd_wizard() {
	bool result = true;
	if (calibration_status() != CALIBRATION_STATUS_ASSEMBLED) {
		result = lcd_show_multiscreen_message_yes_no_and_wait_P(_i("Running Wizard will delete current calibration results and start from the beginning. Continue?"), false, false);////MSG_WIZARD_RERUN c=20 r=7
	}
	if (result) {
		calibration_status_store(CALIBRATION_STATUS_ASSEMBLED);
		lcd_wizard(0);
	}
	else {
		lcd_return_to_status();
		lcd_update_enable(true);
		lcd_update(2);
	}
}

void lcd_language()
{
	lcd_update_enable(true);
	lcd_clear();
	menu_goto(lcd_language_menu, 0, true, true);
	lcd_timeoutToStatus.stop(); //infinite timeout
	lcd_draw_update = 2;
	while ((menu_menu != lcd_status_screen) && (!lang_is_selected()))
	{
		delay(50);
		lcd_update(0);
		manage_heater();
		manage_inactivity(true);
	}
	if (lang_is_selected())
		lcd_return_to_status();
	else
		lang_select(LANG_ID_PRI);
}

void lcd_wizard(int state) {

	bool end = false;
	int wizard_event;
	const char *msg = NULL;
	while (!end) {
		printf_P(PSTR("Wizard state: %d"), state);
		switch (state) {
		case 0: // run wizard?
			wizard_active = true;
			wizard_event = lcd_show_multiscreen_message_yes_no_and_wait_P(_i("Hi, I am your Original Prusa i3 printer. Would you like me to guide you through the setup process?"), false, true);////MSG_WIZARD_WELCOME c=20 r=7
			if (wizard_event) {
				state = 1;
				eeprom_write_byte((uint8_t*)EEPROM_WIZARD_ACTIVE, 1);
			}
			else {
				eeprom_write_byte((uint8_t*)EEPROM_WIZARD_ACTIVE, 0);
				end = true;
			}
			break;
		case 1: // restore calibration status
			switch (calibration_status()) {
			case CALIBRATION_STATUS_ASSEMBLED: state = 2; break; //run selftest
			case CALIBRATION_STATUS_XYZ_CALIBRATION: state = 3; break; //run xyz cal.
			case CALIBRATION_STATUS_Z_CALIBRATION: state = 4; break; //run z cal.
			case CALIBRATION_STATUS_LIVE_ADJUST: state = 5; break; //run live adjust
			case CALIBRATION_STATUS_CALIBRATED: end = true; eeprom_write_byte((uint8_t*)EEPROM_WIZARD_ACTIVE, 0); break;
			default: state = 2; break; //if calibration status is unknown, run wizard from the beginning
			}
			break; 
		case 2: //selftest
			lcd_show_fullscreen_message_and_wait_P(_i("First, I will run the selftest to check most common assembly problems."));////MSG_WIZARD_SELFTEST c=20 r=8
			wizard_event = lcd_selftest();
			if (wizard_event) {
				calibration_status_store(CALIBRATION_STATUS_XYZ_CALIBRATION);
				state = 3;
			}
			else end = true;
			break;
		case 3: //xyz cal.
			lcd_show_fullscreen_message_and_wait_P(_i("I will run xyz calibration now. It will take approx. 12 mins."));////MSG_WIZARD_XYZ_CAL c=20 r=8
			wizard_event = gcode_M45(false, 0);
			if (wizard_event) state = 5;
			else end = true;
			break;
		case 4: //z cal.
			lcd_show_fullscreen_message_and_wait_P(_i("I will run z calibration now."));////MSG_WIZARD_Z_CAL c=20 r=8
			wizard_event = lcd_show_fullscreen_message_yes_no_and_wait_P(_T(MSG_STEEL_SHEET_CHECK), false, false);
			if (!wizard_event) lcd_show_fullscreen_message_and_wait_P(_T(MSG_PLACE_STEEL_SHEET));
			wizard_event = gcode_M45(true, 0);
			if (wizard_event) state = 11; //shipped, no need to set first layer, go to final message directly
			else end = true;
			break;
		case 5: //is filament loaded?
				//start to preheat nozzle and bed to save some time later
			setTargetHotend(PLA_PREHEAT_HOTEND_TEMP, 0);
			setTargetBed(PLA_PREHEAT_HPB_TEMP);
			if (mmu_enabled)
			{
			    wizard_event = lcd_show_fullscreen_message_yes_no_and_wait_P(_i("Is filament 1 loaded?"), false);////c=20 r=2
			} else
			{
			    wizard_event = lcd_show_fullscreen_message_yes_no_and_wait_P(_i("Is filament loaded?"), false);////MSG_WIZARD_FILAMENT_LOADED c=20 r=2
			}
			if (wizard_event) state = 8;
			else
			{
			    if(mmu_enabled) state = 7;
			    else state = 6;
			}
			break;
		case 6: //waiting for preheat nozzle for PLA;
#ifndef SNMM
			lcd_display_message_fullscreen_P(_i("Now I will preheat nozzle for PLA."));////MSG_WIZARD_WILL_PREHEAT c=20 r=4
			current_position[Z_AXIS] = 100; //move in z axis to make space for loading filament
			plan_buffer_line(current_position[X_AXIS], current_position[Y_AXIS], current_position[Z_AXIS], current_position[E_AXIS], homing_feedrate[Z_AXIS] / 60, active_extruder);
			delay_keep_alive(2000);
			lcd_display_message_fullscreen_P(_T(MSG_WIZARD_HEATING));
			while (abs(degHotend(0) - PLA_PREHEAT_HOTEND_TEMP) > 3) {
				lcd_display_message_fullscreen_P(_T(MSG_WIZARD_HEATING));

				lcd_set_cursor(0, 4);
				lcd_print(LCD_STR_THERMOMETER[0]);
				lcd_print(ftostr3(degHotend(0)));
				lcd_print("/");
				lcd_print(PLA_PREHEAT_HOTEND_TEMP);
				lcd_print(LCD_STR_DEGREE);
				lcd_set_custom_characters();
				delay_keep_alive(1000);
			}
#endif //not SNMM
			state = 7;
			break;
		case 7: //load filament 
		    if (mmu_enabled)
		    {
		        lcd_show_fullscreen_message_and_wait_P(_i("Please insert PLA filament to the first tube of MMU, then press the knob to load it."));////c=20 r=8
		    } else
		    {
			    lcd_show_fullscreen_message_and_wait_P(_i("Please insert PLA filament to the extruder, then press knob to load it."));////MSG_WIZARD_LOAD_FILAMENT c=20 r=8
		    }
			lcd_update_enable(false);
			lcd_clear();
			lcd_puts_at_P(0, 2, _T(MSG_LOADING_FILAMENT));
#ifdef SNMM
			change_extr(0);
#endif
            loading_flag = true;
			gcode_M701();
			state = 9;
			break;
		case 8:
			wizard_event = lcd_show_fullscreen_message_yes_no_and_wait_P(_i("Is it PLA filament?"), false, true);////MSG_WIZARD_PLA_FILAMENT c=20 r=2
			if (wizard_event) state = 9;
			else end = true;
			break;
		case 9:
			lcd_show_fullscreen_message_and_wait_P(_i("Now I will calibrate distance between tip of the nozzle and heatbed surface."));////MSG_WIZARD_V2_CAL c=20 r=8
			lcd_show_fullscreen_message_and_wait_P(_i("I will start to print line and you will gradually lower the nozzle by rotating the knob, until you reach optimal height. Check the pictures in our handbook in chapter Calibration."));////MSG_WIZARD_V2_CAL_2 c=20 r=12
			lcd_commands_type = LCD_COMMAND_V2_CAL;
			end = true;
			break;
		case 10: //repeat first layer cal.?
			wizard_event = lcd_show_multiscreen_message_yes_no_and_wait_P(_i("Do you want to repeat last step to readjust distance between nozzle and heatbed?"), false);////MSG_WIZARD_REPEAT_V2_CAL c=20 r=7
			if (wizard_event) {
				lcd_show_fullscreen_message_and_wait_P(_i("Please clean heatbed and then press the knob."));////MSG_WIZARD_CLEAN_HEATBED c=20 r=8
				state = 9;
			}
			else {
				state = 11;
			}
			break;
		case 11: //we are finished
			eeprom_write_byte((uint8_t*)EEPROM_WIZARD_ACTIVE, 0);
			end = true;
			break;

		default: break;
		}
	}

	printf_P(_N("Wizard end state: %d\n"), state);
	switch (state) { //final message
	case 0: //user dont want to use wizard
		msg = _T(MSG_WIZARD_QUIT);
		break;

	case 1: //printer was already calibrated
		msg = _T(MSG_WIZARD_DONE);
		break;
	case 2: //selftest
		msg = _T(MSG_WIZARD_CALIBRATION_FAILED);
		break;
	case 3: //xyz cal.
		msg = _T(MSG_WIZARD_CALIBRATION_FAILED);
		break;
	case 4: //z cal.
		msg = _T(MSG_WIZARD_CALIBRATION_FAILED);
		break;
	case 8:
		msg = _i("Please load PLA filament and then resume Wizard by rebooting the printer.");////MSG_WIZARD_INSERT_CORRECT_FILAMENT c=20 r=8
		break;
	case 9: break; //exit wizard for v2 calibration, which is implemted in lcd_commands (we need lcd_update running)
	case 11: //we are finished

		msg = _T(MSG_WIZARD_DONE);
		lcd_reset_alert_level();
		lcd_setstatuspgm(_T(WELCOME_MSG));
		break;

	default:
		msg = _T(MSG_WIZARD_QUIT);
		break;

	}
	if (state != 9) {
		lcd_show_fullscreen_message_and_wait_P(msg);
		wizard_active = false;
	}
	lcd_update_enable(true);
	lcd_return_to_status();
	lcd_update(2);
}

#ifdef TMC2130
void lcd_settings_linearity_correction_menu(void)
{
	MENU_BEGIN();
	MENU_ITEM_BACK_P(_T(MSG_SETTINGS));
#ifdef TMC2130_LINEARITY_CORRECTION_XYZ
	//tmc2130_wave_fac[X_AXIS]

	MENU_ITEM_EDIT_int3_P(_i("X-correct"),  &tmc2130_wave_fac[X_AXIS],  TMC2130_WAVE_FAC1000_MIN-TMC2130_WAVE_FAC1000_STP, TMC2130_WAVE_FAC1000_MAX);////MSG_EXTRUDER_CORRECTION c=9 r=0
	MENU_ITEM_EDIT_int3_P(_i("Y-correct"),  &tmc2130_wave_fac[Y_AXIS],  TMC2130_WAVE_FAC1000_MIN-TMC2130_WAVE_FAC1000_STP, TMC2130_WAVE_FAC1000_MAX);////MSG_EXTRUDER_CORRECTION c=9 r=0
	MENU_ITEM_EDIT_int3_P(_i("Z-correct"),  &tmc2130_wave_fac[Z_AXIS],  TMC2130_WAVE_FAC1000_MIN-TMC2130_WAVE_FAC1000_STP, TMC2130_WAVE_FAC1000_MAX);////MSG_EXTRUDER_CORRECTION c=9 r=0
#endif //TMC2130_LINEARITY_CORRECTION_XYZ
	MENU_ITEM_EDIT_int3_P(_i("E-correct"),  &tmc2130_wave_fac[E_AXIS],  TMC2130_WAVE_FAC1000_MIN-TMC2130_WAVE_FAC1000_STP, TMC2130_WAVE_FAC1000_MAX);////MSG_EXTRUDER_CORRECTION c=9 r=0
	MENU_END();
	if(menu_leaving)
	{
	    lcd_settings_linearity_correction_menu_save();
	}
}
#endif // TMC2130

#ifdef FILAMENT_SENSOR
#define SETTINGS_FILAMENT_SENSOR \
do\
{\
    if (FSensorStateMenu == 0)\
    {\
        if (fsensor_not_responding)\
        {\
            /* Filament sensor not working*/\
            MENU_ITEM_FUNCTION_P(_i("Fil. sensor [N/A]"), lcd_fsensor_state_set);/*////MSG_FSENSOR_NA c=0 r=0*/\
            MENU_ITEM_SUBMENU_P(_T(MSG_FSENS_AUTOLOAD_NA), lcd_fsensor_fail);\
        }\
        else\
        {\
            /* Filament sensor turned off, working, no problems*/\
            MENU_ITEM_FUNCTION_P(_T(MSG_FSENSOR_OFF), lcd_fsensor_state_set);\
            if (mmu_enabled == false)if (mmu_enabled == false)\
            {\
                MENU_ITEM_SUBMENU_P(_T(MSG_FSENS_AUTOLOAD_NA), lcd_filament_autoload_info);\
            }\
        }\
    }\
    else\
    {\
        /* Filament sensor turned on, working, no problems*/\
        MENU_ITEM_FUNCTION_P(_T(MSG_FSENSOR_ON), lcd_fsensor_state_set);\
        if (mmu_enabled == false)\
        {\
            if (fsensor_autoload_enabled)\
                MENU_ITEM_FUNCTION_P(_i("F. autoload  [on]"), lcd_set_filament_autoload);/*////MSG_FSENS_AUTOLOAD_ON c=17 r=1*/\
            else\
                MENU_ITEM_FUNCTION_P(_i("F. autoload [off]"), lcd_set_filament_autoload);/*////MSG_FSENS_AUTOLOAD_OFF c=17 r=1*/\
        }\
    }\
}\
while(0)

#else //FILAMENT_SENSOR
#define SETTINGS_FILAMENT_SENSOR do{}while(0)
#endif //FILAMENT_SENSOR

#ifdef TMC2130
#define SETTINGS_SILENT_MODE \
do\
{\
    if(!farm_mode)\
    {\
        if (SilentModeMenu == SILENT_MODE_NORMAL)\
        {\
            MENU_ITEM_FUNCTION_P(_T(MSG_STEALTH_MODE_OFF), lcd_silent_mode_set);\
        }\
        else MENU_ITEM_FUNCTION_P(_T(MSG_STEALTH_MODE_ON), lcd_silent_mode_set);\
        if (SilentModeMenu == SILENT_MODE_NORMAL)\
        {\
            if (CrashDetectMenu == 0)\
            {\
                MENU_ITEM_FUNCTION_P(_T(MSG_CRASHDETECT_OFF), lcd_crash_mode_set);\
            }\
            else MENU_ITEM_FUNCTION_P(_T(MSG_CRASHDETECT_ON), lcd_crash_mode_set);\
        }\
        else MENU_ITEM_SUBMENU_P(_T(MSG_CRASHDETECT_NA), lcd_crash_mode_info);\
    }\
}\
while (0)

#else //TMC2130
#define SETTINGS_SILENT_MODE \
do\
{\
    if(!farm_mode)\
    {\
        switch (SilentModeMenu)\
        {\
        case SILENT_MODE_POWER:\
            MENU_ITEM_FUNCTION_P(_T(MSG_SILENT_MODE_OFF), lcd_silent_mode_set);\
            break;\
        case SILENT_MODE_SILENT:\
            MENU_ITEM_FUNCTION_P(_T(MSG_SILENT_MODE_ON), lcd_silent_mode_set);\
            break;\
        case SILENT_MODE_AUTO:\
            MENU_ITEM_FUNCTION_P(_T(MSG_AUTO_MODE_ON), lcd_silent_mode_set);\
            break;\
        default:\
            MENU_ITEM_FUNCTION_P(_T(MSG_SILENT_MODE_OFF), lcd_silent_mode_set);\
            break; /* (probably) not needed*/\
        }\
    }\
}\
while (0)
#endif //TMC2130

#ifdef SDCARD_SORT_ALPHA
#define SETTINGS_SD \
do\
{\
    if (card.ToshibaFlashAir_isEnabled())\
        MENU_ITEM_FUNCTION_P(_i("SD card [flshAir]"), lcd_toshiba_flash_air_compatibility_toggle);/*////MSG_TOSHIBA_FLASH_AIR_COMPATIBILITY_ON c=19 r=1*/\
    else\
        MENU_ITEM_FUNCTION_P(_i("SD card  [normal]"), lcd_toshiba_flash_air_compatibility_toggle);/*////MSG_TOSHIBA_FLASH_AIR_COMPATIBILITY_OFF c=19 r=1*/\
\
    if (!farm_mode)\
    {\
        uint8_t sdSort;\
        EEPROM_read(EEPROM_SD_SORT, (uint8_t*)&sdSort, sizeof(sdSort));\
        switch (sdSort)\
        {\
          case SD_SORT_TIME: MENU_ITEM_FUNCTION_P(_i("Sort:      [time]"), lcd_sort_type_set); break;/*////MSG_SORT_TIME c=17 r=1*/\
          case SD_SORT_ALPHA: MENU_ITEM_FUNCTION_P(_i("Sort:  [alphabet]"), lcd_sort_type_set); break;/*////MSG_SORT_ALPHA c=17 r=1*/\
          default: MENU_ITEM_FUNCTION_P(_i("Sort:      [none]"), lcd_sort_type_set);/*////MSG_SORT_NONE c=17 r=1*/\
        }\
    }\
}\
while (0)
#else // SDCARD_SORT_ALPHA
#define SETTINGS_SD \
do\
{\
    if (card.ToshibaFlashAir_isEnabled())\
        MENU_ITEM_FUNCTION_P(_i("SD card [flshAir]"), lcd_toshiba_flash_air_compatibility_toggle);/*////MSG_TOSHIBA_FLASH_AIR_COMPATIBILITY_ON c=19 r=1*/\
    else\
        MENU_ITEM_FUNCTION_P(_i("SD card  [normal]"), lcd_toshiba_flash_air_compatibility_toggle);/*////MSG_TOSHIBA_FLASH_AIR_COMPATIBILITY_OFF c=19 r=1*/\
}\
while (0)
#endif // SDCARD_SORT_ALPHA

#define SETTINGS_SOUND \
do\
{\
    switch(eSoundMode)\
         {\
         case e_SOUND_MODE_LOUD:\
              MENU_ITEM_FUNCTION_P(_i(MSG_SOUND_MODE_LOUD),lcd_sound_state_set);\
              break;\
         case e_SOUND_MODE_ONCE:\
              MENU_ITEM_FUNCTION_P(_i(MSG_SOUND_MODE_ONCE),lcd_sound_state_set);\
              break;\
         case e_SOUND_MODE_SILENT:\
              MENU_ITEM_FUNCTION_P(_i(MSG_SOUND_MODE_SILENT),lcd_sound_state_set);\
              break;\
         case e_SOUND_MODE_MUTE:\
              MENU_ITEM_FUNCTION_P(_i(MSG_SOUND_MODE_MUTE),lcd_sound_state_set);\
              break;\
         default:\
              MENU_ITEM_FUNCTION_P(_i(MSG_SOUND_MODE_LOUD),lcd_sound_state_set);\
         }\
}\
while (0)

static void auto_deplete_switch()
{
    lcd_autoDeplete = !lcd_autoDeplete;
    eeprom_update_byte((unsigned char *)EEPROM_AUTO_DEPLETE, lcd_autoDeplete);
}

static void lcd_settings_menu()
{
	EEPROM_read(EEPROM_SILENT, (uint8_t*)&SilentModeMenu, sizeof(SilentModeMenu));
	MENU_BEGIN();
	MENU_ITEM_BACK_P(_T(MSG_MAIN));

	MENU_ITEM_SUBMENU_P(_i("Temperature"), lcd_control_temperature_menu);////MSG_TEMPERATURE c=0 r=0
	if (!homing_flag)
	    MENU_ITEM_SUBMENU_P(_i("Move axis"), lcd_move_menu_1mm);////MSG_MOVE_AXIS c=0 r=0
	if (!isPrintPaused)
	    MENU_ITEM_GCODE_P(_i("Disable steppers"), PSTR("M84"));////MSG_DISABLE_STEPPERS c=0 r=0

	SETTINGS_FILAMENT_SENSOR;

	if (mmu_enabled)
	{
        if (lcd_autoDeplete) MENU_ITEM_FUNCTION_P(_i("Auto deplete [on]"), auto_deplete_switch);
        else MENU_ITEM_FUNCTION_P(_i("Auto deplete[off]"), auto_deplete_switch);
	}

	if (fans_check_enabled == true)
		MENU_ITEM_FUNCTION_P(_i("Fans check   [on]"), lcd_set_fan_check);////MSG_FANS_CHECK_ON c=17 r=1
	else
		MENU_ITEM_FUNCTION_P(_i("Fans check  [off]"), lcd_set_fan_check);////MSG_FANS_CHECK_OFF c=17 r=1

	SETTINGS_SILENT_MODE;

#if defined (TMC2130) && defined (LINEARITY_CORRECTION)
    MENU_ITEM_SUBMENU_P(_i("Lin. correction"), lcd_settings_linearity_correction_menu);
#endif //LINEARITY_CORRECTION && TMC2130

  if (temp_cal_active == false)
	  MENU_ITEM_FUNCTION_P(_i("Temp. cal.  [off]"), lcd_temp_calibration_set);////MSG_TEMP_CALIBRATION_OFF c=20 r=1
  else
	  MENU_ITEM_FUNCTION_P(_i("Temp. cal.   [on]"), lcd_temp_calibration_set);////MSG_TEMP_CALIBRATION_ON c=20 r=1

#ifdef HAS_SECOND_SERIAL_PORT
	if (selectedSerialPort == 0)
		MENU_ITEM_FUNCTION_P(_i("RPi port    [off]"), lcd_second_serial_set);////MSG_SECOND_SERIAL_OFF c=17 r=1
	else
		MENU_ITEM_FUNCTION_P(_i("RPi port     [on]"), lcd_second_serial_set);////MSG_SECOND_SERIAL_ON c=17 r=1
#endif //HAS_SECOND_SERIAL

	if (!isPrintPaused && !homing_flag)
		MENU_ITEM_SUBMENU_P(_T(MSG_BABYSTEP_Z), lcd_babystep_z);

#if (LANG_MODE != 0)
	MENU_ITEM_SUBMENU_P(_i("Select language"), lcd_language_menu);////MSG_LANGUAGE_SELECT c=0 r=0
#endif //(LANG_MODE != 0)

	SETTINGS_SD;
	SETTINGS_SOUND;

	if (farm_mode)
	{
		MENU_ITEM_SUBMENU_P(PSTR("Farm number"), lcd_farm_no);
		MENU_ITEM_FUNCTION_P(PSTR("Disable farm mode"), lcd_disable_farm_mode);
	}

	MENU_END();
}

#ifdef TMC2130
static void lcd_ustep_linearity_menu_save()
{
    eeprom_update_byte((uint8_t*)EEPROM_TMC2130_WAVE_X_FAC, tmc2130_wave_fac[X_AXIS]);
    eeprom_update_byte((uint8_t*)EEPROM_TMC2130_WAVE_Y_FAC, tmc2130_wave_fac[Y_AXIS]);
    eeprom_update_byte((uint8_t*)EEPROM_TMC2130_WAVE_Z_FAC, tmc2130_wave_fac[Z_AXIS]);
    eeprom_update_byte((uint8_t*)EEPROM_TMC2130_WAVE_E_FAC, tmc2130_wave_fac[E_AXIS]);
}
#endif //TMC2130


static void lcd_settings_linearity_correction_menu_save()
{
#ifdef TMC2130
    bool changed = false;
    if (tmc2130_wave_fac[X_AXIS] < TMC2130_WAVE_FAC1000_MIN) tmc2130_wave_fac[X_AXIS] = 0;
    if (tmc2130_wave_fac[Y_AXIS] < TMC2130_WAVE_FAC1000_MIN) tmc2130_wave_fac[Y_AXIS] = 0;
    if (tmc2130_wave_fac[Z_AXIS] < TMC2130_WAVE_FAC1000_MIN) tmc2130_wave_fac[Z_AXIS] = 0;
    if (tmc2130_wave_fac[E_AXIS] < TMC2130_WAVE_FAC1000_MIN) tmc2130_wave_fac[E_AXIS] = 0;
    changed |= (eeprom_read_byte((uint8_t*)EEPROM_TMC2130_WAVE_X_FAC) != tmc2130_wave_fac[X_AXIS]);
    changed |= (eeprom_read_byte((uint8_t*)EEPROM_TMC2130_WAVE_Y_FAC) != tmc2130_wave_fac[Y_AXIS]);
    changed |= (eeprom_read_byte((uint8_t*)EEPROM_TMC2130_WAVE_Z_FAC) != tmc2130_wave_fac[Z_AXIS]);
    changed |= (eeprom_read_byte((uint8_t*)EEPROM_TMC2130_WAVE_E_FAC) != tmc2130_wave_fac[E_AXIS]);
    lcd_ustep_linearity_menu_save();
    if (changed) tmc2130_init();
#endif //TMC2130
}


static void lcd_calibration_menu()
{
  MENU_BEGIN();
  MENU_ITEM_BACK_P(_T(MSG_MAIN));
  if (!isPrintPaused)
  {
	MENU_ITEM_FUNCTION_P(_i("Wizard"), lcd_wizard);////MSG_WIZARD c=17 r=1
	MENU_ITEM_SUBMENU_P(_i("First layer cal."), lcd_v2_calibration);////MSG_V2_CALIBRATION c=17 r=1
	MENU_ITEM_GCODE_P(_T(MSG_AUTO_HOME), PSTR("G28 W"));
	MENU_ITEM_FUNCTION_P(_i("Selftest         "), lcd_selftest_v);////MSG_SELFTEST c=0 r=0
#ifdef MK1BP
    // MK1
    // "Calibrate Z"
    MENU_ITEM_GCODE_P(_T(MSG_HOMEYZ), PSTR("G28 Z"));
#else //MK1BP
    // MK2
    MENU_ITEM_FUNCTION_P(_i("Calibrate XYZ"), lcd_mesh_calibration);////MSG_CALIBRATE_BED c=0 r=0
    // "Calibrate Z" with storing the reference values to EEPROM.
    MENU_ITEM_SUBMENU_P(_T(MSG_HOMEYZ), lcd_mesh_calibration_z);
#ifndef SNMM
	//MENU_ITEM_FUNCTION_P(_i("Calibrate E"), lcd_calibrate_extruder);////MSG_CALIBRATE_E c=20 r=1
#endif
    // "Mesh Bed Leveling"
    MENU_ITEM_SUBMENU_P(_i("Mesh Bed Leveling"), lcd_mesh_bedleveling);////MSG_MESH_BED_LEVELING c=0 r=0
	
#endif //MK1BP

    MENU_ITEM_SUBMENU_P(_i("Bed level correct"), lcd_adjust_bed);////MSG_BED_CORRECTION_MENU c=0 r=0
	MENU_ITEM_SUBMENU_P(_i("PID calibration"), pid_extruder);////MSG_PID_EXTRUDER c=17 r=1
#ifdef TMC2130
    MENU_ITEM_SUBMENU_P(_i("Show pinda state"), menu_show_pinda_state);
#else
    MENU_ITEM_SUBMENU_P(_i("Show end stops"), menu_show_end_stops);////MSG_SHOW_END_STOPS c=17 r=1
#endif
#ifndef MK1BP
    MENU_ITEM_GCODE_P(_i("Reset XYZ calibr."), PSTR("M44"));////MSG_CALIBRATE_BED_RESET c=0 r=0
#endif //MK1BP
#ifndef SNMM
	//MENU_ITEM_FUNCTION_P(MSG_RESET_CALIBRATE_E, lcd_extr_cal_reset);
#endif
#ifndef MK1BP
	MENU_ITEM_SUBMENU_P(_i("Temp. calibration"), lcd_pinda_calibration_menu);////MSG_CALIBRATION_PINDA_MENU c=17 r=1
#endif //MK1BP
  }
  
  MENU_END();
}

void bowden_menu() {
	int enc_dif = lcd_encoder_diff;
	int cursor_pos = 0;
	lcd_clear();
	lcd_set_cursor(0, 0);
	lcd_print(">");
	for (int i = 0; i < 4; i++) {
		lcd_set_cursor(1, i);
		lcd_print("Extruder ");
		lcd_print(i);
		lcd_print(": ");
		EEPROM_read_B(EEPROM_BOWDEN_LENGTH + i * 2, &bowden_length[i]);
		lcd_print(bowden_length[i] - 48);

	}
	enc_dif = lcd_encoder_diff;

	while (1) {

		manage_heater();
		manage_inactivity(true);

		if (abs((enc_dif - lcd_encoder_diff)) > 2) {

			if (enc_dif > lcd_encoder_diff) {
					cursor_pos--;
				}

				if (enc_dif < lcd_encoder_diff) {
					cursor_pos++;
				}

				if (cursor_pos > 3) {
					cursor_pos = 3;
				}

				if (cursor_pos < 0) {
					cursor_pos = 0;
				}

				lcd_set_cursor(0, 0);
				lcd_print(" ");
				lcd_set_cursor(0, 1);
				lcd_print(" ");
				lcd_set_cursor(0, 2);
				lcd_print(" ");
				lcd_set_cursor(0, 3);
				lcd_print(" ");
				lcd_set_cursor(0, cursor_pos);
				lcd_print(">");

				enc_dif = lcd_encoder_diff;
				delay(100);
		}

		if (lcd_clicked()) {
			while (lcd_clicked());
			delay(10);
			while (lcd_clicked());

			lcd_clear();
			while (1) {

				manage_heater();
				manage_inactivity(true);

				lcd_set_cursor(1, 1);
				lcd_print("Extruder ");
				lcd_print(cursor_pos);
				lcd_print(": ");
				lcd_set_cursor(13, 1);
				lcd_print(bowden_length[cursor_pos] - 48);

				if (abs((enc_dif - lcd_encoder_diff)) > 2) {
						if (enc_dif > lcd_encoder_diff) {
							bowden_length[cursor_pos]--;
							lcd_set_cursor(13, 1);
							lcd_print(bowden_length[cursor_pos] - 48);
							enc_dif = lcd_encoder_diff;
						}

						if (enc_dif < lcd_encoder_diff) {
							bowden_length[cursor_pos]++;
							lcd_set_cursor(13, 1);
							lcd_print(bowden_length[cursor_pos] - 48);
							enc_dif = lcd_encoder_diff;
						}
				}
				delay(100);
				if (lcd_clicked()) {
					while (lcd_clicked());
					delay(10);
					while (lcd_clicked());
					EEPROM_save_B(EEPROM_BOWDEN_LENGTH + cursor_pos * 2, &bowden_length[cursor_pos]);
					if (lcd_show_fullscreen_message_yes_no_and_wait_P(PSTR("Continue with another bowden?"))) {
						lcd_update_enable(true);
						lcd_clear();
						enc_dif = lcd_encoder_diff;
						lcd_set_cursor(0, cursor_pos);
						lcd_print(">");
						for (int i = 0; i < 4; i++) {
							lcd_set_cursor(1, i);
							lcd_print("Extruder ");
							lcd_print(i);
							lcd_print(": ");
							EEPROM_read_B(EEPROM_BOWDEN_LENGTH + i * 2, &bowden_length[i]);
							lcd_print(bowden_length[i] - 48);

						}
						break;
					}
					else return;
				}
			}
		}
	}
}

//#ifdef SNMM

static char snmm_stop_print_menu() { //menu for choosing which filaments will be unloaded in stop print
	lcd_clear();
	lcd_puts_at_P(0,0,_T(MSG_UNLOAD_FILAMENT)); lcd_print(":");
	lcd_set_cursor(0, 1); lcd_print(">");
	lcd_puts_at_P(1,2,_i("Used during print"));////MSG_USED c=19 r=1
	lcd_puts_at_P(1,3,_i("Current"));////MSG_CURRENT c=19 r=1
	char cursor_pos = 1;
	int enc_dif = 0;
	KEEPALIVE_STATE(PAUSED_FOR_USER);
	while (1) {
		manage_heater();
		manage_inactivity(true);
		if (abs((enc_dif - lcd_encoder_diff)) > 4) {

			if ((abs(enc_dif - lcd_encoder_diff)) > 1) {
				if (enc_dif > lcd_encoder_diff) cursor_pos--;
				if (enc_dif < lcd_encoder_diff) cursor_pos++;
				if (cursor_pos > 3) cursor_pos = 3;
				if (cursor_pos < 1) cursor_pos = 1;

				lcd_set_cursor(0, 1);
				lcd_print(" ");
				lcd_set_cursor(0, 2);
				lcd_print(" ");
				lcd_set_cursor(0, 3);
				lcd_print(" ");
				lcd_set_cursor(0, cursor_pos);
				lcd_print(">");
				enc_dif = lcd_encoder_diff;
				delay(100);
			}
		}
		if (lcd_clicked()) {
			while (lcd_clicked());
			delay(10);
			while (lcd_clicked());
			KEEPALIVE_STATE(IN_HANDLER);
			return(cursor_pos - 1);
		}
	}
	
}

//! @brief Select one of numbered items
//!
//! Create list of items with header. Header can not be selected.
//! Each item has text description passed by function parameter and
//! number. There are 5 items, if mmu_enabled, 4 otherwise.
//! Items are numbered from 1 to 4 or 5. But index returned starts at 0.
//!
//! @param header Header text
//! @param item Item text
//! @return selected item index, first item index is 0
char choose_menu_P(const char *header, const char *item)
{
	int items_no = mmu_enabled?5:4;
	int first = 0;
	int enc_dif = 0;
	char cursor_pos = 1;
	
	enc_dif = lcd_encoder_diff;
	lcd_clear();
<<<<<<< HEAD
	
	lcd_puts_P(header);
	lcd_set_cursor(0, 1);
	lcd_print(">");
	for (int i = 0; i < 3; i++) {
		lcd_puts_at_P(1, i + 1, item);
=======
	if (mmu_enabled) lcd_puts_P(_T(MSG_CHOOSE_FILAMENT));
	else lcd_puts_P(_T(MSG_CHOOSE_EXTRUDER));
	lcd_set_cursor(0, 1);
	lcd_print(">");
	for (int i = 0; i < 3; i++) {
		lcd_puts_at_P(1, i + 1, mmu_enabled ? _T(MSG_FILAMENT) : _T(MSG_EXTRUDER));
>>>>>>> eb63319b
	}
	KEEPALIVE_STATE(PAUSED_FOR_USER);
	while (1) {

		for (int i = 0; i < 3; i++) {
<<<<<<< HEAD
			lcd_set_cursor(2 + strlen_P(item), i+1);
=======
			lcd_set_cursor(2 + strlen_P( mmu_enabled ? _T(MSG_FILAMENT) : _T(MSG_EXTRUDER)), i+1);
>>>>>>> eb63319b
			lcd_print(first + i + 1);
		}

		manage_heater();
		manage_inactivity(true);

		if (abs((enc_dif - lcd_encoder_diff)) > 4) {

			if ((abs(enc_dif - lcd_encoder_diff)) > 1) {
				if (enc_dif > lcd_encoder_diff) {
					cursor_pos--;
				}

				if (enc_dif < lcd_encoder_diff) {
					cursor_pos++;
				}

				if (cursor_pos > 3) {
					cursor_pos = 3;
					if (first < items_no - 3) {
						first++;
						lcd_clear();
<<<<<<< HEAD
						lcd_puts_P(header);
						for (int i = 0; i < 3; i++) {
							lcd_puts_at_P(1, i + 1, item);
=======
						if (mmu_enabled) lcd_puts_P(_T(MSG_CHOOSE_FILAMENT));
						else lcd_puts_P(_T(MSG_CHOOSE_EXTRUDER));
						for (int i = 0; i < 3; i++) {
							lcd_puts_at_P(1, i + 1,  mmu_enabled ? _T(MSG_FILAMENT) : _T(MSG_EXTRUDER));
>>>>>>> eb63319b
						}
					}
				}

				if (cursor_pos < 1) {
					cursor_pos = 1;
					if (first > 0) {
						first--;
						lcd_clear();
<<<<<<< HEAD
						lcd_puts_P(header);
						for (int i = 0; i < 3; i++) {
							lcd_puts_at_P(1, i + 1, item);
=======
						if (mmu_enabled) lcd_puts_P(_T(MSG_CHOOSE_FILAMENT));
						else lcd_puts_P(_T(MSG_CHOOSE_EXTRUDER));
						for (int i = 0; i < 3; i++) {
							lcd_puts_at_P(1, i + 1, mmu_enabled ? _T(MSG_FILAMENT) : _T(MSG_EXTRUDER));
>>>>>>> eb63319b
						}
					}
				}
				lcd_set_cursor(0, 1);
				lcd_print(" ");
				lcd_set_cursor(0, 2);
				lcd_print(" ");
				lcd_set_cursor(0, 3);
				lcd_print(" ");
				lcd_set_cursor(0, cursor_pos);
				lcd_print(">");
				enc_dif = lcd_encoder_diff;
				delay(100);
			}
		}

		if (lcd_clicked())
		{
		    KEEPALIVE_STATE(IN_HANDLER);
			return(cursor_pos + first - 1);
		}
	}
}

//#endif

char reset_menu() {
#ifdef SNMM
	int items_no = 5;
#else
	int items_no = 4;
#endif
	static int first = 0;
	int enc_dif = 0;
	char cursor_pos = 0;
	const char *item [items_no];
	
	item[0] = "Language";
	item[1] = "Statistics";
	item[2] = "Shipping prep";
	item[3] = "All Data";
#ifdef SNMM
	item[4] = "Bowden length";
#endif // SNMM

	enc_dif = lcd_encoder_diff;
	lcd_clear();
	lcd_set_cursor(0, 0);
	lcd_print(">");

	while (1) {		

		for (int i = 0; i < 4; i++) {
			lcd_set_cursor(1, i);
			lcd_print(item[first + i]);
		}

		manage_heater();
		manage_inactivity(true);

		if (abs((enc_dif - lcd_encoder_diff)) > 4) {

			if ((abs(enc_dif - lcd_encoder_diff)) > 1) {
				if (enc_dif > lcd_encoder_diff) {
					cursor_pos--;
				}

				if (enc_dif < lcd_encoder_diff) {
					cursor_pos++;
				}

				if (cursor_pos > 3) {
					cursor_pos = 3;
					if (first < items_no - 4) {
						first++;
						lcd_clear();
					}
				}

				if (cursor_pos < 0) {
					cursor_pos = 0;
					if (first > 0) {
						first--;
						lcd_clear();
					}
				}
				lcd_set_cursor(0, 0);
				lcd_print(" ");
				lcd_set_cursor(0, 1);
				lcd_print(" ");
				lcd_set_cursor(0, 2);
				lcd_print(" ");
				lcd_set_cursor(0, 3);
				lcd_print(" ");
				lcd_set_cursor(0, cursor_pos);
				lcd_print(">");
				enc_dif = lcd_encoder_diff;
				delay(100);
			}

		}

		if (lcd_clicked()) {
			while (lcd_clicked());
			delay(10);
			while (lcd_clicked());
			return(cursor_pos + first);
		}

	}

}

static void lcd_disable_farm_mode()
{
	int8_t disable = lcd_show_fullscreen_message_yes_no_and_wait_P(PSTR("Disable farm mode?"), true, false); //allow timeouting, default no
	if (disable)
	{
		enquecommand_P(PSTR("G99"));
		lcd_return_to_status();
	}
	lcd_update_enable(true);
	lcd_draw_update = 2;
	
}

static void fil_load_menu()
{
	MENU_BEGIN();
	MENU_ITEM_BACK_P(_T(MSG_MAIN));
	MENU_ITEM_FUNCTION_P(_i("Load all"), load_all);////MSG_LOAD_ALL c=17 r=0
	MENU_ITEM_FUNCTION_P(_i("Load filament 1"), extr_adj_0);////MSG_LOAD_FILAMENT_1 c=17 r=0
	MENU_ITEM_FUNCTION_P(_i("Load filament 2"), extr_adj_1);////MSG_LOAD_FILAMENT_2 c=17 r=0
	MENU_ITEM_FUNCTION_P(_i("Load filament 3"), extr_adj_2);////MSG_LOAD_FILAMENT_3 c=17 r=0
	MENU_ITEM_FUNCTION_P(_i("Load filament 4"), extr_adj_3);////MSG_LOAD_FILAMENT_4 c=17 r=0

	if (mmu_enabled)
		MENU_ITEM_FUNCTION_P(_i("Load filament 5"), extr_adj_4);

	MENU_END();
}

static void mmu_fil_eject_menu()
{
	MENU_BEGIN();
	MENU_ITEM_BACK_P(_T(MSG_MAIN));
	MENU_ITEM_FUNCTION_P(_i("Eject filament 1"), mmu_eject_fil_0);
	MENU_ITEM_FUNCTION_P(_i("Eject filament 2"), mmu_eject_fil_1);
	MENU_ITEM_FUNCTION_P(_i("Eject filament 3"), mmu_eject_fil_2);
	MENU_ITEM_FUNCTION_P(_i("Eject filament 4"), mmu_eject_fil_3);
	MENU_ITEM_FUNCTION_P(_i("Eject filament 5"), mmu_eject_fil_4);

	MENU_END();
}

static void fil_unload_menu()
{
	MENU_BEGIN();
	MENU_ITEM_BACK_P(_T(MSG_MAIN));
	MENU_ITEM_FUNCTION_P(_i("Unload all"), extr_unload_all);////MSG_UNLOAD_ALL c=17 r=0
	MENU_ITEM_FUNCTION_P(_i("Unload filament 1"), extr_unload_0);////MSG_UNLOAD_FILAMENT_1 c=17 r=0
	MENU_ITEM_FUNCTION_P(_i("Unload filament 2"), extr_unload_1);////MSG_UNLOAD_FILAMENT_2 c=17 r=0
	MENU_ITEM_FUNCTION_P(_i("Unload filament 3"), extr_unload_2);////MSG_UNLOAD_FILAMENT_3 c=17 r=0
	MENU_ITEM_FUNCTION_P(_i("Unload filament 4"), extr_unload_3);////MSG_UNLOAD_FILAMENT_4 c=17 r=0

	if (mmu_enabled)
		MENU_ITEM_FUNCTION_P(_i("Unload filament 5"), extr_unload_4);////MSG_UNLOAD_FILAMENT_5 c=17 r=0

	MENU_END();
}

static void change_extr_menu(){
	MENU_BEGIN();
	MENU_ITEM_BACK_P(_T(MSG_MAIN));
	MENU_ITEM_FUNCTION_P(_i("Extruder 1"), extr_change_0);////MSG_EXTRUDER_1 c=17 r=1
	MENU_ITEM_FUNCTION_P(_i("Extruder 2"), extr_change_1);////MSG_EXTRUDER_2 c=17 r=1
	MENU_ITEM_FUNCTION_P(_i("Extruder 3"), extr_change_2);////MSG_EXTRUDER_3 c=17 r=1
	MENU_ITEM_FUNCTION_P(_i("Extruder 4"), extr_change_3);////MSG_EXTRUDER_4 c=17 r=1

	MENU_END();
}


//unload filament for single material printer (used in M702 gcode)
void unload_filament()
{
	custom_message_type = CUSTOM_MSG_TYPE_F_LOAD;
	lcd_setstatuspgm(_T(MSG_UNLOADING_FILAMENT));

	//		extr_unload2();

	current_position[E_AXIS] -= 45;
	plan_buffer_line(current_position[X_AXIS], current_position[Y_AXIS], current_position[Z_AXIS], current_position[E_AXIS], 5200 / 60, active_extruder);
	st_synchronize();
	current_position[E_AXIS] -= 15;
	plan_buffer_line(current_position[X_AXIS], current_position[Y_AXIS], current_position[Z_AXIS], current_position[E_AXIS], 1000 / 60, active_extruder);
	st_synchronize();
	current_position[E_AXIS] -= 20;
	plan_buffer_line(current_position[X_AXIS], current_position[Y_AXIS], current_position[Z_AXIS], current_position[E_AXIS], 1000 / 60, active_extruder);
	st_synchronize();

	lcd_display_message_fullscreen_P(_T(MSG_PULL_OUT_FILAMENT));

	//disable extruder steppers so filament can be removed
	disable_e0();
	disable_e1();
	disable_e2();
	delay(100);

	Sound_MakeSound(e_SOUND_TYPE_StandardPrompt);
	uint8_t counterBeep = 0;
	while (!lcd_clicked() && (counterBeep < 50)) {
		delay_keep_alive(100);
		counterBeep++;
	}
	st_synchronize();
	while (lcd_clicked()) delay_keep_alive(100);

	lcd_update_enable(true);

	lcd_setstatuspgm(_T(WELCOME_MSG));
	custom_message_type = CUSTOM_MSG_TYPE_STATUS;

}

static void lcd_farm_no()
{
	char step = 0;
	int enc_dif = 0;
	int _farmno = farm_no;
	int _ret = 0;
	lcd_clear();

	lcd_set_cursor(0, 0);
	lcd_print("Farm no");

	do
	{

		if (abs((enc_dif - lcd_encoder_diff)) > 2) {
			if (enc_dif > lcd_encoder_diff) {
				switch (step) {
				case(0): if (_farmno >= 100) _farmno -= 100; break;
				case(1): if (_farmno % 100 >= 10) _farmno -= 10; break;
				case(2): if (_farmno % 10 >= 1) _farmno--; break;
				default: break;
				}
			}

			if (enc_dif < lcd_encoder_diff) {
				switch (step) {
				case(0): if (_farmno < 900) _farmno += 100; break;
				case(1): if (_farmno % 100 < 90) _farmno += 10; break;
				case(2): if (_farmno % 10 <= 8)_farmno++; break;
				default: break;
				}
			}
			enc_dif = 0;
			lcd_encoder_diff = 0;
		}

		lcd_set_cursor(0, 2);
		if (_farmno < 100) lcd_print("0");
		if (_farmno < 10) lcd_print("0");
		lcd_print(_farmno);
		lcd_print("  ");
		lcd_set_cursor(0, 3);
		lcd_print("   ");


		lcd_set_cursor(step, 3);
		lcd_print("^");
		delay(100);

		if (lcd_clicked())
		{
			delay(200);
			step++;
			if(step == 3) {
				_ret = 1;
				farm_no = _farmno;
				EEPROM_save_B(EEPROM_FARM_NUMBER, &farm_no);
				prusa_statistics(20);
				lcd_return_to_status();
			}
		}

		manage_heater();
	} while (_ret == 0);

}


unsigned char lcd_choose_color() {
	//function returns index of currently chosen item
	//following part can be modified from 2 to 255 items:
	//-----------------------------------------------------
	unsigned char items_no = 2;
	const char *item[items_no];
	item[0] = "Orange";
	item[1] = "Black";
	//-----------------------------------------------------
	unsigned char active_rows;
	static int first = 0;
	int enc_dif = 0;
	unsigned char cursor_pos = 1;
	enc_dif = lcd_encoder_diff;
	lcd_clear();
	lcd_set_cursor(0, 1);
	lcd_print(">");

	active_rows = items_no < 3 ? items_no : 3;

	while (1) {
		lcd_puts_at_P(0, 0, PSTR("Choose color:"));
		for (int i = 0; i < active_rows; i++) {
			lcd_set_cursor(1, i+1);
			lcd_print(item[first + i]);
		}

		manage_heater();
		manage_inactivity(true);
		proc_commands();
		if (abs((enc_dif - lcd_encoder_diff)) > 12) {
					
				if (enc_dif > lcd_encoder_diff) {
					cursor_pos--;
				}

				if (enc_dif < lcd_encoder_diff) {
					cursor_pos++;
				}
				
				if (cursor_pos > active_rows) {
					cursor_pos = active_rows;
					if (first < items_no - active_rows) {
						first++;
						lcd_clear();
					}
				}

				if (cursor_pos < 1) {
					cursor_pos = 1;
					if (first > 0) {
						first--;
						lcd_clear();
					}
				}
				lcd_set_cursor(0, 1);
				lcd_print(" ");
				lcd_set_cursor(0, 2);
				lcd_print(" ");
				lcd_set_cursor(0, 3);
				lcd_print(" ");
				lcd_set_cursor(0, cursor_pos);
				lcd_print(">");
				enc_dif = lcd_encoder_diff;
				delay(100);

		}

		if (lcd_clicked()) {
			while (lcd_clicked());
			delay(10);
			while (lcd_clicked());
			switch(cursor_pos + first - 1) {
			case 0: return 1; break;
			case 1: return 0; break;
			default: return 99; break;
			}
		}

	}

}

void lcd_confirm_print()
{
	uint8_t filament_type;
	int enc_dif = 0;
	int cursor_pos = 1;
	int _ret = 0;
	int _t = 0;

	enc_dif = lcd_encoder_diff;
	lcd_clear();

	lcd_set_cursor(0, 0);
	lcd_print("Print ok ?");

	do
	{
		if (abs(enc_dif - lcd_encoder_diff) > 12) {
			if (enc_dif > lcd_encoder_diff) {
				cursor_pos--;
			}

			if (enc_dif < lcd_encoder_diff) {
				cursor_pos++;
			}
			enc_dif = lcd_encoder_diff;
		}

		if (cursor_pos > 2) { cursor_pos = 2; }
		if (cursor_pos < 1) { cursor_pos = 1; }

		lcd_set_cursor(0, 2); lcd_print("          ");
		lcd_set_cursor(0, 3); lcd_print("          ");
		lcd_set_cursor(2, 2);
		lcd_puts_P(_T(MSG_YES));
		lcd_set_cursor(2, 3);
		lcd_puts_P(_T(MSG_NO));
		lcd_set_cursor(0, 1 + cursor_pos);
		lcd_print(">");
		delay(100);

		_t = _t + 1;
		if (_t>100)
		{
			prusa_statistics(99);
			_t = 0;
		}
		if (lcd_clicked())
		{
			if (cursor_pos == 1)
			{
				_ret = 1;
				filament_type = lcd_choose_color();
				prusa_statistics(4, filament_type);
				no_response = true; //we need confirmation by recieving PRUSA thx
				important_status = 4;
				saved_filament_type = filament_type;
				NcTime = millis();
			}
			if (cursor_pos == 2)
			{
				_ret = 2;
				filament_type = lcd_choose_color();
				prusa_statistics(5, filament_type);
				no_response = true; //we need confirmation by recieving PRUSA thx
				important_status = 5;				
				saved_filament_type = filament_type;
				NcTime = millis();
			}
		}

		manage_heater();
		manage_inactivity();
		proc_commands();

	} while (_ret == 0);

}

#include "w25x20cl.h"

#ifdef LCD_TEST
static void lcd_test_menu()
{
	W25X20CL_SPI_ENTER();
	w25x20cl_enable_wr();
	w25x20cl_chip_erase();
	w25x20cl_disable_wr();
}
#endif //LCD_TEST

//! @brief Resume paused print
//! @todo It is not good to call restore_print_from_ram_and_continue() from function called by lcd_update(),
//! as restore_print_from_ram_and_continue() calls lcd_update() internally.
void lcd_resume_print()
{
    lcd_return_to_status();
    lcd_setstatuspgm(_T(MSG_RESUMING_PRINT));
    lcd_reset_alert_level(); //for fan speed error
    restore_print_from_ram_and_continue(0.0);
    pause_time += (millis() - start_pause_print); //accumulate time when print is paused for correct statistics calculation
    isPrintPaused = false;
}

static void lcd_main_menu()
{

  MENU_BEGIN();

  // Majkl superawesome menu


 MENU_ITEM_BACK_P(_T(MSG_WATCH));

#ifdef RESUME_DEBUG 
 if (!saved_printing) 
  MENU_ITEM_FUNCTION_P(PSTR("tst - Save"), lcd_menu_test_save);
 else
  MENU_ITEM_FUNCTION_P(PSTR("tst - Restore"), lcd_menu_test_restore);
#endif //RESUME_DEBUG 

#ifdef TMC2130_DEBUG
 MENU_ITEM_FUNCTION_P(PSTR("recover print"), recover_print);
 MENU_ITEM_FUNCTION_P(PSTR("power panic"), uvlo_);
#endif //TMC2130_DEBUG

 /* if (farm_mode && !IS_SD_PRINTING )
    {
    
        int tempScrool = 0;
        if (lcd_draw_update == 0 && LCD_CLICKED == 0)
            //delay(100);
            return; // nothing to do (so don't thrash the SD card)
        uint16_t fileCnt = card.getnrfilenames();
        
        card.getWorkDirName();
        if (card.filename[0] == '/')
        {
#if SDCARDDETECT == -1
            MENU_ITEM_FUNCTION_P(_T(MSG_REFRESH), lcd_sd_refresh);
#endif
        } else {
            MENU_ITEM_FUNCTION_P(PSTR(LCD_STR_FOLDER ".."), lcd_sd_updir);
        }
        
        for (uint16_t i = 0; i < fileCnt; i++)
        {
            if (menu_item == menu_line)
            {
#ifndef SDCARD_RATHERRECENTFIRST
                card.getfilename(i);
#else
                card.getfilename(fileCnt - 1 - i);
#endif
                if (card.filenameIsDir)
                {
                    MENU_ITEM_SDDIR(_T(MSG_CARD_MENU), card.filename, card.longFilename);
                } else {
                    
                    MENU_ITEM_SDFILE(_T(MSG_CARD_MENU), card.filename, card.longFilename);
                    
                    
                    
                    
                }
            } else {
                MENU_ITEM_DUMMY();
            }
        }
        
        MENU_ITEM_BACK_P(PSTR("- - - - - - - - -"));
    
        
    }*/
 
  if ( ( IS_SD_PRINTING || is_usb_printing || (lcd_commands_type == LCD_COMMAND_V2_CAL)) && (current_position[Z_AXIS] < Z_HEIGHT_HIDE_LIVE_ADJUST_MENU) && !homing_flag && !mesh_bed_leveling_flag)
  {
	MENU_ITEM_SUBMENU_P(_T(MSG_BABYSTEP_Z), lcd_babystep_z);//8
  }


  if ( moves_planned() || IS_SD_PRINTING || is_usb_printing || (lcd_commands_type == LCD_COMMAND_V2_CAL))
  {
    MENU_ITEM_SUBMENU_P(_i("Tune"), lcd_tune_menu);////MSG_TUNE c=0 r=0
  } else 
  {
    MENU_ITEM_SUBMENU_P(_i("Preheat"), lcd_preheat_menu);////MSG_PREHEAT c=0 r=0
  }

#ifdef SDSUPPORT
  if (card.cardOK || lcd_commands_type == LCD_COMMAND_V2_CAL)
  {
    if (card.isFileOpen())
    {
		if (mesh_bed_leveling_flag == false && homing_flag == false) {
			if (card.sdprinting)
			{
				MENU_ITEM_FUNCTION_P(_i("Pause print"), lcd_pause_print);////MSG_PAUSE_PRINT c=0 r=0
			}
			else
			{
			    MENU_ITEM_SUBMENU_P(_i("Resume print"), lcd_resume_print);////MSG_RESUME_PRINT c=0 r=0
			}
			MENU_ITEM_SUBMENU_P(_T(MSG_STOP_PRINT), lcd_sdcard_stop);
		}
	}
	else if (lcd_commands_type == LCD_COMMAND_V2_CAL && mesh_bed_leveling_flag == false && homing_flag == false) {
		//MENU_ITEM_SUBMENU_P(_T(MSG_STOP_PRINT), lcd_sdcard_stop);
	}
	else
	{
		if (!is_usb_printing && (lcd_commands_type != LCD_COMMAND_V2_CAL))
		{
			//if (farm_mode) MENU_ITEM_SUBMENU_P(MSG_FARM_CARD_MENU, lcd_farm_sdcard_menu);
			/*else*/ MENU_ITEM_SUBMENU_P(_T(MSG_CARD_MENU), lcd_sdcard_menu);
		}
#if SDCARDDETECT < 1
      MENU_ITEM_GCODE_P(_i("Change SD card"), PSTR("M21"));  // SD-card changed by user////MSG_CNG_SDCARD c=0 r=0
#endif
    }
	
  } else 
  {
    MENU_ITEM_SUBMENU_P(_i("No SD card"), lcd_sdcard_menu);////MSG_NO_CARD c=0 r=0
#if SDCARDDETECT < 1
    MENU_ITEM_GCODE_P(_i("Init. SD card"), PSTR("M21")); // Manually initialize the SD-card via user interface////MSG_INIT_SDCARD c=0 r=0
#endif
  }
#endif


  if (IS_SD_PRINTING || is_usb_printing || (lcd_commands_type == LCD_COMMAND_V2_CAL))
  {
	  if (farm_mode)
	  {
		  MENU_ITEM_SUBMENU_P(PSTR("Farm number"), lcd_farm_no);
	  }
  } 
  else 
  {
	if (mmu_enabled)
	{
		MENU_ITEM_SUBMENU_P(_T(MSG_LOAD_FILAMENT), fil_load_menu);
		MENU_ITEM_SUBMENU_P(_i("Eject filament"), mmu_fil_eject_menu);
		if (mmu_enabled)
			MENU_ITEM_GCODE_P(_T(MSG_UNLOAD_FILAMENT), PSTR("M702 C"));
		else
		{
			MENU_ITEM_SUBMENU_P(_T(MSG_UNLOAD_FILAMENT), fil_unload_menu);
			MENU_ITEM_SUBMENU_P(_i("Change extruder"), change_extr_menu);////MSG_CHANGE_EXTR c=20 r=1
		}
	}
	else
	{
#ifdef FILAMENT_SENSOR
		if ((fsensor_autoload_enabled == true) && (fsensor_enabled == true) && (mmu_enabled == false))
			MENU_ITEM_SUBMENU_P(_i("AutoLoad filament"), lcd_menu_AutoLoadFilament);////MSG_AUTOLOAD_FILAMENT c=17 r=0
		else
#endif //FILAMENT_SENSOR
			MENU_ITEM_FUNCTION_P(_T(MSG_LOAD_FILAMENT), lcd_LoadFilament);
		MENU_ITEM_SUBMENU_P(_T(MSG_UNLOAD_FILAMENT), lcd_unLoadFilament);
	}
	MENU_ITEM_SUBMENU_P(_T(MSG_SETTINGS), lcd_settings_menu);
    if(!isPrintPaused) MENU_ITEM_SUBMENU_P(_T(MSG_MENU_CALIBRATION), lcd_calibration_menu);

  }

  if (!is_usb_printing && (lcd_commands_type != LCD_COMMAND_V2_CAL))
  {
	  MENU_ITEM_SUBMENU_P(_i("Statistics  "), lcd_menu_statistics);////MSG_STATISTICS c=0 r=0
  }
    
#if defined(TMC2130) || defined(FILAMENT_SENSOR)
  MENU_ITEM_SUBMENU_P(PSTR("Fail stats"), lcd_menu_fails_stats);
#endif

  MENU_ITEM_SUBMENU_P(_i("Support"), lcd_support_menu);////MSG_SUPPORT c=0 r=0
#ifdef LCD_TEST
    MENU_ITEM_SUBMENU_P(_i("W25x20CL init"), lcd_test_menu);////MSG_SUPPORT c=0 r=0
#endif //LCD_TEST

  MENU_END();

}

void stack_error() {
	SET_OUTPUT(BEEPER);
if((eSoundMode==e_SOUND_MODE_LOUD)||(eSoundMode==e_SOUND_MODE_ONCE)||(eSoundMode==e_SOUND_MODE_SILENT))
	WRITE(BEEPER, HIGH);
	delay(1000);
	WRITE(BEEPER, LOW);
	lcd_display_message_fullscreen_P(_i("Error - static memory has been overwritten"));////MSG_STACK_ERROR c=20 r=4
	//err_triggered = 1;
	 while (1) delay_keep_alive(1000);
}

#ifdef DEBUG_STEPPER_TIMER_MISSED
bool stepper_timer_overflow_state = false;
uint16_t stepper_timer_overflow_max = 0;
uint16_t stepper_timer_overflow_last = 0;
uint16_t stepper_timer_overflow_cnt = 0;
void stepper_timer_overflow() {
  char msg[28];
  sprintf_P(msg, PSTR("#%d %d max %d"), ++ stepper_timer_overflow_cnt, stepper_timer_overflow_last >> 1, stepper_timer_overflow_max >> 1);
  lcd_setstatus(msg);
  stepper_timer_overflow_state = false;
  if (stepper_timer_overflow_last > stepper_timer_overflow_max)
    stepper_timer_overflow_max = stepper_timer_overflow_last;
  SERIAL_ECHOPGM("Stepper timer overflow: ");
  MYSERIAL.print(msg);
  SERIAL_ECHOLNPGM("");

  WRITE(BEEPER, LOW);
}
#endif /* DEBUG_STEPPER_TIMER_MISSED */


static void lcd_colorprint_change() {
	
	enquecommand_P(PSTR("M600"));
	
	custom_message_type = CUSTOM_MSG_TYPE_F_LOAD; //just print status message
	lcd_setstatuspgm(_T(MSG_FINISHING_MOVEMENTS));
	lcd_return_to_status();
	lcd_draw_update = 3;
}

static void lcd_tune_menu()
{
	typedef struct
	{
	    menu_data_edit_t reserved; //!< reserved for number editing functions
		int8_t  status; //!< To recognize, whether the menu has been just initialized.
		//! Backup of extrudemultiply, to recognize, that the value has been changed and
		//! it needs to be applied.
		int16_t extrudemultiply;
	} _menu_data_t;
	static_assert(sizeof(menu_data)>= sizeof(_menu_data_t),"_menu_data_t doesn't fit into menu_data");
	_menu_data_t* _md = (_menu_data_t*)&(menu_data[0]);
	if (_md->status == 0)
	{
		// Menu was entered. Mark the menu as entered and save the current extrudemultiply value.
		_md->status = 1;
		_md->extrudemultiply = extrudemultiply;
	}
	else if (_md->extrudemultiply != extrudemultiply)
	{
		// extrudemultiply has been changed from the child menu. Apply the new value.
		_md->extrudemultiply = extrudemultiply;
		calculate_extruder_multipliers();
	}

  EEPROM_read(EEPROM_SILENT, (uint8_t*)&SilentModeMenu, sizeof(SilentModeMenu));



	MENU_BEGIN();
	MENU_ITEM_BACK_P(_T(MSG_MAIN)); //1
	MENU_ITEM_EDIT_int3_P(_i("Speed"), &feedmultiply, 10, 999);//2////MSG_SPEED c=0 r=0

	MENU_ITEM_EDIT_int3_P(_T(MSG_NOZZLE), &target_temperature[0], 0, HEATER_0_MAXTEMP - 10);//3
	MENU_ITEM_EDIT_int3_P(_T(MSG_BED), &target_temperature_bed, 0, BED_MAXTEMP - 10);//4

	MENU_ITEM_EDIT_int3_P(_T(MSG_FAN_SPEED), &fanSpeed, 0, 255);//5
	MENU_ITEM_EDIT_int3_P(_i("Flow"), &extrudemultiply, 10, 999);//6////MSG_FLOW c=0 r=0
#ifdef FILAMENTCHANGEENABLE
	MENU_ITEM_FUNCTION_P(_T(MSG_FILAMENTCHANGE), lcd_colorprint_change);//7
#endif

#ifdef FILAMENT_SENSOR
	if (FSensorStateMenu == 0) {
		MENU_ITEM_FUNCTION_P(_T(MSG_FSENSOR_OFF), lcd_fsensor_state_set);
	}
	else {
		MENU_ITEM_FUNCTION_P(_T(MSG_FSENSOR_ON), lcd_fsensor_state_set);
	}
#endif //FILAMENT_SENSOR

#ifdef TMC2130
     if(!farm_mode)
     {
          if (SilentModeMenu == SILENT_MODE_NORMAL) MENU_ITEM_FUNCTION_P(_T(MSG_STEALTH_MODE_OFF), lcd_silent_mode_set);
          else MENU_ITEM_FUNCTION_P(_T(MSG_STEALTH_MODE_ON), lcd_silent_mode_set);

          if (SilentModeMenu == SILENT_MODE_NORMAL)
          {
               if (CrashDetectMenu == 0) MENU_ITEM_FUNCTION_P(_T(MSG_CRASHDETECT_OFF), lcd_crash_mode_set);
               else MENU_ITEM_FUNCTION_P(_T(MSG_CRASHDETECT_ON), lcd_crash_mode_set);
          }
          else MENU_ITEM_SUBMENU_P(_T(MSG_CRASHDETECT_NA), lcd_crash_mode_info);
     }
#else //TMC2130
	if (!farm_mode) { //dont show in menu if we are in farm mode
		switch (SilentModeMenu) {
		case SILENT_MODE_POWER: MENU_ITEM_FUNCTION_P(_T(MSG_SILENT_MODE_OFF), lcd_silent_mode_set); break;
		case SILENT_MODE_SILENT: MENU_ITEM_FUNCTION_P(_T(MSG_SILENT_MODE_ON), lcd_silent_mode_set); break;
		case SILENT_MODE_AUTO: MENU_ITEM_FUNCTION_P(_T(MSG_AUTO_MODE_ON), lcd_silent_mode_set); break;
		default: MENU_ITEM_FUNCTION_P(_T(MSG_SILENT_MODE_OFF), lcd_silent_mode_set); break; // (probably) not needed
		}
	}
#endif //TMC2130

     switch(eSoundMode)
          {
          case e_SOUND_MODE_LOUD:
               MENU_ITEM_FUNCTION_P(_i(MSG_SOUND_MODE_LOUD),lcd_sound_state_set);
               break;
          case e_SOUND_MODE_ONCE:
               MENU_ITEM_FUNCTION_P(_i(MSG_SOUND_MODE_ONCE),lcd_sound_state_set);
               break;
          case e_SOUND_MODE_SILENT:
               MENU_ITEM_FUNCTION_P(_i(MSG_SOUND_MODE_SILENT),lcd_sound_state_set);
               break;
          case e_SOUND_MODE_MUTE:
               MENU_ITEM_FUNCTION_P(_i(MSG_SOUND_MODE_MUTE),lcd_sound_state_set);
               break;
          default:
               MENU_ITEM_FUNCTION_P(_i(MSG_SOUND_MODE_LOUD),lcd_sound_state_set);
          }

	MENU_END();
}

static void lcd_control_temperature_menu()
{
#ifdef PIDTEMP
  // set up temp variables - undo the default scaling
//  raw_Ki = unscalePID_i(Ki);
//  raw_Kd = unscalePID_d(Kd);
#endif

  MENU_BEGIN();
  MENU_ITEM_BACK_P(_T(MSG_SETTINGS));
#if TEMP_SENSOR_0 != 0
  MENU_ITEM_EDIT_int3_P(_T(MSG_NOZZLE), &target_temperature[0], 0, HEATER_0_MAXTEMP - 10);
#endif
#if TEMP_SENSOR_1 != 0
  MENU_ITEM_EDIT_int3_P(_i("Nozzle2"), &target_temperature[1], 0, HEATER_1_MAXTEMP - 10);////MSG_NOZZLE1 c=0 r=0
#endif
#if TEMP_SENSOR_2 != 0
  MENU_ITEM_EDIT_int3_P(_i("Nozzle3"), &target_temperature[2], 0, HEATER_2_MAXTEMP - 10);////MSG_NOZZLE2 c=0 r=0
#endif
#if TEMP_SENSOR_BED != 0
  MENU_ITEM_EDIT_int3_P(_T(MSG_BED), &target_temperature_bed, 0, BED_MAXTEMP - 3);
#endif
  MENU_ITEM_EDIT_int3_P(_T(MSG_FAN_SPEED), &fanSpeed, 0, 255);
#if defined AUTOTEMP && (TEMP_SENSOR_0 != 0)
//MENU_ITEM_EDIT removed, following code must be redesigned if AUTOTEMP enabled
  MENU_ITEM_EDIT(bool, MSG_AUTOTEMP, &autotemp_enabled);
  MENU_ITEM_EDIT(float3, _i(" \002 Min"), &autotemp_min, 0, HEATER_0_MAXTEMP - 10);////MSG_MIN c=0 r=0
  MENU_ITEM_EDIT(float3, _i(" \002 Max"), &autotemp_max, 0, HEATER_0_MAXTEMP - 10);////MSG_MAX c=0 r=0
  MENU_ITEM_EDIT(float32, _i(" \002 Fact"), &autotemp_factor, 0.0, 1.0);////MSG_FACTOR c=0 r=0
#endif

  MENU_END();
}


#if SDCARDDETECT == -1
static void lcd_sd_refresh()
{
  card.initsd();
  menu_top = 0;
}
#endif
static void lcd_sd_updir()
{
  card.updir();
  menu_top = 0;
}

void lcd_print_stop()
{
	cancel_heatup = true;
#ifdef MESH_BED_LEVELING
	mbl.active = false;
#endif
	// Stop the stoppers, update the position from the stoppers.
	if (mesh_bed_leveling_flag == false && homing_flag == false)
	{
		planner_abort_hard();
		// Because the planner_abort_hard() initialized current_position[Z] from the stepper,
		// Z baystep is no more applied. Reset it.
		babystep_reset();
	}
	// Clean the input command queue.
	cmdqueue_reset();
	lcd_setstatuspgm(_T(MSG_PRINT_ABORTED));
	card.sdprinting = false;
	card.closefile();
	stoptime = millis();
	unsigned long t = (stoptime - starttime - pause_time) / 1000; //time in s
	pause_time = 0;
	save_statistics(total_filament_used, t);
	lcd_return_to_status();
	lcd_ignore_click(true);
	lcd_commands_step = 0;
	lcd_commands_type = LCD_COMMAND_STOP_PRINT;
	// Turn off the print fan
	SET_OUTPUT(FAN_PIN);
	WRITE(FAN_PIN, 0);
	fanSpeed = 0;
}

void lcd_sdcard_stop()
{
	
	lcd_set_cursor(0, 0);
	lcd_puts_P(_T(MSG_STOP_PRINT));
	lcd_set_cursor(2, 2);
	lcd_puts_P(_T(MSG_NO));
	lcd_set_cursor(2, 3);
	lcd_puts_P(_T(MSG_YES));
	lcd_set_cursor(0, 2); lcd_print(" ");
	lcd_set_cursor(0, 3); lcd_print(" ");

	if ((int32_t)lcd_encoder > 2) { lcd_encoder = 2; }
	if ((int32_t)lcd_encoder < 1) { lcd_encoder = 1; }
	
	lcd_set_cursor(0, 1 + lcd_encoder);
	lcd_print(">");

	if (lcd_clicked())
	{
		if ((int32_t)lcd_encoder == 1)
		{
			lcd_return_to_status();
		}
		if ((int32_t)lcd_encoder == 2)
		{
			lcd_print_stop();
		}
	}

}

void lcd_sdcard_menu()
{
  uint8_t sdSort = eeprom_read_byte((uint8_t*)EEPROM_SD_SORT);

  if (presort_flag == true) {
	  presort_flag = false;
	  card.presort();
  }
  if (lcd_draw_update == 0 && LCD_CLICKED == 0)
    //delay(100);
    return; // nothing to do (so don't thrash the SD card)
  uint16_t fileCnt = card.getnrfilenames();


  MENU_BEGIN();
  MENU_ITEM_BACK_P(_T(MSG_MAIN));
  card.getWorkDirName();
  if (card.filename[0] == '/')
  {
#if SDCARDDETECT == -1
    MENU_ITEM_FUNCTION_P(_T(MSG_REFRESH), lcd_sd_refresh);
#endif
  } else {
    MENU_ITEM_FUNCTION_P(PSTR(LCD_STR_FOLDER ".."), lcd_sd_updir);
  }

  for (uint16_t i = 0; i < fileCnt; i++)
  {
    if (menu_item == menu_line)
    {
		const uint16_t nr = ((sdSort == SD_SORT_NONE) || farm_mode || (sdSort == SD_SORT_TIME)) ? (fileCnt - 1 - i) : i;
		/*#ifdef SDCARD_RATHERRECENTFIRST
			#ifndef SDCARD_SORT_ALPHA
				fileCnt - 1 -
			#endif
		#endif
		i;*/
		#ifdef SDCARD_SORT_ALPHA
			if (sdSort == SD_SORT_NONE) card.getfilename(nr);
			else card.getfilename_sorted(nr);
		#else
			 card.getfilename(nr);
		#endif
			
		if (card.filenameIsDir)
			MENU_ITEM_SDDIR(card.filename, card.longFilename);
		else
			MENU_ITEM_SDFILE(_T(MSG_CARD_MENU), card.filename, card.longFilename);
    } else {
      MENU_ITEM_DUMMY();
    }
  }
  MENU_END();
}

static void lcd_selftest_v()
{
	(void)lcd_selftest();
}

bool lcd_selftest()
{
	int _progress = 0;
	bool _result = true;
	lcd_wait_for_cool_down();
	lcd_clear();
	lcd_set_cursor(0, 0); lcd_puts_P(_i("Self test start  "));////MSG_SELFTEST_START c=20 r=0
	#ifdef TMC2130
	  FORCE_HIGH_POWER_START;
	#endif // TMC2130
	delay(2000);
	KEEPALIVE_STATE(IN_HANDLER);

	_progress = lcd_selftest_screen(-1, _progress, 3, true, 2000);
#if (defined(FANCHECK) && defined(TACH_0)) 		
	_result = lcd_selftest_fan_dialog(0);
#else //defined(TACH_0)
	_result = lcd_selftest_manual_fan_check(0, false);
	if (!_result)
	{
		const char *_err;
		lcd_selftest_error(7, _err, _err); //extruder fan not spinning
	}
#endif //defined(TACH_0)
	

	if (_result)
	{
		_progress = lcd_selftest_screen(0, _progress, 3, true, 2000);
#if (defined(FANCHECK) && defined(TACH_1)) 		
		_result = lcd_selftest_fan_dialog(1);
#else //defined(TACH_1)
		_result = lcd_selftest_manual_fan_check(1, false);
		if (!_result)
		{			
			const char *_err;
			lcd_selftest_error(6, _err, _err); //print fan not spinning
		}

#endif //defined(TACH_1)
	}

	if (_result)
	{
		_progress = lcd_selftest_screen(1, _progress, 3, true, 2000);
#ifndef TMC2130
		_result = lcd_selfcheck_endstops();
#else
		_result = true;
#endif
	}
	
	if (_result)
	{
		_progress = lcd_selftest_screen(3, _progress, 3, true, 1000);
		_result = lcd_selfcheck_check_heater(false);
	}


	if (_result)
	{
		//current_position[Z_AXIS] += 15;									//move Z axis higher to avoid false triggering of Z end stop in case that we are very low - just above heatbed
		_progress = lcd_selftest_screen(4, _progress, 3, true, 2000);
#ifdef TMC2130
		_result = lcd_selfcheck_axis_sg(X_AXIS);
#else
		_result = lcd_selfcheck_axis(X_AXIS, X_MAX_POS);
#endif //TMC2130
	}

	if (_result)
	{
		_progress = lcd_selftest_screen(4, _progress, 3, true, 0);

#ifndef TMC2130
		_result = lcd_selfcheck_pulleys(X_AXIS);
#endif
	}


	if (_result)
	{
		_progress = lcd_selftest_screen(5, _progress, 3, true, 1500);
#ifdef TMC2130
		_result = lcd_selfcheck_axis_sg(Y_AXIS);
#else
		_result = lcd_selfcheck_axis(Y_AXIS, Y_MAX_POS);
#endif // TMC2130
	}

	if (_result)
	{
		_progress = lcd_selftest_screen(5, _progress, 3, true, 0);
#ifndef TMC2130
		_result = lcd_selfcheck_pulleys(Y_AXIS);
#endif // TMC2130
	}


	if (_result)
	{
#ifdef TMC2130
		tmc2130_home_exit();
		enable_endstops(false);
		current_position[X_AXIS] = current_position[X_AXIS] + 14;
		current_position[Y_AXIS] = current_position[Y_AXIS] + 12;
#endif

		//homeaxis(X_AXIS);
		//homeaxis(Y_AXIS);
		current_position[Z_AXIS] = current_position[Z_AXIS] + 10;
		plan_buffer_line(current_position[X_AXIS], current_position[Y_AXIS], current_position[Z_AXIS], current_position[3], manual_feedrate[0] / 60, active_extruder);
		st_synchronize();
		_progress = lcd_selftest_screen(6, _progress, 3, true, 1500);
		_result = lcd_selfcheck_axis(2, Z_MAX_POS);
		if (eeprom_read_byte((uint8_t*)EEPROM_WIZARD_ACTIVE) != 1) {
			enquecommand_P(PSTR("G28 W"));
			enquecommand_P(PSTR("G1 Z15 F1000"));
		}
	}

#ifdef TMC2130
	if (_result)
	{
		current_position[Z_AXIS] = current_position[Z_AXIS] + 10;
		plan_buffer_line(current_position[X_AXIS], current_position[Y_AXIS], current_position[Z_AXIS], current_position[3], manual_feedrate[0] / 60, active_extruder);
		st_synchronize();
		_progress = lcd_selftest_screen(13, 0, 2, true, 0);
		bool bres = tmc2130_home_calibrate(X_AXIS);
		_progress = lcd_selftest_screen(13, 1, 2, true, 0);
		bres &= tmc2130_home_calibrate(Y_AXIS);
		_progress = lcd_selftest_screen(13, 2, 2, true, 0);
		if (bres)
			eeprom_update_byte((uint8_t*)EEPROM_TMC2130_HOME_ENABLED, 1);
		_result = bres;
	}
#endif //TMC2130

	if (_result)
	{
		_progress = lcd_selftest_screen(7, _progress, 3, true, 2000); //check bed
		_result = lcd_selfcheck_check_heater(true);
	}
	if (_result)
	{
		_progress = lcd_selftest_screen(8, _progress, 3, true, 2000); //bed ok
#ifdef FILAMENT_SENSOR
		if (mmu_enabled == false) {
			_progress = lcd_selftest_screen(9, _progress, 3, true, 2000); //check filaments sensor
			_result = lcd_selftest_fsensor();
		}
#endif // FILAMENT_SENSOR
	}
	if (_result)
	{
#ifdef FILAMENT_SENSOR
		if (mmu_enabled == false)
		{
			_progress = lcd_selftest_screen(10, _progress, 3, true, 2000); //fil sensor OK
		}
#endif // FILAMENT_SENSOR
		_progress = lcd_selftest_screen(11, _progress, 3, true, 5000); //all correct
	}
	else
	{
		_progress = lcd_selftest_screen(12, _progress, 3, true, 5000);
	}
	lcd_reset_alert_level();
	enquecommand_P(PSTR("M84"));
	lcd_update_enable(true);
	
	if (_result)
	{
		LCD_ALERTMESSAGERPGM(_i("Self test OK"));////MSG_SELFTEST_OK c=0 r=0
	}
	else
	{
		LCD_ALERTMESSAGERPGM(_T(MSG_SELFTEST_FAILED));
	}
	#ifdef TMC2130
	  FORCE_HIGH_POWER_END;
	#endif // TMC2130
	KEEPALIVE_STATE(NOT_BUSY);
	return(_result);
}

#ifdef TMC2130

static void reset_crash_det(unsigned char axis) {
	current_position[axis] += 10;
	plan_buffer_line(current_position[X_AXIS], current_position[Y_AXIS], current_position[Z_AXIS], current_position[3], manual_feedrate[0] / 60, active_extruder);
	st_synchronize();
	if (eeprom_read_byte((uint8_t*)EEPROM_CRASH_DET)) tmc2130_sg_stop_on_crash = true;
}

static bool lcd_selfcheck_axis_sg(unsigned char axis) {
// each axis length is measured twice	
	float axis_length, current_position_init, current_position_final;
	float measured_axis_length[2];
	float margin = 60;
	float max_error_mm = 5;
	switch (axis) {
	case 0: axis_length = X_MAX_POS; break;
	case 1: axis_length = Y_MAX_POS + 8; break;
	default: axis_length = 210; break;
	}

	tmc2130_sg_stop_on_crash = false;
	tmc2130_home_exit();
	enable_endstops(true);

	if (axis == X_AXIS) { //there is collision between cables and PSU cover in X axis if Z coordinate is too low
		
		current_position[Z_AXIS] += 17;
		plan_buffer_line(current_position[X_AXIS], current_position[Y_AXIS], current_position[Z_AXIS], current_position[3], manual_feedrate[0] / 60, active_extruder);
		tmc2130_home_enter(Z_AXIS_MASK);
		st_synchronize();
		tmc2130_home_exit();
	}

// first axis length measurement begin	
	
	current_position[axis] -= (axis_length + margin);
	plan_buffer_line(current_position[X_AXIS], current_position[Y_AXIS], current_position[Z_AXIS], current_position[3], manual_feedrate[0] / 60, active_extruder);

	
	st_synchronize();

	tmc2130_sg_meassure_start(axis);

	current_position_init = st_get_position_mm(axis);

	current_position[axis] += 2 * margin;
	plan_buffer_line(current_position[X_AXIS], current_position[Y_AXIS], current_position[Z_AXIS], current_position[3], manual_feedrate[0] / 60, active_extruder);
	st_synchronize();

	current_position[axis] += axis_length;
	plan_buffer_line(current_position[X_AXIS], current_position[Y_AXIS], current_position[Z_AXIS], current_position[3], manual_feedrate[0] / 60, active_extruder);

	st_synchronize();

	uint16_t sg1 = tmc2130_sg_meassure_stop();
	printf_P(PSTR("%c AXIS SG1=%d\n"), 'X'+axis, sg1);
	eeprom_write_word(((uint16_t*)((axis == X_AXIS)?EEPROM_BELTSTATUS_X:EEPROM_BELTSTATUS_Y)), sg1);

	current_position_final = st_get_position_mm(axis);
	measured_axis_length[0] = abs(current_position_final - current_position_init);


// first measurement end and second measurement begin	


	current_position[axis] -= margin;
	plan_buffer_line(current_position[X_AXIS], current_position[Y_AXIS], current_position[Z_AXIS], current_position[3], manual_feedrate[0] / 60, active_extruder);
	st_synchronize();	

	current_position[axis] -= (axis_length + margin);
	plan_buffer_line(current_position[X_AXIS], current_position[Y_AXIS], current_position[Z_AXIS], current_position[3], manual_feedrate[0] / 60, active_extruder);
		
	st_synchronize();

	current_position_init = st_get_position_mm(axis);

	measured_axis_length[1] = abs(current_position_final - current_position_init);


//end of second measurement, now check for possible errors:

	for(int i = 0; i < 2; i++){ //check if measured axis length corresponds to expected length
		printf_P(_N("Measured axis length:%.3f\n"), measured_axis_length[i]);
		if (abs(measured_axis_length[i] - axis_length) > max_error_mm) {
			enable_endstops(false);

			const char *_error_1;

			if (axis == X_AXIS) _error_1 = "X";
			if (axis == Y_AXIS) _error_1 = "Y";
			if (axis == Z_AXIS) _error_1 = "Z";

			lcd_selftest_error(9, _error_1, NULL);
			current_position[axis] = 0;
			plan_set_position(current_position[X_AXIS], current_position[Y_AXIS], current_position[Z_AXIS], current_position[E_AXIS]);
			reset_crash_det(axis);
			return false;
		}
	}

		printf_P(_N("Axis length difference:%.3f\n"), abs(measured_axis_length[0] - measured_axis_length[1]));
	
		if (abs(measured_axis_length[0] - measured_axis_length[1]) > 1) { //check if difference between first and second measurement is low
			//loose pulleys
			const char *_error_1;

			if (axis == X_AXIS) _error_1 = "X";
			if (axis == Y_AXIS) _error_1 = "Y";
			if (axis == Z_AXIS) _error_1 = "Z";

			lcd_selftest_error(8, _error_1, NULL);
			current_position[axis] = 0;
			plan_set_position(current_position[X_AXIS], current_position[Y_AXIS], current_position[Z_AXIS], current_position[E_AXIS]);
			reset_crash_det(axis);

			return false;
		}
		current_position[axis] = 0;
		plan_set_position(current_position[X_AXIS], current_position[Y_AXIS], current_position[Z_AXIS], current_position[E_AXIS]);
		reset_crash_det(axis);
		return true;
}
#endif //TMC2130

//#ifndef TMC2130

static bool lcd_selfcheck_axis(int _axis, int _travel)
{
//	printf_P(PSTR("lcd_selfcheck_axis %d, %d\n"), _axis, _travel);
	bool _stepdone = false;
	bool _stepresult = false;
	int _progress = 0;
	int _travel_done = 0;
	int _err_endstop = 0;
	int _lcd_refresh = 0;
	_travel = _travel + (_travel / 10);

	if (_axis == X_AXIS) {
		current_position[Z_AXIS] += 17;
		plan_buffer_line(current_position[X_AXIS], current_position[Y_AXIS], current_position[Z_AXIS], current_position[3], manual_feedrate[0] / 60, active_extruder);
	}

	do {
		current_position[_axis] = current_position[_axis] - 1;

		plan_buffer_line(current_position[X_AXIS], current_position[Y_AXIS], current_position[Z_AXIS], current_position[3], manual_feedrate[0] / 60, active_extruder);
		st_synchronize();
#ifdef TMC2130
		if ((READ(Z_MIN_PIN) ^ (bool)Z_MIN_ENDSTOP_INVERTING))
#else //TMC2130
		if ((READ(X_MIN_PIN) ^ (bool)X_MIN_ENDSTOP_INVERTING) ||
			(READ(Y_MIN_PIN) ^ (bool)Y_MIN_ENDSTOP_INVERTING) ||
			(READ(Z_MIN_PIN) ^ (bool)Z_MIN_ENDSTOP_INVERTING))
#endif //TMC2130
		{
			if (_axis == 0)
			{
				_stepresult = ((READ(X_MIN_PIN) ^ X_MIN_ENDSTOP_INVERTING) == 1) ? true : false;
				_err_endstop = ((READ(Y_MIN_PIN) ^ Y_MIN_ENDSTOP_INVERTING) == 1) ? 1 : 2;

			}
			if (_axis == 1)
			{
				_stepresult = ((READ(Y_MIN_PIN) ^ Y_MIN_ENDSTOP_INVERTING) == 1) ? true : false;
				_err_endstop = ((READ(X_MIN_PIN) ^ X_MIN_ENDSTOP_INVERTING) == 1) ? 0 : 2;

			}
			if (_axis == 2)
			{
				_stepresult = ((READ(Z_MIN_PIN) ^ Z_MIN_ENDSTOP_INVERTING) == 1) ? true : false;
				_err_endstop = ((READ(X_MIN_PIN) ^ X_MIN_ENDSTOP_INVERTING) == 1) ? 0 : 1;
	printf_P(PSTR("lcd_selfcheck_axis %d, %d\n"), _stepresult, _err_endstop);
				/*disable_x();
				disable_y();
				disable_z();*/
			}
			_stepdone = true;
		}

		if (_lcd_refresh < 6)
		{
			_lcd_refresh++;
		}
		else
		{
			_progress = lcd_selftest_screen(4 + _axis, _progress, 3, false, 0);
			_lcd_refresh = 0;
		}

		manage_heater();
		manage_inactivity(true);

		//delay(100);
		(_travel_done <= _travel) ? _travel_done++ : _stepdone = true;

	} while (!_stepdone);


	//current_position[_axis] = current_position[_axis] + 15;
	//plan_buffer_line(current_position[X_AXIS], current_position[Y_AXIS], current_position[Z_AXIS], current_position[3], manual_feedrate[0] / 60, active_extruder);

	if (!_stepresult)
	{
		const char *_error_1;
		const char *_error_2;

		if (_axis == X_AXIS) _error_1 = "X";
		if (_axis == Y_AXIS) _error_1 = "Y";
		if (_axis == Z_AXIS) _error_1 = "Z";

		if (_err_endstop == 0) _error_2 = "X";
		if (_err_endstop == 1) _error_2 = "Y";
		if (_err_endstop == 2) _error_2 = "Z";


		if (_travel_done >= _travel)
		{
			lcd_selftest_error(5, _error_1, _error_2);
		}
		else
		{
			lcd_selftest_error(4, _error_1, _error_2);
		}
	}

	return _stepresult;
}

#ifndef TMC2130
static bool lcd_selfcheck_pulleys(int axis)
{
	float tmp_motor_loud[3] = DEFAULT_PWM_MOTOR_CURRENT_LOUD;
	float tmp_motor[3] = DEFAULT_PWM_MOTOR_CURRENT;
	float current_position_init;
	float move;
	bool endstop_triggered = false;
	int i;
	unsigned long timeout_counter;
	refresh_cmd_timeout();
	manage_inactivity(true);

	if (axis == 0) move = 50; //X_AXIS 
	else move = 50; //Y_AXIS

	current_position_init = current_position[axis];

	current_position[axis] += 2;
	plan_buffer_line(current_position[X_AXIS], current_position[Y_AXIS], current_position[Z_AXIS], current_position[3], manual_feedrate[0] / 60, active_extruder);
	for (i = 0; i < 5; i++) {
		refresh_cmd_timeout();
		current_position[axis] = current_position[axis] + move;
		st_current_set(0, 850); //set motor current higher
		plan_buffer_line(current_position[X_AXIS], current_position[Y_AXIS], current_position[Z_AXIS], current_position[3], 200, active_extruder);
		st_synchronize();
          if (SilentModeMenu != SILENT_MODE_OFF) st_current_set(0, tmp_motor[0]); //set back to normal operation currents
		else st_current_set(0, tmp_motor_loud[0]); //set motor current back			
		current_position[axis] = current_position[axis] - move;
		plan_buffer_line(current_position[X_AXIS], current_position[Y_AXIS], current_position[Z_AXIS], current_position[3], 50, active_extruder);
		st_synchronize();
		if (((READ(X_MIN_PIN) ^ X_MIN_ENDSTOP_INVERTING) == 1) ||
			((READ(Y_MIN_PIN) ^ Y_MIN_ENDSTOP_INVERTING) == 1)) {
			lcd_selftest_error(8, (axis == 0) ? "X" : "Y", "");
			return(false);
		}
	}
	timeout_counter = millis() + 2500;
	endstop_triggered = false;
	manage_inactivity(true);
	while (!endstop_triggered) {
		if (((READ(X_MIN_PIN) ^ X_MIN_ENDSTOP_INVERTING) == 1) ||
			((READ(Y_MIN_PIN) ^ Y_MIN_ENDSTOP_INVERTING) == 1)) {
			endstop_triggered = true;
			if (current_position_init - 1 <= current_position[axis] && current_position_init + 1 >= current_position[axis]) {
				current_position[axis] += (axis == X_AXIS) ? 13 : 9;
				plan_buffer_line(current_position[X_AXIS], current_position[Y_AXIS], current_position[Z_AXIS], current_position[3], manual_feedrate[0] / 60, active_extruder);
				st_synchronize();
				return(true);
			}
			else {
				lcd_selftest_error(8, (axis == 0) ? "X" : "Y", "");
				return(false);
			}
		}
		else {
			current_position[axis] -= 1;
			plan_buffer_line(current_position[X_AXIS], current_position[Y_AXIS], current_position[Z_AXIS], current_position[3], manual_feedrate[0] / 60, active_extruder);
			st_synchronize();
			if (millis() > timeout_counter) {
				lcd_selftest_error(8, (axis == 0) ? "X" : "Y", "");
				return(false);
			}
		}
	}
	return(true);
}


static bool lcd_selfcheck_endstops()
{
	bool _result = true;

	if (((READ(X_MIN_PIN) ^ X_MIN_ENDSTOP_INVERTING) == 1) ||
		((READ(Y_MIN_PIN) ^ Y_MIN_ENDSTOP_INVERTING) == 1) ||
		((READ(Z_MIN_PIN) ^ Z_MIN_ENDSTOP_INVERTING) == 1))
	{
		if ((READ(X_MIN_PIN) ^ X_MIN_ENDSTOP_INVERTING) == 1) current_position[0] += 10;
		if ((READ(Y_MIN_PIN) ^ Y_MIN_ENDSTOP_INVERTING) == 1) current_position[1] += 10;
		if ((READ(Z_MIN_PIN) ^ Z_MIN_ENDSTOP_INVERTING) == 1) current_position[2] += 10;
	}
	plan_buffer_line(current_position[X_AXIS], current_position[Y_AXIS], current_position[Z_AXIS], current_position[E_AXIS], manual_feedrate[0] / 60, active_extruder);
	delay(500);

	if (((READ(X_MIN_PIN) ^ X_MIN_ENDSTOP_INVERTING) == 1) ||
		((READ(Y_MIN_PIN) ^ Y_MIN_ENDSTOP_INVERTING) == 1) ||
		((READ(Z_MIN_PIN) ^ Z_MIN_ENDSTOP_INVERTING) == 1))
	{
		_result = false;
		char _error[4] = "";
		if ((READ(X_MIN_PIN) ^ X_MIN_ENDSTOP_INVERTING) == 1) strcat(_error, "X");
		if ((READ(Y_MIN_PIN) ^ Y_MIN_ENDSTOP_INVERTING) == 1) strcat(_error, "Y");
		if ((READ(Z_MIN_PIN) ^ Z_MIN_ENDSTOP_INVERTING) == 1) strcat(_error, "Z");
		lcd_selftest_error(3, _error, "");
	}
	manage_heater();
	manage_inactivity(true);
	return _result;
}
#endif //not defined TMC2130

static bool lcd_selfcheck_check_heater(bool _isbed)
{
	int _counter = 0;
	int _progress = 0;
	bool _stepresult = false;
	bool _docycle = true;

	int _checked_snapshot = (_isbed) ? degBed() : degHotend(0);
	int _opposite_snapshot = (_isbed) ? degHotend(0) : degBed();
	int _cycles = (_isbed) ? 180 : 60; //~ 90s / 30s

	target_temperature[0] = (_isbed) ? 0 : 200;
	target_temperature_bed = (_isbed) ? 100 : 0;
	manage_heater();
	manage_inactivity(true);
	KEEPALIVE_STATE(NOT_BUSY); //we are sending temperatures on serial line, so no need to send host keepalive messages

	do {
		_counter++;
		_docycle = (_counter < _cycles) ? true : false;

		manage_heater();
		manage_inactivity(true);
		_progress = (_isbed) ? lcd_selftest_screen(7, _progress, 2, false, 400) : lcd_selftest_screen(3, _progress, 2, false, 400);
		/*if (_isbed) {
			MYSERIAL.print("Bed temp:");
			MYSERIAL.println(degBed());
		}
		else {
			MYSERIAL.print("Hotend temp:");
			MYSERIAL.println(degHotend(0));
		}*/
		if(_counter%5 == 0) serialecho_temperatures(); //show temperatures once in two seconds

	} while (_docycle); 

	target_temperature[0] = 0;
	target_temperature_bed = 0;
	manage_heater();

	int _checked_result = (_isbed) ? degBed() - _checked_snapshot : degHotend(0) - _checked_snapshot;
	int _opposite_result = (_isbed) ? degHotend(0) - _opposite_snapshot : degBed() - _opposite_snapshot;
	/*
	MYSERIAL.println("");
	MYSERIAL.print("Checked result:");
	MYSERIAL.println(_checked_result);
	MYSERIAL.print("Opposite result:");
	MYSERIAL.println(_opposite_result);
	*/
	if (_opposite_result < ((_isbed) ? 10 : 3))
	{
		if (_checked_result >= ((_isbed) ? 3 : 10))
		{
			_stepresult = true;
		}
		else
		{
			lcd_selftest_error(1, "", "");
		}
	}
	else
	{
		lcd_selftest_error(2, "", "");
	}

	manage_heater();
	manage_inactivity(true);
	KEEPALIVE_STATE(IN_HANDLER);
	return _stepresult;

}
static void lcd_selftest_error(int _error_no, const char *_error_1, const char *_error_2)
{
	lcd_beeper_quick_feedback();

	target_temperature[0] = 0;
	target_temperature_bed = 0;
	manage_heater();
	manage_inactivity();

	lcd_clear();

	lcd_set_cursor(0, 0);
	lcd_puts_P(_i("Selftest error !"));////MSG_SELFTEST_ERROR c=0 r=0
	lcd_set_cursor(0, 1);
	lcd_puts_P(_i("Please check :"));////MSG_SELFTEST_PLEASECHECK c=0 r=0

	switch (_error_no)
	{
	case 1:
		lcd_set_cursor(0, 2);
		lcd_puts_P(_i("Heater/Thermistor"));////MSG_SELFTEST_HEATERTHERMISTOR c=0 r=0
		lcd_set_cursor(0, 3);
		lcd_puts_P(_i("Not connected"));////MSG_SELFTEST_NOTCONNECTED c=0 r=0
		break;
	case 2:
		lcd_set_cursor(0, 2);
		lcd_puts_P(_i("Bed / Heater"));////MSG_SELFTEST_BEDHEATER c=0 r=0
		lcd_set_cursor(0, 3);
		lcd_puts_P(_T(MSG_SELFTEST_WIRINGERROR));
		break;
	case 3:
		lcd_set_cursor(0, 2);
		lcd_puts_P(_i("Endstops"));////MSG_SELFTEST_ENDSTOPS c=0 r=0
		lcd_set_cursor(0, 3);
		lcd_puts_P(_T(MSG_SELFTEST_WIRINGERROR));
		lcd_set_cursor(17, 3);
		lcd_print(_error_1);
		break;
	case 4:
		lcd_set_cursor(0, 2);
		lcd_puts_P(_T(MSG_SELFTEST_MOTOR));
		lcd_set_cursor(18, 2);
		lcd_print(_error_1);
		lcd_set_cursor(0, 3);
		lcd_puts_P(_i("Endstop"));////MSG_SELFTEST_ENDSTOP c=0 r=0
		lcd_set_cursor(18, 3);
		lcd_print(_error_2);
		break;
	case 5:
		lcd_set_cursor(0, 2);
		lcd_puts_P(_i("Endstop not hit"));////MSG_SELFTEST_ENDSTOP_NOTHIT c=20 r=1
		lcd_set_cursor(0, 3);
		lcd_puts_P(_T(MSG_SELFTEST_MOTOR));
		lcd_set_cursor(18, 3);
		lcd_print(_error_1);
		break;
	case 6:
		lcd_set_cursor(0, 2);
		lcd_puts_P(_T(MSG_SELFTEST_COOLING_FAN));
		lcd_set_cursor(0, 3);
		lcd_puts_P(_T(MSG_SELFTEST_WIRINGERROR));
		lcd_set_cursor(18, 3);
		lcd_print(_error_1);
		break;
	case 7:
		lcd_set_cursor(0, 2);
		lcd_puts_P(_T(MSG_SELFTEST_EXTRUDER_FAN));
		lcd_set_cursor(0, 3);
		lcd_puts_P(_T(MSG_SELFTEST_WIRINGERROR));
		lcd_set_cursor(18, 3);
		lcd_print(_error_1);
		break;
	case 8:
		lcd_set_cursor(0, 2);
		lcd_puts_P(_i("Loose pulley"));////MSG_LOOSE_PULLEY c=20 r=1
		lcd_set_cursor(0, 3);
		lcd_puts_P(_T(MSG_SELFTEST_MOTOR));
		lcd_set_cursor(18, 3);
		lcd_print(_error_1);
		break;
	case 9:
		lcd_set_cursor(0, 2);
		lcd_puts_P(_i("Axis length"));////MSG_SELFTEST_AXIS_LENGTH c=0 r=0
		lcd_set_cursor(0, 3);
		lcd_puts_P(_i("Axis"));////MSG_SELFTEST_AXIS c=0 r=0
		lcd_set_cursor(18, 3);
		lcd_print(_error_1);
		break;
	case 10:
		lcd_set_cursor(0, 2);
		lcd_puts_P(_i("Front/left fans"));////MSG_SELFTEST_FANS c=0 r=0
		lcd_set_cursor(0, 3);
		lcd_puts_P(_i("Swapped"));////MSG_SELFTEST_SWAPPED c=0 r=0
		lcd_set_cursor(18, 3);
		lcd_print(_error_1);
		break;
	case 11: 
		lcd_set_cursor(0, 2);
		lcd_puts_P(_i("Filament sensor"));////MSG_FILAMENT_SENSOR c=20 r=0
		lcd_set_cursor(0, 3);
		lcd_puts_P(_T(MSG_SELFTEST_WIRINGERROR));
		break;
	}

	delay(1000);
	lcd_beeper_quick_feedback();

	do {
		delay(100);
		manage_heater();
		manage_inactivity();
	} while (!lcd_clicked());

	LCD_ALERTMESSAGERPGM(_T(MSG_SELFTEST_FAILED));
	lcd_return_to_status();

}

#ifdef FILAMENT_SENSOR
static bool lcd_selftest_fsensor(void)
{
	fsensor_init();
	if (fsensor_not_responding)
	{
		lcd_selftest_error(11, NULL, NULL);
	}
	return (!fsensor_not_responding);
}
#endif //FILAMENT_SENSOR

static bool lcd_selftest_manual_fan_check(int _fan, bool check_opposite)
{

	bool _result = check_opposite;
	lcd_clear();

	lcd_set_cursor(0, 0); lcd_puts_P(_T(MSG_SELFTEST_FAN));
	
	switch (_fan)
	{
	case 0:
		// extruder cooling fan
		lcd_set_cursor(0, 1); 
		if(check_opposite == true) lcd_puts_P(_T(MSG_SELFTEST_COOLING_FAN)); 
		else lcd_puts_P(_T(MSG_SELFTEST_EXTRUDER_FAN));
		SET_OUTPUT(EXTRUDER_0_AUTO_FAN_PIN);
		WRITE(EXTRUDER_0_AUTO_FAN_PIN, 1);
		break;
	case 1:
		// object cooling fan
		lcd_set_cursor(0, 1);
		if (check_opposite == true) lcd_puts_P(_T(MSG_SELFTEST_EXTRUDER_FAN));
		else lcd_puts_P(_T(MSG_SELFTEST_COOLING_FAN));
		SET_OUTPUT(FAN_PIN);
		analogWrite(FAN_PIN, 255);
		break;
	}
	delay(500);

	lcd_set_cursor(1, 2); lcd_puts_P(_T(MSG_SELFTEST_FAN_YES));
	lcd_set_cursor(0, 3); lcd_print(">");
	lcd_set_cursor(1, 3); lcd_puts_P(_T(MSG_SELFTEST_FAN_NO));

	int8_t enc_dif = 0;
	KEEPALIVE_STATE(PAUSED_FOR_USER);

	lcd_button_pressed = false; 
	do
	{
		switch (_fan)
		{
		case 0:
			// extruder cooling fan
			SET_OUTPUT(EXTRUDER_0_AUTO_FAN_PIN);
			WRITE(EXTRUDER_0_AUTO_FAN_PIN, 1);
			break;
		case 1:
			// object cooling fan
			SET_OUTPUT(FAN_PIN);
			analogWrite(FAN_PIN, 255);
			break;
		}

		if (abs((enc_dif - lcd_encoder_diff)) > 2) {
			if (enc_dif > lcd_encoder_diff) {
				_result = !check_opposite;
				lcd_set_cursor(0, 2); lcd_print(">");
				lcd_set_cursor(1, 2); lcd_puts_P(_T(MSG_SELFTEST_FAN_YES));
				lcd_set_cursor(0, 3); lcd_print(" ");
				lcd_set_cursor(1, 3); lcd_puts_P(_T(MSG_SELFTEST_FAN_NO));
			}

			if (enc_dif < lcd_encoder_diff) {
				_result = check_opposite;
				lcd_set_cursor(0, 2); lcd_print(" ");
				lcd_set_cursor(1, 2); lcd_puts_P(_T(MSG_SELFTEST_FAN_YES));
				lcd_set_cursor(0, 3); lcd_print(">");
				lcd_set_cursor(1, 3); lcd_puts_P(_T(MSG_SELFTEST_FAN_NO));
			}
			enc_dif = 0;
			lcd_encoder_diff = 0;
		}


		manage_heater();
		delay(100);

	} while (!lcd_clicked());
	KEEPALIVE_STATE(IN_HANDLER);
	SET_OUTPUT(EXTRUDER_0_AUTO_FAN_PIN);
	WRITE(EXTRUDER_0_AUTO_FAN_PIN, 0);
	SET_OUTPUT(FAN_PIN);
	analogWrite(FAN_PIN, 0);

	fanSpeed = 0;
	manage_heater();

	return _result;

}


static bool lcd_selftest_fan_dialog(int _fan)
{
	bool _result = true;
	int _errno = 7;

	switch (_fan) {
	case 0:
		fanSpeed = 0;
		manage_heater();			//turn off fan
		setExtruderAutoFanState(EXTRUDER_0_AUTO_FAN_PIN, 1); //extruder fan
		delay(2000);				//delay_keep_alive would turn off extruder fan, because temerature is too low
		manage_heater();			//count average fan speed from 2s delay and turn off fans
		if (!fan_speed[0]) _result = false;
		//SERIAL_ECHOPGM("Extruder fan speed: ");
		//MYSERIAL.println(fan_speed[0]);
		//SERIAL_ECHOPGM("Print fan speed: ");
		//MYSERIAL.print(fan_speed[1]);
		break;

	case 1:
		//will it work with Thotend > 50 C ?
		fanSpeed = 150;				//print fan
		for (uint8_t i = 0; i < 5; i++) {
			delay_keep_alive(1000);
			lcd_set_cursor(18, 3);
			lcd_print("-");
			delay_keep_alive(1000);
			lcd_set_cursor(18, 3);
			lcd_print("|");
		}
		fanSpeed = 0;
		manage_heater();			//turn off fan
		manage_inactivity(true);	//to turn off print fan
		if (!fan_speed[1]) {
			_result = false; _errno = 6; //print fan not spinning
		}
		else if (fan_speed[1] < 34) { //fan is spinning, but measured RPM are too low for print fan, it must be left extruder fan
			//check fans manually

			_result = lcd_selftest_manual_fan_check(1, true); //turn on print fan and check that left extruder fan is not spinning
			if (_result) {
				_result = lcd_selftest_manual_fan_check(1, false); //print fan is stil turned on; check that it is spinning
				if (!_result) _errno = 6; //print fan not spinning
			}
			else {
				_errno = 10; //swapped fans
			}
		}

		//SERIAL_ECHOPGM("Extruder fan speed: ");
		//MYSERIAL.println(fan_speed[0]);
		//SERIAL_ECHOPGM("Print fan speed: ");
		//MYSERIAL.println(fan_speed[1]);
		break;
	}
	if (!_result)
	{
		lcd_selftest_error(_errno, NULL, NULL);
	}
	return _result;
}

static int lcd_selftest_screen(int _step, int _progress, int _progress_scale, bool _clear, int _delay)
{

    lcd_update_enable(false);

	int _step_block = 0;
	const char *_indicator = (_progress > _progress_scale) ? "-" : "|";

	if (_clear) lcd_clear();


	lcd_set_cursor(0, 0);

	if (_step == -1) lcd_puts_P(_T(MSG_SELFTEST_FAN));
	if (_step == 0) lcd_puts_P(_T(MSG_SELFTEST_FAN));
	if (_step == 1) lcd_puts_P(_T(MSG_SELFTEST_FAN));
	if (_step == 2) lcd_puts_P(_i("Checking endstops"));////MSG_SELFTEST_CHECK_ENDSTOPS c=20 r=0
	if (_step == 3) lcd_puts_P(_i("Checking hotend  "));////MSG_SELFTEST_CHECK_HOTEND c=20 r=0
	if (_step == 4) lcd_puts_P(_i("Checking X axis  "));////MSG_SELFTEST_CHECK_X c=20 r=0
	if (_step == 5) lcd_puts_P(_i("Checking Y axis  "));////MSG_SELFTEST_CHECK_Y c=20 r=0
	if (_step == 6) lcd_puts_P(_i("Checking Z axis  "));////MSG_SELFTEST_CHECK_Z c=20 r=0
	if (_step == 7) lcd_puts_P(_T(MSG_SELFTEST_CHECK_BED));
	if (_step == 8) lcd_puts_P(_T(MSG_SELFTEST_CHECK_BED));
	if (_step == 9) lcd_puts_P(_T(MSG_SELFTEST_CHECK_FSENSOR));
	if (_step == 10) lcd_puts_P(_T(MSG_SELFTEST_CHECK_FSENSOR));
	if (_step == 11) lcd_puts_P(_i("All correct      "));////MSG_SELFTEST_CHECK_ALLCORRECT c=20 r=0
	if (_step == 12) lcd_puts_P(_T(MSG_SELFTEST_FAILED));
	if (_step == 13) lcd_puts_P(PSTR("Calibrating home"));

	lcd_set_cursor(0, 1);
	lcd_puts_P(separator);
	if ((_step >= -1) && (_step <= 1))
	{
		//SERIAL_ECHOLNPGM("Fan test");
		lcd_puts_at_P(0, 2, _i("Extruder fan:"));////MSG_SELFTEST_EXTRUDER_FAN_SPEED c=18 r=0
		lcd_set_cursor(18, 2);
		(_step < 0) ? lcd_print(_indicator) : lcd_print("OK");
		lcd_puts_at_P(0, 3, _i("Print fan:"));////MSG_SELFTEST_PRINT_FAN_SPEED c=18 r=0
		lcd_set_cursor(18, 3);
		(_step < 1) ? lcd_print(_indicator) : lcd_print("OK");
	}
	else if (_step >= 9 && _step <= 10)
	{
		lcd_puts_at_P(0, 2, _i("Filament sensor:"));////MSG_SELFTEST_FILAMENT_SENSOR c=18 r=0
		lcd_set_cursor(18, 2);
		(_step == 9) ? lcd_print(_indicator) : lcd_print("OK");
	}
	else if (_step < 9)
	{
		//SERIAL_ECHOLNPGM("Other tests");
		_step_block = 3;
		lcd_selftest_screen_step(3, 9, ((_step == _step_block) ? 1 : (_step < _step_block) ? 0 : 2), "Hotend", _indicator);

		_step_block = 4;
		lcd_selftest_screen_step(2, 2, ((_step == _step_block) ? 1 : (_step < _step_block) ? 0 : 2), "X", _indicator);

		_step_block = 5;
		lcd_selftest_screen_step(2, 8, ((_step == _step_block) ? 1 : (_step < _step_block) ? 0 : 2), "Y", _indicator);

		_step_block = 6;
		lcd_selftest_screen_step(2, 14, ((_step == _step_block) ? 1 : (_step < _step_block) ? 0 : 2), "Z", _indicator);

		_step_block = 7;
		lcd_selftest_screen_step(3, 0, ((_step == _step_block) ? 1 : (_step < _step_block) ? 0 : 2), "Bed", _indicator);
	}

	if (_delay > 0) delay_keep_alive(_delay);
	_progress++;

	return (_progress > _progress_scale * 2) ? 0 : _progress;
}

static void lcd_selftest_screen_step(int _row, int _col, int _state, const char *_name, const char *_indicator)
{
	lcd_set_cursor(_col, _row);

	switch (_state)
	{
	case 1:
		lcd_print(_name);
		lcd_set_cursor(_col + strlen(_name), _row);
		lcd_print(":");
		lcd_set_cursor(_col + strlen(_name) + 1, _row);
		lcd_print(_indicator);
		break;
	case 2:
		lcd_print(_name);
		lcd_set_cursor(_col + strlen(_name), _row);
		lcd_print(":");
		lcd_set_cursor(_col + strlen(_name) + 1, _row);
		lcd_print("OK");
		break;
	default:
		lcd_print(_name);
	}
}


/** End of menus **/

/** Menu action functions **/

static bool check_file(const char* filename) {
	if (farm_mode) return true;
	bool result = false;
	uint32_t filesize;
	card.openFile((char*)filename, true);
	filesize = card.getFileSize();
	if (filesize > END_FILE_SECTION) {
		card.setIndex(filesize - END_FILE_SECTION);
		
	}
	
		while (!card.eof() && !result) {
		card.sdprinting = true;
		get_command();
		result = check_commands();
		
	}
	card.printingHasFinished();
	strncpy_P(lcd_status_message, _T(WELCOME_MSG), LCD_WIDTH);
	lcd_finishstatus();
	return result;
	
}

static void menu_action_sdfile(const char* filename)
{
  loading_flag = false;
  char cmd[30];
  char* c;
  bool result = true;
  sprintf_P(cmd, PSTR("M23 %s"), filename);
  for (c = &cmd[4]; *c; c++)
    *c = tolower(*c);

  const char end[5] = ".gco";

  //we are storing just first 8 characters of 8.3 filename assuming that extension is always ".gco"
  for (int i = 0; i < 8; i++) {
	  if (strcmp((cmd + i + 4), end) == 0) { 
		  //filename is shorter then 8.3, store '\0' character on position where ".gco" string was found to terminate stored string properly
 		  eeprom_write_byte((uint8_t*)EEPROM_FILENAME + i, '\0');
		  break;
	  }
	  else {
		  eeprom_write_byte((uint8_t*)EEPROM_FILENAME + i, cmd[i + 4]);
	  }
  }

  uint8_t depth = (uint8_t)card.getWorkDirDepth();
  eeprom_write_byte((uint8_t*)EEPROM_DIR_DEPTH, depth);

  for (uint8_t i = 0; i < depth; i++) {
	  for (int j = 0; j < 8; j++) {
		  eeprom_write_byte((uint8_t*)EEPROM_DIRS + j + 8 * i, dir_names[i][j]);
	  }
  }
  
  if (!check_file(filename)) {
	  result = lcd_show_fullscreen_message_yes_no_and_wait_P(_i("File incomplete. Continue anyway?"), false, false);////MSG_FILE_INCOMPLETE c=20 r=2
	  lcd_update_enable(true);
  }
  if (result) {
	  enquecommand(cmd);
	  enquecommand_P(PSTR("M24"));
  }

  lcd_return_to_status();
}

void menu_action_sddirectory(const char* filename)
{
	uint8_t depth = (uint8_t)card.getWorkDirDepth();

	strcpy(dir_names[depth], filename);
	MYSERIAL.println(dir_names[depth]);
  card.chdir(filename);
  lcd_encoder = 0;
}

/** LCD API **/

void ultralcd_init()
{
    {
        uint8_t autoDepleteRaw = eeprom_read_byte(reinterpret_cast<uint8_t*>(EEPROM_AUTO_DEPLETE));
        if (0xff == autoDepleteRaw) lcd_autoDeplete = false;
        else lcd_autoDeplete = autoDepleteRaw;

    }
	lcd_init();
	lcd_refresh();
	lcd_longpress_func = menu_lcd_longpress_func;
	lcd_charsetup_func = menu_lcd_charsetup_func;
	lcd_lcdupdate_func = menu_lcd_lcdupdate_func;
	menu_menu = lcd_status_screen;
	menu_lcd_charsetup_func();

  SET_INPUT(BTN_EN1);
  SET_INPUT(BTN_EN2);
  WRITE(BTN_EN1, HIGH);
  WRITE(BTN_EN2, HIGH);
#if BTN_ENC > 0
  SET_INPUT(BTN_ENC);
  WRITE(BTN_ENC, HIGH);
#endif

#if defined (SDSUPPORT) && defined(SDCARDDETECT) && (SDCARDDETECT > 0)
  pinMode(SDCARDDETECT, INPUT);
  WRITE(SDCARDDETECT, HIGH);
  lcd_oldcardstatus = IS_SD_INSERTED;
#endif//(SDCARDDETECT > 0)
  lcd_buttons_update();
  lcd_encoder_diff = 0;
}





void lcd_printer_connected() {
	printer_connected = true;
}

static void lcd_send_status() {
	if (farm_mode && no_response && ((millis() - NcTime) > (NC_TIME * 1000))) {
		//send important status messages periodicaly
		prusa_statistics(important_status, saved_filament_type);
		NcTime = millis();
#ifdef FARM_CONNECT_MESSAGE
		lcd_connect_printer();
#endif //FARM_CONNECT_MESSAGE
	}
}

#ifdef FARM_CONNECT_MESSAGE
static void lcd_connect_printer() {
	lcd_update_enable(false);
	lcd_clear();
	
	int i = 0;
	int t = 0;
	lcd_set_custom_characters_progress();
	lcd_puts_at_P(0, 0, _i("Connect printer to")); 
	lcd_puts_at_P(0, 1, _i("monitoring or hold"));
	lcd_puts_at_P(0, 2, _i("the knob to continue"));
	while (no_response) {
		i++;
		t++;		
		delay_keep_alive(100);
		proc_commands();
		if (t == 10) {
			prusa_statistics(important_status, saved_filament_type);
			t = 0;
		}
		if (READ(BTN_ENC)) { //if button is not pressed
			i = 0; 
			lcd_puts_at_P(0, 3, PSTR("                    "));
		}
		if (i!=0) lcd_puts_at_P((i * 20) / (NC_BUTTON_LONG_PRESS * 10), 3, "\x01");
		if (i == NC_BUTTON_LONG_PRESS * 10) {
			no_response = false;
		}
	}
	lcd_set_custom_characters_degree();
	lcd_update_enable(true);
	lcd_update(2);
}
#endif //FARM_CONNECT_MESSAGE

void lcd_ping() { //chceck if printer is connected to monitoring when in farm mode
	if (farm_mode) {
		bool empty = is_buffer_empty();
		if ((millis() - PingTime) * 0.001 > (empty ? PING_TIME : PING_TIME_LONG)) { //if commands buffer is empty use shorter time period
																							  //if there are comamnds in buffer, some long gcodes can delay execution of ping command
																							  //therefore longer period is used
			printer_connected = false;
		}
		else {
			lcd_printer_connected();
		}
	}
}
void lcd_ignore_click(bool b)
{
  ignore_click = b;
  wait_for_unclick = false;
}

void lcd_finishstatus() {
  int len = strlen(lcd_status_message);
  if (len > 0) {
    while (len < LCD_WIDTH) {
      lcd_status_message[len++] = ' ';
    }
  }
  lcd_status_message[LCD_WIDTH] = '\0';
  lcd_draw_update = 2;

}
void lcd_setstatus(const char* message)
{
  if (lcd_status_message_level > 0)
    return;
  strncpy(lcd_status_message, message, LCD_WIDTH);
  lcd_finishstatus();
}
void lcd_setstatuspgm(const char* message)
{
  if (lcd_status_message_level > 0)
    return;
  strncpy_P(lcd_status_message, message, LCD_WIDTH);
  lcd_status_message[LCD_WIDTH] = 0;
  lcd_finishstatus();
}
void lcd_setalertstatuspgm(const char* message)
{
  lcd_setstatuspgm(message);
  lcd_status_message_level = 1;
  lcd_return_to_status();
}
void lcd_reset_alert_level()
{
  lcd_status_message_level = 0;
}

uint8_t get_message_level()
{
	return lcd_status_message_level;
}


void menu_lcd_longpress_func(void)
{
	move_menu_scale = 1.0;
	menu_submenu(lcd_move_z);
}

void menu_lcd_charsetup_func(void)
{
	if (menu_menu == lcd_status_screen)
		lcd_set_custom_characters_degree();
	else
		lcd_set_custom_characters_arrows();
}

static inline bool z_menu_expired()
{
    return (menu_menu == lcd_babystep_z
         && lcd_timeoutToStatus.expired(LCD_TIMEOUT_TO_STATUS_BABYSTEP_Z));
}
static inline bool other_menu_expired()
{
    return (menu_menu != lcd_status_screen
            && menu_menu != lcd_babystep_z
            && lcd_timeoutToStatus.expired(LCD_TIMEOUT_TO_STATUS));
}
static inline bool forced_menu_expire()
{
    bool retval = (menu_menu != lcd_status_screen
            && forceMenuExpire);
    forceMenuExpire = false;
    return retval;
}

void menu_lcd_lcdupdate_func(void)
{
#if (SDCARDDETECT > 0)
	if ((IS_SD_INSERTED != lcd_oldcardstatus))
	{
		lcd_draw_update = 2;
		lcd_oldcardstatus = IS_SD_INSERTED;
		lcd_refresh(); // to maybe revive the LCD if static electricity killed it.
		if (lcd_oldcardstatus)
		{
			card.initsd();
			LCD_MESSAGERPGM(_i("Card inserted"));////MSG_SD_INSERTED c=0 r=0
			//get_description();
		}
		else
		{
			card.release();
			LCD_MESSAGERPGM(_i("Card removed"));////MSG_SD_REMOVED c=0 r=0
		}
	}
#endif//CARDINSERTED
	if (lcd_next_update_millis < millis())
	{
		if (abs(lcd_encoder_diff) >= ENCODER_PULSES_PER_STEP)
		{
			if (lcd_draw_update == 0)
			lcd_draw_update = 1;
			lcd_encoder += lcd_encoder_diff / ENCODER_PULSES_PER_STEP;
			lcd_encoder_diff = 0;
			lcd_timeoutToStatus.start();
		}

		if (LCD_CLICKED) lcd_timeoutToStatus.start();

		(*menu_menu)();

		if (z_menu_expired() || other_menu_expired() || forced_menu_expire())
		{
		// Exiting a menu. Let's call the menu function the last time with menu_leaving flag set to true
		// to give it a chance to save its state.
		// This is useful for example, when the babystep value has to be written into EEPROM.
			if (menu_menu != NULL)
			{
				menu_leaving = 1;
				(*menu_menu)();
				menu_leaving = 0;
			}
			lcd_clear();
			lcd_return_to_status();
			lcd_draw_update = 2;
		}
		if (lcd_draw_update == 2) lcd_clear();
		if (lcd_draw_update) lcd_draw_update--;
		lcd_next_update_millis = millis() + LCD_UPDATE_INTERVAL;
	}
	if (!SdFatUtil::test_stack_integrity()) stack_error();
	lcd_ping(); //check that we have received ping command if we are in farm mode
	lcd_send_status();
	if (lcd_commands_type == LCD_COMMAND_V2_CAL) lcd_commands();
}
<|MERGE_RESOLUTION|>--- conflicted
+++ resolved
@@ -5021,31 +5021,18 @@
 	
 	enc_dif = lcd_encoder_diff;
 	lcd_clear();
-<<<<<<< HEAD
 	
 	lcd_puts_P(header);
 	lcd_set_cursor(0, 1);
 	lcd_print(">");
 	for (int i = 0; i < 3; i++) {
 		lcd_puts_at_P(1, i + 1, item);
-=======
-	if (mmu_enabled) lcd_puts_P(_T(MSG_CHOOSE_FILAMENT));
-	else lcd_puts_P(_T(MSG_CHOOSE_EXTRUDER));
-	lcd_set_cursor(0, 1);
-	lcd_print(">");
-	for (int i = 0; i < 3; i++) {
-		lcd_puts_at_P(1, i + 1, mmu_enabled ? _T(MSG_FILAMENT) : _T(MSG_EXTRUDER));
->>>>>>> eb63319b
 	}
 	KEEPALIVE_STATE(PAUSED_FOR_USER);
 	while (1) {
 
 		for (int i = 0; i < 3; i++) {
-<<<<<<< HEAD
 			lcd_set_cursor(2 + strlen_P(item), i+1);
-=======
-			lcd_set_cursor(2 + strlen_P( mmu_enabled ? _T(MSG_FILAMENT) : _T(MSG_EXTRUDER)), i+1);
->>>>>>> eb63319b
 			lcd_print(first + i + 1);
 		}
 
@@ -5068,16 +5055,9 @@
 					if (first < items_no - 3) {
 						first++;
 						lcd_clear();
-<<<<<<< HEAD
 						lcd_puts_P(header);
 						for (int i = 0; i < 3; i++) {
 							lcd_puts_at_P(1, i + 1, item);
-=======
-						if (mmu_enabled) lcd_puts_P(_T(MSG_CHOOSE_FILAMENT));
-						else lcd_puts_P(_T(MSG_CHOOSE_EXTRUDER));
-						for (int i = 0; i < 3; i++) {
-							lcd_puts_at_P(1, i + 1,  mmu_enabled ? _T(MSG_FILAMENT) : _T(MSG_EXTRUDER));
->>>>>>> eb63319b
 						}
 					}
 				}
@@ -5087,16 +5067,9 @@
 					if (first > 0) {
 						first--;
 						lcd_clear();
-<<<<<<< HEAD
 						lcd_puts_P(header);
 						for (int i = 0; i < 3; i++) {
 							lcd_puts_at_P(1, i + 1, item);
-=======
-						if (mmu_enabled) lcd_puts_P(_T(MSG_CHOOSE_FILAMENT));
-						else lcd_puts_P(_T(MSG_CHOOSE_EXTRUDER));
-						for (int i = 0; i < 3; i++) {
-							lcd_puts_at_P(1, i + 1, mmu_enabled ? _T(MSG_FILAMENT) : _T(MSG_EXTRUDER));
->>>>>>> eb63319b
 						}
 					}
 				}
