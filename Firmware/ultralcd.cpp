--- conflicted
+++ resolved
@@ -2348,7 +2348,6 @@
 void mFilamentMenu()
 {
     MENU_BEGIN();
-<<<<<<< HEAD
     if (!wizard_active) MENU_ITEM_FUNCTION_P(_T(MSG_MAIN),mFilamentBack);
     if (farm_mode)
     {
@@ -2366,16 +2365,6 @@
         MENU_ITEM_SUBMENU_P(PSTR("FLEX -  " STRINGIFY(FLEX_PREHEAT_HOTEND_TEMP) "/" STRINGIFY(FLEX_PREHEAT_HPB_TEMP)),mFilamentItem_FLEX);
     }
     if (!wizard_active && eFilamentAction == FilamentAction::Preheat) MENU_ITEM_FUNCTION_P(_T(MSG_COOLDOWN), lcd_cooldown);
-=======
-    MENU_ITEM_FUNCTION_P(_T(MSG_MAIN),mFilamentBack);
-    MENU_ITEM_SUBMENU_P(PSTR("PLA  -  " STRINGIFY(PLA_PREHEAT_HOTEND_TEMP) "/" STRINGIFY(PLA_PREHEAT_HPB_TEMP)),mFilamentItem_PLA);
-    MENU_ITEM_SUBMENU_P(PSTR("PET  -  " STRINGIFY(PET_PREHEAT_HOTEND_TEMP) "/" STRINGIFY(PET_PREHEAT_HPB_TEMP)),mFilamentItem_PET);
-    MENU_ITEM_SUBMENU_P(PSTR("ASA  -  " STRINGIFY(ASA_PREHEAT_HOTEND_TEMP) "/" STRINGIFY(ASA_PREHEAT_HPB_TEMP)),mFilamentItem_ASA);
-    MENU_ITEM_SUBMENU_P(PSTR("ABS  -  " STRINGIFY(ABS_PREHEAT_HOTEND_TEMP) "/" STRINGIFY(ABS_PREHEAT_HPB_TEMP)),mFilamentItem_ABS);
-    MENU_ITEM_SUBMENU_P(PSTR("HIPS -  " STRINGIFY(HIPS_PREHEAT_HOTEND_TEMP) "/" STRINGIFY(HIPS_PREHEAT_HPB_TEMP)),mFilamentItem_HIPS);
-    MENU_ITEM_SUBMENU_P(PSTR("PP   -  " STRINGIFY(PP_PREHEAT_HOTEND_TEMP) "/" STRINGIFY(PP_PREHEAT_HPB_TEMP)),mFilamentItem_PP);
-    MENU_ITEM_SUBMENU_P(PSTR("FLEX -  " STRINGIFY(FLEX_PREHEAT_HOTEND_TEMP) "/" STRINGIFY(FLEX_PREHEAT_HPB_TEMP)),mFilamentItem_FLEX);
->>>>>>> 2bcffe32
     MENU_END();
 }
 
