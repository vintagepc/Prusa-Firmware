--- conflicted
+++ resolved
@@ -131,13 +131,10 @@
 static void lcd_menu_fails_stats_mmu();
 static void lcd_menu_fails_stats_mmu_print();
 static void lcd_menu_fails_stats_mmu_total();
-<<<<<<< HEAD
 static void mmu_unload_filament();
-=======
 static void lcd_v2_calibration();
 //static void lcd_menu_show_sensors_state();      // NOT static due to using inside "Marlin_main" module ("manage_inactivity()")
 
->>>>>>> ff7260dc
 static void mmu_fil_eject_menu();
 static void mmu_load_to_nozzle_menu();
 static void preheat_or_continue();
@@ -5815,14 +5812,10 @@
   if (!isPrintPaused)
   {
 	MENU_ITEM_FUNCTION_P(_i("Wizard"), lcd_wizard);////MSG_WIZARD c=17 r=1
-<<<<<<< HEAD
     if (lcd_commands_type == LcdCommands::Idle)
     {
-         MENU_ITEM_SUBMENU_P(_T(MSG_V2_CALIBRATION), lcd_v2_calibration);
+         MENU_ITEM_SUBMENU_P(_T(MSG_V2_CALIBRATION), lcd_first_layer_calibration_reset);
     }
-=======
-	MENU_ITEM_SUBMENU_P(_T(MSG_V2_CALIBRATION), lcd_first_layer_calibration_reset);
->>>>>>> ff7260dc
 	MENU_ITEM_GCODE_P(_T(MSG_AUTO_HOME), PSTR("G28 W"));
 	MENU_ITEM_FUNCTION_P(_i("Selftest         "), lcd_selftest_v);////MSG_SELFTEST
 #ifdef MK1BP
