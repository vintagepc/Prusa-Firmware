//! @file
//! @date Aug 28, 2019
//! @author mkbel
//! @brief LCD

#include "temperature.h"
#include "ultralcd.h"
#include "fsensor.h"
#include "Marlin.h"
#include "language.h"
#include "cardreader.h"
#include "temperature.h"
#include "stepper.h"
#include "ConfigurationStore.h"
#include "printers.h"
#include <string.h>


#include "lcd.h"
#include "menu.h"

#include "backlight.h"

#include "util.h"
#include "mesh_bed_leveling.h"
#include "mesh_bed_calibration.h"

//#include "Configuration.h"
#include "cmdqueue.h"

#include "SdFatUtil.h"

#ifdef FILAMENT_SENSOR
#include "pat9125.h"
#include "fsensor.h"
#endif //FILAMENT_SENSOR

#ifdef TMC2130
#include "tmc2130.h"
#endif //TMC2130

#include "sound.h"

#include "mmu.h"

#include "static_assert.h"
#include "first_lay_cal.h"

#include "fsensor.h"
#include "adc.h"
#include "config.h"

#ifndef LA_NOCOMPAT
#include "la10compat.h"
#endif


static void lcd_sd_updir();
static void lcd_mesh_bed_leveling_settings();
static void lcd_backlight_menu();

int8_t ReInitLCD = 0;
uint8_t scrollstuff = 0;

int8_t SilentModeMenu = SILENT_MODE_OFF;
uint8_t SilentModeMenu_MMU = 1; //activate mmu unit stealth mode

int8_t FSensorStateMenu = 1;

#ifdef IR_SENSOR_ANALOG
bool bMenuFSDetect=false;
#endif //IR_SENSOR_ANALOG


#ifdef SDCARD_SORT_ALPHA
bool presort_flag = false;
#endif

LcdCommands lcd_commands_type = LcdCommands::Idle;
static uint8_t lcd_commands_step = 0;

CustomMsg custom_message_type = CustomMsg::Status;
unsigned int custom_message_state = 0;


bool isPrintPaused = false;
uint8_t farm_mode = 0;
int farm_timer = 8;
uint8_t farm_status = 0;
bool printer_connected = true;

unsigned long display_time; //just timer for showing pid finished message on lcd;
float pid_temp = DEFAULT_PID_TEMP;

static bool forceMenuExpire = false;
static bool lcd_autoDeplete;


static float manual_feedrate[] = MANUAL_FEEDRATE;

/* !Configuration settings */

uint8_t lcd_status_message_level;
char lcd_status_message[LCD_WIDTH + 1] = ""; //////WELCOME!
unsigned char firstrun = 1;

static uint8_t lay1cal_filament = 0;


static const char separator[] PROGMEM = "--------------------";

/** forward declarations **/

static const char* lcd_display_message_fullscreen_nonBlocking_P(const char *msg, uint8_t &nlines);
// void copy_and_scalePID_i();
// void copy_and_scalePID_d();

/* Different menus */
//static void lcd_status_screen();                // NOT static due to using inside "Marlin_main" module ("manage_inactivity()")
#if (LANG_MODE != 0)
static void lcd_language_menu();
#endif
static void lcd_main_menu();
static void lcd_tune_menu();
//static void lcd_move_menu();
static void lcd_settings_menu();
static void lcd_calibration_menu();
static void lcd_control_temperature_menu();
static void lcd_settings_linearity_correction_menu_save();
static void prusa_stat_printerstatus(int _status);
static void prusa_stat_farm_number();
static void prusa_stat_diameter();
static void prusa_stat_temperatures();
static void prusa_stat_printinfo();
static void lcd_menu_xyz_y_min();
static void lcd_menu_xyz_skew();
static void lcd_menu_xyz_offset();
static void lcd_menu_fails_stats_mmu();
static void lcd_menu_fails_stats_mmu_print();
static void lcd_menu_fails_stats_mmu_total();
static void mmu_unload_filament();
static void lcd_v2_calibration();
//static void lcd_menu_show_sensors_state();      // NOT static due to using inside "Marlin_main" module ("manage_inactivity()")

static void mmu_fil_eject_menu();
static void mmu_load_to_nozzle_menu();
static void preheat_or_continue();

#ifdef MMU_HAS_CUTTER
static void mmu_cut_filament_menu();
#endif //MMU_HAS_CUTTER

#if defined(TMC2130) || defined(FILAMENT_SENSOR)
static void lcd_menu_fails_stats();
#endif //TMC2130 or FILAMENT_SENSOR

#ifdef TMC2130
static void lcd_belttest_v();
#endif //TMC2130

static void lcd_selftest_v();

#ifdef TMC2130
static void reset_crash_det(unsigned char axis);
static bool lcd_selfcheck_axis_sg(unsigned char axis);
static bool lcd_selfcheck_axis(int _axis, int _travel);
#else
static bool lcd_selfcheck_axis(int _axis, int _travel);
static bool lcd_selfcheck_pulleys(int axis);
#endif //TMC2130
static bool lcd_selfcheck_endstops();

static bool lcd_selfcheck_check_heater(bool _isbed);
enum class TestScreen : uint_least8_t
{
    ExtruderFan,
    PrintFan,
    FansOk,
    EndStops,
    AxisX,
    AxisY,
    AxisZ,
    Bed,
    Hotend,
    HotendOk,
    Fsensor,
    FsensorOk,
    AllCorrect,
    Failed,
    Home,
};

enum class TestError : uint_least8_t
{
    Heater,
    Bed,
    Endstops,
    Motor,
    Endstop,
    PrintFan,
    ExtruderFan,
    Pulley,
    Axis,
    SwappedFan,
    WiringFsensor,
    TriggeringFsensor,
    FsensorLevel
};

static int  lcd_selftest_screen(TestScreen screen, int _progress, int _progress_scale, bool _clear, int _delay);
static void lcd_selftest_screen_step(int _row, int _col, int _state, const char *_name, const char *_indicator);
static bool lcd_selftest_manual_fan_check(int _fan, bool check_opposite,
	bool _default=false);

#ifdef FANCHECK
/** Enumerate for lcd_selftest_fan_auto function.
 */
enum class FanCheck : uint_least8_t {
    Success,
    PrintFan,
    ExtruderFan,
    SwappedFan,
};

/**
 * Try to check fan working and wiring.
 *
 * @param _fan i fan number 0 means extruder fan, 1 means print fan.
 *
 * @returns a TestError noerror, extruderFan, printFan or swappedFan.
 */
static FanCheck lcd_selftest_fan_auto(int _fan);
#endif //FANCHECK

#ifdef PAT9125
static bool lcd_selftest_fsensor();
#endif //PAT9125
static bool selftest_irsensor();
#ifdef IR_SENSOR_ANALOG
static bool lcd_selftest_IRsensor(bool bStandalone=false);
static void lcd_detect_IRsensor();
#endif //IR_SENSOR_ANALOG
static void lcd_selftest_error(TestError error, const char *_error_1, const char *_error_2);
static void lcd_colorprint_change();
#ifdef SNMM
static int get_ext_nr();
#endif //SNMM
#if defined (SNMM) || defined(SNMM_V2)
static void fil_load_menu();
static void fil_unload_menu();
#endif // SNMM || SNMM_V2
static void lcd_disable_farm_mode();
static void lcd_set_fan_check();
static void lcd_cutter_enabled();
#ifdef SNMM
static char snmm_stop_print_menu();
#endif //SNMM
#ifdef SDCARD_SORT_ALPHA
 static void lcd_sort_type_set();
#endif
static void lcd_babystep_z();
static void lcd_send_status();
#ifdef FARM_CONNECT_MESSAGE
static void lcd_connect_printer();
#endif //FARM_CONNECT_MESSAGE

//! Beware: has side effects - forces lcd_draw_update to 2, which means clear the display
void lcd_finishstatus();

static void lcd_sdcard_menu();
static void lcd_sheet_menu();

#ifdef DELTA_CALIBRATION_MENU
static void lcd_delta_calibrate_menu();
#endif // DELTA_CALIBRATION_MENU


/* Different types of actions that can be used in menu items. */
static void menu_action_sdfile(const char* filename);
static void menu_action_sddirectory(const char* filename);

#define ENCODER_FEEDRATE_DEADZONE 10

#define STATE_NA 255
#define STATE_OFF 0
#define STATE_ON 1

/*
#define MENU_ITEM(type, label, args...) do { \
    if (menu_item == menu_line) { \
      if (lcd_draw_update) { \
        const char* _label_pstr = (label); \
        if (lcd_encoder == menu_item) { \
          lcd_implementation_drawmenu_ ## type ## _selected (menu_row, _label_pstr , ## args ); \
        }else{\
          lcd_implementation_drawmenu_ ## type (menu_row, _label_pstr , ## args ); \
        }\
      }\
      if (menu_clicked && (lcd_encoder == menu_item)) {\
        lcd_quick_feedback(); \
        menu_action_ ## type ( args ); \
        return;\
      }\
    }\
    menu_item++;\
  } while(0)
*/

#if (SDCARDDETECT > 0)
bool lcd_oldcardstatus;
#endif

uint8_t selected_sheet = 0;

bool ignore_click = false;
bool wait_for_unclick;

// place-holders for Ki and Kd edits
#ifdef PIDTEMP
// float raw_Ki, raw_Kd;
#endif

bool bMain;                                       // flag (i.e. 'fake parameter') for 'lcd_sdcard_menu()' function
bool bSettings;                                   // flag (i.e. 'fake parameter') for 'lcd_hw_setup_menu()' function



const char STR_SEPARATOR[] PROGMEM = "------------";

<<<<<<< HEAD
static void lcd_implementation_drawmenu_sdfile(uint8_t row, const char* longFilename)
{
    char c;
    uint8_t n = LCD_WIDTH - 1;
    lcd_set_cursor(0, row);
	lcd_print((lcd_encoder == menu_item)?'>':' ');
    while( ((c = *longFilename) != '\0') && (n>0) )
=======

static void lcd_implementation_drawmenu_sdfile_selected(uint8_t row, const char* filename, char* longFilename)
{
    char c;
    int enc_dif = lcd_encoder_diff / ENCODER_PULSES_PER_STEP;
    uint8_t n = LCD_WIDTH - 1;

    for(uint_least8_t g = 0; g<4;g++){
      lcd_putc_at(0, g, ' ');
    }
    lcd_putc_at(0, row, '>');

    if (longFilename[0] == '\0')
    {
        longFilename = filename;
    }

    int i = 1;
    int j = 0;
    char* longFilenameTMP = longFilename;

    while((c = *longFilenameTMP) != '\0')
    {
        lcd_set_cursor(i, row);
        lcd_print(c);
        i++;
        longFilenameTMP++;
        if(i==LCD_WIDTH){
          i=1;
          j++;
          longFilenameTMP = longFilename + j;          
          n = LCD_WIDTH - 1;
          for(int g = 0; g<300 ;g++){
			  manage_heater();
            if(LCD_CLICKED || ( enc_dif != (lcd_encoder_diff / ENCODER_PULSES_PER_STEP))){
				longFilenameTMP = longFilename;
				*(longFilenameTMP + LCD_WIDTH - 2) = '\0';
				i = 1;
				j = 0;
				break;
            }else{
				if (j == 1) _delay_ms(3);	//wait around 1.2 s to start scrolling text
				_delay_ms(1);				//then scroll with redrawing every 300 ms 
            }

          }
        }
    }
    if(c!='\0'){
        lcd_putc_at(i, row, c);
        i++;
    }
    n=n-i+1;
    lcd_space(n);
}
static void lcd_implementation_drawmenu_sdfile(uint8_t row, const char* filename, char* longFilename)
{
    char c;
    uint8_t n = LCD_WIDTH - 1;
    lcd_putc_at(0, row, ' ');
    if (longFilename[0] != '\0')
    {
        filename = longFilename;
        longFilename[LCD_WIDTH-1] = '\0';
    }
    while( ((c = *filename) != '\0') && (n>0) )
>>>>>>> f7fd7a53
    {
        lcd_print(c);
        longFilename++;
        n--;
    }
    lcd_space(n);
}
static void lcd_implementation_drawmenu_sddirectory(uint8_t row, const char* longFilename)
{
    char c;
    uint8_t n = LCD_WIDTH - 2;
<<<<<<< HEAD
    lcd_set_cursor(0, row);
	lcd_print((lcd_encoder == menu_item)?'>':' ');
	lcd_print(LCD_STR_FOLDER[0]);
    while( ((c = *longFilename) != '\0') && (n>0) )
    {
        lcd_print(c);
        longFilename++;
=======
    lcd_putc_at(0, row, '>');
    lcd_print(LCD_STR_FOLDER[0]);
    if (longFilename[0] != '\0')
    {
        filename = longFilename;
        longFilename[LCD_WIDTH-2] = '\0';
    }
    while( ((c = *filename) != '\0') && (n>0) )
    {
        lcd_print(c);
        filename++;
        n--;
    }
    lcd_space(n);
}
static void lcd_implementation_drawmenu_sddirectory(uint8_t row, const char* filename, char* longFilename)
{
    char c;
    uint8_t n = LCD_WIDTH - 2;
    lcd_putc_at(0, row, ' ');
    lcd_print(LCD_STR_FOLDER[0]);
    if (longFilename[0] != '\0')
    {
        filename = longFilename;
        longFilename[LCD_WIDTH-2] = '\0';
    }
    while( ((c = *filename) != '\0') && (n>0) )
    {
        lcd_print(c);
        filename++;
>>>>>>> f7fd7a53
        n--;
    }
    lcd_space(n);
}



#define MENU_ITEM_SDDIR(str_fn, str_fnl) do { if (menu_item_sddir(str_fn, str_fnl)) return; } while (0)
#define MENU_ITEM_SDFILE(str_fn, str_fnl) do { if (menu_item_sdfile(str_fn, str_fnl)) return; } while (0)


uint8_t menu_item_sddir(const char* str_fn, char* str_fnl)
{
	if (menu_item == menu_line)
	{
		if (lcd_draw_update)
		{
			lcd_implementation_drawmenu_sddirectory(menu_row, (str_fnl[0] == '\0') ? str_fn : str_fnl);
		}
		if (menu_clicked && (lcd_encoder == menu_item))
		{
			menu_clicked = false;
			lcd_update_enabled = 0;
			menu_action_sddirectory(str_fn);
			lcd_update_enabled = 1;
			/* return */ menu_item_ret();
			return 1;
		}
	}
	menu_item++;
	return 0;
}

static uint8_t menu_item_sdfile(const char* str_fn, char* str_fnl)
{
	if (menu_item == menu_line)
	{
		if (lcd_draw_update)
		{
			lcd_implementation_drawmenu_sdfile(menu_row, (str_fnl[0] == '\0') ? str_fn : str_fnl);
		}
		if (menu_clicked && (lcd_encoder == menu_item))
		{
		    lcd_consume_click();
			menu_action_sdfile(str_fn);
			/* return */ menu_item_ret();
			return 1;
		}
	}
	menu_item++;
	return 0;
}

// Print temperature (nozzle/bed) (9 chars total)
void lcdui_print_temp(char type, int val_current, int val_target)
{
	int chars = lcd_printf_P(_N("%c%3d/%d%c"), type, val_current, val_target, LCD_STR_DEGREE[0]);
	lcd_space(9 - chars);
}

// Print Z-coordinate (8 chars total)
void lcdui_print_Z_coord(void)
{
    if (custom_message_type == CustomMsg::MeshBedLeveling)
        lcd_puts_P(_N("Z   --- "));
    else
		lcd_printf_P(_N("Z%6.2f%c"), current_position[Z_AXIS], axis_known_position[Z_AXIS]?' ':'?');
}

#ifdef PLANNER_DIAGNOSTICS
// Print planner diagnostics (8 chars total)
void lcdui_print_planner_diag(void)
{
	lcd_set_cursor(LCD_WIDTH - 8-2, 1);
	lcd_print(LCD_STR_FEEDRATE[0]);
	lcd_print(itostr3(feedmultiply));
	lcd_puts_P(PSTR("%  Q"));
	{
		uint8_t queue = planner_queue_min();
		if (queue < (BLOCK_BUFFER_SIZE >> 1))
		lcd_putc('!');
		else
		{
			lcd_putc((char)(queue / 10) + '0');
			queue %= 10;
		}
		lcd_putc((char)queue + '0');
		planner_queue_min_reset();
	}
}
#endif // PLANNER_DIAGNOSTICS

// Print feedrate (8 chars total)
void lcdui_print_feedrate(void)
{
	int chars = lcd_printf_P(_N("%c%3d%%"), LCD_STR_FEEDRATE[0], feedmultiply);
	lcd_space(8 - chars);
}

// Print percent done in form "USB---%", " SD---%", "   ---%" (7 chars total)
void lcdui_print_percent_done(void)
{
	const char* src = is_usb_printing?_N("USB"):(IS_SD_PRINTING?_N(" SD"):_N("   "));
	char per[4];
	bool num = IS_SD_PRINTING || (PRINTER_ACTIVE && (print_percent_done_normal != PRINT_PERCENT_DONE_INIT));
	if (!num || heating_status) // either not printing or heating
	{
		const int8_t sheetNR = eeprom_read_byte(&(EEPROM_Sheets_base->active_sheet));
		const int8_t nextSheet = eeprom_next_initialized_sheet(sheetNR);
		if ((nextSheet >= 0) && (sheetNR != nextSheet))
		{
			char sheet[8];
			eeprom_read_block(sheet, EEPROM_Sheets_base->s[sheetNR].name, 7);
			sheet[7] = '\0';
			lcd_printf_P(PSTR("%-7s"),sheet);
			return; //do not also print the percentage
		}
	}
	sprintf_P(per, num?_N("%3hhd"):_N("---"), calc_percent_done());
	lcd_printf_P(_N("%3S%3s%%"), src, per);
}

// Print extruder status (5 chars total)
void lcdui_print_extruder(void)
{
	int chars = 0;
	if (mmu_extruder == tmp_extruder) {
		if (mmu_extruder == MMU_FILAMENT_UNKNOWN) chars = lcd_printf_P(_N(" F?"));
		else chars = lcd_printf_P(_N(" F%u"), mmu_extruder + 1);
	}
	else
	{
		if (mmu_extruder == MMU_FILAMENT_UNKNOWN) chars = lcd_printf_P(_N(" ?>%u"), tmp_extruder + 1);
		else chars = lcd_printf_P(_N(" %u>%u"), mmu_extruder + 1, tmp_extruder + 1);
	}
	lcd_space(5 - chars);
}

// Print farm number (5 chars total)
void lcdui_print_farm(void)
{
	lcd_printf_P(_N(" FRM "));
}

#ifdef CMD_DIAGNOSTICS
// Print CMD queue diagnostic (8 chars total)
void lcdui_print_cmd_diag(void)
{
	lcd_set_cursor(LCD_WIDTH - 8 -1, 2);
	lcd_puts_P(PSTR("      C"));
	lcd_print(buflen);	// number of commands in cmd buffer
	if (buflen < 9) lcd_print(' ');
}
#endif //CMD_DIAGNOSTICS

// Print time (8 chars total)
void lcdui_print_time(void)
{
	//if remaining print time estimation is available print it else print elapsed time
	uint16_t print_t = 0;
	if (print_time_remaining_normal != PRINT_TIME_REMAINING_INIT)
		print_t = print_time_remaining();
	else if(starttime != 0)
		print_t = _millis() / 60000 - starttime / 60000;
	int chars = 0;
	if ((PRINTER_ACTIVE) && ((print_time_remaining_normal != PRINT_TIME_REMAINING_INIT) || (starttime != 0)))
	{
          char suff = ' ';
          char suff_doubt = ' ';
		if (print_time_remaining_normal != PRINT_TIME_REMAINING_INIT)
          {
               suff = 'R';
               if (feedmultiply != 100)
                    suff_doubt = '?';
          }
		if (print_t < 6000) //time<100h
			chars = lcd_printf_P(_N("%c%02u:%02u%c%c"), LCD_STR_CLOCK[0], print_t / 60, print_t % 60, suff, suff_doubt);
		else //time>=100h
			chars = lcd_printf_P(_N("%c%3uh %c%c"), LCD_STR_CLOCK[0], print_t / 60, suff, suff_doubt);
	}
	else
		chars = lcd_printf_P(_N("%c--:--  "), LCD_STR_CLOCK[0]);
	lcd_space(8 - chars);
}

//Print status line on status screen
void lcdui_print_status_line(void)
{
	if (heating_status)
	{ // If heating flag, show progress of heating
		heating_status_counter++;
		if (heating_status_counter > 13)
		{
			heating_status_counter = 0;
		}
		lcd_set_cursor(7, 3);
		lcd_space(13);

		for (unsigned int dots = 0; dots < heating_status_counter; dots++)
		{
			lcd_putc_at(7 + dots, 3, '.');
		}
		switch (heating_status)
		{
		case 1:
			lcd_puts_at_P(0, 3, _T(MSG_HEATING));
			break;
		case 2:
			lcd_puts_at_P(0, 3, _T(MSG_HEATING_COMPLETE));
			heating_status = 0;
			heating_status_counter = 0;
			break;
		case 3:
			lcd_puts_at_P(0, 3, _T(MSG_BED_HEATING));
			break;
		case 4:
			lcd_puts_at_P(0, 3, _T(MSG_BED_DONE));
			heating_status = 0;
			heating_status_counter = 0;
			break;
		default:
			break;
		}
	}
	else if ((IS_SD_PRINTING) && (custom_message_type == CustomMsg::Status))
	{ // If printing from SD, show what we are printing
		const char* longFilenameOLD = (card.longFilename[0] ? card.longFilename : card.filename);
		if(strlen(longFilenameOLD) > LCD_WIDTH)
		{
			int inters = 0;
			int gh = scrollstuff;
			while (((gh - scrollstuff) < LCD_WIDTH) && (inters == 0))
			{
				if (longFilenameOLD[gh] == '\0')
				{
					lcd_set_cursor(gh - scrollstuff, 3);
					lcd_print(longFilenameOLD[gh - 1]);
					scrollstuff = 0;
					gh = scrollstuff;
					inters = 1;
				}
				else
				{
					lcd_set_cursor(gh - scrollstuff, 3);
					lcd_print(longFilenameOLD[gh - 1]);
					gh++;
				}
			}
			scrollstuff++;
		}
		else
		{
			lcd_printf_P(PSTR("%-20s"), longFilenameOLD);
		}
	}
	else
	{ // Otherwise check for other special events
   		switch (custom_message_type)
		{
		case CustomMsg::Status: // Nothing special, print status message normally
			lcd_print(lcd_status_message);
			break;
		case CustomMsg::MeshBedLeveling: // If mesh bed leveling in progress, show the status
			if (custom_message_state > 10)
			{
				lcd_set_cursor(0, 3);
				lcd_space(20);
				lcd_puts_at_P(0, 3, _T(MSG_CALIBRATE_Z_AUTO));
				lcd_puts_P(PSTR(" : "));
				lcd_print(custom_message_state-10);
			}
			else
			{
				if (custom_message_state == 3)
				{
					lcd_puts_P(_T(WELCOME_MSG));
					lcd_setstatuspgm(_T(WELCOME_MSG));
					custom_message_type = CustomMsg::Status;
				}
				if (custom_message_state > 3 && custom_message_state <= 10 )
				{
					lcd_set_cursor(0, 3);
					lcd_space(19);
					lcd_puts_at_P(0, 3, _i("Calibration done"));////MSG_HOMEYZ_DONE
					custom_message_state--;
				}
			}
			break;
		case CustomMsg::FilamentLoading: // If loading filament, print status
			lcd_print(lcd_status_message);
			break;
		case CustomMsg::PidCal: // PID tuning in progress
			lcd_print(lcd_status_message);
			if (pid_cycle <= pid_number_of_cycles && custom_message_state > 0)
			{
				lcd_set_cursor(10, 3);
				lcd_print(itostr3(pid_cycle));
				lcd_print('/');
				lcd_print(itostr3left(pid_number_of_cycles));
			}
			break;
		case CustomMsg::TempCal: // PINDA temp calibration in progress
			{
				char statusLine[LCD_WIDTH + 1];
				sprintf_P(statusLine, PSTR("%-20S"), _T(MSG_TEMP_CALIBRATION));
				char progress[4];
				sprintf_P(progress, PSTR("%d/6"), custom_message_state);
				memcpy(statusLine + 12, progress, sizeof(progress) - 1);
				lcd_set_cursor(0, 3);
				lcd_print(statusLine);
			}
			break;
		case CustomMsg::TempCompPreheat: // temp compensation preheat
			lcd_puts_at_P(0, 3, _i("PINDA Heating"));////MSG_PINDA_PREHEAT c=20 r=1
			if (custom_message_state <= PINDA_HEAT_T)
			{
				lcd_puts_P(PSTR(": "));
				lcd_print(custom_message_state); //seconds
				lcd_print(' ');
			}
			break;
		}
	}
    
    // Fill the rest of line to have nice and clean output
	for(int fillspace = 0; fillspace < 20; fillspace++)
		if ((lcd_status_message[fillspace] <= 31 ))
			lcd_print(' ');
}

//! @brief Show Status Screen
//!
//! @code{.unparsed}
//! |01234567890123456789|
//! |N 000/000D  Z000.0  |
//! |B 000/000D  F100%   |
//! |USB100% T0  t--:--  |
//! |Status line.........|
//! ----------------------
//! N - nozzle temp symbol	LCD_STR_THERMOMETER
//! D - Degree sysmbol		LCD_STR_DEGREE
//! B - bed temp symbol 	LCD_STR_BEDTEMP
//! F - feedrate symbol 	LCD_STR_FEEDRATE
//! t - clock symbol 		LCD_STR_THERMOMETER
//! @endcode
void lcdui_print_status_screen(void)
{

    lcd_set_cursor(0, 0); //line 0

    //Print the hotend temperature (9 chars total)
	lcdui_print_temp(LCD_STR_THERMOMETER[0], (int)(degHotend(0) + 0.5), (int)(degTargetHotend(0) + 0.5));

	lcd_space(3); //3 spaces

    //Print Z-coordinate (8 chars total)
	lcdui_print_Z_coord();

    lcd_set_cursor(0, 1); //line 1

	//Print the Bed temperature (9 chars total)
	lcdui_print_temp(LCD_STR_BEDTEMP[0], (int)(degBed() + 0.5), (int)(degTargetBed() + 0.5));

	lcd_space(3); //3 spaces

#ifdef PLANNER_DIAGNOSTICS
	//Print planner diagnostics (8 chars)
	lcdui_print_planner_diag();
#else // PLANNER_DIAGNOSTICS
    //Print Feedrate (8 chars)
	lcdui_print_feedrate();
#endif // PLANNER_DIAGNOSTICS

	lcd_set_cursor(0, 2); //line 2

	//Print SD status (7 chars)
	lcdui_print_percent_done();

	if (mmu_enabled)
		//Print extruder status (5 chars)
		lcdui_print_extruder();
	else if (farm_mode)
		//Print farm number (5 chars)
		lcdui_print_farm();
	else
		lcd_space(5); //5 spaces

#ifdef CMD_DIAGNOSTICS
    //Print cmd queue diagnostics (8chars)
	lcdui_print_cmd_diag();
#else
    //Print time (8chars)
	lcdui_print_time();
#endif //CMD_DIAGNOSTICS

    lcd_set_cursor(0, 3); //line 3

#ifndef DEBUG_DISABLE_LCD_STATUS_LINE
	lcdui_print_status_line();
#endif //DEBUG_DISABLE_LCD_STATUS_LINE

}

// Main status screen. It's up to the implementation specific part to show what is needed. As this is very display dependent
void lcd_status_screen()                          // NOT static due to using inside "Marlin_main" module ("manage_inactivity()")
{
	if (firstrun == 1) 
	{
		firstrun = 0;
		if(lcd_status_message_level == 0)
		{
			strncpy_P(lcd_status_message, _T(WELCOME_MSG), LCD_WIDTH);
			lcd_finishstatus();
		}
		if (eeprom_read_byte((uint8_t *)EEPROM_TOTALTIME) == 255 && eeprom_read_byte((uint8_t *)EEPROM_TOTALTIME + 1) == 255 && eeprom_read_byte((uint8_t *)EEPROM_TOTALTIME + 2) == 255 && eeprom_read_byte((uint8_t *)EEPROM_TOTALTIME + 3) == 255)
		{
			eeprom_update_dword((uint32_t *)EEPROM_TOTALTIME, 0);
			eeprom_update_dword((uint32_t *)EEPROM_FILAMENTUSED, 0);
		}
	}

#ifdef ULTIPANEL_FEEDMULTIPLY
	// Dead zone at 100% feedrate
	if ((feedmultiply < 100 && (feedmultiply + int(lcd_encoder)) > 100) ||
		(feedmultiply > 100 && (feedmultiply + int(lcd_encoder)) < 100))
	{
		lcd_encoder = 0;
		feedmultiply = 100;
	}
	if (feedmultiply == 100 && int(lcd_encoder) > ENCODER_FEEDRATE_DEADZONE)
	{
		feedmultiply += int(lcd_encoder) - ENCODER_FEEDRATE_DEADZONE;
		lcd_encoder = 0;
	}
	else if (feedmultiply == 100 && int(lcd_encoder) < -ENCODER_FEEDRATE_DEADZONE)
	{
		feedmultiply += int(lcd_encoder) + ENCODER_FEEDRATE_DEADZONE;
		lcd_encoder = 0;
	}
	else if (feedmultiply != 100)
	{
		feedmultiply += int(lcd_encoder);
		lcd_encoder = 0;
	}
#endif //ULTIPANEL_FEEDMULTIPLY

	if (feedmultiply < 10)
		feedmultiply = 10;
	else if (feedmultiply > 999)
		feedmultiply = 999;

	if (lcd_status_update_delay)
		lcd_status_update_delay--;
	else
		lcd_draw_update = 1;


	if (lcd_draw_update)
	{
		ReInitLCD++;
		if (ReInitLCD == 30)
		{
			lcd_refresh(); // to maybe revive the LCD if static electricity killed it.
			ReInitLCD = 0 ;
		}
		else
		{
			if ((ReInitLCD % 10) == 0)
				lcd_refresh_noclear(); //to maybe revive the LCD if static electricity killed it.
		}

		lcdui_print_status_screen();

		if (farm_mode)
		{
			farm_timer--;
			if (farm_timer < 1)
			{
				farm_timer = 10;
				prusa_statistics(0);
			}
			switch (farm_timer)
			{
			case 8:
				prusa_statistics(21);
				if(loading_flag)
					prusa_statistics(22);
				break;
			case 5:
				if (IS_SD_PRINTING)
					prusa_statistics(20);
				break;
			}
		} // end of farm_mode

		lcd_status_update_delay = 10;   /* redraw the main screen every second. This is easier then trying keep track of all things that change on the screen */
		if (lcd_commands_type != LcdCommands::Idle)
			lcd_commands();
	} // end of lcd_draw_update

	bool current_click = LCD_CLICKED;

	if (ignore_click)
	{
		if (wait_for_unclick)
		{
			if (!current_click)
				ignore_click = wait_for_unclick = false;
			else
				current_click = false;
		}
		else if (current_click)
		{
			lcd_quick_feedback();
			wait_for_unclick = true;
			current_click = false;
		}
	}

	if (current_click
		&& ( menu_block_entering_on_serious_errors == SERIOUS_ERR_NONE ) // or a serious error blocks entering the menu
	)
	{
		menu_depth = 0; //redundant, as already done in lcd_return_to_status(), just to be sure
		menu_submenu(lcd_main_menu);
		lcd_refresh(); // to maybe revive the LCD if static electricity killed it.
	}
}

void lcd_commands()
{
	if (lcd_commands_type == LcdCommands::LongPause)
	{
		if (!blocks_queued() && !homing_flag)
		{
			lcd_setstatuspgm(_i("Print paused"));////MSG_PRINT_PAUSED c=20 r=1
            lcd_commands_type = LcdCommands::Idle;
            lcd_commands_step = 0;
            long_pause();
		}
	}


#ifdef SNMM
	if (lcd_commands_type == LcdCommands::Layer1Cal)
	{
		char cmd1[30];
		float width = 0.4;
		float length = 20 - width;
		float extr = count_e(0.2, width, length);
		float extr_short_segment = count_e(0.2, width, width);

		if (lcd_commands_step>1) lcd_timeoutToStatus.start(); //if user dont confirm live adjust Z value by pressing the knob, we are saving last value by timeout to status screen
		if (lcd_commands_step == 0)
		{
			lcd_commands_step = 10;
		}
		if (lcd_commands_step == 10 && !blocks_queued() && cmd_buffer_empty())
		{
			enquecommand_P(PSTR("M107"));
			enquecommand_P(PSTR("M104 S" STRINGIFY(PLA_PREHEAT_HOTEND_TEMP)));
			enquecommand_P(PSTR("M140 S" STRINGIFY(PLA_PREHEAT_HPB_TEMP)));
			enquecommand_P(PSTR("M190 S" STRINGIFY(PLA_PREHEAT_HPB_TEMP)));
			enquecommand_P(PSTR("M109 S" STRINGIFY(PLA_PREHEAT_HOTEND_TEMP)));
			enquecommand_P(PSTR("T0"));
			enquecommand_P(_T(MSG_M117_V2_CALIBRATION));
			enquecommand_P(PSTR("G87")); //sets calibration status
			enquecommand_P(PSTR("G28"));
			enquecommand_P(PSTR("G21")); //set units to millimeters
			enquecommand_P(PSTR("G90")); //use absolute coordinates
			enquecommand_P(PSTR("M83")); //use relative distances for extrusion
			enquecommand_P(PSTR("G92 E0"));
			enquecommand_P(PSTR("M203 E100"));
			enquecommand_P(PSTR("M92 E140"));
			lcd_commands_step = 9;
		}
		if (lcd_commands_step == 9 && !blocks_queued() && cmd_buffer_empty())
		{
			lcd_timeoutToStatus.start();
			enquecommand_P(PSTR("G1 Z0.250 F7200.000"));
			enquecommand_P(PSTR("G1 X50.0 E80.0 F1000.0"));
			enquecommand_P(PSTR("G1 X160.0 E20.0 F1000.0"));
			enquecommand_P(PSTR("G1 Z0.200 F7200.000"));
			enquecommand_P(PSTR("G1 X220.0 E13 F1000.0"));
			enquecommand_P(PSTR("G1 X240.0 E0 F1000.0"));
			enquecommand_P(PSTR("G92 E0.0"));
			enquecommand_P(PSTR("G21"));
			enquecommand_P(PSTR("G90"));
			enquecommand_P(PSTR("M83"));
			enquecommand_P(PSTR("G1 E-4 F2100.00000"));
			enquecommand_P(PSTR("G1 Z0.150 F7200.000"));
			enquecommand_P(PSTR("M204 S1000"));
			enquecommand_P(PSTR("G1 F4000"));

			lcd_clear();
			menu_goto(lcd_babystep_z, 0, false, true);


			lcd_commands_step = 8;
		}
		if (lcd_commands_step == 8 && !blocks_queued() && cmd_buffer_empty()) //draw meander
		{
			lcd_timeoutToStatus.start();


			enquecommand_P(PSTR("G1 X50 Y155"));
			enquecommand_P(PSTR("G1 X60 Y155 E4"));
			enquecommand_P(PSTR("G1 F1080"));
			enquecommand_P(PSTR("G1 X75 Y155 E2.5"));
			enquecommand_P(PSTR("G1 X100 Y155 E2"));
			enquecommand_P(PSTR("G1 X200 Y155 E2.62773"));
			enquecommand_P(PSTR("G1 X200 Y135 E0.66174"));
			enquecommand_P(PSTR("G1 X50 Y135 E3.62773"));
			enquecommand_P(PSTR("G1 X50 Y115 E0.49386"));
			enquecommand_P(PSTR("G1 X200 Y115 E3.62773"));
			enquecommand_P(PSTR("G1 X200 Y95 E0.49386"));
			enquecommand_P(PSTR("G1 X50 Y95 E3.62773"));
			enquecommand_P(PSTR("G1 X50 Y75 E0.49386"));
			enquecommand_P(PSTR("G1 X200 Y75 E3.62773"));
			enquecommand_P(PSTR("G1 X200 Y55 E0.49386"));
			enquecommand_P(PSTR("G1 X50 Y55 E3.62773"));

			lcd_commands_step = 7;
		}

		if (lcd_commands_step == 7 && !blocks_queued() && cmd_buffer_empty())
		{
			lcd_timeoutToStatus.start();
			strcpy(cmd1, "G1 X50 Y35 E");
			strcat(cmd1, ftostr43(extr));
			enquecommand(cmd1);

			for (int i = 0; i < 4; i++) {
				strcpy(cmd1, "G1 X70 Y");
				strcat(cmd1, ftostr32(35 - i*width * 2));
				strcat(cmd1, " E");
				strcat(cmd1, ftostr43(extr));
				enquecommand(cmd1);
				strcpy(cmd1, "G1 Y");
				strcat(cmd1, ftostr32(35 - (2 * i + 1)*width));
				strcat(cmd1, " E");
				strcat(cmd1, ftostr43(extr_short_segment));
				enquecommand(cmd1);
				strcpy(cmd1, "G1 X50 Y");
				strcat(cmd1, ftostr32(35 - (2 * i + 1)*width));
				strcat(cmd1, " E");
				strcat(cmd1, ftostr43(extr));
				enquecommand(cmd1);
				strcpy(cmd1, "G1 Y");
				strcat(cmd1, ftostr32(35 - (i + 1)*width * 2));
				strcat(cmd1, " E");
				strcat(cmd1, ftostr43(extr_short_segment));
				enquecommand(cmd1);
			}

			lcd_commands_step = 6;
		}

		if (lcd_commands_step == 6 && !blocks_queued() && cmd_buffer_empty())
		{
			lcd_timeoutToStatus.start();
			for (int i = 4; i < 8; i++) {
				strcpy(cmd1, "G1 X70 Y");
				strcat(cmd1, ftostr32(35 - i*width * 2));
				strcat(cmd1, " E");
				strcat(cmd1, ftostr43(extr));
				enquecommand(cmd1);
				strcpy(cmd1, "G1 Y");
				strcat(cmd1, ftostr32(35 - (2 * i + 1)*width));
				strcat(cmd1, " E");
				strcat(cmd1, ftostr43(extr_short_segment));
				enquecommand(cmd1);
				strcpy(cmd1, "G1 X50 Y");
				strcat(cmd1, ftostr32(35 - (2 * i + 1)*width));
				strcat(cmd1, " E");
				strcat(cmd1, ftostr43(extr));
				enquecommand(cmd1);
				strcpy(cmd1, "G1 Y");
				strcat(cmd1, ftostr32(35 - (i + 1)*width * 2));
				strcat(cmd1, " E");
				strcat(cmd1, ftostr43(extr_short_segment));
				enquecommand(cmd1);
			}

			lcd_commands_step = 5;
		}

		if (lcd_commands_step == 5 && !blocks_queued() && cmd_buffer_empty())
		{
			lcd_timeoutToStatus.start();
			for (int i = 8; i < 12; i++) {
				strcpy(cmd1, "G1 X70 Y");
				strcat(cmd1, ftostr32(35 - i*width * 2));
				strcat(cmd1, " E");
				strcat(cmd1, ftostr43(extr));
				enquecommand(cmd1);
				strcpy(cmd1, "G1 Y");
				strcat(cmd1, ftostr32(35 - (2 * i + 1)*width));
				strcat(cmd1, " E");
				strcat(cmd1, ftostr43(extr_short_segment));
				enquecommand(cmd1);
				strcpy(cmd1, "G1 X50 Y");
				strcat(cmd1, ftostr32(35 - (2 * i + 1)*width));
				strcat(cmd1, " E");
				strcat(cmd1, ftostr43(extr));
				enquecommand(cmd1);
				strcpy(cmd1, "G1 Y");
				strcat(cmd1, ftostr32(35 - (i + 1)*width * 2));
				strcat(cmd1, " E");
				strcat(cmd1, ftostr43(extr_short_segment));
				enquecommand(cmd1);
			}

			lcd_commands_step = 4;
		}

		if (lcd_commands_step == 4 && !blocks_queued() && cmd_buffer_empty())
		{
			lcd_timeoutToStatus.start();
			for (int i = 12; i < 16; i++) {
				strcpy(cmd1, "G1 X70 Y");
				strcat(cmd1, ftostr32(35 - i*width * 2));
				strcat(cmd1, " E");
				strcat(cmd1, ftostr43(extr));
				enquecommand(cmd1);
				strcpy(cmd1, "G1 Y");
				strcat(cmd1, ftostr32(35 - (2 * i + 1)*width));
				strcat(cmd1, " E");
				strcat(cmd1, ftostr43(extr_short_segment));
				enquecommand(cmd1);
				strcpy(cmd1, "G1 X50 Y");
				strcat(cmd1, ftostr32(35 - (2 * i + 1)*width));
				strcat(cmd1, " E");
				strcat(cmd1, ftostr43(extr));
				enquecommand(cmd1);
				strcpy(cmd1, "G1 Y");
				strcat(cmd1, ftostr32(35 - (i + 1)*width * 2));
				strcat(cmd1, " E");
				strcat(cmd1, ftostr43(extr_short_segment));
				enquecommand(cmd1);
			}

			lcd_commands_step = 3;
		}

		if (lcd_commands_step == 3 && !blocks_queued() && cmd_buffer_empty())
		{
			lcd_timeoutToStatus.start();
			enquecommand_P(PSTR("G1 E-0.07500 F2100.00000"));
			enquecommand_P(PSTR("G4 S0"));
			enquecommand_P(PSTR("G1 E-4 F2100.00000"));
			enquecommand_P(PSTR("G1 Z0.5 F7200.000"));
			enquecommand_P(PSTR("G1 X245 Y1"));
			enquecommand_P(PSTR("G1 X240 E4"));
			enquecommand_P(PSTR("G1 F4000"));
			enquecommand_P(PSTR("G1 X190 E2.7"));
			enquecommand_P(PSTR("G1 F4600"));
			enquecommand_P(PSTR("G1 X110 E2.8"));
			enquecommand_P(PSTR("G1 F5200"));
			enquecommand_P(PSTR("G1 X40 E3"));
			enquecommand_P(PSTR("G1 E-15.0000 F5000"));
			enquecommand_P(PSTR("G1 E-50.0000 F5400"));
			enquecommand_P(PSTR("G1 E-15.0000 F3000"));
			enquecommand_P(PSTR("G1 E-12.0000 F2000"));
			enquecommand_P(PSTR("G1 F1600"));

			lcd_commands_step = 2;
		}
		if (lcd_commands_step == 2 && !blocks_queued() && cmd_buffer_empty())
		{
			lcd_timeoutToStatus.start();

			enquecommand_P(PSTR("G1 X0 Y1 E3.0000"));
			enquecommand_P(PSTR("G1 X50 Y1 E-5.0000"));
			enquecommand_P(PSTR("G1 F2000"));
			enquecommand_P(PSTR("G1 X0 Y1 E5.0000"));
			enquecommand_P(PSTR("G1 X50 Y1 E-5.0000"));
			enquecommand_P(PSTR("G1 F2400"));
			enquecommand_P(PSTR("G1 X0 Y1 E5.0000"));
			enquecommand_P(PSTR("G1 X50 Y1 E-5.0000"));
			enquecommand_P(PSTR("G1 F2400"));
			enquecommand_P(PSTR("G1 X0 Y1 E5.0000"));
			enquecommand_P(PSTR("G1 X50 Y1 E-3.0000"));
			enquecommand_P(PSTR("G4 S0"));
			enquecommand_P(PSTR("M107"));
			enquecommand_P(PSTR("M104 S0"));
			enquecommand_P(PSTR("M140 S0"));
			enquecommand_P(PSTR("G1 X10 Y180 F4000"));
			enquecommand_P(PSTR("G1 Z10 F1300.000"));
			enquecommand_P(PSTR("M84"));

			lcd_commands_step = 1;

		}

		if (lcd_commands_step == 1 && !blocks_queued() && cmd_buffer_empty())
		{
			lcd_setstatuspgm(_T(WELCOME_MSG));
			lcd_commands_step = 0;
			lcd_commands_type = 0;
			if (eeprom_read_byte((uint8_t*)EEPROM_WIZARD_ACTIVE) == 1) {
				lcd_wizard(WizState::RepeatLay1Cal);
			}
		}

	}

#else //if not SNMM

	if (lcd_commands_type == LcdCommands::Layer1Cal)
	{
		char cmd1[30];

		if(lcd_commands_step>1) lcd_timeoutToStatus.start(); //if user dont confirm live adjust Z value by pressing the knob, we are saving last value by timeout to status screen

        if (!blocks_queued() && cmd_buffer_empty() && !saved_printing)
        {
            switch(lcd_commands_step)
            {
            case 0:
                lcd_commands_step = 11;
                break;
            case 11:
                lay1cal_wait_preheat();
                lcd_commands_step = 10;
                break;
            case 10:
                lay1cal_load_filament(cmd1, lay1cal_filament);
                lcd_commands_step = 9;
                break;
            case 9:
                lcd_clear();
                menu_depth = 0;
                menu_submenu(lcd_babystep_z);
                lay1cal_intro_line();
                lcd_commands_step = 8;
                break;
            case 8:
                lay1cal_before_meander();
                lcd_commands_step = 7;
                break;
            case 7:
                lay1cal_meander(cmd1);
                lcd_commands_step = 6;
                break;
            case 6:
                for (uint8_t i = 0; i < 4; i++)
                {
                    lay1cal_square(cmd1, i);
                }
                lcd_commands_step = 5;
                break;
            case 5:
                for (uint8_t i = 4; i < 8; i++)
                {
                    lay1cal_square(cmd1, i);
                }
                lcd_commands_step = 4;
                break;
            case 4:
                for (uint8_t i = 8; i < 12; i++)
                {
                    lay1cal_square(cmd1, i);
                }
                lcd_commands_step = 3;
                break;
            case 3:
                for (uint8_t i = 12; i < 16; i++)
                {
                    lay1cal_square(cmd1, i);
                }
                lcd_commands_step = 2;
                break;
            case 2:
                enquecommand_P(PSTR("M107")); //turn off printer fan
                enquecommand_P(PSTR("G1 E-0.07500 F2100.00000")); //retract
                enquecommand_P(PSTR("M104 S0")); // turn off temperature
                enquecommand_P(PSTR("M140 S0")); // turn off heatbed
                enquecommand_P(PSTR("G1 Z10 F1300.000")); //lift Z
                enquecommand_P(PSTR("G1 X10 Y180 F4000")); //Go to parking position
                if (mmu_enabled) enquecommand_P(PSTR("M702 C")); //unload from nozzle
                enquecommand_P(PSTR("M84"));// disable motors
                forceMenuExpire = true; //if user dont confirm live adjust Z value by pressing the knob, we are saving last value by timeout to status screen
                lcd_commands_step = 1;
                break;
            case 1:
                lcd_setstatuspgm(_T(WELCOME_MSG));
                lcd_commands_step = 0;
                lcd_commands_type = LcdCommands::Idle;
                if (eeprom_read_byte((uint8_t*)EEPROM_WIZARD_ACTIVE) == 1)
                {
                    lcd_wizard(WizState::RepeatLay1Cal);
                }
                break;
		}
			}
		}

#endif // not SNMM

	if (lcd_commands_type == LcdCommands::FarmModeConfirm)   /// farm mode confirm
	{

		if (lcd_commands_step == 0) { lcd_commands_step = 6; }

		if (lcd_commands_step == 1 && !blocks_queued())
		{
			lcd_commands_step = 0;
			lcd_commands_type = LcdCommands::Idle;
		}
		if (lcd_commands_step == 2 && !blocks_queued())
		{
			lcd_commands_step = 1;
		}
		if (lcd_commands_step == 3 && !blocks_queued())
		{
			lcd_commands_step = 2;
		}
		if (lcd_commands_step == 4 && !blocks_queued())
		{
			enquecommand_P(PSTR("G90"));
			enquecommand_P(PSTR("G1 X"  STRINGIFY(X_CANCEL_POS) " Y" STRINGIFY(Y_CANCEL_POS) " E0 F7000"));
			lcd_commands_step = 3;
		}
		if (lcd_commands_step == 5 && !blocks_queued())
		{
			lcd_commands_step = 4;
		}
		if (lcd_commands_step == 6 && !blocks_queued())
		{
			enquecommand_P(PSTR("G91"));
			enquecommand_P(PSTR("G1 Z15 F1500"));
			st_synchronize();
			#ifdef SNMM
			lcd_commands_step = 7;
			#else
			lcd_commands_step = 5;
			#endif
		}

	}
	if (lcd_commands_type == LcdCommands::PidExtruder) {
		char cmd1[30];
		
		if (lcd_commands_step == 0) {
			custom_message_type = CustomMsg::PidCal;
			custom_message_state = 1;
			lcd_draw_update = 3;
			lcd_commands_step = 3;
		}
		if (lcd_commands_step == 3 && !blocks_queued()) { //PID calibration
			strcpy(cmd1, "M303 E0 S");
			strcat(cmd1, ftostr3(pid_temp));
			// setting the correct target temperature (for visualization) is done in PID_autotune
			enquecommand(cmd1);
			lcd_setstatuspgm(_i("PID cal.           "));////MSG_PID_RUNNING c=20 r=1
			lcd_commands_step = 2;
		}
		if (lcd_commands_step == 2 && pid_tuning_finished) { //saving to eeprom
			pid_tuning_finished = false;
			custom_message_state = 0;
			lcd_setstatuspgm(_i("PID cal. finished"));////MSG_PID_FINISHED c=20 r=1
			setAllTargetHotends(0);  // reset all hotends temperature including the number displayed on the main screen
			if (_Kp != 0 || _Ki != 0 || _Kd != 0) {
			strcpy(cmd1, "M301 P");
			strcat(cmd1, ftostr32(_Kp));
			strcat(cmd1, " I");
			strcat(cmd1, ftostr32(_Ki));
			strcat(cmd1, " D");
			strcat(cmd1, ftostr32(_Kd));
			enquecommand(cmd1);
			enquecommand_P(PSTR("M500"));
			}
			else {
				SERIAL_ECHOPGM("Invalid PID cal. results. Not stored to EEPROM.");
			}
			display_time = _millis();
			lcd_commands_step = 1;
		}
		if ((lcd_commands_step == 1) && ((_millis()- display_time)>2000)) { //calibration finished message
			lcd_setstatuspgm(_T(WELCOME_MSG));
			custom_message_type = CustomMsg::Status;
			pid_temp = DEFAULT_PID_TEMP;
			lcd_commands_step = 0;
			lcd_commands_type = LcdCommands::Idle;
		}
	}


}

void lcd_return_to_status()
{
	lcd_refresh(); // to maybe revive the LCD if static electricity killed it.
	menu_goto(lcd_status_screen, 0, false, true);
	menu_depth = 0;
    eFilamentAction = FilamentAction::None; // i.e. non-autoLoad
}

//! @brief Pause print, disable nozzle heater, move to park position
void lcd_pause_print()
{
    SERIAL_PROTOCOLLNRPGM(MSG_OCTOPRINT_PAUSED); //pause for octoprint
    stop_and_save_print_to_ram(0.0, -default_retraction);
    lcd_return_to_status();
    isPrintPaused = true;
    if (LcdCommands::Idle == lcd_commands_type)
    {
        lcd_commands_type = LcdCommands::LongPause;
    }
}


float move_menu_scale;
static void lcd_move_menu_axis();



/* Menu implementation */

static void lcd_cooldown()
{
  setAllTargetHotends(0);
  setTargetBed(0);
  fanSpeed = 0;
  eFilamentAction = FilamentAction::None;
  lcd_return_to_status();
}

//! @brief append text label with a colon and format it into a fixed size output buffer
//! It would have been much easier if there was a ':' in the labels.
//! But since the texts like Bed, Nozzle and PINDA are used in other places
//! it is better to reuse these texts even though it requires some extra formatting code.
//! @param [in] ipgmLabel pointer to string in PROGMEM
//! @param [out] pointer to string in RAM which will receive the formatted text. Must be allocated to appropriate size
//! @param [in] dstSize allocated length of dst
static void pgmtext_with_colon(const char *ipgmLabel, char *dst, uint8_t dstSize){
    uint8_t i = 0;
    for(; i < dstSize - 2; ++i){ // 2 byte less than buffer, we'd be adding a ':' to the end
        uint8_t b = pgm_read_byte(ipgmLabel + i);
        if( ! b )
            break;
        dst[i] = b;
    }
    dst[i] = ':';               // append the colon
    ++i;
    for(; i < dstSize - 1; ++i) // fill the rest with spaces
        dst[i] = ' ';
    dst[dstSize-1] = '\0';      // terminate the string properly
}

//! @brief Show Extruder Info
//!
//! @code{.unparsed}
//! |01234567890123456789|
//! |Nozzle FAN: 0000 RPM|	FAN c=10 r=1  SPEED c=3 r=1
//! |Print FAN:  0000 RPM|	FAN c=10 r=1  SPEED c=3 r=1
//! |Fil. Xd:000 Yd:000  |	Fil. c=4 r=1
//! |Int:  000 Shut: 000 |	Int: c=4 r=1  Shut: c=4 r=1
//! ----------------------
//! @endcode
//! @todo Positioning of the messages and values on LCD aren't fixed to their exact place. This causes issues with translations.
void lcd_menu_extruder_info()                     // NOT static due to using inside "Marlin_main" module ("manage_inactivity()")
{

    // Display Nozzle fan RPM
    lcd_timeoutToStatus.stop(); //infinite timeout
    lcd_home();
    static const size_t maxChars = 12;
    char nozzle[maxChars], print[maxChars];
    pgmtext_with_colon(_i("Nozzle FAN"), nozzle, maxChars);  ////c=10 r=1
    pgmtext_with_colon(_i("Print FAN"), print, maxChars);  ////c=10 r=1
    lcd_printf_P(_N("%s %4d RPM\n" "%s %4d RPM\n"), nozzle, 60*fan_speed[0], print, 60*fan_speed[1] ); 

#ifdef PAT9125
	// Display X and Y difference from Filament sensor    
    // Display Light intensity from Filament sensor
    //  Frame_Avg register represents the average brightness of all pixels within a frame (324 pixels). This
    //  value ranges from 0(darkest) to 255(brightest).
    // Display LASER shutter time from Filament sensor
    //  Shutter register is an index of LASER shutter time. It is automatically controlled by the chip's internal
    //  auto-exposure algorithm. When the chip is tracking on a good reflection surface, the Shutter is small.
    //  When the chip is tracking on a poor reflection surface, the Shutter is large. Value ranges from 0 to 46.
	if (mmu_enabled == false)
	{
		if (!fsensor_enabled)
			lcd_puts_P(_N("Filament sensor\n" "is disabled."));
		else
		{
			if (!moves_planned() && !IS_SD_PRINTING && !is_usb_printing && (lcd_commands_type != LcdCommands::Layer1Cal))
				pat9125_update();
			lcd_printf_P(_N(
				"Fil. Xd:%3d Yd:%3d\n" ////c=4 r=1
				"Int: %3d  " ////c=4 r=1
				"Shut: %3d"  ////c=4 r=1
			),
				pat9125_x, pat9125_y,
				pat9125_b, pat9125_s
			);
		}
	}
#endif //PAT9125
    
    menu_back_if_clicked();
}

//! @brief Show Fails Statistics MMU
//!
//! @code{.unparsed}
//! |01234567890123456789|
//! | Main               |	c=18 r=1
//! | Last print         |	MSG_LAST_PRINT c=18
//! | Total              |	MSG_TOTAL c=6
//! |                    |
//! ----------------------
//! @endcode
static void lcd_menu_fails_stats_mmu()
{
	MENU_BEGIN();
	MENU_ITEM_BACK_P(_T(MSG_MAIN));
	MENU_ITEM_SUBMENU_P(_T(MSG_LAST_PRINT), lcd_menu_fails_stats_mmu_print);
	MENU_ITEM_SUBMENU_P(_T(MSG_TOTAL), lcd_menu_fails_stats_mmu_total); ////c=18 r=1
	MENU_END();
}

//! @brief Show Last Print Failures Statistics MMU
//!
//! @code{.unparsed}
//! |01234567890123456789|
//! |Last print failures |	MSG_LAST_PRINT_FAILURES c=20
//! | MMU fails:      000|	MSG_MMU_FAILS c=14
//! | MMU load fails: 000|	MSG_MMU_LOAD_FAILS c=14
//! |                    |
//! ----------------------
//! @endcode
//! @todo Positioning of the messages and values on LCD aren't fixed to their exact place. This causes issues with translations.
static void lcd_menu_fails_stats_mmu_print()
{
	lcd_timeoutToStatus.stop(); //infinite timeout
    uint8_t fails = eeprom_read_byte((uint8_t*)EEPROM_MMU_FAIL);
    uint16_t load_fails = eeprom_read_byte((uint8_t*)EEPROM_MMU_LOAD_FAIL);
    lcd_home();
    lcd_printf_P(PSTR("%S\n" " %-16.16S%-3d\n" " %-16.16S%-3d"), 
        _T(MSG_LAST_PRINT_FAILURES), ////c=20
        _T(MSG_MMU_FAILS), fails, ////c=14
        _T(MSG_MMU_LOAD_FAILS), load_fails); ////c=14
    menu_back_if_clicked_fb();
}

//! @brief Show Total Failures Statistics MMU
//!
//! @code{.unparsed}
//! |01234567890123456789|
//! |Total failures      |	MSG_TOTAL_FAILURES c=20
//! | MMU fails:      000|	MSG_MMU_FAILS c=14
//! | MMU load fails: 000|	MSG_MMU_LOAD_FAILS c=14
//! | MMU power fails:000|	c=14 r=1
//! ----------------------
//! @endcode
//! @todo Positioning of the messages and values on LCD aren't fixed to their exact place. This causes issues with translations.
static void lcd_menu_fails_stats_mmu_total()
{
	mmu_command(MmuCmd::S3);
	lcd_timeoutToStatus.stop(); //infinite timeout
    uint8_t fails = eeprom_read_byte((uint8_t*)EEPROM_MMU_FAIL_TOT);
    uint16_t load_fails = eeprom_read_byte((uint8_t*)EEPROM_MMU_LOAD_FAIL_TOT);
    lcd_home();
    lcd_printf_P(PSTR("%S\n" " %-16.16S%-3d\n" " %-16.16S%-3d\n" " %-16.16S%-3d"), 
        _T(MSG_TOTAL_FAILURES), ////c=20
        _T(MSG_MMU_FAILS), fails, ////c=14
        _T(MSG_MMU_LOAD_FAILS), load_fails, ////c=14
        _i("MMU power fails"), mmu_power_failures); ////c=14 r=1
    menu_back_if_clicked_fb();
}

#if defined(TMC2130) && defined(FILAMENT_SENSOR)
static const char failStatsFmt[] PROGMEM = "%S\n" " %-16.16S%-3d\n" " %-16.16S%-3d\n" " %-7.7SX %-3d  Y %-3d";

//! @brief Show Total Failures Statistics MMU
//!
//! @code{.unparsed}
//! |01234567890123456789|
//! |Total failures      |	MSG_TOTAL_FAILURES c=20
//! | Power failures: 000|	MSG_POWER_FAILURES c=14
//! | Fil. runouts  : 000|	MSG_FIL_RUNOUTS c=14
//! | Crash   X:000 Y:000|	MSG_CRASH c=7
//! ----------------------
//! @endcode
//! @todo Positioning of the messages and values on LCD aren't fixed to their exact place. This causes issues with translations.
static void lcd_menu_fails_stats_total()
{
	lcd_timeoutToStatus.stop(); //infinite timeout
    uint16_t power = eeprom_read_word((uint16_t*)EEPROM_POWER_COUNT_TOT);
    uint16_t filam = eeprom_read_word((uint16_t*)EEPROM_FERROR_COUNT_TOT);
    uint16_t crashX = eeprom_read_word((uint16_t*)EEPROM_CRASH_COUNT_X_TOT);
    uint16_t crashY = eeprom_read_word((uint16_t*)EEPROM_CRASH_COUNT_Y_TOT);
    lcd_home();
    lcd_printf_P(failStatsFmt, 
        _T(MSG_TOTAL_FAILURES),   ////c=20
        _T(MSG_POWER_FAILURES), power,   ////c=14
        _T(MSG_FIL_RUNOUTS), filam,   ////c=14
        _T(MSG_CRASH), crashX, crashY);  ////c=7
    menu_back_if_clicked_fb();
}

//! @brief Show Last Print Failures Statistics
//!
//! @code{.unparsed}
//! |01234567890123456789|
//! |Last print failures |	MSG_LAST_PRINT_FAILURES c=20
//! | Power failures  000|	MSG_POWER_FAILURES c=14
//! | Fil. runouts    000|	MSG_FIL_RUNOUTS c=14
//! | Crash   X:000 Y:000|	MSG_CRASH c=7
//! ----------------------
//! @endcode
//! @todo Positioning of the messages and values on LCD aren't fixed to their exact place. This causes issues with translations.
static void lcd_menu_fails_stats_print()
{
	lcd_timeoutToStatus.stop(); //infinite timeout
    uint8_t power = eeprom_read_byte((uint8_t*)EEPROM_POWER_COUNT);
    uint8_t filam = eeprom_read_byte((uint8_t*)EEPROM_FERROR_COUNT);
    uint8_t crashX = eeprom_read_byte((uint8_t*)EEPROM_CRASH_COUNT_X);
    uint8_t crashY = eeprom_read_byte((uint8_t*)EEPROM_CRASH_COUNT_Y);
    lcd_home();
#ifndef PAT9125
    lcd_printf_P(failStatsFmt,
        _T(MSG_LAST_PRINT_FAILURES),  ////c=20
        _T(MSG_POWER_FAILURES), power,  ////c=14
        _T(MSG_FIL_RUNOUTS), filam,  ////c=14
        _T(MSG_CRASH), crashX, crashY);  ////c=7
#else
    // On the MK3 include detailed PAT9125 statistics about soft failures
    lcd_printf_P(PSTR("%S\n"
                      " %-16.16S%-3d\n"
                      " %-7.7S H %-3d S %-3d\n"
                      " %-7.7S X %-3d Y %-3d"),
                 _T(MSG_LAST_PRINT_FAILURES), ////c=20
                 _T(MSG_POWER_FAILURES), power, ////c=14
                 _i("Runouts"), filam, fsensor_softfail, //c=7
                 _T(MSG_CRASH), crashX, crashY);  ////c=7
#endif
    menu_back_if_clicked_fb();
}

//! @brief Open fail statistics menu
//! 
//! This version of function is used, when there is filament sensor,
//! power failure and crash detection.
//! There are Last print and Total menu items.
//! 
//! @code{.unparsed}
//! |01234567890123456789|
//! | Main               |	c=18 r=1
//! | Last print         |	MSG_LAST_PRINT c=18
//! | Total              |	MSG_TOTAL c=6
//! |                    |
//! ----------------------
//! @endcode

static void lcd_menu_fails_stats()
{
	MENU_BEGIN();
	MENU_ITEM_BACK_P(_T(MSG_MAIN));
	MENU_ITEM_SUBMENU_P(_T(MSG_LAST_PRINT), lcd_menu_fails_stats_print);  ////c=18 r=1
	MENU_ITEM_SUBMENU_P(_T(MSG_TOTAL), lcd_menu_fails_stats_total);  ////c=18 r=1
	MENU_END();
}

#elif defined(FILAMENT_SENSOR)
static const char failStatsFmt[] PROGMEM = "%S\n" " %-16.16S%-3d\n" "%S\n" " %-16.16S%-3d\n";
//! 
//! @brief Print last print and total filament run outs
//! 
//! This version of function is used, when there is filament sensor,
//! but no other sensors (e.g. power failure, crash detection).
//! 
//! Example screen:
//! @code{.unparsed}
//! |01234567890123456789|
//! |Last print failures |	MSG_LAST_PRINT_FAILURES c=20
//! | Fil.   runouts  000|	MSG_FIL_RUNOUTS c=14
//! |Total failures      |	MSG_TOTAL_FAILURES c=20
//! | Fil. runouts    000|	MSG_FIL_RUNOUTS c=14
//! ----------------------
//! @endcode
//! @todo Positioning of the messages and values on LCD aren't fixed to their exact place. This causes issues with translations.
static void lcd_menu_fails_stats()
{
	lcd_timeoutToStatus.stop(); //infinite timeout
    uint8_t filamentLast = eeprom_read_byte((uint8_t*)EEPROM_FERROR_COUNT);
    uint16_t filamentTotal = eeprom_read_word((uint16_t*)EEPROM_FERROR_COUNT_TOT);
	lcd_home();
	lcd_printf_P(failStatsFmt, 
        _T(MSG_LAST_PRINT_FAILURES),   ////c=20
        _T(MSG_FIL_RUNOUTS), filamentLast,   ////c=14
        _T(MSG_TOTAL_FAILURES),  ////c=20
        _T(MSG_FIL_RUNOUTS), filamentTotal);   ////c=14

	menu_back_if_clicked();
}
#else
static void lcd_menu_fails_stats()
{
	lcd_timeoutToStatus.stop(); //infinite timeout
	MENU_BEGIN();
	MENU_ITEM_BACK_P(_T(MSG_MAIN));
	MENU_END();
}
#endif //TMC2130


#ifdef DEBUG_BUILD
#ifdef DEBUG_STACK_MONITOR
extern uint16_t SP_min;
extern char* __malloc_heap_start;
extern char* __malloc_heap_end;
#endif //DEBUG_STACK_MONITOR

//! @brief Show Debug Information
//!
//! @code{.unparsed}
//! |01234567890123456789|
//! |RAM statistics      |	c=20 r=1
//! | SP_min:        0000|	c=14 r=1
//! | heap_start:    0000|	c=14 r=1
//! | heap_end:      0000|	c=14 r=1
//! ----------------------
//! @endcode
//! @todo Positioning of the messages and values on LCD aren't fixed to their exact place. This causes issues with translations.
static void lcd_menu_debug()
{
#ifdef DEBUG_STACK_MONITOR
	lcd_home();
	lcd_printf_P(PSTR("RAM statistics\n"  ////c=20 r=1
        " SP_min: 0x%04x\n"   ////c=14 r=1
        " heap_start: 0x%04x\n"   ////c=14 r=1
        " heap_end: 0x%04x"), SP_min, __malloc_heap_start, __malloc_heap_end);  ////c=14 r=1
#endif //DEBUG_STACK_MONITOR

	menu_back_if_clicked_fb();
}
#endif /* DEBUG_BUILD */

//! @brief common line print for lcd_menu_temperatures
//! @param [in] ipgmLabel pointer to string in PROGMEM
//! @param [in] value to be printed behind the label
static void lcd_menu_temperatures_line(const char *ipgmLabel, int value){
    static const size_t maxChars = 15;    
    char tmp[maxChars];
    pgmtext_with_colon(ipgmLabel, tmp, maxChars);
    lcd_printf_P(PSTR(" %s%3d\x01 \n"), tmp, value); // no need to add -14.14 to string alignment
}

//! @brief Show Temperatures
//!
//! @code{.unparsed}
//! |01234567890123456789|
//! | Nozzle:        000D|	c=14 r=1
//! | Bed:           000D|	c=14 r=1
//! | Ambient:       000D|	c=14 r=1
//! | PINDA:         000D|	c=14 r=1
//! ----------------------
//! D - Degree sysmbol		LCD_STR_DEGREE
//! @endcode
//! @todo Positioning of the messages and values on LCD aren't fixed to their exact place. This causes issues with translations.
static void lcd_menu_temperatures()
{
    lcd_timeoutToStatus.stop(); //infinite timeout
    lcd_home();
    lcd_menu_temperatures_line( _T(MSG_NOZZLE), (int)current_temperature[0] ); ////c=14 r=1
    lcd_menu_temperatures_line( _T(MSG_BED), (int)current_temperature_bed );  ////c=14 r=1
#ifdef AMBIENT_THERMISTOR
    lcd_menu_temperatures_line( _i("Ambient"), (int)current_temperature_ambient );  ////c=14 r=1
#endif //AMBIENT_THERMISTOR
#ifdef PINDA_THERMISTOR
    lcd_menu_temperatures_line( _i("PINDA"), (int)current_temperature_pinda );  ////c=14
#endif //PINDA_THERMISTOR
    menu_back_if_clicked();
}

#if defined (VOLT_BED_PIN) || defined (VOLT_PWR_PIN) || defined(IR_SENSOR_ANALOG)
#define VOLT_DIV_R1 10000
#define VOLT_DIV_R2 2370
#define VOLT_DIV_FAC ((float)VOLT_DIV_R2 / (VOLT_DIV_R2 + VOLT_DIV_R1))

//! @brief Show Voltages
//!
//! @code{.unparsed}
//! |01234567890123456789|
//! |                    |
//! | PWR:         00.0V |	c=12 r=1
//! | Bed:         00.0V |	c=12 r=1
//! | IR :         00.0V |  c=12 r=1 optional
//! ----------------------
//! @endcode
//! @todo Positioning of the messages and values on LCD aren't fixed to their exact place. This causes issues with translations.
static void lcd_menu_voltages()
{
    lcd_timeoutToStatus.stop(); //infinite timeout
    float volt_pwr = VOLT_DIV_REF * ((float)current_voltage_raw_pwr / (1023 * OVERSAMPLENR)) / VOLT_DIV_FAC;
    float volt_bed = VOLT_DIV_REF * ((float)current_voltage_raw_bed / (1023 * OVERSAMPLENR)) / VOLT_DIV_FAC;
    lcd_home();
    lcd_printf_P(PSTR(" PWR:      %4.1fV\n" " BED:      %4.1fV"), volt_pwr, volt_bed);
#ifdef IR_SENSOR_ANALOG
    lcd_printf_P(PSTR("\n IR :       %3.1fV"), Raw2Voltage(current_voltage_raw_IR));
#endif //IR_SENSOR_ANALOG
    menu_back_if_clicked();
}
#endif //defined (VOLT_BED_PIN) || defined (VOLT_PWR_PIN) || defined(IR_SENSOR_ANALOG)

#ifdef TMC2130
//! @brief Show Belt Status
//!
//! @code{.unparsed}
//! |01234567890123456789|
//! | Belt status        |	c=18
//! |  X:            000 |
//! |  Y:            000 |
//! |                    |
//! ----------------------
//! @endcode
//! @todo Positioning of the messages and values on LCD aren't fixed to their exact place. This causes issues with translations.
static void lcd_menu_belt_status()
{
	lcd_home();
    lcd_printf_P(PSTR("%S\n" " X %d\n" " Y %d"), _T(MSG_BELT_STATUS), eeprom_read_word((uint16_t*)(EEPROM_BELTSTATUS_X)), eeprom_read_word((uint16_t*)(EEPROM_BELTSTATUS_Y)));
    menu_back_if_clicked();
}
#endif //TMC2130

#ifdef RESUME_DEBUG 
extern void stop_and_save_print_to_ram(float z_move, float e_move);
extern void restore_print_from_ram_and_continue(float e_move);

static void lcd_menu_test_save()
{
	stop_and_save_print_to_ram(10, -0.8);
}

static void lcd_menu_test_restore()
{
	restore_print_from_ram_and_continue(0.8);
}
#endif //RESUME_DEBUG 

//! @brief Show Preheat Menu
static void lcd_preheat_menu()
{
    eFilamentAction = FilamentAction::Preheat;
    lcd_generic_preheat_menu();
}

//! @brief Show Support Menu
//!
//! @code{.unparsed}
//! |01234567890123456789|
//! | Main               |
//! | Firmware:          |	c=18 r=1
//! |  3.7.2.-2363       |	c=16 r=1
//! | prusa3d.com        |	MSG_PRUSA3D
//! | forum.prusa3d.com  |	MSG_PRUSA3D_FORUM
//! | howto.prusa3d.com  |	MSG_PRUSA3D_HOWTO
//! | --------------     |	STR_SEPARATOR
//! | 1_75mm_MK3         |	FILAMENT_SIZE
//! | howto.prusa3d.com  |	ELECTRONICS
//! | howto.prusa3d.com  |	NOZZLE_TYPE
//! | --------------     |	STR_SEPARATOR
//! | Date:              |	c=17 r=1
//! | MMM DD YYYY        |	__DATE__
//! | --------------     |	STR_SEPARATOR
//! @endcode
//! 
//! If MMU is connected
//! 
//! 	@code{.unparsed}
//! 	| MMU2 connected     |	c=18 r=1
//! 	|  FW: 1.0.6-7064523 |
//! 	@endcode
//! 
//! If MMU is not connected
//! 
//! 	@code{.unparsed}
//! 	| MMU2       N/A     |	c=18 r=1
//! 	@endcode
//! 
//! If Flash Air is connected
//! 
//! 	@code{.unparsed}
//! 	| --------------     |	STR_SEPARATOR
//! 	| FlashAir IP Addr:  |	c=18 r=1
//! 	|  192.168.1.100     |
//! 	@endcode
//! 
//! @code{.unparsed}
//! | --------------     |	STR_SEPARATOR
//! | XYZ cal. details   |	MSG_XYZ_DETAILS c=18
//! | Extruder info      |	MSG_INFO_EXTRUDER
//! | XYZ cal. details   |	MSG_INFO_SENSORS
//! @endcode
//! 
//! If TMC2130 defined
//! 
//! 	@code{.unparsed}
//! 	| Belt status        |	MSG_BELT_STATUS
//! @endcode
//! 
//! @code{.unparsed}
//! | Temperatures       |	MSG_MENU_TEMPERATURES
//! @endcode
//! 
//! If Voltage Bed and PWR Pin are defined
//! 
//! 	@code{.unparsed}
//! 	| Voltages           |	MSG_MENU_VOLTAGES
//! 	@endcode
//! 
//! 
//! If DEBUG_BUILD is defined
//! 
//! 	@code{.unparsed}
//! 	| Debug              |	c=18 r=1
//! 	@endcode
//! ----------------------
//! @endcode
static void lcd_support_menu()
{
	typedef struct
	{	// 22bytes total
		int8_t status;                 // 1byte
		bool is_flash_air;             // 1byte
		uint32_t ip;                   // 4bytes
		char ip_str[IP4_STR_SIZE];     // 16bytes
	} _menu_data_t;
    static_assert(sizeof(menu_data)>= sizeof(_menu_data_t),"_menu_data_t doesn't fit into menu_data");
	_menu_data_t* _md = (_menu_data_t*)&(menu_data[0]);
    if (_md->status == 0 || lcd_draw_update == 2)
	{
        // Menu was entered or SD card status has changed (plugged in or removed).
        // Initialize its status.
        _md->status = 1;
        _md->is_flash_air = card.ToshibaFlashAir_isEnabled();
        if (_md->is_flash_air) {
            card.ToshibaFlashAir_GetIP((uint8_t*)(&_md->ip)); // ip == 0 if it failed
        }
    } else if (_md->is_flash_air && _md->ip == 0 && ++ _md->status == 16)
    {
        // Waiting for the FlashAir card to get an IP address from a router. Force an update.
        _md->status = 0;
    }

  MENU_BEGIN();

  MENU_ITEM_BACK_P(_T(MSG_MAIN));

  MENU_ITEM_BACK_P(PSTR("Firmware:"));
  MENU_ITEM_BACK_P(PSTR(" " FW_VERSION_FULL));
#if (FW_DEV_VERSION != FW_VERSION_GOLD) && (FW_DEV_VERSION != FW_VERSION_RC)
  MENU_ITEM_BACK_P(PSTR(" repo " FW_REPOSITORY));
#endif
  // Ideally this block would be optimized out by the compiler.
/*  const uint8_t fw_string_len = strlen_P(FW_VERSION_STR_P());
  if (fw_string_len < 6) {
      MENU_ITEM_BACK_P(PSTR(MSG_FW_VERSION " - " FW_version));
  } else {
      MENU_ITEM_BACK_P(PSTR("FW - " FW_version));
  }*/
      
  MENU_ITEM_BACK_P(_i("prusa3d.com"));////MSG_PRUSA3D
  MENU_ITEM_BACK_P(_i("forum.prusa3d.com"));////MSG_PRUSA3D_FORUM
  MENU_ITEM_BACK_P(_i("howto.prusa3d.com"));////MSG_PRUSA3D_HOWTO
  MENU_ITEM_BACK_P(STR_SEPARATOR);
  MENU_ITEM_BACK_P(PSTR(FILAMENT_SIZE));
  MENU_ITEM_BACK_P(PSTR(ELECTRONICS));
  MENU_ITEM_BACK_P(PSTR(NOZZLE_TYPE));
  MENU_ITEM_BACK_P(STR_SEPARATOR);
  MENU_ITEM_BACK_P(_i("Date:"));////MSG_DATE c=17 r=1
  MENU_ITEM_BACK_P(PSTR(__DATE__));

#ifdef IR_SENSOR_ANALOG
  MENU_ITEM_BACK_P(STR_SEPARATOR);
  MENU_ITEM_BACK_P(PSTR("Fil. sensor v.:"));
  MENU_ITEM_BACK_P(FsensorIRVersionText());
#endif // IR_SENSOR_ANALOG

	MENU_ITEM_BACK_P(STR_SEPARATOR);
	if (mmu_enabled)
	{
		MENU_ITEM_BACK_P(_i("MMU2 connected"));  ////c=18 r=1
		MENU_ITEM_BACK_P(PSTR(" FW:"));  ////c=17 r=1
		if (((menu_item - 1) == menu_line) && lcd_draw_update)
		{
		    lcd_set_cursor(6, menu_row);
			if ((mmu_version > 0) && (mmu_buildnr > 0))
				lcd_printf_P(PSTR("%d.%d.%d-%d"), mmu_version/100, mmu_version%100/10, mmu_version%10, mmu_buildnr);
			else
				lcd_puts_P(_i("unknown")); 
		}
	}
	else
		MENU_ITEM_BACK_P(PSTR("MMU2       N/A"));


  // Show the FlashAir IP address, if the card is available.
  if (_md->is_flash_air) {
      MENU_ITEM_BACK_P(STR_SEPARATOR);
      MENU_ITEM_BACK_P(PSTR("FlashAir IP Addr:"));  //c=18 r=1
      MENU_ITEM_BACK_P(PSTR(" "));
      if (((menu_item - 1) == menu_line) && lcd_draw_update) {
          lcd_set_cursor(2, menu_row);
          ip4_to_str(_md->ip_str, (uint8_t*)(&_md->ip));
          lcd_printf_P(PSTR("%s"), _md->ip_str);
      }
  }
  
  // Show the printer IP address, if it is available.
  if (IP_address) {
      
      MENU_ITEM_BACK_P(STR_SEPARATOR);
      MENU_ITEM_BACK_P(PSTR("Printer IP Addr:"));  //c=18 r=1
      MENU_ITEM_BACK_P(PSTR(" "));
      if (((menu_item - 1) == menu_line) && lcd_draw_update) {
          lcd_set_cursor(2, menu_row);
          ip4_to_str(_md->ip_str, (uint8_t*)(&IP_address));
          lcd_printf_P(PSTR("%s"), _md->ip_str);
      }
  }

  #ifndef MK1BP
  MENU_ITEM_BACK_P(STR_SEPARATOR);
  MENU_ITEM_SUBMENU_P(_i("XYZ cal. details"), lcd_menu_xyz_y_min);////MSG_XYZ_DETAILS c=18
  MENU_ITEM_SUBMENU_P(_i("Extruder info"), lcd_menu_extruder_info);////MSG_INFO_EXTRUDER c=18
  MENU_ITEM_SUBMENU_P(_i("Sensor info"), lcd_menu_show_sensors_state);////MSG_INFO_SENSORS c=18 r=1

#ifdef TMC2130
  MENU_ITEM_SUBMENU_P(_T(MSG_BELT_STATUS), lcd_menu_belt_status);////MSG_BELT_STATUS c=18
#endif //TMC2130
    
  MENU_ITEM_SUBMENU_P(_i("Temperatures"), lcd_menu_temperatures);////MSG_MENU_TEMPERATURES c=18 r=1

#if defined (VOLT_BED_PIN) || defined (VOLT_PWR_PIN)
  MENU_ITEM_SUBMENU_P(_i("Voltages"), lcd_menu_voltages);////MSG_MENU_VOLTAGES c=18 r=1
#endif //defined VOLT_BED_PIN || defined VOLT_PWR_PIN


#ifdef DEBUG_BUILD
  MENU_ITEM_SUBMENU_P(PSTR("Debug"), lcd_menu_debug);////c=18 r=1
#endif /* DEBUG_BUILD */

  #endif //MK1BP

  MENU_END();
}

void lcd_set_fan_check() {
	fans_check_enabled = !fans_check_enabled;
	eeprom_update_byte((unsigned char *)EEPROM_FAN_CHECK_ENABLED, fans_check_enabled);
#ifdef FANCHECK
	if (fans_check_enabled == false) fan_check_error = EFCE_OK; //reset error if fanCheck is disabled during error. Allows resuming print.
#endif //FANCHECK
}

#ifdef MMU_HAS_CUTTER
void lcd_cutter_enabled()
{
    if (EEPROM_MMU_CUTTER_ENABLED_enabled == eeprom_read_byte((uint8_t*)EEPROM_MMU_CUTTER_ENABLED))
    {
#ifndef MMU_ALWAYS_CUT
        eeprom_update_byte((uint8_t*)EEPROM_MMU_CUTTER_ENABLED, 0);
    }
#else //MMU_ALWAYS_CUT
        eeprom_update_byte((uint8_t*)EEPROM_MMU_CUTTER_ENABLED, EEPROM_MMU_CUTTER_ENABLED_always);
    }
    else if (EEPROM_MMU_CUTTER_ENABLED_always == eeprom_read_byte((uint8_t*)EEPROM_MMU_CUTTER_ENABLED))
    {
        eeprom_update_byte((uint8_t*)EEPROM_MMU_CUTTER_ENABLED, 0);
    }
#endif //MMU_ALWAYS_CUT
    else
    {
        eeprom_update_byte((uint8_t*)EEPROM_MMU_CUTTER_ENABLED, EEPROM_MMU_CUTTER_ENABLED_enabled);
    }
}
#endif //MMU_HAS_CUTTER

void lcd_set_filament_autoload() {
     fsensor_autoload_set(!fsensor_autoload_enabled);
}

#if defined(FILAMENT_SENSOR) && defined(PAT9125)
void lcd_set_filament_oq_meass()
{
     fsensor_oq_meassure_set(!fsensor_oq_meassure_enabled);
}
#endif


FilamentAction eFilamentAction=FilamentAction::None; // must be initialized as 'non-autoLoad'
bool bFilamentFirstRun;
bool bFilamentPreheatState;
bool bFilamentAction=false;
static bool bFilamentWaitingFlag=false;

static void mFilamentPrompt()
{
uint8_t nLevel;

lcd_set_cursor(0,0);
lcdui_print_temp(LCD_STR_THERMOMETER[0],(int)degHotend(0),(int)degTargetHotend(0));
lcd_puts_at_P(0,2, _i("Press the knob"));                 ////MSG_ c=20 r=1
lcd_set_cursor(0,3);
switch(eFilamentAction)
     {
     case FilamentAction::Load:
     case FilamentAction::AutoLoad:
     case FilamentAction::MmuLoad:
          lcd_puts_P(_i("to load filament"));     ////MSG_ c=20 r=1
          break;
     case FilamentAction::UnLoad:
     case FilamentAction::MmuUnLoad:
          lcd_puts_P(_i("to unload filament"));   ////MSG_ c=20 r=1
          break;
     case FilamentAction::MmuEject:
     case FilamentAction::MmuCut:
     case FilamentAction::None:
     case FilamentAction::Preheat:
     case FilamentAction::Lay1Cal:
          break;
     }
if(lcd_clicked())
     {
     nLevel=2;
     if(!bFilamentPreheatState)
          {
          nLevel++;
//          setTargetHotend0(0.0);                  // uncoment if return to base-state is required
          }
     menu_back(nLevel);
     switch(eFilamentAction)
          {
          case FilamentAction::AutoLoad:
               eFilamentAction=FilamentAction::None; // i.e. non-autoLoad
               // no break
          case FilamentAction::Load:
               loading_flag=true;
               enquecommand_P(PSTR("M701"));      // load filament
               break;
          case FilamentAction::UnLoad:
               enquecommand_P(PSTR("M702"));      // unload filament
               break;
          case FilamentAction::MmuLoad:
          case FilamentAction::MmuUnLoad:
          case FilamentAction::MmuEject:
          case FilamentAction::MmuCut:
          case FilamentAction::None:
          case FilamentAction::Preheat:
          case FilamentAction::Lay1Cal:
               break;
          }
     }
}

void mFilamentItem(uint16_t nTemp, uint16_t nTempBed)
{
    static int nTargetOld;
    static int nTargetBedOld;
    uint8_t nLevel;

    nTargetOld = target_temperature[0];
    nTargetBedOld = target_temperature_bed;
    setTargetHotend0((float )nTemp);
    setTargetBed((float) nTempBed);

    {
        const FilamentAction action = eFilamentAction;
        if (action == FilamentAction::Preheat || action == FilamentAction::Lay1Cal)
        {
            lcd_return_to_status();
            if (action == FilamentAction::Lay1Cal)
            {
                lcd_commands_type = LcdCommands::Layer1Cal;
            }
            else
            {
                raise_z_above(MIN_Z_FOR_PREHEAT);
                if (eeprom_read_byte((uint8_t*)EEPROM_WIZARD_ACTIVE))
                    lcd_wizard(WizState::LoadFilHot);
            }
            return;
        }
    }

    lcd_timeoutToStatus.stop();

    if (current_temperature[0] > (target_temperature[0] * 0.95))
    {
        switch (eFilamentAction)
        {
        case FilamentAction::Load:
        case FilamentAction::AutoLoad:
        case FilamentAction::UnLoad:
            if (bFilamentWaitingFlag) menu_submenu(mFilamentPrompt);
            else
            {
                nLevel = bFilamentPreheatState ? 1 : 2;
                menu_back(nLevel);
                if ((eFilamentAction == FilamentAction::Load) || (eFilamentAction == FilamentAction::AutoLoad))
                {
                    loading_flag = true;
                    enquecommand_P(PSTR("M701")); // load filament
                    if (eFilamentAction == FilamentAction::AutoLoad) eFilamentAction = FilamentAction::None; // i.e. non-autoLoad
                }
                if (eFilamentAction == FilamentAction::UnLoad)
                enquecommand_P(PSTR("M702")); // unload filament
            }
            break;
        case FilamentAction::MmuLoad:
            nLevel = bFilamentPreheatState ? 1 : 2;
            bFilamentAction = true;
            menu_back(nLevel);
            menu_submenu(mmu_load_to_nozzle_menu);
            break;
        case FilamentAction::MmuUnLoad:
            nLevel = bFilamentPreheatState ? 1 : 2;
            bFilamentAction = true;
            menu_back(nLevel);
            extr_unload();
            break;
        case FilamentAction::MmuEject:
            nLevel = bFilamentPreheatState ? 1 : 2;
            bFilamentAction = true;
            menu_back(nLevel);
            menu_submenu(mmu_fil_eject_menu);
            break;
        case FilamentAction::MmuCut:
#ifdef MMU_HAS_CUTTER
            nLevel=bFilamentPreheatState?1:2;
            bFilamentAction=true;
            menu_back(nLevel);
            menu_submenu(mmu_cut_filament_menu);
#endif //MMU_HAS_CUTTER
            break;
        case FilamentAction::None:
        case FilamentAction::Preheat:
        case FilamentAction::Lay1Cal:
            // handled earlier
            break;
        }
        if (bFilamentWaitingFlag) Sound_MakeSound(e_SOUND_TYPE_StandardPrompt);
        bFilamentWaitingFlag = false;
    }
    else
    {
        lcd_set_cursor(0, 0);
        lcdui_print_temp(LCD_STR_THERMOMETER[0], (int) degHotend(0), (int) degTargetHotend(0));

        if (!bFilamentWaitingFlag)
        {
            // First run after the filament preheat selection:
            // setup the fixed LCD parts and raise Z as we wait
            bFilamentWaitingFlag = true;

            lcd_set_cursor(0, 1);
            switch (eFilamentAction)
            {
            case FilamentAction::Load:
            case FilamentAction::AutoLoad:
            case FilamentAction::MmuLoad:
                lcd_puts_P(_i("Preheating to load")); ////MSG_ c=20
                raise_z_above(MIN_Z_FOR_LOAD);
                break;
            case FilamentAction::UnLoad:
            case FilamentAction::MmuUnLoad:
                lcd_puts_P(_i("Preheating to unload")); ////MSG_ c=20
                raise_z_above(MIN_Z_FOR_UNLOAD);
                break;
            case FilamentAction::MmuEject:
                lcd_puts_P(_i("Preheating to eject")); ////MSG_ c=20
                break;
            case FilamentAction::MmuCut:
                lcd_puts_P(_i("Preheating to cut")); ////MSG_ c=20
                break;
            case FilamentAction::None:
            case FilamentAction::Preheat:
            case FilamentAction::Lay1Cal:
                // handled earlier
                break;
            }
            lcd_puts_at_P(0, 3, _i(">Cancel"));                   ////MSG_ c=20 r=1
        }

        if (lcd_clicked())
        {
            bFilamentWaitingFlag = false;
            if (!bFilamentPreheatState)
            {
                setTargetHotend0(0.0);
                setTargetBed(0.0);
                menu_back();
            }
            else
            {
                setTargetHotend0((float )nTargetOld);
                setTargetBed((float) nTargetBedOld);
            }
            menu_back();
            if (eFilamentAction == FilamentAction::AutoLoad) eFilamentAction = FilamentAction::None; // i.e. non-autoLoad
        }
    }
}

static void mFilamentItem_farm()
{
    bFilamentPreheatState = false;
    mFilamentItem(FARM_PREHEAT_HOTEND_TEMP, FARM_PREHEAT_HPB_TEMP);
}
static void mFilamentItem_farm_nozzle()
{
    bFilamentPreheatState = false;
    mFilamentItem(FARM_PREHEAT_HOTEND_TEMP, 0);
}

static void mFilamentItem_PLA()
{
    bFilamentPreheatState = false;
    mFilamentItem(PLA_PREHEAT_HOTEND_TEMP, PLA_PREHEAT_HPB_TEMP);
}

static void mFilamentItem_PET()
{
    bFilamentPreheatState = false;
    mFilamentItem(PET_PREHEAT_HOTEND_TEMP, PET_PREHEAT_HPB_TEMP);
}

static void mFilamentItem_ASA()
{
    bFilamentPreheatState = false;
    mFilamentItem(ASA_PREHEAT_HOTEND_TEMP, ASA_PREHEAT_HPB_TEMP);
}

static void mFilamentItem_PC()
{
    bFilamentPreheatState = false;
    mFilamentItem(PC_PREHEAT_HOTEND_TEMP, PC_PREHEAT_HPB_TEMP);
}

static void mFilamentItem_ABS()
{
    bFilamentPreheatState = false;
    mFilamentItem(ABS_PREHEAT_HOTEND_TEMP, ABS_PREHEAT_HPB_TEMP);
}

static void mFilamentItem_HIPS()
{
    bFilamentPreheatState = false;
    mFilamentItem(HIPS_PREHEAT_HOTEND_TEMP, HIPS_PREHEAT_HPB_TEMP);
}

static void mFilamentItem_PP()
{
    bFilamentPreheatState = false;
    mFilamentItem(PP_PREHEAT_HOTEND_TEMP, PP_PREHEAT_HPB_TEMP);
}

static void mFilamentItem_FLEX()
{
    bFilamentPreheatState = false;
    mFilamentItem(FLEX_PREHEAT_HOTEND_TEMP, FLEX_PREHEAT_HPB_TEMP);
}

static void mFilamentItem_PVB()
{
    bFilamentPreheatState = false;
    mFilamentItem(PVB_PREHEAT_HOTEND_TEMP, PVB_PREHEAT_HPB_TEMP);
}

void mFilamentBack()
{
    menu_back();
    if (eFilamentAction == FilamentAction::AutoLoad ||
            eFilamentAction == FilamentAction::Preheat ||
            eFilamentAction == FilamentAction::Lay1Cal)
    {
        eFilamentAction = FilamentAction::None; // i.e. non-autoLoad
    }
}

void lcd_generic_preheat_menu()
{
    MENU_BEGIN();
    if (!eeprom_read_byte((uint8_t*)EEPROM_WIZARD_ACTIVE))
    {
        if (eFilamentAction == FilamentAction::Lay1Cal)
        {
            MENU_ITEM_FUNCTION_P(_T(MSG_BACK), mFilamentBack);
        }
        else
        {
            MENU_ITEM_FUNCTION_P(_T(MSG_MAIN), mFilamentBack);
        }
    }
    if (farm_mode)
    {
        MENU_ITEM_FUNCTION_P(PSTR("farm   -  " STRINGIFY(FARM_PREHEAT_HOTEND_TEMP) "/" STRINGIFY(FARM_PREHEAT_HPB_TEMP)), mFilamentItem_farm);
        MENU_ITEM_FUNCTION_P(PSTR("nozzle -  " STRINGIFY(FARM_PREHEAT_HOTEND_TEMP) "/0"), mFilamentItem_farm_nozzle);
    }
    else
    {
        MENU_ITEM_SUBMENU_P(PSTR("PLA  -  " STRINGIFY(PLA_PREHEAT_HOTEND_TEMP) "/" STRINGIFY(PLA_PREHEAT_HPB_TEMP)),mFilamentItem_PLA);
        MENU_ITEM_SUBMENU_P(PSTR("PET  -  " STRINGIFY(PET_PREHEAT_HOTEND_TEMP) "/" STRINGIFY(PET_PREHEAT_HPB_TEMP)),mFilamentItem_PET);
        MENU_ITEM_SUBMENU_P(PSTR("ASA  -  " STRINGIFY(ASA_PREHEAT_HOTEND_TEMP) "/" STRINGIFY(ASA_PREHEAT_HPB_TEMP)),mFilamentItem_ASA);
        MENU_ITEM_SUBMENU_P(PSTR("PC   -  " STRINGIFY(PC_PREHEAT_HOTEND_TEMP) "/" STRINGIFY(PC_PREHEAT_HPB_TEMP)),mFilamentItem_PC);
        MENU_ITEM_SUBMENU_P(PSTR("PVB  -  " STRINGIFY(PVB_PREHEAT_HOTEND_TEMP) "/" STRINGIFY(PVB_PREHEAT_HPB_TEMP)),mFilamentItem_PVB);
        MENU_ITEM_SUBMENU_P(PSTR("ABS  -  " STRINGIFY(ABS_PREHEAT_HOTEND_TEMP) "/" STRINGIFY(ABS_PREHEAT_HPB_TEMP)),mFilamentItem_ABS);
        MENU_ITEM_SUBMENU_P(PSTR("HIPS -  " STRINGIFY(HIPS_PREHEAT_HOTEND_TEMP) "/" STRINGIFY(HIPS_PREHEAT_HPB_TEMP)),mFilamentItem_HIPS);
        MENU_ITEM_SUBMENU_P(PSTR("PP   -  " STRINGIFY(PP_PREHEAT_HOTEND_TEMP) "/" STRINGIFY(PP_PREHEAT_HPB_TEMP)),mFilamentItem_PP);
        MENU_ITEM_SUBMENU_P(PSTR("FLEX -  " STRINGIFY(FLEX_PREHEAT_HOTEND_TEMP) "/" STRINGIFY(FLEX_PREHEAT_HPB_TEMP)),mFilamentItem_FLEX);
    }
    if (!eeprom_read_byte((uint8_t*)EEPROM_WIZARD_ACTIVE) && eFilamentAction == FilamentAction::Preheat) MENU_ITEM_FUNCTION_P(_T(MSG_COOLDOWN), lcd_cooldown);
    MENU_END();
}

void mFilamentItemForce()
{
mFilamentItem(target_temperature[0],target_temperature_bed);
}


void lcd_unLoadFilament()
{
     eFilamentAction=FilamentAction::UnLoad;
     preheat_or_continue();
}

static void mmu_unload_filament()
{
    eFilamentAction = FilamentAction::MmuUnLoad;
    preheat_or_continue();
}


void lcd_wait_interact() {

  lcd_clear();

  lcd_set_cursor(0, 1);
#ifdef SNMM 
  lcd_puts_P(_i("Prepare new filament"));////MSG_PREPARE_FILAMENT c=20 r=1
#else
  lcd_puts_P(_i("Insert filament"));////MSG_INSERT_FILAMENT c=20
#endif
  if (!fsensor_autoload_enabled) {
	  lcd_puts_at_P(0, 2, _i("and press the knob"));////MSG_PRESS c=20 r=2
  }
}


void lcd_change_success() {

  lcd_clear();

  lcd_puts_at_P(0, 2, _i("Change success!"));////MSG_CHANGE_SUCCESS


}

static void lcd_loading_progress_bar(uint16_t loading_time_ms) { 

	for (uint_least8_t i = 0; i < 20; i++) {
		lcd_putc_at(i, 3, '.');
		//loading_time_ms/20 delay
		for (uint_least8_t j = 0; j < 5; j++) {
			delay_keep_alive(loading_time_ms / 100);
		}
	}
}


void lcd_loading_color() {
	//we are extruding 25mm with feedrate 200mm/min -> 7.5 seconds for whole action, 0.375 s for one character

  lcd_clear();

  lcd_puts_at_P(0, 0, _i("Loading color"));////MSG_LOADING_COLOR
  lcd_puts_at_P(0, 2, _T(MSG_PLEASE_WAIT));
  lcd_loading_progress_bar((FILAMENTCHANGE_FINALFEED * 1000ul) / FILAMENTCHANGE_EFEED_FINAL); //show progress bar during filament loading slow sequence
}


void lcd_loading_filament() {


  lcd_clear();

  lcd_puts_at_P(0, 0, _T(MSG_LOADING_FILAMENT));
  lcd_puts_at_P(0, 2, _T(MSG_PLEASE_WAIT));
#ifdef SNMM
  for (int i = 0; i < 20; i++) {

    lcd_set_cursor(i, 3);
    lcd_print('.');
    for (int j = 0; j < 10 ; j++) {
      manage_heater();
      manage_inactivity(true);

      _delay(153);
    }


  }
#else //SNMM
  uint16_t slow_seq_time = (FILAMENTCHANGE_FINALFEED * 1000ul) / FILAMENTCHANGE_EFEED_FINAL;
  uint16_t fast_seq_time = (FILAMENTCHANGE_FIRSTFEED * 1000ul) / FILAMENTCHANGE_EFEED_FIRST;
  lcd_loading_progress_bar(slow_seq_time + fast_seq_time); //show progress bar for total time of filament loading fast + slow sequence
#endif //SNMM
}




void lcd_alright() {
  int enc_dif = 0;
  int cursor_pos = 1;




  lcd_clear();

  lcd_puts_at_P(0, 0, _i("Changed correctly?"));////MSG_CORRECTLY c=20
  lcd_puts_at_P(1, 1, _T(MSG_YES));
  lcd_puts_at_P(1, 2, _i("Filament not loaded"));////MSG_NOT_LOADED c=19
  lcd_puts_at_P(1, 3, _i("Color not correct"));////MSG_NOT_COLOR
  lcd_putc_at(0, 1, '>');


  enc_dif = lcd_encoder_diff;
  lcd_consume_click();
  while (lcd_change_fil_state == 0) {

    manage_heater();
    manage_inactivity(true);

    if ( abs((enc_dif - lcd_encoder_diff)) > 4 ) {

      if ( (abs(enc_dif - lcd_encoder_diff)) > 1 ) {
        if (enc_dif > lcd_encoder_diff ) {
          cursor_pos --;
        }

        if (enc_dif < lcd_encoder_diff  ) {
          cursor_pos ++;
        }

        if (cursor_pos > 3) {
          cursor_pos = 3;
					Sound_MakeSound(e_SOUND_TYPE_BlindAlert);
        }

        if (cursor_pos < 1) {
          cursor_pos = 1;
					Sound_MakeSound(e_SOUND_TYPE_BlindAlert);
        }
        lcd_puts_at_P(0, 1, PSTR(" \n \n "));
        lcd_putc_at(0, cursor_pos, '>');
        enc_dif = lcd_encoder_diff;
				Sound_MakeSound(e_SOUND_TYPE_EncoderMove);
        _delay(100);
      }

    }


    if (lcd_clicked()) {
			Sound_MakeSound(e_SOUND_TYPE_ButtonEcho);
      lcd_change_fil_state = cursor_pos;
      _delay(500);

    }



  };


  lcd_clear();
  lcd_return_to_status();

}

void show_preheat_nozzle_warning()
{	
    lcd_clear();
    lcd_puts_at_P(0, 0, _T(MSG_ERROR));
    lcd_puts_at_P(0, 2, _T(MSG_PREHEAT_NOZZLE));
    _delay(2000);
    lcd_clear();
}

void lcd_load_filament_color_check()
{
	bool clean = lcd_show_fullscreen_message_yes_no_and_wait_P(_T(MSG_FILAMENT_CLEAN), false, true);
	while (!clean) {
		lcd_update_enable(true);
		lcd_update(2);
		load_filament_final_feed();
		st_synchronize();
		clean = lcd_show_fullscreen_message_yes_no_and_wait_P(_T(MSG_FILAMENT_CLEAN), false, true);
	}
}

#ifdef FILAMENT_SENSOR
static void lcd_menu_AutoLoadFilament()
{
     uint8_t nlines;
     lcd_display_message_fullscreen_nonBlocking_P(_i("Autoloading filament is active, just press the knob and insert filament..."),nlines);////MSG_AUTOLOADING_ENABLED c=20 r=4
     menu_back_if_clicked();
}
#endif //FILAMENT_SENSOR

static void preheat_or_continue()
{
    bFilamentFirstRun = false;
    if (target_temperature[0] >= EXTRUDE_MINTEMP)
    {
        bFilamentPreheatState = true;
        mFilamentItem(target_temperature[0], target_temperature_bed);
    }
    else lcd_generic_preheat_menu();
}

static void lcd_LoadFilament()
{
    eFilamentAction = FilamentAction::Load;
    preheat_or_continue();
}


//! @brief Show filament used a print time
//!
//! If printing current print statistics are shown
//!
//! @code{.unparsed}
//! |01234567890123456789|
//! |Filament used:      | c=19
//! |           0000.00m |
//! |Print time:         | c=19 r=1
//! |        00h 00m 00s |
//! ----------------------
//! @endcode
//!
//! If not printing, total statistics are shown
//!
//! @code{.unparsed}
//! |01234567890123456789|
//! |Total filament:     | c=19 r=1
//! |           0000.00m |
//! |Total print time:   | c=19 r=1
//! |        00d 00h 00m |
//! ----------------------
//! @endcode
//! @todo Positioning of the messages and values on LCD aren't fixed to their exact place. This causes issues with translations. Translations missing for "d"days, "h"ours, "m"inutes", "s"seconds".
void lcd_menu_statistics()
{
    lcd_timeoutToStatus.stop(); //infinite timeout
	if (IS_SD_PRINTING)
	{
		const float _met = ((float)total_filament_used) / (100000.f);
		const uint32_t _t = (_millis() - starttime) / 1000ul;
		const uint32_t _h = _t / 3600;
		const uint8_t _m = (_t - (_h * 3600ul)) / 60ul;
		const uint8_t _s = _t - ((_h * 3600ul) + (_m * 60ul));

        lcd_home();
		lcd_printf_P(_N(
			"%S:\n"
			"%18.2fm \n"
			"%S:\n"
			"%10ldh %02hhdm %02hhds"
		    ),
            _i("Filament used"), _met,  ////c=19
            _i("Print time"), _h, _m, _s);  ////c=19 r=1
		menu_back_if_clicked_fb();
	}
	else
	{
		unsigned long _filament = eeprom_read_dword((uint32_t *)EEPROM_FILAMENTUSED);
		unsigned long _time = eeprom_read_dword((uint32_t *)EEPROM_TOTALTIME); //in minutes
		uint8_t _hours, _minutes;
		uint32_t _days;
		float _filament_m = (float)_filament/100;
		_days = _time / 1440;
		_hours = (_time - (_days * 1440)) / 60;
		_minutes = _time - ((_days * 1440) + (_hours * 60));

		lcd_home();
		lcd_printf_P(_N(
			"%S:\n"
			"%18.2fm \n"
			"%S:\n"
			"%10ldd %02hhdh %02hhdm"
            ),
            _i("Total filament"), _filament_m,  ////c=19 r=1
            _i("Total print time"), _days, _hours, _minutes);  ////c=19 r=1
        menu_back_if_clicked_fb();
	}
}


static void _lcd_move(const char *name, int axis, int min, int max)
{
	typedef struct
	{	// 2bytes total
		bool initialized;              // 1byte
		bool endstopsEnabledPrevious;  // 1byte
	} _menu_data_t;
	static_assert(sizeof(menu_data)>= sizeof(_menu_data_t),"_menu_data_t doesn't fit into menu_data");
	_menu_data_t* _md = (_menu_data_t*)&(menu_data[0]);
	if (!_md->initialized)
	{
		_md->endstopsEnabledPrevious = enable_endstops(false);
		_md->initialized = true;
	}
	if (lcd_encoder != 0)
	{
		refresh_cmd_timeout();
		if (! planner_queue_full())
		{
			current_position[axis] += float((int)lcd_encoder) * move_menu_scale;
			if (min_software_endstops && current_position[axis] < min) current_position[axis] = min;
			if (max_software_endstops && current_position[axis] > max) current_position[axis] = max;
			lcd_encoder = 0;
			world2machine_clamp(current_position[X_AXIS], current_position[Y_AXIS]);
			plan_buffer_line_curposXYZE(manual_feedrate[axis] / 60);
			lcd_draw_update = 1;
		}
	}
	if (lcd_draw_update)
	{
	    lcd_set_cursor(0, 1);
		menu_draw_float31(name, current_position[axis]);
	}
	if (menu_leaving || LCD_CLICKED) (void)enable_endstops(_md->endstopsEnabledPrevious);
	if (LCD_CLICKED) menu_back();
}


void lcd_move_e()
{
	if (degHotend0() > EXTRUDE_MINTEMP)
	{
		if (lcd_encoder != 0)
		{
			refresh_cmd_timeout();
			if (! planner_queue_full())
			{
				current_position[E_AXIS] += float((int)lcd_encoder) * move_menu_scale;
				lcd_encoder = 0;
				plan_buffer_line_curposXYZE(manual_feedrate[E_AXIS] / 60);
				lcd_draw_update = 1;
			}
		}
		if (lcd_draw_update)
		{
		    lcd_set_cursor(0, 1);
			// Note: the colon behind the text is necessary to greatly shorten
			// the implementation of menu_draw_float31
			menu_draw_float31(PSTR("Extruder:"), current_position[E_AXIS]);
		}
		if (LCD_CLICKED) menu_back();
	}
	else
	{
		show_preheat_nozzle_warning();
		lcd_return_to_status();
	}
}


//! @brief Show measured Y distance of front calibration points from Y_MIN_POS
//! If those points are detected too close to edge of reachable area, their confidence is lowered.
//! This functionality is applied more often for MK2 printers.
//! @code{.unparsed}
//! |01234567890123456789|
//! |Y distance from min |	c=19 r=1
//! | --------------     |	STR_SEPARATOR
//! |Left:       00.00mm |	c=11 r=1
//! |Right:      00.00mm |	c=11 r=1
//! ----------------------
//! @endcode
//! @todo Positioning of the messages and values on LCD aren't fixed to their exact place. This causes issues with translations.
static void lcd_menu_xyz_y_min()
{
	float distanceMin[2];
    count_xyz_details(distanceMin);
	lcd_home();
	lcd_printf_P(_N(
	  "%S:\n"
	  "%S\n"
	  "%S:\n"
	  "%S:"
	 ),
	 _i("Y distance from min"),  ////c=19 r=1
	 separator,
	 _i("Left"),  ////c=11 r=1
	 _i("Right")  ////c=11 r=1
	);
	for (uint8_t i = 0; i < 2; i++)
	{
		lcd_set_cursor(11,2+i);
		if (distanceMin[i] >= 200) lcd_puts_P(_T(MSG_NA)); ////c=3 r=1
		else lcd_printf_P(_N("%6.2fmm"), distanceMin[i]);
	}
    if (lcd_clicked())
        menu_goto(lcd_menu_xyz_skew, 0, true, true);
}

//@brief Show measured axis skewness
float _deg(float rad)
{
	return rad * 180 / M_PI;
}

//! @brief Show Measured XYZ Skew
//! 
//! @code{.unparsed}
//! |01234567890123456789|
//! |Measured skew: 0.00D|	c=13 r=1
//! | --------------     |	STR_SEPARATOR
//! |Slight skew:   0.12D|	c=13 r=1  c=4 r=1
//! |Severe skew:   0.25D|	c=13 r=1  c=4 r=1
//! ----------------------
//! D - Degree sysmbol		LCD_STR_DEGREE
//! @endcode
//! @todo Positioning of the messages and values on LCD aren't fixed to their exact place. This causes issues with translations.
static void lcd_menu_xyz_skew()
{
    float angleDiff = eeprom_read_float((float*)(EEPROM_XYZ_CAL_SKEW));
	lcd_home();
	lcd_printf_P(_N(
	  "%S:\n"
	  "%S\n"
	  "%-15.15S%3.2f\x01\n"
	  "%-15.15S%3.2f\x01"
	 ),
	 _i("Measured skew"),  ////c=13 r=1
	 separator,
	 _i("Slight skew:"), _deg(bed_skew_angle_mild),  ////c=13 r=1  c=4 r=1
	 _i("Severe skew:"), _deg(bed_skew_angle_extreme)  ////c=13 r=1  c=4 r=1
	);
	if (angleDiff < 100){
		lcd_set_cursor(15,0);
		lcd_printf_P(_N("%3.2f\x01"), _deg(angleDiff));
	}
	else{
		lcd_puts_at_P(15,0, _T(MSG_NA));
	}
    if (lcd_clicked())
        menu_goto(lcd_menu_xyz_offset, 0, true, true);
}
//! @brief Show measured bed offset from expected position
//! 
//! @code{.unparsed}
//! |01234567890123456789|
//! |[0;0] point offset  |	c=20 r=1
//! | --------------     |	STR_SEPARATOR
//! |X:          000.00mm|	c=10 r=1
//! |Y:          000.00mm|	c=10 r=1
//! ----------------------
//! @endcode
//! @todo Positioning of the messages and values on LCD aren't fixed to their exact place. This causes issues with translations.
static void lcd_menu_xyz_offset()
{
    lcd_puts_at_P(0, 0, _i("[0;0] point offset"));////MSG_MEASURED_OFFSET
    lcd_puts_at_P(0, 1, separator);
    lcd_puts_at_P(0, 2, PSTR("X"));  ////c=10 r=1
    lcd_puts_at_P(0, 3, PSTR("Y"));  ////c=10 r=1

    float vec_x[2];
    float vec_y[2];
    float cntr[2];
    world2machine_read_valid(vec_x, vec_y, cntr);

    for (uint_least8_t i = 0; i < 2; i++)
    {
        lcd_set_cursor((cntr[i] < 0) ? 10 : 11, i+2);
        lcd_print(cntr[i]);
        lcd_puts_at_P(16, i + 2, PSTR("mm"));
    }
    menu_back_if_clicked();
}

// Save a single axis babystep value.
void EEPROM_save_B(int pos, int* value)
{
  eeprom_update_byte((unsigned char*)pos, (unsigned char)((*value) & 0xff));
  eeprom_update_byte((unsigned char*)pos + 1, (unsigned char)((*value) >> 8));
}

// Read a single axis babystep value.
void EEPROM_read_B(int pos, int* value)
{
  *value = (int)eeprom_read_byte((unsigned char*)pos) | (int)(eeprom_read_byte((unsigned char*)pos + 1) << 8);
}


// Note: the colon behind the text (X, Y, Z) is necessary to greatly shorten
// the implementation of menu_draw_float31
static void lcd_move_x() {
  _lcd_move(PSTR("X:"), X_AXIS, X_MIN_POS, X_MAX_POS);
}
static void lcd_move_y() {
  _lcd_move(PSTR("Y:"), Y_AXIS, Y_MIN_POS, Y_MAX_POS);
}
static void lcd_move_z() {
  _lcd_move(PSTR("Z:"), Z_AXIS, Z_MIN_POS, Z_MAX_POS);
}


/**
 * @brief Adjust first layer offset from bed if axis is Z_AXIS
 *
 * If menu is left (button pushed or timed out), value is stored to EEPROM and
 * if the axis is Z_AXIS, CALIBRATION_STATUS_CALIBRATED is also stored.
 * Purpose of this function for other axis then Z is unknown.
 *
 * @param axis AxisEnum X_AXIS Y_AXIS Z_AXIS
 * other value leads to storing Z_AXIS
 * @param msg text to be displayed
 */
static void lcd_babystep_z()
{
	typedef struct
	{
		int8_t status;
		int16_t babystepMemZ;
		float babystepMemMMZ;
	} _menu_data_t;
	static_assert(sizeof(menu_data)>= sizeof(_menu_data_t),"_menu_data_t doesn't fit into menu_data");
	_menu_data_t* _md = (_menu_data_t*)&(menu_data[0]);
	if (_md->status == 0)
	{
		// Menu was entered.
		// Initialize its status.
		_md->status = 1;
		check_babystep();
		
		if(!eeprom_is_sheet_initialized(eeprom_read_byte(&(EEPROM_Sheets_base->active_sheet)))){
			_md->babystepMemZ = 0;
		}
		else{
			_md->babystepMemZ = eeprom_read_word(reinterpret_cast<uint16_t *>(&(EEPROM_Sheets_base->
					s[(eeprom_read_byte(&(EEPROM_Sheets_base->active_sheet)))].z_offset)));
		}

		// same logic as in babystep_load
	    if (calibration_status() >= CALIBRATION_STATUS_LIVE_ADJUST)
			_md->babystepMemZ = 0;

		_md->babystepMemMMZ = _md->babystepMemZ/cs.axis_steps_per_unit[Z_AXIS];
		lcd_draw_update = 1;
		//SERIAL_ECHO("Z baby step: ");
		//SERIAL_ECHO(_md->babystepMem[2]);
		// Wait 90 seconds before closing the live adjust dialog.
		lcd_timeoutToStatus.start();
	}

	if (lcd_encoder != 0) 
	{
		if (homing_flag) lcd_encoder = 0;
		_md->babystepMemZ += (int)lcd_encoder;

        if (_md->babystepMemZ < Z_BABYSTEP_MIN) _md->babystepMemZ = Z_BABYSTEP_MIN; //-3999 -> -9.99 mm
        else if (_md->babystepMemZ > Z_BABYSTEP_MAX) _md->babystepMemZ = Z_BABYSTEP_MAX; //0
        else
        {
            CRITICAL_SECTION_START
            babystepsTodo[Z_AXIS] += (int)lcd_encoder;
            CRITICAL_SECTION_END
        }

		_md->babystepMemMMZ = _md->babystepMemZ/cs.axis_steps_per_unit[Z_AXIS];
		_delay(50);
		lcd_encoder = 0;
		lcd_draw_update = 1;
	}
	if (lcd_draw_update)
	{
	    SheetFormatBuffer buffer;
	    menu_format_sheet_E(EEPROM_Sheets_base->s[(eeprom_read_byte(&(EEPROM_Sheets_base->active_sheet)))], buffer);
	    lcd_set_cursor(0, 0);
	    lcd_print(buffer.c);
	    lcd_set_cursor(0, 1);
		menu_draw_float13(_i("Adjusting Z:"), _md->babystepMemMMZ); ////MSG_BABYSTEPPING_Z c=15 Beware: must include the ':' as its last character
	}
	if (LCD_CLICKED || menu_leaving)
	{
		// Only update the EEPROM when leaving the menu.
          uint8_t active_sheet=eeprom_read_byte(&(EEPROM_Sheets_base->active_sheet));
		eeprom_update_word(reinterpret_cast<uint16_t *>(&(EEPROM_Sheets_base->s[active_sheet].z_offset)),_md->babystepMemZ);
		eeprom_update_byte(&(EEPROM_Sheets_base->s[active_sheet].bed_temp),target_temperature_bed);
#ifdef PINDA_THERMISTOR        
		eeprom_update_byte(&(EEPROM_Sheets_base->s[active_sheet].pinda_temp),current_temperature_pinda);
#endif //PINDA_THERMISTOR
		calibration_status_store(CALIBRATION_STATUS_CALIBRATED);
	}
	if (LCD_CLICKED) menu_back();
}


typedef struct
{	// 12bytes + 9bytes = 21bytes total
    menu_data_edit_t reserved; //12 bytes reserved for number editing functions
	int8_t status;                   // 1byte
	int16_t left;                    // 2byte
	int16_t right;                   // 2byte
	int16_t front;                   // 2byte
	int16_t rear;                    // 2byte
} _menu_data_adjust_bed_t;
static_assert(sizeof(menu_data)>= sizeof(_menu_data_adjust_bed_t),"_menu_data_adjust_bed_t doesn't fit into menu_data");

void lcd_adjust_bed_reset(void)
{
	eeprom_update_byte((unsigned char*)EEPROM_BED_CORRECTION_VALID, 1);
	eeprom_update_byte((unsigned char*)EEPROM_BED_CORRECTION_LEFT , 0);
	eeprom_update_byte((unsigned char*)EEPROM_BED_CORRECTION_RIGHT, 0);
	eeprom_update_byte((unsigned char*)EEPROM_BED_CORRECTION_FRONT, 0);
	eeprom_update_byte((unsigned char*)EEPROM_BED_CORRECTION_REAR , 0);
	_menu_data_adjust_bed_t* _md = (_menu_data_adjust_bed_t*)&(menu_data[0]);
	_md->status = 0;
}

//! @brief Show Bed level correct
//! 
//! @code{.unparsed}
//! |01234567890123456789|
//! |Settings:           |	MSG_SETTINGS
//! |Left side [um]:     |	MSG_BED_CORRECTION_LEFT
//! |Right side[um]:     |	MSG_BED_CORRECTION_RIGHT
//! |Front side[um]:     |	MSG_BED_CORRECTION_FRONT
//! |Rear side [um]:     |	MSG_BED_CORRECTION_REAR
//! |Reset               |	MSG_BED_CORRECTION_RESET
//! ----------------------
//! @endcode
void lcd_adjust_bed(void)
{
	_menu_data_adjust_bed_t* _md = (_menu_data_adjust_bed_t*)&(menu_data[0]);
    if (_md->status == 0)
	{
        // Menu was entered.
		_md->left  = 0;
		_md->right = 0;
		_md->front = 0;
		_md->rear  = 0;
        if (eeprom_read_byte((unsigned char*)EEPROM_BED_CORRECTION_VALID) == 1)
		{
			_md->left  = eeprom_read_int8((unsigned char*)EEPROM_BED_CORRECTION_LEFT);
			_md->right = eeprom_read_int8((unsigned char*)EEPROM_BED_CORRECTION_RIGHT);
			_md->front = eeprom_read_int8((unsigned char*)EEPROM_BED_CORRECTION_FRONT);
			_md->rear  = eeprom_read_int8((unsigned char*)EEPROM_BED_CORRECTION_REAR);
		}
        _md->status = 1;
    }
    MENU_BEGIN();
	// leaving menu - this condition must be immediately before MENU_ITEM_BACK_P
    ON_MENU_LEAVE(
        eeprom_update_int8((unsigned char*)EEPROM_BED_CORRECTION_LEFT,  _md->left);
        eeprom_update_int8((unsigned char*)EEPROM_BED_CORRECTION_RIGHT, _md->right);
        eeprom_update_int8((unsigned char*)EEPROM_BED_CORRECTION_FRONT, _md->front);
        eeprom_update_int8((unsigned char*)EEPROM_BED_CORRECTION_REAR,  _md->rear);
        eeprom_update_byte((unsigned char*)EEPROM_BED_CORRECTION_VALID, 1);
    );
    MENU_ITEM_BACK_P(_T(MSG_SETTINGS));
	MENU_ITEM_EDIT_int3_P(_i("Left side [um]"),  &_md->left,  -BED_ADJUSTMENT_UM_MAX, BED_ADJUSTMENT_UM_MAX);////MSG_BED_CORRECTION_LEFT c=14 r=1
    MENU_ITEM_EDIT_int3_P(_i("Right side[um]"), &_md->right, -BED_ADJUSTMENT_UM_MAX, BED_ADJUSTMENT_UM_MAX);////MSG_BED_CORRECTION_RIGHT c=14 r=1
    MENU_ITEM_EDIT_int3_P(_i("Front side[um]"), &_md->front, -BED_ADJUSTMENT_UM_MAX, BED_ADJUSTMENT_UM_MAX);////MSG_BED_CORRECTION_FRONT c=14 r=1
    MENU_ITEM_EDIT_int3_P(_i("Rear side [um]"),  &_md->rear,  -BED_ADJUSTMENT_UM_MAX, BED_ADJUSTMENT_UM_MAX);////MSG_BED_CORRECTION_REAR c=14 r=1
    MENU_ITEM_FUNCTION_P(_T(MSG_RESET), lcd_adjust_bed_reset);////MSG_RESET c=14
    MENU_END();
}

//! @brief Show PID Extruder
//! 
//! @code{.unparsed}
//! |01234567890123456789|
//! | Set temperature:   |	MSG_SET_TEMPERATURE
//! |                    |
//! | 210                |
//! |                    |
//! ----------------------
//! @endcode
void pid_extruder()
{
	lcd_clear();
	lcd_puts_at_P(1, 0, _i("Set temperature:"));////MSG_SET_TEMPERATURE c=19 r=1
	pid_temp += int(lcd_encoder);
	if (pid_temp > HEATER_0_MAXTEMP) pid_temp = HEATER_0_MAXTEMP;
	if (pid_temp < HEATER_0_MINTEMP) pid_temp = HEATER_0_MINTEMP;
	lcd_encoder = 0;
	lcd_set_cursor(1, 2);
	lcd_print(ftostr3(pid_temp));
	if (lcd_clicked()) {
		lcd_commands_type = LcdCommands::PidExtruder;
		lcd_return_to_status();
		lcd_update(2);
	}

}
/*
void lcd_adjust_z() {
  int enc_dif = 0;
  int cursor_pos = 1;
  int fsm = 0;




  lcd_clear();
  lcd_set_cursor(0, 0);
  lcd_puts_P(_i("Auto adjust Z?"));////MSG_ADJUSTZ
  lcd_set_cursor(1, 1);
  lcd_puts_P(_T(MSG_YES));

  lcd_set_cursor(1, 2);

  lcd_puts_P(_T(MSG_NO));

  lcd_set_cursor(0, 1);

  lcd_print('>');


  enc_dif = lcd_encoder_diff;

  while (fsm == 0) {

    manage_heater();
    manage_inactivity(true);

    if ( abs((enc_dif - lcd_encoder_diff)) > 4 ) {

      if ( (abs(enc_dif - lcd_encoder_diff)) > 1 ) {
        if (enc_dif > lcd_encoder_diff ) {
          cursor_pos --;
        }

        if (enc_dif < lcd_encoder_diff  ) {
          cursor_pos ++;
        }

        if (cursor_pos > 2) {
          cursor_pos = 2;
        }

        if (cursor_pos < 1) {
          cursor_pos = 1;
        }
        lcd_set_cursor(0, 1);
        lcd_print(' ');
        lcd_set_cursor(0, 2);
        lcd_print(' ');
        lcd_set_cursor(0, cursor_pos);
        lcd_print('>');
        enc_dif = lcd_encoder_diff;
        _delay(100);
      }

    }


    if (lcd_clicked()) {
      fsm = cursor_pos;
      if (fsm == 1) {
        int babystepLoadZ = 0;
        EEPROM_read_B(EEPROM_BABYSTEP_Z, &babystepLoadZ);
        CRITICAL_SECTION_START
        babystepsTodo[Z_AXIS] = babystepLoadZ;
        CRITICAL_SECTION_END
      } else {
        int zero = 0;
        EEPROM_save_B(EEPROM_BABYSTEP_X, &zero);
        EEPROM_save_B(EEPROM_BABYSTEP_Y, &zero);
        EEPROM_save_B(EEPROM_BABYSTEP_Z, &zero);
      }
      _delay(500);
    }
  };

  lcd_clear();
  lcd_return_to_status();

}*/

#ifdef PINDA_THERMISTOR
bool lcd_wait_for_pinda(float temp) {
	lcd_set_custom_characters_degree();
	setAllTargetHotends(0);
	setTargetBed(0);
	LongTimer pinda_timeout;
	pinda_timeout.start();
	bool target_temp_reached = true;

	while (current_temperature_pinda > temp){
		lcd_display_message_fullscreen_P(_i("Waiting for PINDA probe cooling"));////MSG_WAITING_TEMP_PINDA c=20 r=3

		lcd_set_cursor(0, 4);
		lcd_print(LCD_STR_THERMOMETER[0]);
		lcd_print(ftostr3(current_temperature_pinda));
		lcd_print('/');
		lcd_print(ftostr3(temp));
		lcd_print(LCD_STR_DEGREE);
		delay_keep_alive(1000);
		serialecho_temperatures();
		if (pinda_timeout.expired(8 * 60 * 1000ul)) { //PINDA cooling from 60 C to 35 C takes about 7 minutes
			target_temp_reached = false;
			break;
		}
	}
	lcd_set_custom_characters_arrows();
	lcd_update_enable(true);
	return target_temp_reached;
}
#endif //PINDA_THERMISTOR

void lcd_wait_for_heater() {
		lcd_display_message_fullscreen_P(_T(MSG_WIZARD_HEATING));
		lcd_set_degree();
		lcd_set_cursor(0, 4);
		lcd_print(LCD_STR_THERMOMETER[0]);
		lcd_print(ftostr3(degHotend(active_extruder)));
		lcd_print('/');
		lcd_print(ftostr3(degTargetHotend(active_extruder)));
		lcd_print(LCD_STR_DEGREE);
}

void lcd_wait_for_cool_down() {
	lcd_set_custom_characters_degree();
	setAllTargetHotends(0);
	setTargetBed(0);
	int fanSpeedBckp = fanSpeed;
	fanSpeed = 255;
	while ((degHotend(0)>MAX_HOTEND_TEMP_CALIBRATION) || (degBed() > MAX_BED_TEMP_CALIBRATION)) {
		lcd_display_message_fullscreen_P(_i("Waiting for nozzle and bed cooling"));////MSG_WAITING_TEMP c=20 r=3

		lcd_set_cursor(0, 4);
		lcd_print(LCD_STR_THERMOMETER[0]);
		lcd_print(ftostr3(degHotend(0)));
		lcd_print("/0");		
		lcd_print(LCD_STR_DEGREE);

		lcd_set_cursor(9, 4);
		lcd_print(LCD_STR_BEDTEMP[0]);
		lcd_print(ftostr3(degBed()));
		lcd_print("/0");		
		lcd_print(LCD_STR_DEGREE);
		lcd_set_custom_characters();
		delay_keep_alive(1000);
		serialecho_temperatures();
	}
	fanSpeed = fanSpeedBckp;
	lcd_set_custom_characters_arrows();
	lcd_update_enable(true);
}

// Lets the user move the Z carriage up to the end stoppers.
// When done, it sets the current Z to Z_MAX_POS and returns true.
// Otherwise the Z calibration is not changed and false is returned.

#ifndef TMC2130
bool lcd_calibrate_z_end_stop_manual(bool only_z)
{
    // Don't know where we are. Let's claim we are Z=0, so the soft end stops will not be triggered when moving up.
    current_position[Z_AXIS] = 0;
    plan_set_position_curposXYZE();

    // Until confirmed by the confirmation dialog.
    for (;;) {
        const char   *msg                 = only_z ? _i("Calibrating Z. Rotate the knob to move the Z carriage up to the end stoppers. Click when done.") : _i("Calibrating XYZ. Rotate the knob to move the Z carriage up to the end stoppers. Click when done.");////MSG_MOVE_CARRIAGE_TO_THE_TOP c=20 r=8////MSG_MOVE_CARRIAGE_TO_THE_TOP_Z c=20 r=8
        const char   *msg_next            = lcd_display_message_fullscreen_P(msg);
        const bool    multi_screen        = msg_next != NULL;
        unsigned long previous_millis_msg = _millis();
        // Until the user finishes the z up movement.
        lcd_encoder_diff = 0;
        lcd_encoder = 0;
        for (;;) {
            manage_heater();
            manage_inactivity(true);
            if (abs(lcd_encoder_diff) >= ENCODER_PULSES_PER_STEP) {
                _delay(50);
                lcd_encoder += abs(lcd_encoder_diff / ENCODER_PULSES_PER_STEP);
                lcd_encoder_diff = 0;
                if (! planner_queue_full()) {
                    // Only move up, whatever direction the user rotates the encoder.
                    current_position[Z_AXIS] += fabs(lcd_encoder);
                    lcd_encoder = 0;
                    plan_buffer_line_curposXYZE(manual_feedrate[Z_AXIS] / 60);
                }
            }
            if (lcd_clicked()) {
                // Abort a move if in progress.
                planner_abort_hard();
                while (lcd_clicked()) ;
                _delay(10);
                while (lcd_clicked()) ;
                break;
            }
            if (multi_screen && _millis() - previous_millis_msg > 5000) {
                if (msg_next == NULL)
                    msg_next = msg;
                msg_next = lcd_display_message_fullscreen_P(msg_next);
                previous_millis_msg = _millis();
            }
        }
        // Let the user confirm, that the Z carriage is at the top end stoppers.
        int8_t result = lcd_show_fullscreen_message_yes_no_and_wait_P(_i("Are left and right Z~carriages all up?"), false);////MSG_CONFIRM_CARRIAGE_AT_THE_TOP c=20 r=2
        if (result == -1)
            goto canceled;
        else if (result == 1)
            goto calibrated;
        // otherwise perform another round of the Z up dialog.
    }

calibrated:
    // Let the machine think the Z axis is a bit higher than it is, so it will not home into the bed
    // during the search for the induction points.
	if ((PRINTER_TYPE == PRINTER_MK25) || (PRINTER_TYPE == PRINTER_MK2) || (PRINTER_TYPE == PRINTER_MK2_SNMM)) {
		current_position[Z_AXIS] = Z_MAX_POS-3.f;
	}
	else {
		current_position[Z_AXIS] = Z_MAX_POS+4.f;
	}
    plan_set_position_curposXYZE();
    return true;

canceled:
    return false;
}

#endif // TMC2130

static inline bool pgm_is_whitespace(const char *c_addr)
{
    const char c = pgm_read_byte(c_addr);
    return c == ' ' || c == '\t' || c == '\r' || c == '\n';
}

static inline bool pgm_is_interpunction(const char *c_addr)
{
    const char c = pgm_read_byte(c_addr);
    return c == '.' || c == ',' || c == ':'|| c == ';' || c == '?' || c == '!' || c == '/';
}

/**
 * @brief show full screen message
 *
 * This function is non-blocking
 * @param msg message to be displayed from PROGMEM
 * @param nlines
 * @return rest of the text (to be displayed on next page)
 */
static const char* lcd_display_message_fullscreen_nonBlocking_P(const char *msg, uint8_t &nlines)
{
    lcd_set_cursor(0, 0);
    const char *msgend = msg;
    uint8_t row = 0;
    bool multi_screen = false;
    for (; row < 4; ++ row) {
        while (pgm_is_whitespace(msg))
            ++ msg;
        if (pgm_read_byte(msg) == 0)
            // End of the message.
            break;
        lcd_set_cursor(0, row);
        uint8_t linelen = min(strlen_P(msg), 20);
        const char *msgend2 = msg + linelen;
        msgend = msgend2;
        if (row == 3 && linelen == 20) {
            // Last line of the display, full line shall be displayed.
            // Find out, whether this message will be split into multiple screens.
            while (pgm_is_whitespace(msgend))
                ++ msgend;
            multi_screen = pgm_read_byte(msgend) != 0;
            if (multi_screen)
                msgend = (msgend2 -= 2);
        }
        if (pgm_read_byte(msgend) != 0 && ! pgm_is_whitespace(msgend) && ! pgm_is_interpunction(msgend)) {
            // Splitting a word. Find the start of the current word.
            while (msgend > msg && ! pgm_is_whitespace(msgend - 1))
                 -- msgend;
            if (msgend == msg)
                // Found a single long word, which cannot be split. Just cut it.
                msgend = msgend2;
        }
        for (; msg < msgend; ++ msg) {
            char c = char(pgm_read_byte(msg));
            if (c == '~')
                c = ' ';
            lcd_print(c);
        }
    }

    if (multi_screen) {
        // Display the "next screen" indicator character.
        // lcd_set_custom_characters_arrows();
        lcd_set_custom_characters_nextpage();
        lcd_set_cursor(19, 3);
        // Display the down arrow.
        lcd_print(char(1));
    }

    nlines = row;
    return multi_screen ? msgend : NULL;
}

const char* lcd_display_message_fullscreen_P(const char *msg, uint8_t &nlines)
{
    // Disable update of the screen by the usual lcd_update(0) routine.
    lcd_update_enable(false);
    lcd_clear();
//	uint8_t nlines;
    return lcd_display_message_fullscreen_nonBlocking_P(msg, nlines);
}
const char* lcd_display_message_fullscreen_P(const char *msg) 
{
  uint8_t nlines;
  return lcd_display_message_fullscreen_P(msg, nlines);
}


/**
 * @brief show full screen message and wait
 *
 * This function is blocking.
 * @param msg message to be displayed from PROGMEM
 */
void lcd_show_fullscreen_message_and_wait_P(const char *msg)
{
    LcdUpdateDisabler lcdUpdateDisabler;
    const char *msg_next = lcd_display_message_fullscreen_P(msg);
    bool multi_screen = msg_next != NULL;
	lcd_set_custom_characters_nextpage();
	lcd_consume_click();
	KEEPALIVE_STATE(PAUSED_FOR_USER);
	// Until confirmed by a button click.
	for (;;) {
		if (!multi_screen) {
			lcd_set_cursor(19, 3);
			// Display the confirm char.
			lcd_print(char(2));
		}
        // Wait for 5 seconds before displaying the next text.
        for (uint8_t i = 0; i < 100; ++ i) {
            delay_keep_alive(50);
            if (lcd_clicked()) {
				if (msg_next == NULL) {
					KEEPALIVE_STATE(IN_HANDLER);
					lcd_set_custom_characters();
					lcd_update_enable(true);
					lcd_update(2);
					return;
				}
				else {
					break;
				}
            }
        }
        if (multi_screen) {
            if (msg_next == NULL)
                msg_next = msg;
            msg_next = lcd_display_message_fullscreen_P(msg_next);
			if (msg_next == NULL) {

				lcd_set_cursor(19, 3);
				// Display the confirm char.
				lcd_print(char(2));
			}
        }
    }
}

bool lcd_wait_for_click_delay(uint16_t nDelay)
// nDelay :: timeout [s] (0 ~ no timeout)
// true ~ clicked, false ~ delayed
{
bool bDelayed;
long nTime0 = _millis()/1000;
	lcd_consume_click();
	KEEPALIVE_STATE(PAUSED_FOR_USER);
    for (;;) {
        manage_heater();
        manage_inactivity(true);
        bDelayed = ((_millis()/1000-nTime0) > nDelay);
        bDelayed = (bDelayed && (nDelay != 0));   // 0 ~ no timeout, always waiting for click
        if (lcd_clicked() || bDelayed) {
			KEEPALIVE_STATE(IN_HANDLER);
            return(!bDelayed);
        }
    }
}

void lcd_wait_for_click()
{
lcd_wait_for_click_delay(0);
}

//! @brief Show multiple screen message with yes and no possible choices and wait with possible timeout
//! @param msg Message to show
//! @param allow_timeouting if true, allows time outing of the screen
//! @param default_yes if true, yes choice is selected by default, otherwise no choice is preselected
//! @retval 1 yes choice selected by user
//! @retval 0 no choice selected by user
//! @retval -1 screen timed out
int8_t lcd_show_multiscreen_message_yes_no_and_wait_P(const char *msg, bool allow_timeouting, bool default_yes) //currently just max. n*4 + 3 lines supported (set in language header files)
{
    return lcd_show_multiscreen_message_two_choices_and_wait_P(msg, allow_timeouting, default_yes, _T(MSG_YES), _T(MSG_NO));
}
//! @brief Show multiple screen message with two possible choices and wait with possible timeout
//! @param msg Message to show
//! @param allow_timeouting if true, allows time outing of the screen
//! @param default_first if true, fist choice is selected by default, otherwise second choice is preselected
//! @param first_choice text caption of first possible choice
//! @param second_choice text caption of second possible choice
//! @retval 1 first choice selected by user
//! @retval 0 second choice selected by user
//! @retval -1 screen timed out
int8_t lcd_show_multiscreen_message_two_choices_and_wait_P(const char *msg, bool allow_timeouting, bool default_first,
        const char *first_choice, const char *second_choice)
{
	const char *msg_next = lcd_display_message_fullscreen_P(msg);
	bool multi_screen = msg_next != NULL;
	bool yes = default_first ? true : false;

	// Wait for user confirmation or a timeout.
	unsigned long previous_millis_cmd = _millis();
	int8_t        enc_dif = lcd_encoder_diff;
	lcd_consume_click();
	//KEEPALIVE_STATE(PAUSED_FOR_USER);
	for (;;) {
		for (uint8_t i = 0; i < 100; ++i) {
			delay_keep_alive(50);
			if (allow_timeouting && _millis() - previous_millis_cmd > LCD_TIMEOUT_TO_STATUS)
				return -1;
			manage_heater();
			manage_inactivity(true);

			if (abs(enc_dif - lcd_encoder_diff) > 4) {
				if (msg_next == NULL) {
					lcd_set_cursor(0, 3);
					if (enc_dif < lcd_encoder_diff && yes) {
						lcd_print(' ');
						lcd_putc_at(7, 3, '>');
						yes = false;
						Sound_MakeSound(e_SOUND_TYPE_EncoderMove);
					}
					else if (enc_dif > lcd_encoder_diff && !yes) {
						lcd_print('>');
						lcd_putc_at(7, 3, ' ');
						yes = true;
						Sound_MakeSound(e_SOUND_TYPE_EncoderMove);
					}
					enc_dif = lcd_encoder_diff;
				}
				else {
					Sound_MakeSound(e_SOUND_TYPE_BlindAlert);
					break; //turning knob skips waiting loop
				}
			}
			if (lcd_clicked()) {
				Sound_MakeSound(e_SOUND_TYPE_ButtonEcho);
				if (msg_next == NULL) {
					//KEEPALIVE_STATE(IN_HANDLER);
					lcd_set_custom_characters();
					return yes;
				}
				else break;
			}
		}
		if (multi_screen) {
			if (msg_next == NULL) {
				msg_next = msg;
			}
			msg_next = lcd_display_message_fullscreen_P(msg_next);
		}
		if (msg_next == NULL) {
			lcd_set_cursor(0, 3);
			if (yes) lcd_print('>');
			lcd_puts_at_P(1, 3, first_choice);
			lcd_set_cursor(7, 3);
			if (!yes) lcd_print('>');
			lcd_puts_at_P(8, 3, second_choice);
		}
	}
}

//! @brief Show single screen message with yes and no possible choices and wait with possible timeout
//! @param msg Message to show
//! @param allow_timeouting if true, allows time outing of the screen
//! @param default_yes if true, yes choice is selected by default, otherwise no choice is preselected
//! @retval 1 yes choice selected by user
//! @retval 0 no choice selected by user
//! @retval -1 screen timed out
int8_t lcd_show_fullscreen_message_yes_no_and_wait_P(const char *msg, bool allow_timeouting, bool default_yes)
{

	lcd_display_message_fullscreen_P(msg);
	
	if (default_yes) {
		lcd_putc_at(0, 2, '>');
		lcd_puts_P(_T(MSG_YES));
		lcd_puts_at_P(1, 3, _T(MSG_NO));
	}
	else {
		lcd_puts_at_P(1, 2, _T(MSG_YES));
		lcd_putc_at(0, 3, '>');
		lcd_puts_P(_T(MSG_NO));
	}
	int8_t retval = default_yes ? true : false;

	// Wait for user confirmation or a timeout.
	unsigned long previous_millis_cmd = _millis();
	int8_t        enc_dif = lcd_encoder_diff;
	lcd_consume_click();
	KEEPALIVE_STATE(PAUSED_FOR_USER);
	for (;;) {
		if (allow_timeouting && _millis() - previous_millis_cmd > LCD_TIMEOUT_TO_STATUS)
		{
		    retval = -1;
		    break;
		}
		manage_heater();
		manage_inactivity(true);
		if (abs(enc_dif - lcd_encoder_diff) > 4) {
			lcd_set_cursor(0, 2);
				if (enc_dif < lcd_encoder_diff && retval) {
					lcd_print(' ');
					lcd_putc_at(0, 3, '>');
					retval = 0;
					Sound_MakeSound(e_SOUND_TYPE_EncoderMove);

				}
				else if (enc_dif > lcd_encoder_diff && !retval) {
					lcd_print('>');
					lcd_putc_at(0, 3, ' ');
					retval = 1;
					Sound_MakeSound(e_SOUND_TYPE_EncoderMove);
				}
				enc_dif = lcd_encoder_diff;
		}
		if (lcd_clicked()) {
			Sound_MakeSound(e_SOUND_TYPE_ButtonEcho);
			KEEPALIVE_STATE(IN_HANDLER);
			break;
		}
	}
    lcd_encoder_diff = 0;
    return retval;
}

void lcd_bed_calibration_show_result(BedSkewOffsetDetectionResultType result, uint8_t point_too_far_mask)
{
    const char *msg = NULL;
    if (result == BED_SKEW_OFFSET_DETECTION_POINT_NOT_FOUND) {
        lcd_show_fullscreen_message_and_wait_P(_i("XYZ calibration failed. Bed calibration point was not found."));////MSG_BED_SKEW_OFFSET_DETECTION_POINT_NOT_FOUND c=20 r=8
    } else if (result == BED_SKEW_OFFSET_DETECTION_FITTING_FAILED) {
        if (point_too_far_mask == 0)
            msg = _T(MSG_BED_SKEW_OFFSET_DETECTION_FITTING_FAILED);
        else if (point_too_far_mask == 2 || point_too_far_mask == 7)
            // Only the center point or all the three front points.
            msg = _i("XYZ calibration failed. Front calibration points not reachable.");////MSG_BED_SKEW_OFFSET_DETECTION_FAILED_FRONT_BOTH_FAR c=20 r=8
        else if ((point_too_far_mask & 1) == 0)
            // The right and maybe the center point out of reach.
            msg = _i("XYZ calibration failed. Right front calibration point not reachable.");////MSG_BED_SKEW_OFFSET_DETECTION_FAILED_FRONT_RIGHT_FAR c=20 r=8
        else
            // The left and maybe the center point out of reach.
            msg = _i("XYZ calibration failed. Left front calibration point not reachable.");////MSG_BED_SKEW_OFFSET_DETECTION_FAILED_FRONT_LEFT_FAR c=20 r=8
        lcd_show_fullscreen_message_and_wait_P(msg);
    } else {
        if (point_too_far_mask != 0) {
            if (point_too_far_mask == 2 || point_too_far_mask == 7)
                // Only the center point or all the three front points.
                msg = _i("XYZ calibration compromised. Front calibration points not reachable.");////MSG_BED_SKEW_OFFSET_DETECTION_WARNING_FRONT_BOTH_FAR c=20 r=8
            else if ((point_too_far_mask & 1) == 0)
                // The right and maybe the center point out of reach.
                msg = _i("XYZ calibration compromised. Right front calibration point not reachable.");////MSG_BED_SKEW_OFFSET_DETECTION_WARNING_FRONT_RIGHT_FAR c=20 r=8
            else
                // The left and maybe the center point out of reach.
                msg = _i("XYZ calibration compromised. Left front calibration point not reachable.");////MSG_BED_SKEW_OFFSET_DETECTION_WARNING_FRONT_LEFT_FAR c=20 r=8
            lcd_show_fullscreen_message_and_wait_P(msg);
        }
        if (point_too_far_mask == 0 || result > 0) {
            switch (result) {
                default:
                    // should not happen
                    msg = _T(MSG_BED_SKEW_OFFSET_DETECTION_FITTING_FAILED);
                    break;
                case BED_SKEW_OFFSET_DETECTION_PERFECT:
                    msg = _i("XYZ calibration ok. X/Y axes are perpendicular. Congratulations!");////MSG_BED_SKEW_OFFSET_DETECTION_PERFECT c=20 r=8
                    break;
                case BED_SKEW_OFFSET_DETECTION_SKEW_MILD:
                    msg = _i("XYZ calibration all right. X/Y axes are slightly skewed. Good job!");////MSG_BED_SKEW_OFFSET_DETECTION_SKEW_MILD c=20 r=8
                    break;
                case BED_SKEW_OFFSET_DETECTION_SKEW_EXTREME:
                    msg = _i("XYZ calibration all right. Skew will be corrected automatically.");////MSG_BED_SKEW_OFFSET_DETECTION_SKEW_EXTREME c=20 r=8
                    break;
            }
            lcd_show_fullscreen_message_and_wait_P(msg);
        }
    }
}

void lcd_temp_cal_show_result(bool result) {
	
	custom_message_type = CustomMsg::Status;
	disable_x();
	disable_y();
	disable_z();
	disable_e0();
	disable_e1();
	disable_e2();
	setTargetBed(0); //set bed target temperature back to 0

	if (result == true) {
		eeprom_update_byte((uint8_t*)EEPROM_CALIBRATION_STATUS_PINDA, 1);
		SERIAL_ECHOLNPGM("Temperature calibration done. Continue with pressing the knob.");
		lcd_show_fullscreen_message_and_wait_P(_T(MSG_TEMP_CALIBRATION_DONE));
		eeprom_update_byte((unsigned char *)EEPROM_TEMP_CAL_ACTIVE, 1);
	}
	else {
		eeprom_update_byte((uint8_t*)EEPROM_CALIBRATION_STATUS_PINDA, 0);
		SERIAL_ECHOLNPGM("Temperature calibration failed. Continue with pressing the knob.");
		lcd_show_fullscreen_message_and_wait_P(_i("Temperature calibration failed"));////MSG_TEMP_CAL_FAILED c=20 r=8
		eeprom_update_byte((unsigned char *)EEPROM_TEMP_CAL_ACTIVE, 0);
	}
	lcd_update_enable(true);
	lcd_update(2);
}

static void lcd_show_end_stops() {
	lcd_puts_at_P(0, 0, (PSTR("End stops diag")));
	lcd_puts_at_P(0, 1, (READ(X_MIN_PIN) ^ (bool)X_MIN_ENDSTOP_INVERTING) ? (PSTR("X1")) : (PSTR("X0")));
	lcd_puts_at_P(0, 2, (READ(Y_MIN_PIN) ^ (bool)Y_MIN_ENDSTOP_INVERTING) ? (PSTR("Y1")) : (PSTR("Y0")));
	lcd_puts_at_P(0, 3, (READ(Z_MIN_PIN) ^ (bool)Z_MIN_ENDSTOP_INVERTING) ? (PSTR("Z1")) : (PSTR("Z0")));
}

#ifndef TMC2130
static void menu_show_end_stops() {
    lcd_show_end_stops();
    if (LCD_CLICKED) menu_back();
}
#endif // not defined TMC2130

// Lets the user move the Z carriage up to the end stoppers.
// When done, it sets the current Z to Z_MAX_POS and returns true.
// Otherwise the Z calibration is not changed and false is returned.
void lcd_diag_show_end_stops()
{
    lcd_clear();
	lcd_consume_click();
    for (;;) {
        manage_heater();
        manage_inactivity(true);
        lcd_show_end_stops();
        if (lcd_clicked()) {
            break;
        }
    }
    lcd_clear();
    lcd_return_to_status();
}

static void lcd_print_state(uint8_t state)
{
	switch (state) {
		case STATE_ON:
			lcd_puts_P(_N("  1"));
		break;
		case STATE_OFF:
			lcd_puts_P(_N("  0"));
		break;
		default: 
			lcd_puts_P(_T(MSG_NA));
		break;
	}
}

static void lcd_show_sensors_state()
{
	//0: N/A; 1: OFF; 2: ON
	uint8_t pinda_state = STATE_NA;
	uint8_t finda_state = STATE_NA;
	uint8_t idler_state = STATE_NA;

	pinda_state = READ(Z_MIN_PIN);
	if (mmu_enabled && ((_millis() - mmu_last_finda_response) < 1000ul) )
	{
		finda_state = mmu_finda;
	}
	if (ir_sensor_detected) {
		idler_state = !READ(IR_SENSOR_PIN);
	}
	lcd_puts_at_P(0, 0, _i("Sensor state"));
	lcd_puts_at_P(1, 1, _i("PINDA:"));
	lcd_set_cursor(LCD_WIDTH - 4, 1);
	lcd_print_state(pinda_state);
	
	lcd_puts_at_P(1, 2, _i("FINDA:"));
	lcd_set_cursor(LCD_WIDTH - 4, 2);
	lcd_print_state(finda_state);
	
	lcd_puts_at_P(1, 3, _i("IR:"));
	lcd_set_cursor(LCD_WIDTH - 4, 3);
	lcd_print_state(idler_state);
}

void lcd_menu_show_sensors_state()                // NOT static due to using inside "Marlin_main" module ("manage_inactivity()")
{
	lcd_timeoutToStatus.stop();
	lcd_show_sensors_state();
	if(LCD_CLICKED)
	{
		lcd_timeoutToStatus.start();
		menu_back();
	}
}

void prusa_statistics_err(char c){
	SERIAL_ECHOPGM("{[ERR:");
	SERIAL_ECHO(c);
	SERIAL_ECHO(']');
	prusa_stat_farm_number();
}

static void prusa_statistics_case0(uint8_t statnr){
	SERIAL_ECHO('{');
	prusa_stat_printerstatus(statnr);
	prusa_stat_farm_number();
	prusa_stat_printinfo();
}

void prusa_statistics(int _message, uint8_t _fil_nr) {
#ifdef DEBUG_DISABLE_PRUSA_STATISTICS
	return;
#endif //DEBUG_DISABLE_PRUSA_STATISTICS
	switch (_message)
	{

	case 0: // default message
		if (busy_state == PAUSED_FOR_USER) 
		{   
			prusa_statistics_case0(15);
		}
		else if (isPrintPaused)
		{
			prusa_statistics_case0(14);
		}
		else if (IS_SD_PRINTING || loading_flag)
		{
			prusa_statistics_case0(4);
		}
		else
		{
			SERIAL_ECHO('{');
			prusa_stat_printerstatus(1);
			prusa_stat_farm_number();
			prusa_stat_diameter();
			status_number = 1;
		}
		break;

	case 1:		// 1 heating
		farm_status = 2;
		SERIAL_ECHO('{');
		prusa_stat_printerstatus(2);
		prusa_stat_farm_number();
		status_number = 2;
		farm_timer = 1;
		break;

	case 2:		// heating done
		farm_status = 3;
		SERIAL_ECHO('{');
		prusa_stat_printerstatus(3);
		prusa_stat_farm_number();
		SERIAL_ECHOLN('}');
		status_number = 3;
		farm_timer = 1;

		if (IS_SD_PRINTING || loading_flag)
		{
			farm_status = 4;
			SERIAL_ECHO('{');
			prusa_stat_printerstatus(4);
			prusa_stat_farm_number();
			status_number = 4;
		}
		else
		{
			SERIAL_ECHO('{');
			prusa_stat_printerstatus(3);
			prusa_stat_farm_number();
			status_number = 3;
		}
		farm_timer = 1;
		break;

	case 3:		// filament change
		// must do a return here to prevent doing SERIAL_ECHOLN("}") at the very end of this function
		// saved a considerable amount of FLASH
		return;
		break;
	case 4:		// print succesfull
		SERIAL_ECHOPGM("{[RES:1][FIL:");
		MYSERIAL.print(int(_fil_nr));
		SERIAL_ECHO(']');
		prusa_stat_printerstatus(status_number);
		prusa_stat_farm_number();
		farm_timer = 2;
		break;
	case 5:		// print not succesfull
		SERIAL_ECHOPGM("{[RES:0][FIL:");
		MYSERIAL.print(int(_fil_nr));
		SERIAL_ECHO(']');
		prusa_stat_printerstatus(status_number);
		prusa_stat_farm_number();
		farm_timer = 2;
		break;
	case 6:		// print done
		SERIAL_ECHOPGM("{[PRN:8]");
		prusa_stat_farm_number();
		status_number = 8;
		farm_timer = 2;
		break;
	case 7:		// print done - stopped
		SERIAL_ECHOPGM("{[PRN:9]");
		prusa_stat_farm_number();
		status_number = 9;
		farm_timer = 2;
		break;
	case 8:		// printer started
		SERIAL_ECHOPGM("{[PRN:0]");
		prusa_stat_farm_number();
		status_number = 0;
		farm_timer = 2;
		break;
	case 20:		// echo farm no
		SERIAL_ECHO('{');
		prusa_stat_printerstatus(status_number);
		prusa_stat_farm_number();
		farm_timer = 4;
		break;
	case 21: // temperatures
		SERIAL_ECHO('{');
		prusa_stat_temperatures();
		prusa_stat_farm_number();
		prusa_stat_printerstatus(status_number);
		break;
    case 22: // waiting for filament change
        SERIAL_ECHOPGM("{[PRN:5]");
		prusa_stat_farm_number();
		status_number = 5;
        break;
	
	case 90: // Error - Thermal Runaway
		prusa_statistics_err('1');
		break;
	case 91: // Error - Thermal Runaway Preheat
		prusa_statistics_err('2');
		break;
	case 92: // Error - Min temp
		prusa_statistics_err('3');
		break;
	case 93: // Error - Max temp
		prusa_statistics_err('4');
		break;

    case 99:		// heartbeat
        SERIAL_ECHOPGM("{[PRN:99]");
        prusa_stat_temperatures();
		prusa_stat_farm_number();
        break;
	}
	SERIAL_ECHOLN('}');	

}

static void prusa_stat_printerstatus(int _status)
{
	SERIAL_ECHOPGM("[PRN:");
	SERIAL_ECHO(_status);
	SERIAL_ECHO(']');
}

static void prusa_stat_farm_number() {
	SERIAL_ECHOPGM("[PFN:0]");
}

static void prusa_stat_diameter() {
	SERIAL_ECHOPGM("[DIA:");
	SERIAL_ECHO(eeprom_read_word((uint16_t*)EEPROM_NOZZLE_DIAMETER_uM));
	SERIAL_ECHO(']');
}

static void prusa_stat_temperatures()
{
	SERIAL_ECHOPGM("[ST0:");
	SERIAL_ECHO(target_temperature[0]);
	SERIAL_ECHOPGM("][STB:");
	SERIAL_ECHO(target_temperature_bed);
	SERIAL_ECHOPGM("][AT0:");
	SERIAL_ECHO(current_temperature[0]);
	SERIAL_ECHOPGM("][ATB:");
	SERIAL_ECHO(current_temperature_bed);
	SERIAL_ECHO(']');
}

static void prusa_stat_printinfo()
{
	SERIAL_ECHOPGM("[TFU:");
	SERIAL_ECHO(total_filament_used);
	SERIAL_ECHOPGM("][PCD:");
	SERIAL_ECHO(itostr3(card.percentDone()));
	SERIAL_ECHOPGM("][FEM:");
	SERIAL_ECHO(itostr3(feedmultiply));
<<<<<<< HEAD
	SERIAL_ECHO("][FNM:");
	SERIAL_ECHO(card.longFilename);
	SERIAL_ECHO("][TIM:");
=======
	SERIAL_ECHOPGM("][FNM:");
	SERIAL_ECHO(longFilenameOLD);
	SERIAL_ECHOPGM("][TIM:");
>>>>>>> f7fd7a53
	if (starttime != 0)
	{
		SERIAL_ECHO(_millis() / 1000 - starttime / 1000);
	}
	else
	{
		SERIAL_ECHO(0);
	}
	SERIAL_ECHOPGM("][FWR:");
	SERIAL_ECHORPGM(FW_VERSION_STR_P());
	SERIAL_ECHO(']');
     prusa_stat_diameter();
}

/*
void lcd_pick_babystep(){
    int enc_dif = 0;
    int cursor_pos = 1;
    int fsm = 0;
    
    
    
    
    lcd_clear();
    
    lcd_set_cursor(0, 0);
    
    lcd_puts_P(_i("Pick print"));////MSG_PICK_Z
    
    
    lcd_set_cursor(3, 2);
    
    lcd_print('1');
    
    lcd_set_cursor(3, 3);
    
    lcd_print('2');
    
    lcd_set_cursor(12, 2);
    
    lcd_print('3');
    
    lcd_set_cursor(12, 3);
    
    lcd_print('4');
    
    lcd_set_cursor(1, 2);
    
    lcd_print('>');
    
    
    enc_dif = lcd_encoder_diff;
    
    while (fsm == 0) {
        
        manage_heater();
        manage_inactivity(true);
        
        if ( abs((enc_dif - lcd_encoder_diff)) > 4 ) {
            
            if ( (abs(enc_dif - lcd_encoder_diff)) > 1 ) {
                if (enc_dif > lcd_encoder_diff ) {
                    cursor_pos --;
                }
                
                if (enc_dif < lcd_encoder_diff  ) {
                    cursor_pos ++;
                }
                
                if (cursor_pos > 4) {
                    cursor_pos = 4;
                }
                
                if (cursor_pos < 1) {
                    cursor_pos = 1;
                }

                
                lcd_set_cursor(1, 2);
                lcd_print(' ');
                lcd_set_cursor(1, 3);
                lcd_print(' ');
                lcd_set_cursor(10, 2);
                lcd_print(' ');
                lcd_set_cursor(10, 3);
                lcd_print(' ');
                
                if (cursor_pos < 3) {
                    lcd_set_cursor(1, cursor_pos+1);
                    lcd_print('>');
                }else{
                    lcd_set_cursor(10, cursor_pos-1);
                    lcd_print('>');
                }
                
   
                enc_dif = lcd_encoder_diff;
                _delay(100);
            }
            
        }
        
        if (lcd_clicked()) {
            fsm = cursor_pos;
            int babyStepZ;
            EEPROM_read_B(EEPROM_BABYSTEP_Z0+((fsm-1)*2),&babyStepZ);
            EEPROM_save_B(EEPROM_BABYSTEP_Z,&babyStepZ);
            calibration_status_store(CALIBRATION_STATUS_CALIBRATED);
            _delay(500);
            
        }
    };
    
    lcd_clear();
    lcd_return_to_status();
}
*/
void lcd_move_menu_axis()
{
	MENU_BEGIN();
	MENU_ITEM_BACK_P(_T(MSG_SETTINGS));
	MENU_ITEM_SUBMENU_P(_i("Move X"), lcd_move_x);////MSG_MOVE_X
	MENU_ITEM_SUBMENU_P(_i("Move Y"), lcd_move_y);////MSG_MOVE_Y
	MENU_ITEM_SUBMENU_P(_i("Move Z"), lcd_move_z);////MSG_MOVE_Z
	MENU_ITEM_SUBMENU_P(_T(MSG_EXTRUDER), lcd_move_e);////MSG_EXTRUDER
	MENU_END();
}

static void lcd_move_menu_1mm()
{
  move_menu_scale = 1.0;
  lcd_move_menu_axis();
}


void EEPROM_save(int pos, uint8_t* value, uint8_t size)
{
  do
  {
    eeprom_write_byte((unsigned char*)pos, *value);
    pos++;
    value++;
  } while (--size);
}

void EEPROM_read(int pos, uint8_t* value, uint8_t size)
{
  do
  {
    *value = eeprom_read_byte((unsigned char*)pos);
    pos++;
    value++;
  } while (--size);
}

#ifdef SDCARD_SORT_ALPHA
static void lcd_sort_type_set() {
	uint8_t sdSort;
		EEPROM_read(EEPROM_SD_SORT, (uint8_t*)&sdSort, sizeof(sdSort));
	switch (sdSort) {
		case SD_SORT_TIME: sdSort = SD_SORT_ALPHA; break;
		case SD_SORT_ALPHA: sdSort = SD_SORT_NONE; break;
		default: sdSort = SD_SORT_TIME;
	}
	eeprom_update_byte((unsigned char *)EEPROM_SD_SORT, sdSort);
	presort_flag = true;
}
#endif //SDCARD_SORT_ALPHA

#ifdef TMC2130
static void lcd_crash_mode_info()
{
	lcd_update_enable(true);
	static uint32_t tim = 0;
	if ((tim + 1000) < _millis())
	{
		lcd_clear();
		fputs_P(_i("Crash detection can\nbe turned on only in\nNormal mode"), lcdout);////MSG_CRASH_DET_ONLY_IN_NORMAL c=20 r=4
		tim = _millis();
	}
    menu_back_if_clicked();
}

static void lcd_crash_mode_info2()
{
	lcd_update_enable(true);
	static uint32_t tim = 0;
	if ((tim + 1000) < _millis())
	{
		lcd_clear();
		fputs_P(_i("WARNING:\nCrash detection\ndisabled in\nStealth mode"), lcdout);////MSG_CRASH_DET_STEALTH_FORCE_OFF c=20 r=4
		tim = _millis();
	}
    menu_back_if_clicked();
}
#endif //TMC2130

#ifdef FILAMENT_SENSOR
static void lcd_filament_autoload_info()
{
uint8_t nlines;
	lcd_update_enable(true);
	static uint32_t tim = 0;
	if ((tim + 1000) < _millis())
	{
          lcd_display_message_fullscreen_nonBlocking_P(_i("Autoloading filament available only when filament sensor is turned on..."), nlines); ////MSG_AUTOLOADING_ONLY_IF_FSENS_ON c=20 r=4
		tim = _millis();
	}
    menu_back_if_clicked();
}

static void lcd_fsensor_fail()
{
uint8_t nlines;
	lcd_update_enable(true);
	static uint32_t tim = 0;
	if ((tim + 1000) < _millis())
	{
          lcd_display_message_fullscreen_nonBlocking_P(_i("ERROR: Filament sensor is not responding, please check connection."), nlines);////MSG_FSENS_NOT_RESPONDING c=20 r=4
		tim = _millis();
	}
    menu_back_if_clicked();
}
#endif //FILAMENT_SENSOR

//-//
static void lcd_sound_state_set(void)
{
Sound_CycleState();
}

#ifndef MMU_FORCE_STEALTH_MODE
static void lcd_silent_mode_mmu_set() {
	if (SilentModeMenu_MMU == 1) SilentModeMenu_MMU = 0;
	else SilentModeMenu_MMU = 1;
	//saving to eeprom is done in mmu_loop() after mmu actually switches state and confirms with "ok"
}
#endif //MMU_FORCE_STEALTH_MODE

static void lcd_silent_mode_set() {
	switch (SilentModeMenu) {
#ifdef TMC2130
	case SILENT_MODE_NORMAL: SilentModeMenu = SILENT_MODE_STEALTH; break;
	case SILENT_MODE_STEALTH: SilentModeMenu = SILENT_MODE_NORMAL; break;
	default: SilentModeMenu = SILENT_MODE_NORMAL; break; // (probably) not needed
#else
	case SILENT_MODE_POWER: SilentModeMenu = SILENT_MODE_SILENT; break;
	case SILENT_MODE_SILENT: SilentModeMenu = SILENT_MODE_AUTO; break;
	case SILENT_MODE_AUTO: SilentModeMenu = SILENT_MODE_POWER; break;
	default: SilentModeMenu = SILENT_MODE_POWER; break; // (probably) not needed
#endif //TMC2130
	}
  eeprom_update_byte((unsigned char *)EEPROM_SILENT, SilentModeMenu);
#ifdef TMC2130
  lcd_display_message_fullscreen_P(_i("Mode change in progress ..."));
  // Wait until the planner queue is drained and the stepper routine achieves
  // an idle state.
  st_synchronize();
  if (tmc2130_wait_standstill_xy(1000)) {}
//	  MYSERIAL.print("standstill OK");
//  else
//	  MYSERIAL.print("standstill NG!");
	cli();
	tmc2130_mode = (SilentModeMenu != SILENT_MODE_NORMAL)?TMC2130_MODE_SILENT:TMC2130_MODE_NORMAL;
	update_mode_profile();
	tmc2130_init();
  // We may have missed a stepper timer interrupt due to the time spent in tmc2130_init.
  // Be safe than sorry, reset the stepper timer before re-enabling interrupts.
  st_reset_timer();
  sei();
#endif //TMC2130
  st_current_init();
#ifdef TMC2130
  if (lcd_crash_detect_enabled() && (SilentModeMenu != SILENT_MODE_NORMAL))
	  menu_submenu(lcd_crash_mode_info2);
  lcd_encoder_diff=0;                             // reset 'encoder buffer'
#endif //TMC2130
}

#ifdef TMC2130
static void crash_mode_switch()
{
    if (lcd_crash_detect_enabled())
    {
        lcd_crash_detect_disable();
    }
    else
    {
        lcd_crash_detect_enable();
    }
	if (IS_SD_PRINTING || is_usb_printing || (lcd_commands_type == LcdCommands::Layer1Cal)) menu_goto(lcd_tune_menu, 9, true, true);
	else menu_goto(lcd_settings_menu, 9, true, true);
}
#endif //TMC2130
 

#ifdef FILAMENT_SENSOR
static void lcd_fsensor_state_set()
{
	FSensorStateMenu = !FSensorStateMenu; //set also from fsensor_enable() and fsensor_disable()
	if (!FSensorStateMenu) {
		fsensor_disable();
		if (fsensor_autoload_enabled && !mmu_enabled)
			menu_submenu(lcd_filament_autoload_info);
	}
	else {
		fsensor_enable();
		if (fsensor_not_responding && !mmu_enabled)
			menu_submenu(lcd_fsensor_fail);
	}
}
#endif //FILAMENT_SENSOR

void lcd_set_degree() {
	lcd_set_custom_characters_degree();
}

#if (LANG_MODE != 0)

void menu_setlang(unsigned char lang)
{
	if (!lang_select(lang))
	{
		if (lcd_show_fullscreen_message_yes_no_and_wait_P(_i("Copy selected language?"), false, true))
			lang_boot_update_start(lang);
		lcd_update_enable(true);
		lcd_clear();
		menu_goto(lcd_language_menu, 0, true, true);
		lcd_timeoutToStatus.stop(); //infinite timeout
		lcd_draw_update = 2;
	}
}

static void lcd_language_menu()
{
	MENU_BEGIN();
	if (lang_is_selected()) MENU_ITEM_BACK_P(_T(MSG_SETTINGS)); //
	if (menu_item_text_P(lang_get_name_by_code(lang_get_code(0)))) //primary language
	{
		menu_setlang(0);
		return;
	}
	uint8_t cnt = lang_get_count();
#ifdef W25X20CL
	if (cnt == 2) //display secondary language in case of clear xflash 
	{
		if (menu_item_text_P(lang_get_name_by_code(lang_get_code(1))))
		{
			menu_setlang(1);
			return;
		}
	}
	else
		for (int i = 2; i < cnt; i++) //skip seconday language - solved in lang_select (MK3)
#else //W25X20CL
		for (int i = 1; i < cnt; i++) //all seconday languages (MK2/25)
#endif //W25X20CL
			if (menu_item_text_P(lang_get_name_by_code(lang_get_code(i))))
			{
				menu_setlang(i);
				return;
			}
	MENU_END();
}
#endif //(LANG_MODE != 0)


void lcd_mesh_bedleveling()
{
	mesh_bed_run_from_menu = true;
	enquecommand_P(PSTR("G80"));
	lcd_return_to_status();
}

void lcd_mesh_calibration()
{
  enquecommand_P(PSTR("M45"));
  lcd_return_to_status();
}

void lcd_mesh_calibration_z()
{
  enquecommand_P(PSTR("M45 Z"));
  lcd_return_to_status();
}

void lcd_pinda_calibration_menu()
{
	MENU_BEGIN();
		MENU_ITEM_BACK_P(_T(MSG_MENU_CALIBRATION));
		MENU_ITEM_SUBMENU_P(_i("Calibrate"), lcd_calibrate_pinda);////MSG_CALIBRATE_PINDA c=17 r=1
	MENU_END();
}

void lcd_temp_calibration_set() {
	bool temp_cal_active = eeprom_read_byte((unsigned char *)EEPROM_TEMP_CAL_ACTIVE);
	temp_cal_active = !temp_cal_active;
	eeprom_update_byte((unsigned char *)EEPROM_TEMP_CAL_ACTIVE, temp_cal_active);
}

#ifdef HAS_SECOND_SERIAL_PORT
void lcd_second_serial_set() {
	if(selectedSerialPort == 1) selectedSerialPort = 0;
	else selectedSerialPort = 1;
	eeprom_update_byte((unsigned char *)EEPROM_SECOND_SERIAL_ACTIVE, selectedSerialPort);
	MYSERIAL.begin(BAUDRATE);
}
#endif //HAS_SECOND_SERIAL_PORT

void lcd_calibrate_pinda() {
	enquecommand_P(PSTR("G76"));
	lcd_return_to_status();
}

#ifndef SNMM

/*void lcd_calibrate_extruder() {
	
	if (degHotend0() > EXTRUDE_MINTEMP)
	{
		current_position[E_AXIS] = 0;									//set initial position to zero
		plan_set_e_position(current_position[E_AXIS]);
		
		//long steps_start = st_get_position(E_AXIS);

		long steps_final;
		float e_steps_per_unit;
		float feedrate = (180 / axis_steps_per_unit[E_AXIS]) * 1;	//3	//initial automatic extrusion feedrate (depends on current value of axis_steps_per_unit to avoid too fast extrusion)
		float e_shift_calibration = (axis_steps_per_unit[E_AXIS] > 180 ) ? ((180 / axis_steps_per_unit[E_AXIS]) * 70): 70; //length of initial automatic extrusion sequence
		const char   *msg_e_cal_knob = _i("Rotate knob until mark reaches extruder body. Click when done.");////MSG_E_CAL_KNOB c=20 r=8
		const char   *msg_next_e_cal_knob = lcd_display_message_fullscreen_P(msg_e_cal_knob);
		const bool    multi_screen = msg_next_e_cal_knob != NULL;
		unsigned long msg_millis;

		lcd_show_fullscreen_message_and_wait_P(_i("Mark filament 100mm from extruder body. Click when done."));////MSG_MARK_FIL c=20 r=8
		lcd_clear();
		
		
		lcd_set_cursor(0, 1); lcd_puts_P(_T(MSG_PLEASE_WAIT));
		current_position[E_AXIS] += e_shift_calibration;
		plan_buffer_line_curposXYZE(feedrate, active_extruder);
		st_synchronize();

		lcd_display_message_fullscreen_P(msg_e_cal_knob);
		msg_millis = _millis();
		while (!LCD_CLICKED) {
			if (multi_screen && _millis() - msg_millis > 5000) {
				if (msg_next_e_cal_knob == NULL)
					msg_next_e_cal_knob = msg_e_cal_knob;
					msg_next_e_cal_knob = lcd_display_message_fullscreen_P(msg_next_e_cal_knob);
					msg_millis = _millis();
			}

			//manage_inactivity(true);
			manage_heater();
			if (abs(lcd_encoder_diff) >= ENCODER_PULSES_PER_STEP) {						//adjusting mark by knob rotation
				delay_keep_alive(50);
				//previous_millis_cmd = _millis();
				lcd_encoder += (lcd_encoder_diff / ENCODER_PULSES_PER_STEP);
				lcd_encoder_diff = 0;
				if (!planner_queue_full()) {
					current_position[E_AXIS] += float(abs((int)lcd_encoder)) * 0.01; //0.05
					lcd_encoder = 0;
					plan_buffer_line_curposXYZE(feedrate, active_extruder);
					
				}
			}	
		}
		
		steps_final = current_position[E_AXIS] * axis_steps_per_unit[E_AXIS];
		//steps_final = st_get_position(E_AXIS);
		lcd_draw_update = 1;
		e_steps_per_unit = ((float)(steps_final)) / 100.0f;
		if (e_steps_per_unit < MIN_E_STEPS_PER_UNIT) e_steps_per_unit = MIN_E_STEPS_PER_UNIT;				
		if (e_steps_per_unit > MAX_E_STEPS_PER_UNIT) e_steps_per_unit = MAX_E_STEPS_PER_UNIT;

		lcd_clear();

		axis_steps_per_unit[E_AXIS] = e_steps_per_unit;
		enquecommand_P(PSTR("M500")); //store settings to eeprom
	
		//lcd_drawedit(PSTR("Result"), ftostr31(axis_steps_per_unit[E_AXIS]));
		//delay_keep_alive(2000);
		delay_keep_alive(500);
		lcd_show_fullscreen_message_and_wait_P(_i("E calibration finished. Please clean the nozzle. Click when done."));////MSG_CLEAN_NOZZLE_E c=20 r=8
		lcd_update_enable(true);
		lcd_draw_update = 2;

	}
	else
	{
		show_preheat_nozzle_warning();
	}
	lcd_return_to_status();
}

void lcd_extr_cal_reset() {
	float tmp1[] = DEFAULT_AXIS_STEPS_PER_UNIT;
	axis_steps_per_unit[E_AXIS] = tmp1[3];
	//extrudemultiply = 100;
	enquecommand_P(PSTR("M500"));
}*/

#endif

void lcd_toshiba_flash_air_compatibility_toggle()
{
   card.ToshibaFlashAir_enable(! card.ToshibaFlashAir_isEnabled());
   eeprom_update_byte((uint8_t*)EEPROM_TOSHIBA_FLASH_AIR_COMPATIBLITY, card.ToshibaFlashAir_isEnabled());
}

//! @brief Continue first layer calibration with previous value or start from zero?
//!
//! @code{.unparsed}
//! |01234567890123456789|
//! |Sheet Smooth1 actual|  c=a, c=b, a+b = 13
//! |Z offset: -1.480 mm |  c=a, c=b, a+b = 14
//! |>Continue           |  c=19
//! | Start from zero    |  c=19
//! ----------------------
//! @endcode
void lcd_first_layer_calibration_reset()
{
    typedef struct
    {
        bool reset;
    } MenuData;
    static_assert(sizeof(menu_data)>= sizeof(MenuData),"_menu_data_t doesn't fit into menu_data");
    MenuData* menuData = (MenuData*)&(menu_data[0]);

    if(LCD_CLICKED || !eeprom_is_sheet_initialized(eeprom_read_byte(&(EEPROM_Sheets_base->active_sheet))) ||
            (calibration_status() >= CALIBRATION_STATUS_LIVE_ADJUST) ||
            (0 == static_cast<int16_t>(eeprom_read_word(reinterpret_cast<uint16_t*>
            (&EEPROM_Sheets_base->s[(eeprom_read_byte(&(EEPROM_Sheets_base->active_sheet)))].z_offset)))))
    {
        if (menuData->reset)
        {
            eeprom_update_word(reinterpret_cast<uint16_t*>(&EEPROM_Sheets_base->s[(eeprom_read_byte(&(EEPROM_Sheets_base->active_sheet)))].z_offset), 0xffff);
        }
        menu_goto(lcd_v2_calibration,0,true,true);
    }

    if (lcd_encoder > 0)
    {
        menuData->reset = true;
        lcd_encoder = 1;
    }
    else if (lcd_encoder < 1)
    {
        menuData->reset = false;
        lcd_encoder = 0;
    }

    char sheet_name[sizeof(Sheet::name)];
    eeprom_read_block(sheet_name, &EEPROM_Sheets_base->s[(eeprom_read_byte(&(EEPROM_Sheets_base->active_sheet)))].name, sizeof(Sheet::name));
    lcd_set_cursor(0, 0);
    float offset = static_cast<int16_t>(eeprom_read_word(reinterpret_cast<uint16_t*>(&EEPROM_Sheets_base->s[(eeprom_read_byte(&(EEPROM_Sheets_base->active_sheet)))].z_offset)))/cs.axis_steps_per_unit[Z_AXIS];
    lcd_printf_P(_i("Sheet %.7s\nZ offset: %+1.3f mm\n%cContinue\n%cStart from zero"), //// \n denotes line break, %.7s is replaced by 7 character long sheet name, %+1.3f is replaced by 6 character long floating point number, %c is replaced by > or white space (one character) based on whether first or second option is selected. % denoted place holders can not be reordered. r=4
            sheet_name, offset, menuData->reset ? ' ' : '>', menuData->reset ? '>' : ' ');

}

void lcd_v2_calibration()
{
	if (mmu_enabled)
	{
	    const uint8_t filament = choose_menu_P(
            _i("Select filament:"), ////c=20 r=1
            _T(MSG_FILAMENT),_i("Cancel"));  ////c=19 r=1
	    if (filament < 5)
	    {
	        lay1cal_filament = filament;
	    }
	    else
	    {
	        menu_back();
	        return;
	    }
	}
	else if (!eeprom_read_byte((uint8_t*)EEPROM_WIZARD_ACTIVE))
	{
	    bool loaded = false;
	    if (fsensor_enabled && ir_sensor_detected)
	    {
	        loaded = (digitalRead(IR_SENSOR_PIN) == 0);
	    }
	    else
	    {
	        loaded = lcd_show_fullscreen_message_yes_no_and_wait_P(_T(MSG_FILAMENT_LOADED), false, true);
	        lcd_update_enabled = true;

	    }


		if (!loaded)
		{
			lcd_display_message_fullscreen_P(_i("Please load filament first."));////MSG_PLEASE_LOAD_PLA c=20 r=4
			lcd_consume_click();
			for (uint_least8_t i = 0; i < 20; i++) { //wait max. 2s
				delay_keep_alive(100);
				if (lcd_clicked()) {
					break;
				}
			}
			lcd_update_enabled = true;
			menu_back();
			return;
		}
	}

	eFilamentAction = FilamentAction::Lay1Cal;
	menu_goto(lcd_generic_preheat_menu, 0, true, true);
}

void lcd_wizard() {
	bool result = true;
	if (calibration_status() != CALIBRATION_STATUS_ASSEMBLED) {
		result = lcd_show_multiscreen_message_yes_no_and_wait_P(_i("Running Wizard will delete current calibration results and start from the beginning. Continue?"), false, false);////MSG_WIZARD_RERUN c=20 r=7
	}
	if (result) {
		calibration_status_store(CALIBRATION_STATUS_ASSEMBLED);
		lcd_wizard(WizState::Run);
	}
	else {
		lcd_return_to_status();
		lcd_update_enable(true);
		lcd_update(2);
	}
}

#if (LANG_MODE != 0)
void lcd_language()
{
	lcd_update_enable(true);
	lcd_clear();
	menu_goto(lcd_language_menu, 0, true, true);
	lcd_timeoutToStatus.stop(); //infinite timeout
	lcd_draw_update = 2;
	while ((menu_menu != lcd_status_screen) && (!lang_is_selected()))
	{
		_delay(50);
		lcd_update(0);
		manage_heater();
		manage_inactivity(true);
	}
	if (lang_is_selected())
		lcd_return_to_status();
	else
		lang_select(LANG_ID_PRI);
}
#endif

static void wait_preheat()
{
    current_position[Z_AXIS] = 100; //move in z axis to make space for loading filament
    plan_buffer_line_curposXYZE(homing_feedrate[Z_AXIS] / 60);
    delay_keep_alive(2000);
    lcd_display_message_fullscreen_P(_T(MSG_WIZARD_HEATING));
	lcd_set_custom_characters();
	while (abs(degHotend(0) - degTargetHotend(0)) > 3) {
        lcd_display_message_fullscreen_P(_T(MSG_WIZARD_HEATING));

        lcd_set_cursor(0, 4);
	    //Print the hotend temperature (9 chars total)
		lcdui_print_temp(LCD_STR_THERMOMETER[0], (int)(degHotend(0) + 0.5), (int)(degTargetHotend(0) + 0.5));
        delay_keep_alive(1000);
    }
	
}

static void lcd_wizard_load()
{
	if (mmu_enabled)
	{
		lcd_show_fullscreen_message_and_wait_P(_i("Please insert filament into the first tube of the MMU, then press the knob to load it."));////c=20 r=8
		tmp_extruder = 0;
	} 
	else
	{
		lcd_show_fullscreen_message_and_wait_P(_i("Please insert filament into the extruder, then press the knob to load it."));////MSG_WIZARD_LOAD_FILAMENT c=20 r=8
	}	
	lcd_update_enable(false);
	lcd_clear();
	lcd_puts_at_P(0, 2, _T(MSG_LOADING_FILAMENT));
#ifdef SNMM
	change_extr(0);
#endif
	loading_flag = true;
	gcode_M701();
}

bool lcd_autoDepleteEnabled()
{
    return (lcd_autoDeplete && fsensor_enabled);
}

static void wizard_lay1cal_message(bool cold)
{
    lcd_show_fullscreen_message_and_wait_P(
            _i("Now I will calibrate distance between tip of the nozzle and heatbed surface.")); ////MSG_WIZARD_V2_CAL c=20 r=8
    if (mmu_enabled)
    {
        lcd_show_fullscreen_message_and_wait_P(
                _i("Choose a filament for the First Layer Calibration and select it in the on-screen menu."));
    }
    else if (cold)
    {
        lcd_show_fullscreen_message_and_wait_P(
                _i("Select temperature which matches your material."));
    }
    lcd_show_fullscreen_message_and_wait_P(
            _i("The printer will start printing a zig-zag line. Rotate the knob until you reach the optimal height. Check the pictures in the handbook (Calibration chapter).")); ////MSG_WIZARD_V2_CAL_2 c=20 r=12
}

//! @brief Printer first run wizard (Selftest and calibration)
//!
//!
//! First layer calibration with MMU state diagram
//!
//! @startuml
//! [*] --> IsFil
//! IsFil : Is any filament loaded?
//! LoadFilCold : Push the button to start loading Filament 1
//!
//! IsFil       --> Lay1CalCold : yes
//! IsFil       --> LoadFilCold : no
//! LoadFilCold --> Lay1CalCold : click
//! @enduml
//!
//! First layer calibration without MMU state diagram
//!
//! @startuml
//! [*] --> IsFil
//! IsFil : Is filament loaded?
//! Preheat : Select nozle temperature which matches your material.
//! LoadFilHot : Insert filament to extruder and press the knob.
//!
//! IsFil   --> Lay1CalCold : yes
//! IsFil   --> Preheat    : no
//! Preheat --> LoadFilHot : select
//! LoadFilHot --> Lay1CalHot : click
//! @enduml
//!
//! @param state Entry point of the wizard
//!
//!   state                 | description
//!  ---------------------- | ----------------
//! WizState::Run           | Main entry point
//! WizState::RepeatLay1Cal | Entry point after passing 1st layer calibration
//! WizState::LoadFilHot    | Entry point after temporarily left for preheat before load filament
void lcd_wizard(WizState state)
{
    using S = WizState;
	bool end = false;
	int wizard_event;
	const char *msg = NULL;
	// Make sure EEPROM_WIZARD_ACTIVE is true if entering using different entry point
	// other than WizState::Run - it is useful for debugging wizard.
	if (state != S::Run) eeprom_update_byte((uint8_t*)EEPROM_WIZARD_ACTIVE, 1);
    
    FORCE_BL_ON_START;
	
    while (!end) {
		printf_P(PSTR("Wizard state: %d\n"), state);
		switch (state) {
		case S::Run: //Run wizard?
			
			// 2019-08-07 brutal hack - solving the "viper" situation.
			// It is caused by the fact, that tmc2130_st_isr makes a crash detection before the printers really starts.
			// And thus it calles stop_and_save_print_to_ram which sets the saved_printing flag.
			// Having this flag set during normal printing is lethal - mesh_plan_buffer_line exist in the middle of planning long travels
			// which results in distorted print.
			// This primarily happens when the printer is new and parked in 0,0
			// So any new printer will fail the first layer calibration unless being reset or the Stop function gets called.
			// We really must find a way to prevent the crash from happening before the printer is started - that would be the correct solution.
			// Btw. the flag may even trigger the viper situation on normal start this way and the user won't be able to find out why.			
			saved_printing = false;
			
			wizard_event = lcd_show_multiscreen_message_yes_no_and_wait_P(_i("Hi, I am your Original Prusa i3 printer. Would you like me to guide you through the setup process?"), false, true);////MSG_WIZARD_WELCOME c=20 r=7
			if (wizard_event) {
				state = S::Restore;
				eeprom_update_byte((uint8_t*)EEPROM_WIZARD_ACTIVE, 1);
			}
			else {
				eeprom_update_byte((uint8_t*)EEPROM_WIZARD_ACTIVE, 0);
				end = true;
			}
			break;
		case S::Restore:
			switch (calibration_status()) {
			case CALIBRATION_STATUS_ASSEMBLED: state = S::Selftest; break; //run selftest
			case CALIBRATION_STATUS_XYZ_CALIBRATION: state = S::Xyz; break; //run xyz cal.
			case CALIBRATION_STATUS_Z_CALIBRATION: state = S::Z; break; //run z cal.
			case CALIBRATION_STATUS_LIVE_ADJUST: state = S::IsFil; break; //run live adjust
			case CALIBRATION_STATUS_CALIBRATED: end = true; eeprom_update_byte((uint8_t*)EEPROM_WIZARD_ACTIVE, 0); break;
			default: state = S::Selftest; break; //if calibration status is unknown, run wizard from the beginning
			}
			break; 
		case S::Selftest:
			lcd_show_fullscreen_message_and_wait_P(_i("First, I will run the selftest to check most common assembly problems."));////MSG_WIZARD_SELFTEST c=20 r=8
			wizard_event = lcd_selftest();
			if (wizard_event) {
				calibration_status_store(CALIBRATION_STATUS_XYZ_CALIBRATION);
				state = S::Xyz;
			}
			else end = true;
			break;
		case S::Xyz:
			lcd_show_fullscreen_message_and_wait_P(_i("I will run xyz calibration now. It will take approx. 12 mins."));////MSG_WIZARD_XYZ_CAL c=20 r=8
			wizard_event = gcode_M45(false, 0);
			if (wizard_event) state = S::IsFil;
			else end = true;
			break;
		case S::Z:
			lcd_show_fullscreen_message_and_wait_P(_i("Please remove shipping helpers first."));
			lcd_show_fullscreen_message_and_wait_P(_i("Now remove the test print from steel sheet."));
			lcd_show_fullscreen_message_and_wait_P(_i("I will run z calibration now."));////MSG_WIZARD_Z_CAL c=20 r=8
			wizard_event = lcd_show_fullscreen_message_yes_no_and_wait_P(_T(MSG_STEEL_SHEET_CHECK), false, false);
			if (!wizard_event) lcd_show_fullscreen_message_and_wait_P(_T(MSG_PLACE_STEEL_SHEET));
			wizard_event = gcode_M45(true, 0);
			if (wizard_event) {
				//current filament needs to be unloaded and then new filament should be loaded
				//start to preheat nozzle for unloading remaining PLA filament
				setTargetHotend(PLA_PREHEAT_HOTEND_TEMP, 0);
				lcd_display_message_fullscreen_P(_i("Now I will preheat nozzle for PLA."));
				wait_preheat();
				//unload current filament
				unload_filament();
				//load filament
				lcd_wizard_load();
				setTargetHotend(0, 0); //we are finished, cooldown nozzle
				state = S::Finish; //shipped, no need to set first layer, go to final message directly
			}
			else end = true;
			break;
		case S::IsFil:
		    //start to preheat nozzle and bed to save some time later
			setTargetHotend(PLA_PREHEAT_HOTEND_TEMP, 0);
			setTargetBed(PLA_PREHEAT_HPB_TEMP);
			if (mmu_enabled)
			{
			    wizard_event = lcd_show_fullscreen_message_yes_no_and_wait_P(_T(MSG_FILAMENT_LOADED), true);
			} else
			{
			    wizard_event = lcd_show_fullscreen_message_yes_no_and_wait_P(_T(MSG_FILAMENT_LOADED), true);
			}
			if (wizard_event) state = S::Lay1CalCold;
			else
			{
			    if(mmu_enabled) state = S::LoadFilCold;
			    else state = S::Preheat;
			}
			break;
		case S::Preheat:
		    menu_goto(lcd_preheat_menu,0,false,true);
		    lcd_show_fullscreen_message_and_wait_P(_i("Select nozzle preheat temperature which matches your material."));
		    end = true; // Leave wizard temporarily for lcd_preheat_menu
		    break;
		case S::LoadFilHot:
		    wait_preheat();
			lcd_wizard_load();
			state = S::Lay1CalHot;
			break;
        case S::LoadFilCold:
            lcd_wizard_load();
            state = S::Lay1CalCold;
            break;
		case S::Lay1CalCold:
            wizard_lay1cal_message(true);
			menu_goto(lcd_v2_calibration,0,false,true);
			end = true; // Leave wizard temporarily for lcd_v2_calibration
			break;
        case S::Lay1CalHot:
            wizard_lay1cal_message(false);
            lcd_commands_type = LcdCommands::Layer1Cal;
            end = true; // Leave wizard temporarily for lcd_v2_calibration
            break;
		case S::RepeatLay1Cal:
			wizard_event = lcd_show_multiscreen_message_yes_no_and_wait_P(_i("Do you want to repeat last step to readjust distance between nozzle and heatbed?"), false);////MSG_WIZARD_REPEAT_V2_CAL c=20 r=7
			if (wizard_event)
			{
				lcd_show_fullscreen_message_and_wait_P(_i("Please clean heatbed and then press the knob."));////MSG_WIZARD_CLEAN_HEATBED c=20 r=8
				state = S::Lay1CalCold;
			}
			else
			{
			    lcd_show_fullscreen_message_and_wait_P(_i("If you have additional steel sheets, calibrate their presets in Settings - HW Setup - Steel sheets."));
				state = S::Finish;
			}
			break;
		case S::Finish:
			eeprom_update_byte((uint8_t*)EEPROM_WIZARD_ACTIVE, 0);
			end = true;
			break;

		default: break;
		}
	}
    
    FORCE_BL_ON_END;
    
	printf_P(_N("Wizard end state: %d\n"), state);
	switch (state) { //final message
	case S::Restore: //printer was already calibrated
		msg = _T(MSG_WIZARD_DONE);
		break;
	case S::Selftest: //selftest
	case S::Xyz: //xyz cal.
	case S::Z: //z cal.
		msg = _T(MSG_WIZARD_CALIBRATION_FAILED);
		break;
	case S::Finish: //we are finished

		msg = _T(MSG_WIZARD_DONE);
		lcd_reset_alert_level();
		lcd_setstatuspgm(_T(WELCOME_MSG));
		lcd_return_to_status(); 
		break;

	default:
		msg = _T(MSG_WIZARD_QUIT);
		break;

	}
	if (!((S::Lay1CalCold == state) || (S::Lay1CalHot == state) || (S::Preheat == state)))
	{
		lcd_show_fullscreen_message_and_wait_P(msg);
	}
	lcd_update_enable(true);
	lcd_update(2);
}

#ifdef TMC2130
void lcd_settings_linearity_correction_menu(void)
{
	MENU_BEGIN();
    ON_MENU_LEAVE(
        lcd_settings_linearity_correction_menu_save();
    );
	MENU_ITEM_BACK_P(_T(MSG_SETTINGS));
#ifdef TMC2130_LINEARITY_CORRECTION_XYZ
	//tmc2130_wave_fac[X_AXIS]

	MENU_ITEM_EDIT_int3_P(_i("X-correct:"),  &tmc2130_wave_fac[X_AXIS],  TMC2130_WAVE_FAC1000_MIN-TMC2130_WAVE_FAC1000_STP, TMC2130_WAVE_FAC1000_MAX);////MSG_X_CORRECTION c=13
	MENU_ITEM_EDIT_int3_P(_i("Y-correct:"),  &tmc2130_wave_fac[Y_AXIS],  TMC2130_WAVE_FAC1000_MIN-TMC2130_WAVE_FAC1000_STP, TMC2130_WAVE_FAC1000_MAX);////MSG_Y_CORRECTION c=13
	MENU_ITEM_EDIT_int3_P(_i("Z-correct:"),  &tmc2130_wave_fac[Z_AXIS],  TMC2130_WAVE_FAC1000_MIN-TMC2130_WAVE_FAC1000_STP, TMC2130_WAVE_FAC1000_MAX);////MSG_Z_CORRECTION c=13
#endif //TMC2130_LINEARITY_CORRECTION_XYZ
	MENU_ITEM_EDIT_int3_P(_i("E-correct:"),  &tmc2130_wave_fac[E_AXIS],  TMC2130_WAVE_FAC1000_MIN-TMC2130_WAVE_FAC1000_STP, TMC2130_WAVE_FAC1000_MAX);////MSG_EXTRUDER_CORRECTION c=13
	MENU_END();
}
#endif // TMC2130

#ifdef FILAMENT_SENSOR
#define SETTINGS_FILAMENT_SENSOR \
do\
{\
    if (FSensorStateMenu == 0)\
    {\
        if (fsensor_not_responding && (mmu_enabled == false))\
        {\
            /* Filament sensor not working*/\
            MENU_ITEM_TOGGLE_P(_T(MSG_FSENSOR), _T(MSG_NA), lcd_fsensor_state_set);/*////MSG_FSENSOR_NA*/\
            MENU_ITEM_TOGGLE_P(_T(MSG_FSENSOR_AUTOLOAD), NULL, lcd_fsensor_fail);\
        }\
        else\
        {\
            /* Filament sensor turned off, working, no problems*/\
            MENU_ITEM_TOGGLE_P(_T(MSG_FSENSOR), _T(MSG_OFF), lcd_fsensor_state_set);\
            if (mmu_enabled == false)\
            {\
                MENU_ITEM_TOGGLE_P(_T(MSG_FSENSOR_AUTOLOAD), NULL, lcd_filament_autoload_info);\
            }\
        }\
    }\
    else\
    {\
        /* Filament sensor turned on, working, no problems*/\
        MENU_ITEM_TOGGLE_P(_T(MSG_FSENSOR), _T(MSG_ON), lcd_fsensor_state_set);\
        if (mmu_enabled == false)\
        {\
            if (fsensor_autoload_enabled)\
                MENU_ITEM_TOGGLE_P(_T(MSG_FSENSOR_AUTOLOAD), _T(MSG_ON), lcd_set_filament_autoload);/*////MSG_FSENS_AUTOLOAD_ON c=17 r=1*/\
            else\
                MENU_ITEM_TOGGLE_P(_T(MSG_FSENSOR_AUTOLOAD), _T(MSG_OFF), lcd_set_filament_autoload);/*////MSG_FSENS_AUTOLOAD_OFF c=17 r=1*/\
            /*if (fsensor_oq_meassure_enabled)*/\
                /*MENU_ITEM_FUNCTION_P(_i("F. OQ meass. [on]"), lcd_set_filament_oq_meass);*//*////MSG_FSENS_OQMEASS_ON c=17 r=1*/\
            /*else*/\
                /*MENU_ITEM_FUNCTION_P(_i("F. OQ meass.[off]"), lcd_set_filament_oq_meass);*//*////MSG_FSENS_OQMEASS_OFF c=17 r=1*/\
        }\
    }\
}\
while(0)

#else //FILAMENT_SENSOR
#define SETTINGS_FILAMENT_SENSOR do{}while(0)
#endif //FILAMENT_SENSOR

static void auto_deplete_switch()
{
    lcd_autoDeplete = !lcd_autoDeplete;
    eeprom_update_byte((unsigned char *)EEPROM_AUTO_DEPLETE, lcd_autoDeplete);
}

static void settingsAutoDeplete()
{
    if (mmu_enabled)
    {
        if (!fsensor_enabled)
        {
            MENU_ITEM_TOGGLE_P(_T(MSG_AUTO_DEPLETE), _T(MSG_NA), NULL);
        }
        else if (lcd_autoDeplete)
        {
            MENU_ITEM_TOGGLE_P(_T(MSG_AUTO_DEPLETE), _T(MSG_ON), auto_deplete_switch);
        }
        else
        {
            MENU_ITEM_TOGGLE_P(_T(MSG_AUTO_DEPLETE), _T(MSG_OFF), auto_deplete_switch);
        }
    }
}

#define SETTINGS_AUTO_DEPLETE \
do\
{\
    settingsAutoDeplete();\
}\
while(0)\

#ifdef MMU_HAS_CUTTER
static void settingsCutter()
{
    if (mmu_enabled)
    {
        if (EEPROM_MMU_CUTTER_ENABLED_enabled == eeprom_read_byte((uint8_t*)EEPROM_MMU_CUTTER_ENABLED))
        {
            MENU_ITEM_TOGGLE_P(_T(MSG_CUTTER), _T(MSG_ON), lcd_cutter_enabled);
        }
#ifdef MMU_ALWAYS_CUT
        else if (EEPROM_MMU_CUTTER_ENABLED_always == eeprom_read_byte((uint8_t*)EEPROM_MMU_CUTTER_ENABLED))
        {
            MENU_ITEM_TOGGLE_P(_T(MSG_CUTTER), _i("Always"), lcd_cutter_enabled);
        }
#endif
        else
        {
            MENU_ITEM_TOGGLE_P(_T(MSG_CUTTER), _T(MSG_OFF), lcd_cutter_enabled);
        }
    }
}

#define SETTINGS_CUTTER \
do\
{\
    settingsCutter();\
}\
while(0)
#else
#define SETTINGS_CUTTER
#endif //MMU_HAS_CUTTER

#ifdef TMC2130
#define SETTINGS_SILENT_MODE \
do\
{\
    if(!farm_mode)\
    {\
        if (SilentModeMenu == SILENT_MODE_NORMAL)\
        {\
            MENU_ITEM_TOGGLE_P(_T(MSG_MODE), _T(MSG_NORMAL), lcd_silent_mode_set);\
        }\
        else MENU_ITEM_TOGGLE_P(_T(MSG_MODE), _T(MSG_STEALTH), lcd_silent_mode_set);\
        if (SilentModeMenu == SILENT_MODE_NORMAL)\
        {\
            if (lcd_crash_detect_enabled()) MENU_ITEM_TOGGLE_P(_T(MSG_CRASHDETECT), _T(MSG_ON), crash_mode_switch);\
            else MENU_ITEM_TOGGLE_P(_T(MSG_CRASHDETECT), _T(MSG_OFF), crash_mode_switch);\
        }\
        else MENU_ITEM_TOGGLE_P(_T(MSG_CRASHDETECT), NULL, lcd_crash_mode_info);\
    }\
}\
while (0)

#else //TMC2130
#define SETTINGS_SILENT_MODE \
do\
{\
    if(!farm_mode)\
    {\
        switch (SilentModeMenu)\
        {\
        case SILENT_MODE_POWER:\
            MENU_ITEM_TOGGLE_P(_T(MSG_MODE), _T(MSG_HIGH_POWER), lcd_silent_mode_set);\
            break;\
        case SILENT_MODE_SILENT:\
            MENU_ITEM_TOGGLE_P(_T(MSG_MODE), _T(MSG_SILENT), lcd_silent_mode_set);\
            break;\
        case SILENT_MODE_AUTO:\
            MENU_ITEM_TOGGLE_P(_T(MSG_MODE), _T(MSG_AUTO_POWER), lcd_silent_mode_set);\
            break;\
        default:\
            MENU_ITEM_TOGGLE_P(_T(MSG_MODE), _T(MSG_HIGH_POWER), lcd_silent_mode_set);\
            break; /* (probably) not needed*/\
        }\
    }\
}\
while (0)
#endif //TMC2130

#ifndef MMU_FORCE_STEALTH_MODE
#define SETTINGS_MMU_MODE \
do\
{\
	if (mmu_enabled)\
	{\
		if (SilentModeMenu_MMU == 0) MENU_ITEM_TOGGLE_P(_T(MSG_MMU_MODE), _T(MSG_NORMAL), lcd_silent_mode_mmu_set);\
		else MENU_ITEM_TOGGLE_P(_T(MSG_MMU_MODE), _T(MSG_STEALTH), lcd_silent_mode_mmu_set);\
	}\
}\
while (0) 
#else //MMU_FORCE_STEALTH_MODE
#define SETTINGS_MMU_MODE
#endif //MMU_FORCE_STEALTH_MODE

#ifdef SDCARD_SORT_ALPHA
#define SETTINGS_SD \
do\
{\
    if (card.ToshibaFlashAir_isEnabled())\
        MENU_ITEM_TOGGLE_P(_T(MSG_SD_CARD), _T(MSG_TOSHIBA_FLASH_AIR_COMPATIBILITY), lcd_toshiba_flash_air_compatibility_toggle);\
    else\
        MENU_ITEM_TOGGLE_P(_T(MSG_SD_CARD), _T(MSG_NORMAL), lcd_toshiba_flash_air_compatibility_toggle);\
\
    if (!farm_mode)\
    {\
        uint8_t sdSort;\
        EEPROM_read(EEPROM_SD_SORT, (uint8_t*)&sdSort, sizeof(sdSort));\
        switch (sdSort)\
        {\
          case SD_SORT_TIME: MENU_ITEM_TOGGLE_P(_T(MSG_SORT), _T(MSG_SORT_TIME), lcd_sort_type_set); break;\
          case SD_SORT_ALPHA: MENU_ITEM_TOGGLE_P(_T(MSG_SORT), _T(MSG_SORT_ALPHA), lcd_sort_type_set); break;\
          default: MENU_ITEM_TOGGLE_P(_T(MSG_SORT), _T(MSG_NONE), lcd_sort_type_set);\
        }\
    }\
}\
while (0)
#else // SDCARD_SORT_ALPHA
#define SETTINGS_SD \
do\
{\
    if (card.ToshibaFlashAir_isEnabled())\
        MENU_ITEM_TOGGLE_P(_T(MSG_SD_CARD), _T(MSG_TOSHIBA_FLASH_AIR_COMPATIBILITY), lcd_toshiba_flash_air_compatibility_toggle);\
    else\
        MENU_ITEM_TOGGLE_P(_T(MSG_SD_CARD), _T(MSG_NORMAL), lcd_toshiba_flash_air_compatibility_toggle);\
}\
while (0)
#endif // SDCARD_SORT_ALPHA

/*
#define SETTINGS_MBL_MODE \
do\
{\
    switch(e_mbl_type)\
    {\
    case e_MBL_FAST:\
        MENU_ITEM_FUNCTION_P(_i("Mode    [Fast]"),mbl_mode_set);\ 
         break; \
    case e_MBL_OPTIMAL:\
	    MENU_ITEM_FUNCTION_P(_i("Mode [Optimal]"), mbl_mode_set); \ 
	     break; \
    case e_MBL_PREC:\
	     MENU_ITEM_FUNCTION_P(_i("Mode [Precise]"), mbl_mode_set); \
	     break; \
    default:\
	     MENU_ITEM_FUNCTION_P(_i("Mode [Optimal]"), mbl_mode_set); \
	     break; \
    }\
}\
while (0)
*/

#define SETTINGS_SOUND \
do\
{\
    switch(eSoundMode)\
    {\
        case e_SOUND_MODE_LOUD:\
            MENU_ITEM_TOGGLE_P(_T(MSG_SOUND), _T(MSG_SOUND_LOUD), lcd_sound_state_set);\
            break;\
        case e_SOUND_MODE_ONCE:\
            MENU_ITEM_TOGGLE_P(_T(MSG_SOUND), _T(MSG_SOUND_ONCE), lcd_sound_state_set);\
            break;\
        case e_SOUND_MODE_SILENT:\
            MENU_ITEM_TOGGLE_P(_T(MSG_SOUND), _T(MSG_SILENT), lcd_sound_state_set);\
            break;\
        case e_SOUND_MODE_BLIND:\
            MENU_ITEM_TOGGLE_P(_T(MSG_SOUND), _T(MSG_SOUND_BLIND), lcd_sound_state_set);\
            break;\
        default:\
            MENU_ITEM_TOGGLE_P(_T(MSG_SOUND), _T(MSG_SOUND_LOUD), lcd_sound_state_set);\
    }\
}\
while (0)

//-//
static void lcd_check_mode_set(void)
{
switch(oCheckMode)
     {
     case ClCheckMode::_None:
          oCheckMode=ClCheckMode::_Warn;
          break;
     case ClCheckMode::_Warn:
          oCheckMode=ClCheckMode::_Strict;
          break;
     case ClCheckMode::_Strict:
          oCheckMode=ClCheckMode::_None;
          break;
     default:
          oCheckMode=ClCheckMode::_None;
     }
eeprom_update_byte((uint8_t*)EEPROM_CHECK_MODE,(uint8_t)oCheckMode);
}

#define SETTINGS_MODE \
do\
{\
    switch(oCheckMode)\
         {\
         case ClCheckMode::_None:\
              MENU_ITEM_TOGGLE_P(_T(MSG_NOZZLE), _T(MSG_NONE), lcd_check_mode_set);\
              break;\
         case ClCheckMode::_Warn:\
              MENU_ITEM_TOGGLE_P(_T(MSG_NOZZLE), _T(MSG_WARN), lcd_check_mode_set);\
              break;\
         case ClCheckMode::_Strict:\
              MENU_ITEM_TOGGLE_P(_T(MSG_NOZZLE), _T(MSG_STRICT), lcd_check_mode_set);\
              break;\
         default:\
              MENU_ITEM_TOGGLE_P(_T(MSG_NOZZLE), _T(MSG_NONE), lcd_check_mode_set);\
         }\
}\
while (0)

static void lcd_nozzle_diameter_cycle(void) {
    uint16_t nDiameter;
    switch(oNozzleDiameter){
    case ClNozzleDiameter::_Diameter_250:
        oNozzleDiameter=ClNozzleDiameter::_Diameter_400;
        nDiameter=400;
        break;
    case ClNozzleDiameter::_Diameter_400:
        oNozzleDiameter=ClNozzleDiameter::_Diameter_600;
        nDiameter=600;
        break;
    case ClNozzleDiameter::_Diameter_600:
        oNozzleDiameter=ClNozzleDiameter::_Diameter_800;
        nDiameter=800;
        break;
    case ClNozzleDiameter::_Diameter_800:
        oNozzleDiameter=ClNozzleDiameter::_Diameter_250;
        nDiameter=250;
        break;
    default:
        oNozzleDiameter=ClNozzleDiameter::_Diameter_400;
        nDiameter=400;
    }
    eeprom_update_byte((uint8_t*)EEPROM_NOZZLE_DIAMETER,(uint8_t)oNozzleDiameter);
    eeprom_update_word((uint16_t*)EEPROM_NOZZLE_DIAMETER_uM,nDiameter);
}

#define SETTINGS_NOZZLE \
do\
{\
    float fNozzleDiam;\
    switch(oNozzleDiameter)\
    {\
        case ClNozzleDiameter::_Diameter_250: fNozzleDiam = 0.25f; break;\
        case ClNozzleDiameter::_Diameter_400: fNozzleDiam = 0.4f; break;\
        case ClNozzleDiameter::_Diameter_600: fNozzleDiam = 0.6f; break;\
        case ClNozzleDiameter::_Diameter_800: fNozzleDiam = 0.8f; break;\
        default: fNozzleDiam = 0.4f; break;\
    }\
    MENU_ITEM_TOGGLE(_T(MSG_NOZZLE_DIAMETER), ftostr12ns(fNozzleDiam), lcd_nozzle_diameter_cycle);\
}\
while (0)

static void lcd_check_model_set(void)
{
switch(oCheckModel)
     {
     case ClCheckModel::_None:
          oCheckModel=ClCheckModel::_Warn;
          break;
     case ClCheckModel::_Warn:
          oCheckModel=ClCheckModel::_Strict;
          break;
     case ClCheckModel::_Strict:
          oCheckModel=ClCheckModel::_None;
          break;
     default:
          oCheckModel=ClCheckModel::_None;
     }
eeprom_update_byte((uint8_t*)EEPROM_CHECK_MODEL,(uint8_t)oCheckModel);
}

#define SETTINGS_MODEL \
do\
{\
    switch(oCheckModel)\
         {\
         case ClCheckModel::_None:\
              MENU_ITEM_TOGGLE_P(_T(MSG_MODEL), _T(MSG_NONE), lcd_check_model_set);\
              break;\
         case ClCheckModel::_Warn:\
              MENU_ITEM_TOGGLE_P(_T(MSG_MODEL), _T(MSG_WARN), lcd_check_model_set);\
              break;\
         case ClCheckModel::_Strict:\
              MENU_ITEM_TOGGLE_P(_T(MSG_MODEL), _T(MSG_STRICT), lcd_check_model_set);\
              break;\
         default:\
              MENU_ITEM_TOGGLE_P(_T(MSG_MODEL), _T(MSG_NONE), lcd_check_model_set);\
         }\
}\
while (0)

static void lcd_check_version_set(void)
{
switch(oCheckVersion)
     {
     case ClCheckVersion::_None:
          oCheckVersion=ClCheckVersion::_Warn;
          break;
     case ClCheckVersion::_Warn:
          oCheckVersion=ClCheckVersion::_Strict;
          break;
     case ClCheckVersion::_Strict:
          oCheckVersion=ClCheckVersion::_None;
          break;
     default:
          oCheckVersion=ClCheckVersion::_None;
     }
eeprom_update_byte((uint8_t*)EEPROM_CHECK_VERSION,(uint8_t)oCheckVersion);
}

#define SETTINGS_VERSION \
do\
{\
    switch(oCheckVersion)\
         {\
         case ClCheckVersion::_None:\
              MENU_ITEM_TOGGLE_P(_T(MSG_FIRMWARE), _T(MSG_NONE), lcd_check_version_set);\
              break;\
         case ClCheckVersion::_Warn:\
              MENU_ITEM_TOGGLE_P(_T(MSG_FIRMWARE), _T(MSG_WARN), lcd_check_version_set);\
              break;\
         case ClCheckVersion::_Strict:\
              MENU_ITEM_TOGGLE_P(_T(MSG_FIRMWARE), _T(MSG_STRICT), lcd_check_version_set);\
              break;\
         default:\
              MENU_ITEM_TOGGLE_P(_T(MSG_FIRMWARE), _T(MSG_NONE), lcd_check_version_set);\
         }\
}\
while (0)

#if 0 // temporarily unused
static void lcd_check_gcode_set(void)
{
switch(oCheckGcode)
     {
     case ClCheckGcode::_None:
          oCheckGcode=ClCheckGcode::_Warn;
          break;
     case ClCheckGcode::_Warn:
          oCheckGcode=ClCheckGcode::_Strict;
          break;
     case ClCheckGcode::_Strict:
          oCheckGcode=ClCheckGcode::_None;
          break;
     default:
          oCheckGcode=ClCheckGcode::_None;
     }
eeprom_update_byte((uint8_t*)EEPROM_CHECK_GCODE,(uint8_t)oCheckGcode);
}
#endif

#define SETTINGS_GCODE \
do\
{\
    switch(oCheckGcode)\
         {\
         case ClCheckGcode::_None:\
              MENU_ITEM_TOGGLE_P(_T(MSG_GCODE), _T(MSG_NONE), lcd_check_gcode_set);\
              break;\
         case ClCheckGcode::_Warn:\
              MENU_ITEM_TOGGLE_P(_T(MSG_GCODE), _T(MSG_WARN), lcd_check_gcode_set);\
              break;\
         case ClCheckGcode::_Strict:\
              MENU_ITEM_TOGGLE_P(_T(MSG_GCODE), _T(MSG_STRICT), lcd_check_gcode_set);\
              break;\
         default:\
              MENU_ITEM_TOGGLE_P(_T(MSG_GCODE), _T(MSG_NONE), lcd_check_gcode_set);\
         }\
}\
while (0)

static void lcd_checking_menu(void)
{
MENU_BEGIN();
MENU_ITEM_BACK_P(_T(MSG_HW_SETUP));
SETTINGS_MODE;
SETTINGS_MODEL;
SETTINGS_VERSION;
//-// temporarily disabled
//SETTINGS_GCODE;
MENU_END();
}

#ifdef IR_SENSOR_ANALOG
static void lcd_fsensor_actionNA_set(void)
{
switch(oFsensorActionNA)
     {
     case ClFsensorActionNA::_Continue:
          oFsensorActionNA=ClFsensorActionNA::_Pause;
          break;
     case ClFsensorActionNA::_Pause:
          oFsensorActionNA=ClFsensorActionNA::_Continue;
          break;
     default:
          oFsensorActionNA=ClFsensorActionNA::_Continue;
     }
eeprom_update_byte((uint8_t*)EEPROM_FSENSOR_ACTION_NA,(uint8_t)oFsensorActionNA);
}

#define FSENSOR_ACTION_NA \
do\
{\
    switch(oFsensorActionNA)\
         {\
         case ClFsensorActionNA::_Continue:\
              MENU_ITEM_TOGGLE_P(_T(MSG_FS_ACTION), _T(MSG_FS_CONTINUE), lcd_fsensor_actionNA_set);\
              break;\
         case ClFsensorActionNA::_Pause:\
              MENU_ITEM_TOGGLE_P(_T(MSG_FS_ACTION), _T(MSG_FS_PAUSE), lcd_fsensor_actionNA_set);\
              break;\
         default:\
              oFsensorActionNA=ClFsensorActionNA::_Continue;\
         }\
}\
while (0)
#endif //IR_SENSOR_ANALOG

template <uint8_t number>
static void select_sheet_menu()
{
    selected_sheet = number;
    lcd_sheet_menu();
}

static void sheets_menu()
{
    MENU_BEGIN();
    MENU_ITEM_BACK_P(_T(MSG_HW_SETUP));
    MENU_ITEM_SUBMENU_E(EEPROM_Sheets_base->s[0], select_sheet_menu<0>);
    MENU_ITEM_SUBMENU_E(EEPROM_Sheets_base->s[1], select_sheet_menu<1>);
    MENU_ITEM_SUBMENU_E(EEPROM_Sheets_base->s[2], select_sheet_menu<2>);
    MENU_ITEM_SUBMENU_E(EEPROM_Sheets_base->s[3], select_sheet_menu<3>);
    MENU_ITEM_SUBMENU_E(EEPROM_Sheets_base->s[4], select_sheet_menu<4>);
    MENU_ITEM_SUBMENU_E(EEPROM_Sheets_base->s[5], select_sheet_menu<5>);
    MENU_ITEM_SUBMENU_E(EEPROM_Sheets_base->s[6], select_sheet_menu<6>);
    MENU_ITEM_SUBMENU_E(EEPROM_Sheets_base->s[7], select_sheet_menu<7>);
    MENU_END();
}

void lcd_hw_setup_menu(void)                      // can not be "static"
{
    typedef struct
    {// 2bytes total
        int8_t status;
        uint8_t experimental_menu_visibility;
    } _menu_data_t;
    static_assert(sizeof(menu_data)>= sizeof(_menu_data_t),"_menu_data_t doesn't fit into menu_data");
    _menu_data_t* _md = (_menu_data_t*)&(menu_data[0]);

    if (_md->status == 0 || lcd_draw_update)
    {
        _md->status = 1;
        _md->experimental_menu_visibility = eeprom_read_byte((uint8_t *)EEPROM_EXPERIMENTAL_VISIBILITY);
        if (_md->experimental_menu_visibility == EEPROM_EMPTY_VALUE)
        {
            _md->experimental_menu_visibility = 0;
            eeprom_update_byte((uint8_t *)EEPROM_EXPERIMENTAL_VISIBILITY, _md->experimental_menu_visibility);
        }
    }


    MENU_BEGIN();
    MENU_ITEM_BACK_P(_T(bSettings?MSG_SETTINGS:MSG_BACK)); // i.e. default menu-item / menu-item after checking mismatch

    MENU_ITEM_SUBMENU_P(_T(MSG_STEEL_SHEETS), sheets_menu);
    SETTINGS_NOZZLE;
    MENU_ITEM_SUBMENU_P(_i("Checks"), lcd_checking_menu);

#ifdef IR_SENSOR_ANALOG
    FSENSOR_ACTION_NA;
    //! Fsensor Detection isn't ready for mmu yet it is temporarily disabled.
    //! @todo Don't forget to remove this as soon Fsensor Detection works with mmu
    if(!mmu_enabled) MENU_ITEM_FUNCTION_P(PSTR("Fsensor Detection"), lcd_detect_IRsensor);
#endif //IR_SENSOR_ANALOG

    if (_md->experimental_menu_visibility)
    {
        MENU_ITEM_SUBMENU_P(PSTR("Experimental"), lcd_experimental_menu);////MSG_MENU_EXPERIMENTAL c=18
    }

#ifdef PINDA_TEMP_COMP
	//! The SuperPINDA is detected when the PINDA temp is below its defined limit.
	//! This works well on the EINSY board but not on the miniRAMBo board as
	//! as a disconnected SuperPINDA will show higher temps compared to an EINSY board.
	//! 
	//! This menu allows the user to en-/disable the SuperPINDA manualy
	MENU_ITEM_TOGGLE_P(_N("SuperPINDA"), eeprom_read_byte((uint8_t *)EEPROM_PINDA_TEMP_COMPENSATION) ? _T(MSG_YES) : _T(MSG_NO), lcd_pinda_temp_compensation_toggle);
#endif //PINDA_TEMP_COMP

    MENU_END();
}

static void lcd_settings_menu()
{
	EEPROM_read(EEPROM_SILENT, (uint8_t*)&SilentModeMenu, sizeof(SilentModeMenu));
	MENU_BEGIN();
	MENU_ITEM_BACK_P(_T(MSG_MAIN));

	MENU_ITEM_SUBMENU_P(_i("Temperature"), lcd_control_temperature_menu);////MSG_TEMPERATURE
	if (!homing_flag)
	    MENU_ITEM_SUBMENU_P(_i("Move axis"), lcd_move_menu_1mm);////MSG_MOVE_AXIS
	if (!isPrintPaused)
	    MENU_ITEM_GCODE_P(_i("Disable steppers"), PSTR("M84"));////MSG_DISABLE_STEPPERS

	SETTINGS_FILAMENT_SENSOR;

	SETTINGS_AUTO_DEPLETE;

	SETTINGS_CUTTER;

	MENU_ITEM_TOGGLE_P(_T(MSG_FANS_CHECK), fans_check_enabled ? _T(MSG_ON) : _T(MSG_OFF), lcd_set_fan_check);

	SETTINGS_SILENT_MODE;

    if(!farm_mode)
    {
        bSettings=true;                              // flag ('fake parameter') for 'lcd_hw_setup_menu()' function
        MENU_ITEM_SUBMENU_P(_T(MSG_HW_SETUP), lcd_hw_setup_menu);
    }
    
	SETTINGS_MMU_MODE;

	MENU_ITEM_SUBMENU_P(_T(MSG_MESH_BED_LEVELING), lcd_mesh_bed_leveling_settings);

#if defined (TMC2130) && defined (LINEARITY_CORRECTION)
    MENU_ITEM_SUBMENU_P(_i("Lin. correction"), lcd_settings_linearity_correction_menu);
#endif //LINEARITY_CORRECTION && TMC2130
    if(has_temperature_compensation())
    {
	    MENU_ITEM_TOGGLE_P(_T(MSG_TEMP_CALIBRATION), eeprom_read_byte((unsigned char *)EEPROM_TEMP_CAL_ACTIVE) ? _T(MSG_ON) : _T(MSG_OFF), lcd_temp_calibration_set);
    }

#ifdef HAS_SECOND_SERIAL_PORT
    MENU_ITEM_TOGGLE_P(_T(MSG_RPI_PORT), (selectedSerialPort == 0) ? _T(MSG_OFF) : _T(MSG_ON), lcd_second_serial_set);
#endif //HAS_SECOND_SERIAL

	if (!isPrintPaused && !homing_flag)
		MENU_ITEM_SUBMENU_P(_T(MSG_BABYSTEP_Z), lcd_babystep_z);

#if (LANG_MODE != 0)
	MENU_ITEM_SUBMENU_P(_i("Select language"), lcd_language_menu);////MSG_LANGUAGE_SELECT
#endif //(LANG_MODE != 0)

	SETTINGS_SD;
	SETTINGS_SOUND;

#ifdef LCD_BL_PIN
    if (backlightSupport)
    {
        MENU_ITEM_SUBMENU_P(_T(MSG_BRIGHTNESS), lcd_backlight_menu);
    }
#endif //LCD_BL_PIN

	if (farm_mode)
	{
		MENU_ITEM_FUNCTION_P(PSTR("Disable farm mode"), lcd_disable_farm_mode);
	}

	MENU_END();
}

#ifdef TMC2130
static void lcd_ustep_linearity_menu_save()
{
    eeprom_update_byte((uint8_t*)EEPROM_TMC2130_WAVE_X_FAC, tmc2130_wave_fac[X_AXIS]);
    eeprom_update_byte((uint8_t*)EEPROM_TMC2130_WAVE_Y_FAC, tmc2130_wave_fac[Y_AXIS]);
    eeprom_update_byte((uint8_t*)EEPROM_TMC2130_WAVE_Z_FAC, tmc2130_wave_fac[Z_AXIS]);
    eeprom_update_byte((uint8_t*)EEPROM_TMC2130_WAVE_E_FAC, tmc2130_wave_fac[E_AXIS]);
}
#endif //TMC2130

#ifdef TMC2130
static void lcd_settings_linearity_correction_menu_save()
{
    bool changed = false;
    if (tmc2130_wave_fac[X_AXIS] < TMC2130_WAVE_FAC1000_MIN) tmc2130_wave_fac[X_AXIS] = 0;
    if (tmc2130_wave_fac[Y_AXIS] < TMC2130_WAVE_FAC1000_MIN) tmc2130_wave_fac[Y_AXIS] = 0;
    if (tmc2130_wave_fac[Z_AXIS] < TMC2130_WAVE_FAC1000_MIN) tmc2130_wave_fac[Z_AXIS] = 0;
    if (tmc2130_wave_fac[E_AXIS] < TMC2130_WAVE_FAC1000_MIN) tmc2130_wave_fac[E_AXIS] = 0;
    changed |= (eeprom_read_byte((uint8_t*)EEPROM_TMC2130_WAVE_X_FAC) != tmc2130_wave_fac[X_AXIS]);
    changed |= (eeprom_read_byte((uint8_t*)EEPROM_TMC2130_WAVE_Y_FAC) != tmc2130_wave_fac[Y_AXIS]);
    changed |= (eeprom_read_byte((uint8_t*)EEPROM_TMC2130_WAVE_Z_FAC) != tmc2130_wave_fac[Z_AXIS]);
    changed |= (eeprom_read_byte((uint8_t*)EEPROM_TMC2130_WAVE_E_FAC) != tmc2130_wave_fac[E_AXIS]);
    lcd_ustep_linearity_menu_save();
    if (changed) tmc2130_init();
}
#endif //TMC2130

static void lcd_calibration_menu()
{
  MENU_BEGIN();
  MENU_ITEM_BACK_P(_T(MSG_MAIN));
  if (!isPrintPaused)
  {
	MENU_ITEM_FUNCTION_P(_i("Wizard"), lcd_wizard);////MSG_WIZARD c=17 r=1
    if (lcd_commands_type == LcdCommands::Idle)
    {
         MENU_ITEM_SUBMENU_P(_T(MSG_V2_CALIBRATION), lcd_first_layer_calibration_reset);////MSG_V2_CALIBRATION c=18
    }
	MENU_ITEM_GCODE_P(_T(MSG_AUTO_HOME), PSTR("G28 W"));
#ifdef TMC2130
	MENU_ITEM_FUNCTION_P(_i("Belt test        "), lcd_belttest_v);////MSG_BELTTEST c=17
#endif //TMC2130
	MENU_ITEM_FUNCTION_P(_i("Selftest         "), lcd_selftest_v);////MSG_SELFTEST c=17
#ifdef MK1BP
    // MK1
    // "Calibrate Z"
    MENU_ITEM_GCODE_P(_T(MSG_HOMEYZ), PSTR("G28 Z"));
#else //MK1BP
    // MK2
    MENU_ITEM_FUNCTION_P(_i("Calibrate XYZ"), lcd_mesh_calibration);////MSG_CALIBRATE_BED
    // "Calibrate Z" with storing the reference values to EEPROM.
    MENU_ITEM_SUBMENU_P(_T(MSG_HOMEYZ), lcd_mesh_calibration_z);
#ifndef SNMM
	//MENU_ITEM_FUNCTION_P(_i("Calibrate E"), lcd_calibrate_extruder);////MSG_CALIBRATE_E c=20 r=1
#endif
    // "Mesh Bed Leveling"
    MENU_ITEM_SUBMENU_P(_T(MSG_MESH_BED_LEVELING), lcd_mesh_bedleveling);
	
#endif //MK1BP

    MENU_ITEM_SUBMENU_P(_i("Bed level correct"), lcd_adjust_bed);////MSG_BED_CORRECTION_MENU
	MENU_ITEM_SUBMENU_P(_i("PID calibration"), pid_extruder);////MSG_PID_EXTRUDER c=17 r=1
#ifndef TMC2130
    MENU_ITEM_SUBMENU_P(_i("Show end stops"), menu_show_end_stops);////MSG_SHOW_END_STOPS c=18
#endif
#ifndef MK1BP
    MENU_ITEM_GCODE_P(_i("Reset XYZ calibr."), PSTR("M44"));////MSG_CALIBRATE_BED_RESET
#endif //MK1BP
#ifndef SNMM
	//MENU_ITEM_FUNCTION_P(MSG_RESET_CALIBRATE_E, lcd_extr_cal_reset);
#endif
#ifndef MK1BP
    if(has_temperature_compensation())
    {
	    MENU_ITEM_SUBMENU_P(_i("Temp. calibration"), lcd_pinda_calibration_menu);////MSG_CALIBRATION_PINDA_MENU c=17 r=1
    }
#endif //MK1BP
  }
  
  MENU_END();
}

void bowden_menu() {
	int enc_dif = lcd_encoder_diff;
	int cursor_pos = 0;
	lcd_clear();
	lcd_putc_at(0, 0, '>');
	for (uint_least8_t i = 0; i < 4; i++) {
		lcd_puts_at_P(1, i, PSTR("Extruder "));
		lcd_print(i);
		lcd_print(": ");
		EEPROM_read_B(EEPROM_BOWDEN_LENGTH + i * 2, &bowden_length[i]);
		lcd_print(bowden_length[i] - 48);

	}
	enc_dif = lcd_encoder_diff;
	lcd_consume_click();
	while (1) {

		manage_heater();
		manage_inactivity(true);

		if (abs((enc_dif - lcd_encoder_diff)) > 2) {

			if (enc_dif > lcd_encoder_diff) {
					cursor_pos--;
				}

				if (enc_dif < lcd_encoder_diff) {
					cursor_pos++;
				}

				if (cursor_pos > 3) {
					cursor_pos = 3;
					Sound_MakeSound(e_SOUND_TYPE_BlindAlert);
				}

				if (cursor_pos < 0) {
					cursor_pos = 0;
					Sound_MakeSound(e_SOUND_TYPE_BlindAlert);
				}

				lcd_puts_at_P(0, 0, PSTR(" \n \n \n "));
				lcd_putc_at(0, cursor_pos, '>');
				Sound_MakeSound(e_SOUND_TYPE_EncoderMove);
				enc_dif = lcd_encoder_diff;
				_delay(100);
		}

		if (lcd_clicked()) {
			Sound_MakeSound(e_SOUND_TYPE_ButtonEcho);
			lcd_clear();
			while (1) {

				manage_heater();
				manage_inactivity(true);

				lcd_puts_at_P(1, 1, PSTR("Extruder "));
				lcd_print(cursor_pos);
				lcd_print(": ");
				lcd_set_cursor(13, 1);
				lcd_print(bowden_length[cursor_pos] - 48);

				if (abs((enc_dif - lcd_encoder_diff)) > 2) {
						if (enc_dif > lcd_encoder_diff) {
							bowden_length[cursor_pos]--;
							lcd_set_cursor(13, 1);
							lcd_print(bowden_length[cursor_pos] - 48);
							enc_dif = lcd_encoder_diff;
						}

						if (enc_dif < lcd_encoder_diff) {
							bowden_length[cursor_pos]++;
							lcd_set_cursor(13, 1);
							lcd_print(bowden_length[cursor_pos] - 48);
							enc_dif = lcd_encoder_diff;
						}
				}
				_delay(100);
				if (lcd_clicked()) {
					Sound_MakeSound(e_SOUND_TYPE_ButtonEcho);
					EEPROM_save_B(EEPROM_BOWDEN_LENGTH + cursor_pos * 2, &bowden_length[cursor_pos]);
					if (lcd_show_fullscreen_message_yes_no_and_wait_P(PSTR("Continue with another bowden?"))) {
						lcd_update_enable(true);
						lcd_clear();
						enc_dif = lcd_encoder_diff;
						lcd_putc_at(0, cursor_pos, '>');
						for (uint_least8_t i = 0; i < 4; i++) {
							lcd_puts_at_P(1, i, PSTR("Extruder "));
							lcd_print(i);
							lcd_print(": ");
							EEPROM_read_B(EEPROM_BOWDEN_LENGTH + i * 2, &bowden_length[i]);
							lcd_print(bowden_length[i] - 48);

						}
						break;
					}
					else return;
				}
			}
		}
	}
}

#ifdef SNMM

static char snmm_stop_print_menu() { //menu for choosing which filaments will be unloaded in stop print
	lcd_clear();
	lcd_puts_at_P(0,0,_T(MSG_UNLOAD_FILAMENT)); lcd_print(':');
	lcd_set_cursor(0, 1); lcd_print('>');
	lcd_puts_at_P(1,2,_i("Used during print"));////MSG_USED c=19 r=1
	lcd_puts_at_P(1,3,_i("Current"));////MSG_CURRENT c=19 r=1
	char cursor_pos = 1;
	int enc_dif = 0;
	KEEPALIVE_STATE(PAUSED_FOR_USER);
	lcd_consume_click();
	while (1) {
		manage_heater();
		manage_inactivity(true);
		if (abs((enc_dif - lcd_encoder_diff)) > 4) {

			if ((abs(enc_dif - lcd_encoder_diff)) > 1) {
				if (enc_dif > lcd_encoder_diff) cursor_pos--;
				if (enc_dif < lcd_encoder_diff) cursor_pos++;
				if (cursor_pos > 3) {
					cursor_pos = 3;
					Sound_MakeSound(e_SOUND_TYPE_BlindAlert);
				}
				if (cursor_pos < 1){
					cursor_pos = 1;
					Sound_MakeSound(e_SOUND_TYPE_BlindAlert);
				}	

				lcd_puts_at_P(0, 1, PSTR(" \n \n "));
				lcd_set_cursor(0, cursor_pos);
				lcd_print('>');
				enc_dif = lcd_encoder_diff;
				Sound_MakeSound(e_SOUND_TYPE_EncoderMove);
				_delay(100);
			}
		}
		if (lcd_clicked()) {
			Sound_MakeSound(e_SOUND_TYPE_ButtonEcho);
			KEEPALIVE_STATE(IN_HANDLER);
			return(cursor_pos - 1);
		}
	}
	
}

#endif //SNMM

//! @brief Select one of numbered items
//!
//! Create list of items with header. Header can not be selected.
//! Each item has text description passed by function parameter and
//! number. There are 5 numbered items, if mmu_enabled, 4 otherwise.
//! Items are numbered from 1 to 4 or 5. But index returned starts at 0.
//! There can be last item with different text and no number.
//!
//! @param header Header text
//! @param item Item text
//! @param last_item Last item text, or nullptr if there is no Last item
//! @return selected item index, first item index is 0
uint8_t choose_menu_P(const char *header, const char *item, const char *last_item)
{
    //following code should handle 3 to 127 number of items well
    const int8_t items_no = last_item?(mmu_enabled?6:5):(mmu_enabled?5:4);
    const uint8_t item_len = item?strlen_P(item):0;
	int8_t first = 0;
	int8_t enc_dif = lcd_encoder_diff;
	int8_t cursor_pos = 1;
	
	lcd_clear();

	KEEPALIVE_STATE(PAUSED_FOR_USER);
	while (1)
	{
		manage_heater();
		manage_inactivity(true);

		if (abs((enc_dif - lcd_encoder_diff)) > 4)
		{
            if (enc_dif > lcd_encoder_diff)
            {
                cursor_pos--;
            }

            if (enc_dif < lcd_encoder_diff)
            {
                cursor_pos++;
            }
            enc_dif = lcd_encoder_diff;
			Sound_MakeSound(e_SOUND_TYPE_EncoderMove);
		}

		if (cursor_pos > 3)
		{		
            cursor_pos = 3;
            if (first < items_no - 3)
            {
                first++;
                lcd_clear();
            } else { // here we are at the very end of the list
				Sound_MakeSound(e_SOUND_TYPE_BlindAlert);
            }
        }

        if (cursor_pos < 1)
        {
            cursor_pos = 1;
            if (first > 0)
            {
                first--;
                lcd_clear();
            } else { // here we are at the very end of the list
				Sound_MakeSound(e_SOUND_TYPE_BlindAlert);
            }
        }

        if (header) lcd_puts_at_P(0,0,header);

        const bool last_visible = (first == items_no - 3);
        const uint_least8_t ordinary_items = (last_item&&last_visible)?2:3;

        for (uint_least8_t i = 0; i < ordinary_items; i++)
        {
            if (item) lcd_puts_at_P(1, i + 1, item);
        }

        for (uint_least8_t i = 0; i < ordinary_items; i++)
        {
            lcd_set_cursor(2 + item_len, i+1);
            lcd_print(first + i + 1);
        }

        if (last_item&&last_visible) lcd_puts_at_P(1, 3, last_item);

        lcd_puts_at_P(0, 1, PSTR(" \n \n "));
        lcd_putc_at(0, cursor_pos, '>');
        _delay(100);

		if (lcd_clicked())
		{
			Sound_MakeSound(e_SOUND_TYPE_ButtonEcho);
		    KEEPALIVE_STATE(IN_HANDLER);
			lcd_encoder_diff = 0;
			return(cursor_pos + first - 1);
		}
	}
}

char reset_menu() {
    const uint8_t items_no =
#ifdef SNMM
        5;
#else
        4;
#endif
    static int8_t first = 0;
    int8_t enc_dif = 0;
	char cursor_pos = 0;

    const char *const item[items_no] PROGMEM = {PSTR("Language"), PSTR("Statistics"), PSTR("Shipping prep"), PSTR("All Data")
#ifdef SNMM
    , PSTR("Bowden length")
#endif
    };
	
	enc_dif = lcd_encoder_diff;
	lcd_clear();
	lcd_set_cursor(0, 0);
    lcd_putc('>');
	lcd_consume_click();
	while (1) {		

		for (uint_least8_t i = 0; i < 4; i++) {
			lcd_puts_at_P(1, i, item[first + i]);
		}

		manage_heater();
		manage_inactivity(true);

		if (abs((enc_dif - lcd_encoder_diff)) > 4) {

			if ((abs(enc_dif - lcd_encoder_diff)) > 1) {
				if (enc_dif > lcd_encoder_diff) {
					cursor_pos--;
				}

				if (enc_dif < lcd_encoder_diff) {
					cursor_pos++;
				}

				if (cursor_pos > 3) {
					cursor_pos = 3;
					Sound_MakeSound(e_SOUND_TYPE_BlindAlert);
					if (first < items_no - 4) {
						first++;
						lcd_clear();
					}
				}

				if (cursor_pos < 0) {
					cursor_pos = 0;
					Sound_MakeSound(e_SOUND_TYPE_BlindAlert);
					if (first > 0) {
						first--;
						lcd_clear();
					}
				}
				lcd_puts_at_P(0, 0, PSTR(" \n \n \n "));
				lcd_set_cursor(0, cursor_pos);
				lcd_putc('>');
				Sound_MakeSound(e_SOUND_TYPE_EncoderMove);
				enc_dif = lcd_encoder_diff;
				_delay(100);
			}

		}

		if (lcd_clicked()) {
			Sound_MakeSound(e_SOUND_TYPE_ButtonEcho);
			return(cursor_pos + first);
		}

	}

}

static void lcd_disable_farm_mode()
{
	int8_t disable = lcd_show_fullscreen_message_yes_no_and_wait_P(PSTR("Disable farm mode?"), true, false); //allow timeouting, default no
	if (disable)
	{
		enquecommand_P(PSTR("G99"));
		lcd_return_to_status();
	}
	lcd_update_enable(true);
	lcd_draw_update = 2;
	
}



static void fil_load_menu()
{
    MENU_BEGIN();
    MENU_ITEM_BACK_P(_T(MSG_MAIN));
    MENU_ITEM_FUNCTION_P(_i("Load all"), load_all); ////MSG_LOAD_ALL c=17
    MENU_ITEM_FUNCTION_NR_P(_T(MSG_LOAD_FILAMENT), '1', extr_adj, 0); ////MSG_LOAD_FILAMENT_1 c=16
    MENU_ITEM_FUNCTION_NR_P(_T(MSG_LOAD_FILAMENT), '2', extr_adj, 1); ////MSG_LOAD_FILAMENT_2 c=17
    MENU_ITEM_FUNCTION_NR_P(_T(MSG_LOAD_FILAMENT), '3', extr_adj, 2); ////MSG_LOAD_FILAMENT_3 c=17
    MENU_ITEM_FUNCTION_NR_P(_T(MSG_LOAD_FILAMENT), '4', extr_adj, 3); ////MSG_LOAD_FILAMENT_4 c=17

    if (mmu_enabled)
    {
        MENU_ITEM_FUNCTION_NR_P(_T(MSG_LOAD_FILAMENT), '5', extr_adj, 4);
    }
    MENU_END();
}

static void mmu_load_to_nozzle_menu()
{
    if (bFilamentAction)
    {
        MENU_BEGIN();
        MENU_ITEM_BACK_P(_T(MSG_MAIN));
        MENU_ITEM_FUNCTION_NR_P(_T(MSG_LOAD_FILAMENT), '1', lcd_mmu_load_to_nozzle, 0);
        MENU_ITEM_FUNCTION_NR_P(_T(MSG_LOAD_FILAMENT), '2', lcd_mmu_load_to_nozzle, 1);
        MENU_ITEM_FUNCTION_NR_P(_T(MSG_LOAD_FILAMENT), '3', lcd_mmu_load_to_nozzle, 2);
        MENU_ITEM_FUNCTION_NR_P(_T(MSG_LOAD_FILAMENT), '4', lcd_mmu_load_to_nozzle, 3);
        MENU_ITEM_FUNCTION_NR_P(_T(MSG_LOAD_FILAMENT), '5', lcd_mmu_load_to_nozzle, 4);
        MENU_END();
    }
    else
    {
        eFilamentAction = FilamentAction::MmuLoad;
        preheat_or_continue();
    }
}

static void mmu_eject_filament(uint8_t filament)
{
    menu_back();
    mmu_eject_filament(filament, true);
}

static void mmu_fil_eject_menu()
{
    if (bFilamentAction)
    {
        MENU_BEGIN();
        MENU_ITEM_BACK_P(_T(MSG_MAIN));
        MENU_ITEM_FUNCTION_NR_P(_T(MSG_EJECT_FILAMENT), '1', mmu_eject_filament, 0);
        MENU_ITEM_FUNCTION_NR_P(_T(MSG_EJECT_FILAMENT), '2', mmu_eject_filament, 1);
        MENU_ITEM_FUNCTION_NR_P(_T(MSG_EJECT_FILAMENT), '3', mmu_eject_filament, 2);
        MENU_ITEM_FUNCTION_NR_P(_T(MSG_EJECT_FILAMENT), '4', mmu_eject_filament, 3);
        MENU_ITEM_FUNCTION_NR_P(_T(MSG_EJECT_FILAMENT), '5', mmu_eject_filament, 4);
        MENU_END();
    }
    else
    {
        eFilamentAction = FilamentAction::MmuEject;
        preheat_or_continue();
    }
}

#ifdef MMU_HAS_CUTTER

static void mmu_cut_filament_menu()
{
    if(bFilamentAction)
    {
        MENU_BEGIN();
        MENU_ITEM_BACK_P(_T(MSG_MAIN));
        MENU_ITEM_FUNCTION_NR_P(_T(MSG_CUT_FILAMENT), '1', mmu_cut_filament, 0);
        MENU_ITEM_FUNCTION_NR_P(_T(MSG_CUT_FILAMENT), '2', mmu_cut_filament, 1);
        MENU_ITEM_FUNCTION_NR_P(_T(MSG_CUT_FILAMENT), '3', mmu_cut_filament, 2);
        MENU_ITEM_FUNCTION_NR_P(_T(MSG_CUT_FILAMENT), '4', mmu_cut_filament, 3);
        MENU_ITEM_FUNCTION_NR_P(_T(MSG_CUT_FILAMENT), '5', mmu_cut_filament, 4);
        MENU_END();
    }
    else
    {
        eFilamentAction=FilamentAction::MmuCut;
        bFilamentFirstRun=false;
        if(target_temperature[0]>=EXTRUDE_MINTEMP)
        {
            bFilamentPreheatState=true;
            mFilamentItem(target_temperature[0],target_temperature_bed);
        }
        else lcd_generic_preheat_menu();
    }
}
#endif //MMU_HAS_CUTTER

#ifdef SNMM
static void fil_unload_menu()
{
	MENU_BEGIN();
	MENU_ITEM_BACK_P(_T(MSG_MAIN));
	MENU_ITEM_FUNCTION_P(_i("Unload all"), extr_unload_all);////MSG_UNLOAD_ALL c=17
	MENU_ITEM_FUNCTION_P(_i("Unload filament 1"), extr_unload_0);////MSG_UNLOAD_FILAMENT_1 c=17
	MENU_ITEM_FUNCTION_P(_i("Unload filament 2"), extr_unload_1);////MSG_UNLOAD_FILAMENT_2 c=17
	MENU_ITEM_FUNCTION_P(_i("Unload filament 3"), extr_unload_2);////MSG_UNLOAD_FILAMENT_3 c=17
	MENU_ITEM_FUNCTION_P(_i("Unload filament 4"), extr_unload_3);////MSG_UNLOAD_FILAMENT_4 c=17

	if (mmu_enabled)
		MENU_ITEM_FUNCTION_P(_i("Unload filament 5"), extr_unload_4);////MSG_UNLOAD_FILAMENT_5 c=17

	MENU_END();
}


static void change_extr_menu(){
	MENU_BEGIN();
	MENU_ITEM_BACK_P(_T(MSG_MAIN));
	MENU_ITEM_FUNCTION_P(_i("Extruder 1"), extr_change_0);////MSG_EXTRUDER_1 c=17 r=1
	MENU_ITEM_FUNCTION_P(_i("Extruder 2"), extr_change_1);////MSG_EXTRUDER_2 c=17 r=1
	MENU_ITEM_FUNCTION_P(_i("Extruder 3"), extr_change_2);////MSG_EXTRUDER_3 c=17 r=1
	MENU_ITEM_FUNCTION_P(_i("Extruder 4"), extr_change_3);////MSG_EXTRUDER_4 c=17 r=1

	MENU_END();
}
#endif //SNMM

//unload filament for single material printer (used in M702 gcode)
void unload_filament()
{
	custom_message_type = CustomMsg::FilamentLoading;
	lcd_setstatuspgm(_T(MSG_UNLOADING_FILAMENT));

    raise_z_above(MIN_Z_FOR_UNLOAD);

	//		extr_unload2();

	current_position[E_AXIS] -= 45;
	plan_buffer_line_curposXYZE(5200 / 60);
	st_synchronize();
	current_position[E_AXIS] -= 15;
	plan_buffer_line_curposXYZE(1000 / 60);
	st_synchronize();
	current_position[E_AXIS] -= 20;
	plan_buffer_line_curposXYZE(1000 / 60);
	st_synchronize();

	lcd_display_message_fullscreen_P(_T(MSG_PULL_OUT_FILAMENT));

	//disable extruder steppers so filament can be removed
	disable_e0();
	disable_e1();
	disable_e2();
	_delay(100);

	Sound_MakeSound(e_SOUND_TYPE_StandardPrompt);
	uint8_t counterBeep = 0;
	while (!lcd_clicked() && (counterBeep < 50)) {
		delay_keep_alive(100);
		counterBeep++;
	}
	st_synchronize();
	while (lcd_clicked()) delay_keep_alive(100);

	lcd_update_enable(true);

	lcd_setstatuspgm(_T(WELCOME_MSG));
	custom_message_type = CustomMsg::Status;

}

unsigned char lcd_choose_color() {
	//function returns index of currently chosen item
	//following part can be modified from 2 to 255 items:
	//-----------------------------------------------------
	unsigned char items_no = 2;
	const char *item[items_no];
	item[0] = "Orange";
	item[1] = "Black";
	//-----------------------------------------------------
	uint_least8_t active_rows;
	static int first = 0;
	int enc_dif = 0;
	unsigned char cursor_pos = 1;
	enc_dif = lcd_encoder_diff;
	lcd_clear();
	lcd_putc_at(0, 1, '>');

	active_rows = items_no < 3 ? items_no : 3;
	lcd_consume_click();
	while (1) {
		lcd_puts_at_P(0, 0, PSTR("Choose color:"));
		for (uint_least8_t i = 0; i < active_rows; i++) {
			lcd_set_cursor(1, i+1);
			lcd_print(item[first + i]);
		}

		manage_heater();
		manage_inactivity(true);
		proc_commands();
		if (abs((enc_dif - lcd_encoder_diff)) > 12) {
					
				if (enc_dif > lcd_encoder_diff) {
					cursor_pos--;
				}

				if (enc_dif < lcd_encoder_diff) {
					cursor_pos++;
				}
				
				if (cursor_pos > active_rows) {
					cursor_pos = active_rows;
					Sound_MakeSound(e_SOUND_TYPE_BlindAlert);
					if (first < items_no - active_rows) {
						first++;
						lcd_clear();
					}
				}

				if (cursor_pos < 1) {
					cursor_pos = 1;
					Sound_MakeSound(e_SOUND_TYPE_BlindAlert);
					if (first > 0) {
						first--;
						lcd_clear();
					}
				}
				lcd_putc_at(0, 1, ' ');
				lcd_putc_at(0, 2, ' ');
				lcd_putc_at(0, 3, ' ');
				lcd_putc_at(0, cursor_pos, '>');
				Sound_MakeSound(e_SOUND_TYPE_EncoderMove);
				enc_dif = lcd_encoder_diff;
				_delay(100);

		}

		if (lcd_clicked()) {
			Sound_MakeSound(e_SOUND_TYPE_ButtonEcho);
			switch(cursor_pos + first - 1) {
			case 0: return 1; break;
			case 1: return 0; break;
			default: return 99; break;
			}
		}

	}

}

#include "w25x20cl.h"

#ifdef LCD_TEST
static void lcd_test_menu()
{
	W25X20CL_SPI_ENTER();
	w25x20cl_enable_wr();
	w25x20cl_chip_erase();
	w25x20cl_disable_wr();
}
#endif //LCD_TEST

static bool fan_error_selftest()
{
#ifdef FANCHECK
    if (!fans_check_enabled) return 0;

    fanSpeed = 255;
#ifdef FAN_SOFT_PWM
	fanSpeedSoftPwm = 255;
#endif //FAN_SOFT_PWM
    manage_heater(); //enables print fan
    setExtruderAutoFanState(3); //force enables the extruder fan
#ifdef FAN_SOFT_PWM
    extruder_autofan_last_check = _millis();
    fan_measuring = true;
#endif //FAN_SOFT_PWM
    _delay(1000); //delay_keep_alive would turn off extruder fan, because temerature is too low (maybe)
    manage_heater();
    fanSpeed = 0;
	setExtruderAutoFanState(1); //releases lock on the extruder fan
#ifdef FAN_SOFT_PWM
    fanSpeedSoftPwm = 0;
#endif //FAN_SOFT_PWM
    manage_heater();
#ifdef TACH_0
    if (fan_speed[0] <= 20) { //extruder fan error
        LCD_ALERTMESSAGERPGM(MSG_FANCHECK_EXTRUDER);
        return 1;
    }
#endif
#ifdef TACH_1
    if (fan_speed[1] <= 20) { //print fan error
        LCD_ALERTMESSAGERPGM(MSG_FANCHECK_PRINT);
        return 1;
    }
#endif
#endif //FANCHECK
    return 0;
}

//! @brief Resume paused print
//! @todo It is not good to call restore_print_from_ram_and_continue() from function called by lcd_update(),
//! as restore_print_from_ram_and_continue() calls lcd_update() internally.
void lcd_resume_print()
{
    lcd_return_to_status();
    lcd_reset_alert_level(); //for fan speed error
    if (fan_error_selftest()) return; //abort if error persists
    cmdqueue_serial_disabled = false;

    lcd_setstatuspgm(_T(MSG_FINISHING_MOVEMENTS));
    st_synchronize();

    lcd_setstatuspgm(_T(MSG_RESUMING_PRINT)); ////MSG_RESUMING_PRINT c=20
    isPrintPaused = false;
    restore_print_from_ram_and_continue(default_retraction);
    pause_time += (_millis() - start_pause_print); //accumulate time when print is paused for correct statistics calculation
    refresh_cmd_timeout();
    SERIAL_PROTOCOLLNRPGM(MSG_OCTOPRINT_RESUMED); //resume octoprint
}

static void change_sheet()
{
	eeprom_update_byte(&(EEPROM_Sheets_base->active_sheet), selected_sheet);
    menu_back(3);
}



static void lcd_rename_sheet_menu()
{
    struct MenuData
    {
        bool initialized;
        uint8_t selected;
        char name[sizeof(Sheet::name)];
    };
    static_assert(sizeof(menu_data)>= sizeof(MenuData),"MenuData doesn't fit into menu_data");
    MenuData* menuData = (MenuData*)&(menu_data[0]);

    if (!menuData->initialized)
    {
        eeprom_read_block(menuData->name, EEPROM_Sheets_base->s[selected_sheet].name, sizeof(Sheet::name));
        lcd_encoder = menuData->name[0];
        menuData->initialized = true;
    }
    if (lcd_encoder < '\x20') lcd_encoder = '\x20';
    if (lcd_encoder > '\x7F') lcd_encoder = '\x7F';

    menuData->name[menuData->selected] = lcd_encoder;
    lcd_set_cursor(0,0);
    for (uint_least8_t i = 0; i < sizeof(Sheet::name); ++i)
    {
        lcd_putc(menuData->name[i]);
    }
    lcd_set_cursor(menuData->selected, 1);
    lcd_putc('^');
    if (lcd_clicked())
    {
        if ((menuData->selected + 1u) < sizeof(Sheet::name))
        {
            lcd_encoder = menuData->name[++(menuData->selected)];
        }
        else
        {
            eeprom_update_block(menuData->name,
                EEPROM_Sheets_base->s[selected_sheet].name,
                sizeof(Sheet::name));
            menu_back();
        }
    }
}

static void lcd_reset_sheet()
{
    SheetName sheetName;
    eeprom_default_sheet_name(selected_sheet, sheetName);
	eeprom_update_word(reinterpret_cast<uint16_t *>(&(EEPROM_Sheets_base->s[selected_sheet].z_offset)),EEPROM_EMPTY_VALUE16);
	eeprom_update_block(sheetName.c,EEPROM_Sheets_base->s[selected_sheet].name,sizeof(Sheet::name));
	if (selected_sheet == eeprom_read_byte(&(EEPROM_Sheets_base->active_sheet)))
	{
        eeprom_switch_to_next_sheet();
        if((-1 == eeprom_next_initialized_sheet(0)) && (CALIBRATION_STATUS_CALIBRATED == calibration_status()))
        {
            calibration_status_store(CALIBRATION_STATUS_LIVE_ADJUST);
        }
	}

	menu_back();
}

//! @brief Activate selected_sheet and run first layer calibration
static void activate_calibrate_sheet()
{
    eeprom_update_byte(&(EEPROM_Sheets_base->active_sheet), selected_sheet);
    lcd_first_layer_calibration_reset();
}

static void lcd_sheet_menu()
{
    MENU_BEGIN();
    MENU_ITEM_BACK_P(_T(MSG_STEEL_SHEETS));

	if(eeprom_is_sheet_initialized(selected_sheet)){
	    MENU_ITEM_SUBMENU_P(_i("Select"), change_sheet); //// c=18
	}

    if (lcd_commands_type == LcdCommands::Idle)
    {
        MENU_ITEM_SUBMENU_P(_T(MSG_V2_CALIBRATION), activate_calibrate_sheet);////MSG_V2_CALIBRATION c=18
    }
    MENU_ITEM_SUBMENU_P(_i("Rename"), lcd_rename_sheet_menu); //// c=18
	MENU_ITEM_FUNCTION_P(_T(MSG_RESET), lcd_reset_sheet); ////MSG_RESET c=14

    MENU_END();
}

static void lcd_main_menu()
{

  MENU_BEGIN();

  // Majkl superawesome menu


 MENU_ITEM_BACK_P(_T(MSG_WATCH));

#ifdef RESUME_DEBUG 
 if (!saved_printing) 
  MENU_ITEM_FUNCTION_P(PSTR("tst - Save"), lcd_menu_test_save);
 else
  MENU_ITEM_FUNCTION_P(PSTR("tst - Restore"), lcd_menu_test_restore);
#endif //RESUME_DEBUG 

#ifdef TMC2130_DEBUG
 MENU_ITEM_FUNCTION_P(PSTR("recover print"), recover_print);
 MENU_ITEM_FUNCTION_P(PSTR("power panic"), uvlo_);
#endif //TMC2130_DEBUG
 
  if ( ( IS_SD_PRINTING || is_usb_printing || (lcd_commands_type == LcdCommands::Layer1Cal)) && (current_position[Z_AXIS] < Z_HEIGHT_HIDE_LIVE_ADJUST_MENU) && !homing_flag && !mesh_bed_leveling_flag)
  {
	MENU_ITEM_SUBMENU_P(_T(MSG_BABYSTEP_Z), lcd_babystep_z);//8
  }

  if (farm_mode)
     MENU_ITEM_FUNCTION_P(_T(MSG_FILAMENTCHANGE), lcd_colorprint_change);//8

  if ( moves_planned() || IS_SD_PRINTING || is_usb_printing || (lcd_commands_type == LcdCommands::Layer1Cal))
  {
    MENU_ITEM_SUBMENU_P(_i("Tune"), lcd_tune_menu);////MSG_TUNE
  } else 
  {
    MENU_ITEM_SUBMENU_P(_i("Preheat"), lcd_preheat_menu);////MSG_PREHEAT
  }


  if(isPrintPaused && saved_printing_type == PRINTING_TYPE_USB)
  {
#ifdef FANCHECK
      if((fan_check_error == EFCE_FIXED) || (fan_check_error == EFCE_OK))
          MENU_ITEM_SUBMENU_P(_T(MSG_RESUME_PRINT), lcd_resume_print);////MSG_RESUME_PRINT c=18
#else
      MENU_ITEM_SUBMENU_P(_T(MSG_RESUME_PRINT), lcd_resume_print);////MSG_RESUME_PRINT c=18
#endif
  }

#ifdef SDSUPPORT
  if (card.cardOK || lcd_commands_type == LcdCommands::Layer1Cal)
  {
    if (card.isFileOpen())
    {
		if (mesh_bed_leveling_flag == false && homing_flag == false) {
			if (card.sdprinting)
			{
				MENU_ITEM_FUNCTION_P(_i("Pause print"), lcd_pause_print);////MSG_PAUSE_PRINT
			}
			else if(isPrintPaused)
			{
				#ifdef FANCHECK
					if((fan_check_error == EFCE_FIXED) || (fan_check_error == EFCE_OK))
						MENU_ITEM_SUBMENU_P(_T(MSG_RESUME_PRINT), lcd_resume_print);////MSG_RESUME_PRINT c=18
				#else
					MENU_ITEM_SUBMENU_P(_T(MSG_RESUME_PRINT), lcd_resume_print);////MSG_RESUME_PRINT c=18
				#endif

			}
			MENU_ITEM_SUBMENU_P(_T(MSG_STOP_PRINT), lcd_sdcard_stop);
		}
	}
	else if (lcd_commands_type == LcdCommands::Layer1Cal && mesh_bed_leveling_flag == false && homing_flag == false) {
		//MENU_ITEM_SUBMENU_P(_T(MSG_STOP_PRINT), lcd_sdcard_stop);
	}
	else
	{
		if (!is_usb_printing && (lcd_commands_type != LcdCommands::Layer1Cal))
		{
			//if (farm_mode) MENU_ITEM_SUBMENU_P(MSG_FARM_CARD_MENU, lcd_farm_sdcard_menu);
			/*else*/ {
                        bMain=true;               // flag ('fake parameter') for 'lcd_sdcard_menu()' function
                        MENU_ITEM_SUBMENU_P(_T(MSG_CARD_MENU), lcd_sdcard_menu);
                        }
		}
#if SDCARDDETECT < 1
      MENU_ITEM_GCODE_P(_i("Change SD card"), PSTR("M21"));  // SD-card changed by user////MSG_CNG_SDCARD
#endif
    }
	
  } else 
  {
    bMain=true;                                   // flag (i.e. 'fake parameter') for 'lcd_sdcard_menu()' function
    MENU_ITEM_SUBMENU_P(_i("No SD card"), lcd_sdcard_menu);////MSG_NO_CARD
#if SDCARDDETECT < 1
    MENU_ITEM_GCODE_P(_i("Init. SD card"), PSTR("M21")); // Manually initialize the SD-card via user interface////MSG_INIT_SDCARD
#endif
  }
#endif

  if(!isPrintPaused && !IS_SD_PRINTING && !is_usb_printing && (lcd_commands_type != LcdCommands::Layer1Cal))
  {
    if (!farm_mode)
    {
        const int8_t sheet = eeprom_read_byte(&(EEPROM_Sheets_base->active_sheet));
        const int8_t nextSheet = eeprom_next_initialized_sheet(sheet);
        if ((nextSheet >= 0) && (sheet != nextSheet)) // show menu only if we have 2 or more sheets initialized
        {
            MENU_ITEM_FUNCTION_E(EEPROM_Sheets_base->s[sheet], eeprom_switch_to_next_sheet);
        }
    }
  }


  if ( ! ( IS_SD_PRINTING || is_usb_printing || (lcd_commands_type == LcdCommands::Layer1Cal) ) )
  {
	if (mmu_enabled)
	{
		MENU_ITEM_SUBMENU_P(_T(MSG_LOAD_FILAMENT), fil_load_menu);
		MENU_ITEM_SUBMENU_P(_i("Load to nozzle"), mmu_load_to_nozzle_menu);
//-//          MENU_ITEM_FUNCTION_P(_T(MSG_UNLOAD_FILAMENT), extr_unload);
//bFilamentFirstRun=true;
          MENU_ITEM_SUBMENU_P(_T(MSG_UNLOAD_FILAMENT), mmu_unload_filament);
		MENU_ITEM_SUBMENU_P(_T(MSG_EJECT_FILAMENT), mmu_fil_eject_menu);
#ifdef  MMU_HAS_CUTTER
        MENU_ITEM_SUBMENU_P(_T(MSG_CUT_FILAMENT), mmu_cut_filament_menu);
#endif //MMU_HAS_CUTTER
	}
	else
	{
#ifdef SNMM
		MENU_ITEM_SUBMENU_P(_T(MSG_UNLOAD_FILAMENT), fil_unload_menu);
		MENU_ITEM_SUBMENU_P(_i("Change extruder"), change_extr_menu);////MSG_CHANGE_EXTR c=20 r=1
#endif
#ifdef FILAMENT_SENSOR
		if ((fsensor_autoload_enabled == true) && (fsensor_enabled == true) && (mmu_enabled == false))
			MENU_ITEM_SUBMENU_P(_i("AutoLoad filament"), lcd_menu_AutoLoadFilament);////MSG_AUTOLOAD_FILAMENT c=18
		else
#endif //FILAMENT_SENSOR
          {
               bFilamentFirstRun=true;
			MENU_ITEM_SUBMENU_P(_T(MSG_LOAD_FILAMENT), lcd_LoadFilament);
          }
          bFilamentFirstRun=true;
		MENU_ITEM_SUBMENU_P(_T(MSG_UNLOAD_FILAMENT), lcd_unLoadFilament);
	}
	MENU_ITEM_SUBMENU_P(_T(MSG_SETTINGS), lcd_settings_menu);
    if(!isPrintPaused) MENU_ITEM_SUBMENU_P(_T(MSG_MENU_CALIBRATION), lcd_calibration_menu);

  }
  
  if (!is_usb_printing && (lcd_commands_type != LcdCommands::Layer1Cal))
  {
	  MENU_ITEM_SUBMENU_P(_i("Statistics  "), lcd_menu_statistics);////MSG_STATISTICS
  }
    
#if defined(TMC2130) || defined(FILAMENT_SENSOR)
  MENU_ITEM_SUBMENU_P(_i("Fail stats"), lcd_menu_fails_stats);
#endif
  if (mmu_enabled) {
	  MENU_ITEM_SUBMENU_P(_i("Fail stats MMU"), lcd_menu_fails_stats_mmu);
  }
  MENU_ITEM_SUBMENU_P(_i("Support"), lcd_support_menu);////MSG_SUPPORT
#ifdef LCD_TEST
    MENU_ITEM_SUBMENU_P(_i("W25x20CL init"), lcd_test_menu);////MSG_SUPPORT
#endif //LCD_TEST

  MENU_END();

}

void stack_error() {
	Sound_MakeCustom(1000,0,true);
	lcd_display_message_fullscreen_P(_i("Error - static memory has been overwritten"));////MSG_STACK_ERROR c=20 r=4
	//err_triggered = 1;
	 while (1) delay_keep_alive(1000);
}

#ifdef DEBUG_STEPPER_TIMER_MISSED
bool stepper_timer_overflow_state = false;
uint16_t stepper_timer_overflow_max = 0;
uint16_t stepper_timer_overflow_last = 0;
uint16_t stepper_timer_overflow_cnt = 0;
void stepper_timer_overflow() {
  char msg[28];
  sprintf_P(msg, PSTR("#%d %d max %d"), ++ stepper_timer_overflow_cnt, stepper_timer_overflow_last >> 1, stepper_timer_overflow_max >> 1);
  lcd_setstatus(msg);
  stepper_timer_overflow_state = false;
  if (stepper_timer_overflow_last > stepper_timer_overflow_max)
    stepper_timer_overflow_max = stepper_timer_overflow_last;
  SERIAL_ECHOPGM("Stepper timer overflow: ");
  MYSERIAL.print(msg);
  SERIAL_ECHOLNPGM("");

  WRITE(BEEPER, LOW);
}
#endif /* DEBUG_STEPPER_TIMER_MISSED */


static void lcd_colorprint_change() {
	
	enquecommand_P(PSTR("M600"));

	custom_message_type = CustomMsg::FilamentLoading; //just print status message
	lcd_setstatuspgm(_T(MSG_FINISHING_MOVEMENTS));
	lcd_return_to_status();
	lcd_draw_update = 3;
}


#ifdef LA_LIVE_K
// @wavexx: looks like there's no generic float editing function in menu.cpp so we
//          redefine our custom handling functions to mimick other tunables
const char menu_fmt_float13off[] PROGMEM = "%c%-13.13S%6.6S";

static void lcd_advance_draw_K(char chr, float val)
{
    if (val <= 0)
        lcd_printf_P(menu_fmt_float13off, chr, MSG_ADVANCE_K, _T(MSG_OFF));
    else
        lcd_printf_P(menu_fmt_float13, chr, MSG_ADVANCE_K, val);
}

static void lcd_advance_edit_K(void)
{
    if (lcd_draw_update)
    {
        if (lcd_encoder < 0) lcd_encoder = 0;
        if (lcd_encoder > 999) lcd_encoder = 999;
        lcd_set_cursor(0, 1);
        lcd_advance_draw_K(' ', 0.01 * lcd_encoder);
    }
    if (LCD_CLICKED)
    {
        extruder_advance_K = 0.01 * lcd_encoder;
        menu_back_no_reset();
    }
}

static uint8_t lcd_advance_K()
{
    if (menu_item == menu_line)
    {
        if (lcd_draw_update)
        {
            lcd_set_cursor(0, menu_row);
            lcd_advance_draw_K((lcd_encoder == menu_item)?'>':' ', extruder_advance_K);
        }
        if (menu_clicked && (lcd_encoder == menu_item))
        {
            menu_submenu_no_reset(lcd_advance_edit_K);
            lcd_encoder = 100. * extruder_advance_K;
            return menu_item_ret();
        }
    }
    menu_item++;
    return 0;
}

#define MENU_ITEM_EDIT_advance_K() do { if (lcd_advance_K()) return; } while (0)
#endif


static void lcd_tune_menu()
{
	typedef struct
	{
	    menu_data_edit_t reserved; //!< reserved for number editing functions
		int8_t  status; //!< To recognize, whether the menu has been just initialized.
		//! Backup of extrudemultiply, to recognize, that the value has been changed and
		//! it needs to be applied.
		int16_t extrudemultiply;
	} _menu_data_t;
	static_assert(sizeof(menu_data)>= sizeof(_menu_data_t),"_menu_data_t doesn't fit into menu_data");
	_menu_data_t* _md = (_menu_data_t*)&(menu_data[0]);
	if (_md->status == 0)
	{
		// Menu was entered. Mark the menu as entered and save the current extrudemultiply value.
		_md->status = 1;
		_md->extrudemultiply = extrudemultiply;
	}
	else if (_md->extrudemultiply != extrudemultiply)
	{
		// extrudemultiply has been changed from the child menu. Apply the new value.
		_md->extrudemultiply = extrudemultiply;
		calculate_extruder_multipliers();
	}

  EEPROM_read(EEPROM_SILENT, (uint8_t*)&SilentModeMenu, sizeof(SilentModeMenu));



	MENU_BEGIN();
	MENU_ITEM_BACK_P(_T(MSG_MAIN)); //1
	MENU_ITEM_EDIT_int3_P(_i("Speed"), &feedmultiply, 10, 999);//2////MSG_SPEED

	MENU_ITEM_EDIT_int3_P(_T(MSG_NOZZLE), &target_temperature[0], 0, HEATER_0_MAXTEMP - 10);//3
	MENU_ITEM_EDIT_int3_P(_T(MSG_BED), &target_temperature_bed, 0, BED_MAXTEMP - 10);//4

	MENU_ITEM_EDIT_int3_P(_T(MSG_FAN_SPEED), &fanSpeed, 0, 255);//5
	MENU_ITEM_EDIT_int3_P(_i("Flow"), &extrudemultiply, 10, 999);//6////MSG_FLOW
#ifdef LA_LIVE_K
	MENU_ITEM_EDIT_advance_K();//7
#endif
#ifdef FILAMENTCHANGEENABLE
    if (!farm_mode)
        MENU_ITEM_FUNCTION_P(_T(MSG_FILAMENTCHANGE), lcd_colorprint_change);//8
#endif

#ifdef FILAMENT_SENSOR
	if (FSensorStateMenu == 0) {
          if (fsensor_not_responding && (mmu_enabled == false)) {
               /* Filament sensor not working*/
               MENU_ITEM_TOGGLE_P(_T(MSG_FSENSOR), _T(MSG_NA), lcd_fsensor_state_set);
          }
          else {
               /* Filament sensor turned off, working, no problems*/
               MENU_ITEM_TOGGLE_P(_T(MSG_FSENSOR), _T(MSG_OFF), lcd_fsensor_state_set);
          }
	}
	else {
		MENU_ITEM_TOGGLE_P(_T(MSG_FSENSOR), _T(MSG_ON), lcd_fsensor_state_set);
	}
#ifdef IR_SENSOR_ANALOG
     FSENSOR_ACTION_NA;
#endif //IR_SENSOR_ANALOG
#endif //FILAMENT_SENSOR

	SETTINGS_AUTO_DEPLETE;

	SETTINGS_CUTTER;

     if(farm_mode)
     {
       MENU_ITEM_TOGGLE_P(_T(MSG_FANS_CHECK), fans_check_enabled ? _T(MSG_ON) : _T(MSG_OFF), lcd_set_fan_check);
     }

#ifdef TMC2130
     if(!farm_mode)
     {
          if (SilentModeMenu == SILENT_MODE_NORMAL) MENU_ITEM_TOGGLE_P(_T(MSG_MODE), _T(MSG_NORMAL), lcd_silent_mode_set);
          else MENU_ITEM_TOGGLE_P(_T(MSG_MODE), _T(MSG_STEALTH), lcd_silent_mode_set);

          if (SilentModeMenu == SILENT_MODE_NORMAL)
          {
               if (lcd_crash_detect_enabled()) MENU_ITEM_TOGGLE_P(_T(MSG_CRASHDETECT), _T(MSG_ON), crash_mode_switch);
               else MENU_ITEM_TOGGLE_P(_T(MSG_CRASHDETECT), _T(MSG_OFF), crash_mode_switch);
          }
          else MENU_ITEM_TOGGLE_P(_T(MSG_CRASHDETECT), NULL, lcd_crash_mode_info);
     }
#else //TMC2130
	if (!farm_mode) { //dont show in menu if we are in farm mode
		switch (SilentModeMenu) {
		case SILENT_MODE_POWER: MENU_ITEM_TOGGLE_P(_T(MSG_MODE), _T(MSG_HIGH_POWER), lcd_silent_mode_set); break;
		case SILENT_MODE_SILENT: MENU_ITEM_TOGGLE_P(_T(MSG_MODE), _T(MSG_SILENT), lcd_silent_mode_set); break;
		case SILENT_MODE_AUTO: MENU_ITEM_TOGGLE_P(_T(MSG_MODE), _T(MSG_AUTO_POWER), lcd_silent_mode_set); break;
		default: MENU_ITEM_TOGGLE_P(_T(MSG_MODE), _T(MSG_HIGH_POWER), lcd_silent_mode_set); break; // (probably) not needed
		}
	}
#endif //TMC2130
	SETTINGS_MMU_MODE;
    SETTINGS_SOUND;
#ifdef LCD_BL_PIN
    if (backlightSupport)
    {
        MENU_ITEM_SUBMENU_P(_T(MSG_BRIGHTNESS), lcd_backlight_menu);
    }
#endif //LCD_BL_PIN
	MENU_END();
}

static void mbl_magnets_elimination_toggle() {
	bool magnet_elimination = (eeprom_read_byte((uint8_t*)EEPROM_MBL_MAGNET_ELIMINATION) > 0);
	magnet_elimination = !magnet_elimination;
	eeprom_update_byte((uint8_t*)EEPROM_MBL_MAGNET_ELIMINATION, (uint8_t)magnet_elimination);
}

static void mbl_mesh_toggle() {
	uint8_t mesh_nr = eeprom_read_byte((uint8_t*)EEPROM_MBL_POINTS_NR);
	if(mesh_nr == 3) mesh_nr = 7;
	else mesh_nr = 3;
	eeprom_update_byte((uint8_t*)EEPROM_MBL_POINTS_NR, mesh_nr);
}

static void mbl_probe_nr_toggle() {
	mbl_z_probe_nr = eeprom_read_byte((uint8_t*)EEPROM_MBL_PROBE_NR);
	switch (mbl_z_probe_nr) {
		case 1: mbl_z_probe_nr = 3; break;
		case 3: mbl_z_probe_nr = 5; break;
		case 5: mbl_z_probe_nr = 1; break;
		default: mbl_z_probe_nr = 3; break;
	}
	eeprom_update_byte((uint8_t*)EEPROM_MBL_PROBE_NR, mbl_z_probe_nr);
}

static void lcd_mesh_bed_leveling_settings()
{
	
	bool magnet_elimination = (eeprom_read_byte((uint8_t*)EEPROM_MBL_MAGNET_ELIMINATION) > 0);
	uint8_t points_nr = eeprom_read_byte((uint8_t*)EEPROM_MBL_POINTS_NR);
	char sToggle[4]; //enough for nxn format

	MENU_BEGIN();
	MENU_ITEM_BACK_P(_T(MSG_SETTINGS));
	sToggle[0] = points_nr + '0';
	sToggle[1] = 'x';
	sToggle[2] = points_nr + '0';
	sToggle[3] = 0;
	MENU_ITEM_TOGGLE(_T(MSG_MESH), sToggle, mbl_mesh_toggle);
	sToggle[0] = mbl_z_probe_nr + '0';
	sToggle[1] = 0;
	MENU_ITEM_TOGGLE(_T(MSG_Z_PROBE_NR), sToggle, mbl_probe_nr_toggle);
	MENU_ITEM_TOGGLE_P(_T(MSG_MAGNETS_COMP), (points_nr == 7) ? (magnet_elimination ? _T(MSG_ON): _T(MSG_OFF)) : _T(MSG_NA), mbl_magnets_elimination_toggle);
	MENU_END();
	//SETTINGS_MBL_MODE;
}

#ifdef LCD_BL_PIN
static void backlight_mode_toggle()
{
    switch (backlightMode)
    {
        case BACKLIGHT_MODE_BRIGHT: backlightMode = BACKLIGHT_MODE_DIM; break;
        case BACKLIGHT_MODE_DIM: backlightMode = BACKLIGHT_MODE_AUTO; break;
        case BACKLIGHT_MODE_AUTO: backlightMode = BACKLIGHT_MODE_BRIGHT; break;
        default: backlightMode = BACKLIGHT_MODE_BRIGHT; break;
    }
    backlight_save();
}

static void lcd_backlight_menu()
{
    MENU_BEGIN();
    ON_MENU_LEAVE(
        backlight_save();
    );
    
    MENU_ITEM_BACK_P(_T(MSG_BACK));
    MENU_ITEM_EDIT_int3_P(_T(MSG_BL_HIGH), &backlightLevel_HIGH, backlightLevel_LOW, 255);
    MENU_ITEM_EDIT_int3_P(_T(MSG_BL_LOW), &backlightLevel_LOW, 0, backlightLevel_HIGH);
	MENU_ITEM_TOGGLE_P(_T(MSG_MODE), ((backlightMode==BACKLIGHT_MODE_BRIGHT) ? _T(MSG_BRIGHT) : ((backlightMode==BACKLIGHT_MODE_DIM) ? _T(MSG_DIM) : _T(MSG_AUTO))), backlight_mode_toggle);
    MENU_ITEM_EDIT_int3_P(_T(MSG_TIMEOUT), &backlightTimer_period, 1, 999);
    
    MENU_END();
}
#endif //LCD_BL_PIN

static void lcd_control_temperature_menu()
{
#ifdef PIDTEMP
  // set up temp variables - undo the default scaling
//  raw_Ki = unscalePID_i(Ki);
//  raw_Kd = unscalePID_d(Kd);
#endif

  MENU_BEGIN();
  MENU_ITEM_BACK_P(_T(MSG_SETTINGS));
#if TEMP_SENSOR_0 != 0
  MENU_ITEM_EDIT_int3_P(_T(MSG_NOZZLE), &target_temperature[0], 0, HEATER_0_MAXTEMP - 10);
#endif
#if TEMP_SENSOR_1 != 0
  MENU_ITEM_EDIT_int3_P(_i("Nozzle2"), &target_temperature[1], 0, HEATER_1_MAXTEMP - 10);////MSG_NOZZLE1
#endif
#if TEMP_SENSOR_2 != 0
  MENU_ITEM_EDIT_int3_P(_i("Nozzle3"), &target_temperature[2], 0, HEATER_2_MAXTEMP - 10);////MSG_NOZZLE2
#endif
#if TEMP_SENSOR_BED != 0
  MENU_ITEM_EDIT_int3_P(_T(MSG_BED), &target_temperature_bed, 0, BED_MAXTEMP - 3);
#endif
  MENU_ITEM_EDIT_int3_P(_T(MSG_FAN_SPEED), &fanSpeed, 0, 255);
#if defined AUTOTEMP && (TEMP_SENSOR_0 != 0)
//MENU_ITEM_EDIT removed, following code must be redesigned if AUTOTEMP enabled
  MENU_ITEM_EDIT(bool, MSG_AUTOTEMP, &autotemp_enabled);
  MENU_ITEM_EDIT(float3, _i(" \002 Min"), &autotemp_min, 0, HEATER_0_MAXTEMP - 10);////MSG_MIN
  MENU_ITEM_EDIT(float3, _i(" \002 Max"), &autotemp_max, 0, HEATER_0_MAXTEMP - 10);////MSG_MAX
  MENU_ITEM_EDIT(float32, _i(" \002 Fact"), &autotemp_factor, 0.0, 1.0);////MSG_FACTOR
#endif

  MENU_END();
}



static void lcd_sd_refresh()
{
#if SDCARDDETECT == -1
  card.initsd();
#else
  card.presort();
#endif
  menu_top = 0;
  lcd_encoder = 0;
  menu_data_reset(); //Forces reloading of cached variables.
}

static void lcd_sd_updir()
{
  card.updir();
  menu_top = 0;
  lcd_encoder = 0;
  menu_data_reset(); //Forces reloading of cached variables.
}

void lcd_print_stop()
{
    if (!card.sdprinting) {
        SERIAL_ECHOLNRPGM(MSG_OCTOPRINT_CANCEL);   // for Octoprint
    }
    cmdqueue_serial_disabled = false; //for when canceling a print with a fancheck

    CRITICAL_SECTION_START;

    // Clear any saved printing state
    cancel_saved_printing();

    // Abort the planner/queue/sd
    planner_abort_hard();
	cmdqueue_reset();
	card.sdprinting = false;
	card.closefile();
    st_reset_timer();

    CRITICAL_SECTION_END;

#ifdef MESH_BED_LEVELING
    mbl.active = false; //also prevents undoing the mbl compensation a second time in the second planner_abort_hard()
#endif

	lcd_setstatuspgm(_T(MSG_PRINT_ABORTED));
	stoptime = _millis();
	unsigned long t = (stoptime - starttime - pause_time) / 1000; //time in s
	pause_time = 0;
	save_statistics(total_filament_used, t);

    lcd_commands_step = 0;
    lcd_commands_type = LcdCommands::Idle;

    lcd_cooldown(); //turns off heaters and fan; goes to status screen.
    cancel_heatup = true; //unroll temperature wait loop stack.

    current_position[Z_AXIS] += 10; //lift Z.
    plan_buffer_line_curposXYZE(manual_feedrate[Z_AXIS] / 60);

    if (axis_known_position[X_AXIS] && axis_known_position[Y_AXIS]) //if axis are homed, move to parked position.
    {
        current_position[X_AXIS] = X_CANCEL_POS;
        current_position[Y_AXIS] = Y_CANCEL_POS;
        plan_buffer_line_curposXYZE(manual_feedrate[0] / 60);
    }
    st_synchronize();

    if (mmu_enabled) extr_unload(); //M702 C

    finishAndDisableSteppers(); //M84

    lcd_setstatuspgm(_T(WELCOME_MSG));
    custom_message_type = CustomMsg::Status;

    planner_abort_hard(); //needs to be done since plan_buffer_line resets waiting_inside_plan_buffer_line_print_aborted to false. Also copies current to destination.
    
    axis_relative_modes = E_AXIS_MASK; //XYZ absolute, E relative
    
    isPrintPaused = false; //clear isPrintPaused flag to allow starting next print after pause->stop scenario.
}

void lcd_sdcard_stop()
{

	lcd_puts_at_P(0, 0, _T(MSG_STOP_PRINT));
	lcd_puts_at_P(2, 2, _T(MSG_NO));
	lcd_puts_at_P(2, 3, _T(MSG_YES));
	lcd_putc_at(0, 2, ' ');
	lcd_putc_at(0, 3, ' ');

	if ((int32_t)lcd_encoder > 2) { lcd_encoder = 2; }
	if ((int32_t)lcd_encoder < 1) { lcd_encoder = 1; }
	
	lcd_putc_at(0, 1 + lcd_encoder, '>');

	if (lcd_clicked())
	{
		Sound_MakeSound(e_SOUND_TYPE_ButtonEcho);
		if ((int32_t)lcd_encoder == 1)
		{
			lcd_return_to_status();
		}
		if ((int32_t)lcd_encoder == 2)
		{
			lcd_print_stop();
		}
	}

}

void lcd_sdcard_menu()
{
	typedef struct
	{
		uint8_t menuState = 0; //start as uninitialized
		uint8_t offset;
		bool isDir;
		const char* scrollPointer;
		uint16_t fileCnt;
		uint8_t row;
		uint8_t sdSort;
		ShortTimer lcd_scrollTimer;
	} _menu_data_sdcard_t;
	static_assert(sizeof(menu_data)>= sizeof(_menu_data_sdcard_t),"_menu_data_sdcard_t doesn't fit into menu_data");
	_menu_data_sdcard_t* _md = (_menu_data_sdcard_t*)&(menu_data[0]);
	
	switch(_md->menuState)
	{
		case 0: //Initialize menu data
		{
			if (presort_flag == true) { //used to force resorting if sorting type is changed.
				presort_flag = false;
				card.presort();
			}
			_md->fileCnt = card.getnrfilenames();
			_md->sdSort = eeprom_read_byte((uint8_t*)EEPROM_SD_SORT);
			_md->menuState = 1;
		} //Begin the first menu state instantly.
		case 1: //normal menu structure.
		{
			if (!_md->lcd_scrollTimer.running()) //if the timer is not running, then the menu state was just switched, so redraw the screen.
			{
				_md->lcd_scrollTimer.start();
				lcd_draw_update = 1;
			}
			if (_md->lcd_scrollTimer.expired(500) && _md->scrollPointer) //switch to the scrolling state on timeout if a file/dir is selected.
			{
				_md->menuState = 2;
				_md->offset = 0;
				_md->lcd_scrollTimer.start();
				lcd_draw_update = 1; //forces last load before switching to state:2.
			}
			if (lcd_draw_update == 0 && !LCD_CLICKED) return; // nothing to do (so don't thrash the SD card)
			
			//if we reached this point it means that the encoder moved or clicked or the state is being switched. Reset the scrollTimer.
			_md->lcd_scrollTimer.start();
			
			_md->scrollPointer = NULL; //clear scrollPointer. Used for differentiating between a file/dir and another menu item that is selected.
			
			MENU_BEGIN();
			MENU_ITEM_BACK_P(_T(bMain?MSG_MAIN:MSG_BACK));  // i.e. default menu-item / menu-item after card insertion
			card.getWorkDirName();
			if (card.filename[0] == '/')
			{
#if SDCARDDETECT == -1
				MENU_ITEM_FUNCTION_P(_T(MSG_REFRESH), lcd_sd_refresh);
#else
				if (card.ToshibaFlashAir_isEnabled()) MENU_ITEM_FUNCTION_P(_T(MSG_REFRESH), lcd_sd_refresh); //show the refresh option if in flashAir mode.
#endif
			}
			else MENU_ITEM_FUNCTION_P(PSTR(LCD_STR_FOLDER ".."), lcd_sd_updir); //Show the updir button if in a subdir.

			for (uint16_t i = 0; i < _md->fileCnt; i++) // Every file, from top to bottom.
			{
				if (menu_item == menu_line) //If the file is on the screen.
				{
					const uint16_t nr = _md->fileCnt - 1 - i; //file index inversion.
					
					//load filename to memory.
#ifdef SDCARD_SORT_ALPHA
					if (_md->sdSort == SD_SORT_NONE) card.getfilename(nr);
					else card.getfilename_sorted(nr);
#else
					card.getfilename(nr);
#endif
					if (lcd_encoder == menu_item) //If the file is selected.
					{
						_md->scrollPointer = (card.longFilename[0] == '\0') ? card.filename : card.longFilename;
						_md->isDir = card.filenameIsDir;
						_md->row = menu_row;
						if(_md->menuState == 2) return; //return early if switching states. At this point the selected filename should be loaded into memory.
					}
					if (card.filenameIsDir) MENU_ITEM_SDDIR(card.filename, card.longFilename);
					else MENU_ITEM_SDFILE(card.filename, card.longFilename);
				}
				else MENU_ITEM_DUMMY(); //dummy item that just increments the internal menu counters.
			}
			MENU_END();
		} break;
		case 2: //scrolling filename
		{
			const bool rewindFlag = LCD_CLICKED || lcd_draw_update; //flag that says whether the menu should return to state:1.
			if (rewindFlag == 1) _md->offset = 0; //redraw once again from the beginning.
			if (_md->lcd_scrollTimer.expired(300) || rewindFlag)
			{
				uint8_t i = LCD_WIDTH - ((_md->isDir)?2:1);
				lcd_set_cursor(0, _md->row);
				lcd_print('>');
				if (_md->isDir) lcd_print(LCD_STR_FOLDER[0]);
				for (; i != 0; i--)
				{
					char c = *(_md->scrollPointer + _md->offset +((LCD_WIDTH - ((_md->isDir)?2:1)) - i));
					if (c == '\0')
					{
						_md->lcd_scrollTimer.stop();
						break; //stop at the end of the string
					}
					else
					{
						lcd_print(c);
						_md->lcd_scrollTimer.start();
					}
				}
				if (i != 0) //adds spaces if string is incomplete or at the end (instead of null).
				{
					lcd_space(i);
				}
				_md->offset++;
			}
			if (rewindFlag) //go back to sd_menu.
			{
				_md->lcd_scrollTimer.stop(); //forces redraw in state:1
				_md->menuState = 1;
			}
		} break;
		default: _md->menuState = 0; //shouldn't ever happen. Anyways, initialize the menu.
	}
}
#ifdef TMC2130
static void lcd_belttest_v()
{
    lcd_belttest();
    menu_back_if_clicked();
}

void lcd_belttest()
{
    lcd_clear();
	// Belttest requires high power mode. Enable it.
	FORCE_HIGH_POWER_START;
    
    uint16_t   X = eeprom_read_word((uint16_t*)(EEPROM_BELTSTATUS_X));
    uint16_t   Y = eeprom_read_word((uint16_t*)(EEPROM_BELTSTATUS_Y));
	lcd_printf_P(_T(MSG_CHECKING_X));
	lcd_set_cursor(0,1), lcd_printf_P(PSTR("X: %u -> ..."),X);
    KEEPALIVE_STATE(IN_HANDLER);
    
	// N.B: it doesn't make sense to handle !lcd_selfcheck...() because selftest_sg throws its own error screen
	// that clobbers ours, with more info than we could provide. So on fail we just fall through to take us back to status.
    if (lcd_selfcheck_axis_sg(X_AXIS)){
		X = eeprom_read_word((uint16_t*)(EEPROM_BELTSTATUS_X));
		lcd_set_cursor(10,1), lcd_printf_P(PSTR("%u"),X); // Show new X value next to old one.
        lcd_puts_at_P(0,2,_T(MSG_CHECKING_Y));
		lcd_set_cursor(0,3), lcd_printf_P(PSTR("Y: %u -> ..."),Y);
		if (lcd_selfcheck_axis_sg(Y_AXIS))
		{
			Y = eeprom_read_word((uint16_t*)(EEPROM_BELTSTATUS_Y));
			lcd_set_cursor(10,3),lcd_printf_P(PSTR("%u"),Y);
			lcd_set_cursor(19, 3);
			lcd_print(LCD_STR_UPLEVEL);
			lcd_wait_for_click_delay(10);
		}
    }
	
	FORCE_HIGH_POWER_END;
    KEEPALIVE_STATE(NOT_BUSY);
}
#endif //TMC2130

#ifdef IR_SENSOR_ANALOG
// called also from marlin_main.cpp
void printf_IRSensorAnalogBoardChange(){
    printf_P(PSTR("Filament sensor board change detected: revision%S\n"), FsensorIRVersionText());
}

static bool lcd_selftest_IRsensor(bool bStandalone)
{
    bool bPCBrev04;
    uint16_t volt_IR_int;

    volt_IR_int = current_voltage_raw_IR;
    bPCBrev04=(volt_IR_int < IRsensor_Hopen_TRESHOLD);
    printf_P(PSTR("Measured filament sensor high level: %4.2fV\n"), Raw2Voltage(volt_IR_int) );
    if(volt_IR_int < IRsensor_Hmin_TRESHOLD){
        if(!bStandalone)
            lcd_selftest_error(TestError::FsensorLevel,"HIGH","");
        return(false);
    }
    lcd_show_fullscreen_message_and_wait_P(_i("Insert the filament (do not load it) into the extruder and then press the knob."));////c=20 r=6
    volt_IR_int = current_voltage_raw_IR;
    printf_P(PSTR("Measured filament sensor low level: %4.2fV\n"), Raw2Voltage(volt_IR_int));
    if(volt_IR_int > (IRsensor_Lmax_TRESHOLD)){
        if(!bStandalone)
            lcd_selftest_error(TestError::FsensorLevel,"LOW","");
        return(false);
    }
    if((bPCBrev04 ? 1 : 0) != (uint8_t)oFsensorPCB){        // safer then "(uint8_t)bPCBrev04"
        oFsensorPCB=bPCBrev04 ? ClFsensorPCB::_Rev04 : ClFsensorPCB::_Old;
        printf_IRSensorAnalogBoardChange();
        eeprom_update_byte((uint8_t*)EEPROM_FSENSOR_PCB,(uint8_t)oFsensorPCB);
    }
    return(true);
}

static void lcd_detect_IRsensor(){
    bool bAction;
    bool loaded;
    bMenuFSDetect = true;                               // inhibits some code inside "manage_inactivity()"
    /// Check if filament is loaded. If it is loaded stop detection.
    /// @todo Add autodetection with MMU2s
    loaded = ! READ(IR_SENSOR_PIN);
    if(loaded ){
        lcd_show_fullscreen_message_and_wait_P(_i("Please unload the filament first, then repeat this action."));
        return;
    } else {
        lcd_show_fullscreen_message_and_wait_P(_i("Please check the IR sensor connection, unload filament if present."));
        bAction = lcd_selftest_IRsensor(true);
    }
    if(bAction){
        lcd_show_fullscreen_message_and_wait_P(_i("Sensor verified, remove the filament now."));////c=20 r=3
        // the fsensor board has been successfully identified, any previous "not responding" may be cleared now
        fsensor_not_responding = false;
    } else {
        lcd_show_fullscreen_message_and_wait_P(_i("Verification failed, remove the filament and try again."));////c=20 r=5
        // here it is unclear what to to with the fsensor_not_responding flag
    }
    bMenuFSDetect=false;                              // de-inhibits some code inside "manage_inactivity()"
}
#endif //IR_SENSOR_ANALOG

static void lcd_selftest_v()
{
	(void)lcd_selftest();
}

bool lcd_selftest()
{
	int _progress = 0;
	bool _result = true;
	bool _swapped_fan = false;
#ifdef IR_SENSOR_ANALOG
	//!   Check if IR sensor is in unknown state, if so run Fsensor Detection
	//!   As the Fsensor Detection isn't yet ready for the mmu2s we set temporarily the IR sensor 0.3 or older for mmu2s
	//! @todo Don't forget to remove this as soon Fsensor Detection works with mmu
	if( oFsensorPCB == ClFsensorPCB::_Undef) {
		if (!mmu_enabled) {
			lcd_detect_IRsensor();
		}
		else {
			eeprom_update_byte((uint8_t*)EEPROM_FSENSOR_PCB,0);
		}
	}
#endif //IR_SENSOR_ANALOG
	lcd_wait_for_cool_down();
	lcd_clear();
	lcd_puts_at_P(0, 0, _i("Self test start  "));////MSG_SELFTEST_START c=20
	#ifdef TMC2130
	  FORCE_HIGH_POWER_START;
	#endif // TMC2130
	FORCE_BL_ON_START;
	_delay(2000);
	KEEPALIVE_STATE(IN_HANDLER);

	_progress = lcd_selftest_screen(TestScreen::ExtruderFan, _progress, 3, true, 2000);
#if (defined(FANCHECK) && defined(TACH_0))
	switch (lcd_selftest_fan_auto(0)){		// check extruder Fan
		case FanCheck::ExtruderFan:
			_result = false;
			break;
		case FanCheck::SwappedFan:
			_swapped_fan = true;
			// no break
		default:
			_result = true;
			break;
	}
#else //defined(TACH_0)
	_result = lcd_selftest_manual_fan_check(0, false);
#endif //defined(TACH_0)
	if (!_result)
	{
		lcd_selftest_error(TestError::ExtruderFan, "", "");
	}

	if (_result)
	{
		_progress = lcd_selftest_screen(TestScreen::PrintFan, _progress, 3, true, 2000);
#if (defined(FANCHECK) && defined(TACH_1))
	switch (lcd_selftest_fan_auto(1)){		// check print fan
		case FanCheck::PrintFan:
			_result = false;
			break;
		case FanCheck::SwappedFan:
			_swapped_fan = true;
			// no break
		default:
			_result = true;
			break;
	}
#else //defined(TACH_1)
		_result = lcd_selftest_manual_fan_check(1, false);
#endif //defined(TACH_1)
		if (!_result)
		{
			lcd_selftest_error(TestError::PrintFan, "", ""); //print fan not spinning
		}
	}

	if (_swapped_fan) {
		//turn on print fan and check that left extruder fan is not spinning
		_result = lcd_selftest_manual_fan_check(1, true);
		if (_result) {
			//print fan is stil turned on; check that it is spinning
			_result = lcd_selftest_manual_fan_check(1, false, true);
			if (!_result){
				lcd_selftest_error(TestError::PrintFan, "", "");
			}
		}
		else {
			// fans are swapped
			lcd_selftest_error(TestError::SwappedFan, "", "");
		}
	}

	if (_result)
	{
		_progress = lcd_selftest_screen(TestScreen::FansOk, _progress, 3, true, 2000);
		_result = lcd_selfcheck_endstops(); //With TMC2130, only the Z probe is tested.
	}

	if (_result)
	{
		//current_position[Z_AXIS] += 15;									//move Z axis higher to avoid false triggering of Z end stop in case that we are very low - just above heatbed
		_progress = lcd_selftest_screen(TestScreen::AxisX, _progress, 3, true, 2000);
#ifdef TMC2130
        _result = lcd_selfcheck_axis_sg(X_AXIS);
#else
        _result = lcd_selfcheck_axis(X_AXIS, X_MAX_POS);
#endif //TMC2130
	}




	if (_result)
	{
		_progress = lcd_selftest_screen(TestScreen::AxisX, _progress, 3, true, 0);

#ifndef TMC2130
		_result = lcd_selfcheck_pulleys(X_AXIS);
#endif
	}


	if (_result)
	{
		_progress = lcd_selftest_screen(TestScreen::AxisY, _progress, 3, true, 1500);
#ifdef TMC2130
		_result = lcd_selfcheck_axis_sg(Y_AXIS);
#else
		_result = lcd_selfcheck_axis(Y_AXIS, Y_MAX_POS);
#endif // TMC2130
	}

	if (_result)
	{
		_progress = lcd_selftest_screen(TestScreen::AxisZ, _progress, 3, true, 0);
#ifndef TMC2130
		_result = lcd_selfcheck_pulleys(Y_AXIS);
#endif // TMC2130
	}


	if (_result)
	{
#ifdef TMC2130
		tmc2130_home_exit();
		enable_endstops(false);
#endif

		//homeaxis(X_AXIS);
		//homeaxis(Y_AXIS);
        current_position[X_AXIS] = pgm_read_float(bed_ref_points_4);
		current_position[Y_AXIS] = pgm_read_float(bed_ref_points_4+1);
#ifdef TMC2130
		//current_position[X_AXIS] += 0;
		current_position[Y_AXIS] += 4;
#endif //TMC2130
		current_position[Z_AXIS] = current_position[Z_AXIS] + 10;
		plan_buffer_line_curposXYZE(manual_feedrate[0] / 60);
		st_synchronize();
        set_destination_to_current();
		_progress = lcd_selftest_screen(TestScreen::AxisZ, _progress, 3, true, 1500);
#ifdef TMC2130
		homeaxis(Z_AXIS); //In case of failure, the code gets stuck in this function.
#else
        _result = lcd_selfcheck_axis(Z_AXIS, Z_MAX_POS);
#endif //TMC2130

		//raise Z to not damage the bed during and hotend testing
		current_position[Z_AXIS] += 20;
		plan_buffer_line_curposXYZE(manual_feedrate[0] / 60);
		st_synchronize();
	}

#ifdef TMC2130
	if (_result)
	{
		current_position[Z_AXIS] = current_position[Z_AXIS] + 10;
		plan_buffer_line_curposXYZE(manual_feedrate[0] / 60);
		st_synchronize();
		_progress = lcd_selftest_screen(TestScreen::Home, 0, 2, true, 0);
		bool bres = tmc2130_home_calibrate(X_AXIS);
		_progress = lcd_selftest_screen(TestScreen::Home, 1, 2, true, 0);
		bres &= tmc2130_home_calibrate(Y_AXIS);
		_progress = lcd_selftest_screen(TestScreen::Home, 2, 2, true, 0);
		if (bres)
			eeprom_update_byte((uint8_t*)EEPROM_TMC2130_HOME_ENABLED, 1);
		_result = bres;
	}
#endif //TMC2130

	if (_result)
	{
		_progress = lcd_selftest_screen(TestScreen::Bed, _progress, 3, true, 2000);
		_result = lcd_selfcheck_check_heater(true);
	}

    if (_result)
    {
        _progress = lcd_selftest_screen(TestScreen::Hotend, _progress, 3, true, 1000);
        _result = lcd_selfcheck_check_heater(false);
    }
	if (_result)
	{
		_progress = lcd_selftest_screen(TestScreen::HotendOk, _progress, 3, true, 2000); //nozzle ok
	}
#ifdef FILAMENT_SENSOR
    if (_result)
    {

        if (mmu_enabled)
        {        
			_progress = lcd_selftest_screen(TestScreen::Fsensor, _progress, 3, true, 2000); //check filaments sensor
            _result = selftest_irsensor();
		    if (_result)
			{
				_progress = lcd_selftest_screen(TestScreen::FsensorOk, _progress, 3, true, 2000); //fil sensor OK
			}
        } else
        {
#ifdef PAT9125
			_progress = lcd_selftest_screen(TestScreen::Fsensor, _progress, 3, true, 2000); //check filaments sensor
               _result = lcd_selftest_fsensor();
			if (_result)
			{
				_progress = lcd_selftest_screen(TestScreen::FsensorOk, _progress, 3, true, 2000); //fil sensor OK
			}
#endif //PAT9125
#if 0
	// Intentionally disabled - that's why we moved the detection to runtime by just checking the two voltages.
	// The idea is not to force the user to remove and insert the filament on an assembled printer.
//def IR_SENSOR_ANALOG
			_progress = lcd_selftest_screen(TestScreen::Fsensor, _progress, 3, true, 2000); //check filament sensor
			_result = lcd_selftest_IRsensor();
			if (_result)
			{
				_progress = lcd_selftest_screen(TestScreen::FsensorOk, _progress, 3, true, 2000); //filament sensor OK
			}
#endif //IR_SENSOR_ANALOG
        }
    }
#endif //FILAMENT_SENSOR
	if (_result)
	{
		_progress = lcd_selftest_screen(TestScreen::AllCorrect, _progress, 3, true, 5000); //all correct
	}
	else
	{
		_progress = lcd_selftest_screen(TestScreen::Failed, _progress, 3, true, 5000);
	}
	lcd_reset_alert_level();
	enquecommand_P(PSTR("M84"));
	lcd_update_enable(true);
	
	if (_result)
	{
		LCD_ALERTMESSAGERPGM(_i("Self test OK"));////MSG_SELFTEST_OK
	}
	else
	{
		LCD_ALERTMESSAGERPGM(_T(MSG_SELFTEST_FAILED));
	}
	#ifdef TMC2130
	  FORCE_HIGH_POWER_END;
	#endif // TMC2130
    
    FORCE_BL_ON_END;
	
    KEEPALIVE_STATE(NOT_BUSY);
	return(_result);
}

#ifdef TMC2130

static void reset_crash_det(unsigned char axis) {
	current_position[axis] += 10;
	plan_buffer_line_curposXYZE(manual_feedrate[0] / 60);
	st_synchronize();
	if (eeprom_read_byte((uint8_t*)EEPROM_CRASH_DET)) tmc2130_sg_stop_on_crash = true;
}

static bool lcd_selfcheck_axis_sg(unsigned char axis) {
// each axis length is measured twice	
	float axis_length, current_position_init, current_position_final;
	float measured_axis_length[2];
	float margin = 60;
	float max_error_mm = 5;
	switch (axis) {
	case 0: axis_length = X_MAX_POS; break;
	case 1: axis_length = Y_MAX_POS + 8; break;
	default: axis_length = 210; break;
	}

	tmc2130_sg_stop_on_crash = false;
	tmc2130_home_exit();
	enable_endstops(true);


	raise_z_above(MESH_HOME_Z_SEARCH);
	st_synchronize();
	tmc2130_home_enter(1 << axis);

// first axis length measurement begin	
	
	current_position[axis] -= (axis_length + margin);
	plan_buffer_line_curposXYZE(manual_feedrate[0] / 60);

	
	st_synchronize();

	tmc2130_sg_meassure_start(axis);

	current_position_init = st_get_position_mm(axis);

	current_position[axis] += 2 * margin;
	plan_buffer_line_curposXYZE(manual_feedrate[0] / 60);
	st_synchronize();

	current_position[axis] += axis_length;
	plan_buffer_line_curposXYZE(manual_feedrate[0] / 60);

	st_synchronize();

	uint16_t sg1 = tmc2130_sg_meassure_stop();
	printf_P(PSTR("%c AXIS SG1=%d\n"), 'X'+axis, sg1);
	eeprom_write_word(((uint16_t*)((axis == X_AXIS)?EEPROM_BELTSTATUS_X:EEPROM_BELTSTATUS_Y)), sg1);

	current_position_final = st_get_position_mm(axis);
	measured_axis_length[0] = abs(current_position_final - current_position_init);


// first measurement end and second measurement begin	


	current_position[axis] -= margin;
	plan_buffer_line_curposXYZE(manual_feedrate[0] / 60);
	st_synchronize();	

	current_position[axis] -= (axis_length + margin);
	plan_buffer_line_curposXYZE(manual_feedrate[0] / 60);
		
	st_synchronize();

	current_position_init = st_get_position_mm(axis);

	measured_axis_length[1] = abs(current_position_final - current_position_init);

	tmc2130_home_exit();

//end of second measurement, now check for possible errors:

	for(uint_least8_t i = 0; i < 2; i++){ //check if measured axis length corresponds to expected length
		printf_P(_N("Measured axis length:%.3f\n"), measured_axis_length[i]);
		if (abs(measured_axis_length[i] - axis_length) > max_error_mm) {
			enable_endstops(false);

			const char *_error_1;

			if (axis == X_AXIS) _error_1 = "X";
			if (axis == Y_AXIS) _error_1 = "Y";
			if (axis == Z_AXIS) _error_1 = "Z";

			lcd_selftest_error(TestError::Axis, _error_1, "");
			current_position[axis] = 0;
			plan_set_position_curposXYZE();
			reset_crash_det(axis);
			enable_endstops(true);
			endstops_hit_on_purpose();
			return false;
		}
	}

		printf_P(_N("Axis length difference:%.3f\n"), abs(measured_axis_length[0] - measured_axis_length[1]));
	
		if (abs(measured_axis_length[0] - measured_axis_length[1]) > 1) { //check if difference between first and second measurement is low
			//loose pulleys
			const char *_error_1;

			if (axis == X_AXIS) _error_1 = "X";
			if (axis == Y_AXIS) _error_1 = "Y";
			if (axis == Z_AXIS) _error_1 = "Z";

			lcd_selftest_error(TestError::Pulley, _error_1, "");
			current_position[axis] = 0;
			plan_set_position_curposXYZE();
			reset_crash_det(axis);
			endstops_hit_on_purpose();
			return false;
		}
		current_position[axis] = 0;
		plan_set_position_curposXYZE();
		reset_crash_det(axis);
		endstops_hit_on_purpose();
		return true;
}
#endif //TMC2130

#ifndef TMC2130

static bool lcd_selfcheck_axis(int _axis, int _travel)
{
//	printf_P(PSTR("lcd_selfcheck_axis %d, %d\n"), _axis, _travel);
	bool _stepdone = false;
	bool _stepresult = false;
	int _progress = 0;
	int _travel_done = 0;
	int _err_endstop = 0;
	int _lcd_refresh = 0;
	_travel = _travel + (_travel / 10);

	if (_axis == X_AXIS) {
		current_position[Z_AXIS] += 17;
		plan_buffer_line_curposXYZE(manual_feedrate[0] / 60);
	}

	do {
		current_position[_axis] = current_position[_axis] - 1;

		plan_buffer_line_curposXYZE(manual_feedrate[0] / 60);
		st_synchronize();
#ifdef TMC2130
		if ((READ(Z_MIN_PIN) ^ (bool)Z_MIN_ENDSTOP_INVERTING))
#else //TMC2130
		if ((READ(X_MIN_PIN) ^ (bool)X_MIN_ENDSTOP_INVERTING) ||
			(READ(Y_MIN_PIN) ^ (bool)Y_MIN_ENDSTOP_INVERTING) ||
			(READ(Z_MIN_PIN) ^ (bool)Z_MIN_ENDSTOP_INVERTING))
#endif //TMC2130
		{
			if (_axis == 0)
			{
				_stepresult = ((READ(X_MIN_PIN) ^ X_MIN_ENDSTOP_INVERTING) == 1) ? true : false;
				_err_endstop = ((READ(Y_MIN_PIN) ^ Y_MIN_ENDSTOP_INVERTING) == 1) ? 1 : 2;

			}
			if (_axis == 1)
			{
				_stepresult = ((READ(Y_MIN_PIN) ^ Y_MIN_ENDSTOP_INVERTING) == 1) ? true : false;
				_err_endstop = ((READ(X_MIN_PIN) ^ X_MIN_ENDSTOP_INVERTING) == 1) ? 0 : 2;

			}
			if (_axis == 2)
			{
				_stepresult = ((READ(Z_MIN_PIN) ^ Z_MIN_ENDSTOP_INVERTING) == 1) ? true : false;
				_err_endstop = ((READ(X_MIN_PIN) ^ X_MIN_ENDSTOP_INVERTING) == 1) ? 0 : 1;
	printf_P(PSTR("lcd_selfcheck_axis %d, %d\n"), _stepresult, _err_endstop);
				/*disable_x();
				disable_y();
				disable_z();*/
			}
			_stepdone = true;
		}

		if (_lcd_refresh < 6)
		{
			_lcd_refresh++;
		}
		else
		{
			_progress = lcd_selftest_screen(static_cast<TestScreen>(static_cast<int>(TestScreen::AxisX) + _axis), _progress, 3, false, 0);
			_lcd_refresh = 0;
		}

		manage_heater();
		manage_inactivity(true);

		//_delay(100);
		(_travel_done <= _travel) ? _travel_done++ : _stepdone = true;

	} while (!_stepdone);


	//current_position[_axis] = current_position[_axis] + 15;
	//plan_buffer_line_curposXYZE(manual_feedrate[0] / 60, active_extruder);

	if (!_stepresult)
	{
		const char *_error_1;
		const char *_error_2;

		if (_axis == X_AXIS) _error_1 = "X";
		if (_axis == Y_AXIS) _error_1 = "Y";
		if (_axis == Z_AXIS) _error_1 = "Z";

		if (_err_endstop == 0) _error_2 = "X";
		if (_err_endstop == 1) _error_2 = "Y";
		if (_err_endstop == 2) _error_2 = "Z";


		if (_travel_done >= _travel)
		{
			lcd_selftest_error(TestError::Endstop, _error_1, _error_2);
		}
		else
		{
			lcd_selftest_error(TestError::Motor, _error_1, _error_2);
		}
	}    
	current_position[_axis] = 0; //simulate axis home to avoid negative numbers for axis position, especially Z.
	plan_set_position_curposXYZE();

	return _stepresult;
}

static bool lcd_selfcheck_pulleys(int axis)
{
	float tmp_motor_loud[3] = DEFAULT_PWM_MOTOR_CURRENT_LOUD;
	float tmp_motor[3] = DEFAULT_PWM_MOTOR_CURRENT;
	float current_position_init;
	float move;
	bool endstop_triggered = false;
	int i;
	unsigned long timeout_counter;
	refresh_cmd_timeout();
	manage_inactivity(true);

	if (axis == 0) move = 50; //X_AXIS 
	else move = 50; //Y_AXIS

	current_position_init = current_position[axis];

	current_position[axis] += 2;
	plan_buffer_line_curposXYZE(manual_feedrate[0] / 60);
	for (i = 0; i < 5; i++) {
		refresh_cmd_timeout();
		current_position[axis] = current_position[axis] + move;
		st_current_set(0, 850); //set motor current higher
		plan_buffer_line_curposXYZE(200);
		st_synchronize();
          if (SilentModeMenu != SILENT_MODE_OFF) st_current_set(0, tmp_motor[0]); //set back to normal operation currents
		else st_current_set(0, tmp_motor_loud[0]); //set motor current back			
		current_position[axis] = current_position[axis] - move;
		plan_buffer_line_curposXYZE(50);
		st_synchronize();
		if (((READ(X_MIN_PIN) ^ X_MIN_ENDSTOP_INVERTING) == 1) ||
			((READ(Y_MIN_PIN) ^ Y_MIN_ENDSTOP_INVERTING) == 1)) {
			lcd_selftest_error(TestError::Pulley, (axis == 0) ? "X" : "Y", "");
			return(false);
		}
	}
	timeout_counter = _millis() + 2500;
	endstop_triggered = false;
	manage_inactivity(true);
	while (!endstop_triggered) {
		if (((READ(X_MIN_PIN) ^ X_MIN_ENDSTOP_INVERTING) == 1) ||
			((READ(Y_MIN_PIN) ^ Y_MIN_ENDSTOP_INVERTING) == 1)) {
			endstop_triggered = true;
			if (current_position_init - 1 <= current_position[axis] && current_position_init + 1 >= current_position[axis]) {
				current_position[axis] += 10;
				plan_buffer_line_curposXYZE(manual_feedrate[0] / 60);
				st_synchronize();
				return(true);
			}
			else {
				lcd_selftest_error(TestError::Pulley, (axis == 0) ? "X" : "Y", "");
				return(false);
			}
		}
		else {
			current_position[axis] -= 1;
			plan_buffer_line_curposXYZE(manual_feedrate[0] / 60);
			st_synchronize();
			if (_millis() > timeout_counter) {
				lcd_selftest_error(TestError::Pulley, (axis == 0) ? "X" : "Y", "");
				return(false);
			}
		}
	}
	return(true);
}
#endif //not defined TMC2130


static bool lcd_selfcheck_endstops()
{
	bool _result = true;

	if (
	#ifndef TMC2130
		((READ(X_MIN_PIN) ^ X_MIN_ENDSTOP_INVERTING) == 1) ||
		((READ(Y_MIN_PIN) ^ Y_MIN_ENDSTOP_INVERTING) == 1) ||
	#endif //!TMC2130
		((READ(Z_MIN_PIN) ^ Z_MIN_ENDSTOP_INVERTING) == 1))
	{
	#ifndef TMC2130
		if ((READ(X_MIN_PIN) ^ X_MIN_ENDSTOP_INVERTING) == 1) current_position[0] += 10;
		if ((READ(Y_MIN_PIN) ^ Y_MIN_ENDSTOP_INVERTING) == 1) current_position[1] += 10;
	#endif //!TMC2130
		if ((READ(Z_MIN_PIN) ^ Z_MIN_ENDSTOP_INVERTING) == 1) current_position[2] += 10;
	}
	plan_buffer_line_curposXYZE(manual_feedrate[0] / 60);
	st_synchronize();

	if (
	#ifndef TMC2130
		((READ(X_MIN_PIN) ^ X_MIN_ENDSTOP_INVERTING) == 1) ||
		((READ(Y_MIN_PIN) ^ Y_MIN_ENDSTOP_INVERTING) == 1) ||
	#endif //!TMC2130
		((READ(Z_MIN_PIN) ^ Z_MIN_ENDSTOP_INVERTING) == 1))
	{
		_result = false;
		char _error[4] = "";
	#ifndef TMC2130
		if ((READ(X_MIN_PIN) ^ X_MIN_ENDSTOP_INVERTING) == 1) strcat(_error, "X");
		if ((READ(Y_MIN_PIN) ^ Y_MIN_ENDSTOP_INVERTING) == 1) strcat(_error, "Y");
	#endif //!TMC2130
		if ((READ(Z_MIN_PIN) ^ Z_MIN_ENDSTOP_INVERTING) == 1) strcat(_error, "Z");
		lcd_selftest_error(TestError::Endstops, _error, "");
	}
	manage_heater();
	manage_inactivity(true);
	return _result;
}

static bool lcd_selfcheck_check_heater(bool _isbed)
{
	int _counter = 0;
	int _progress = 0;
	bool _stepresult = false;
	bool _docycle = true;

	int _checked_snapshot = (_isbed) ? degBed() : degHotend(0);
	int _opposite_snapshot = (_isbed) ? degHotend(0) : degBed();
	int _cycles = (_isbed) ? 180 : 60; //~ 90s / 30s

	target_temperature[0] = (_isbed) ? 0 : 200;
	target_temperature_bed = (_isbed) ? 100 : 0;
	manage_heater();
	manage_inactivity(true);
	KEEPALIVE_STATE(NOT_BUSY); //we are sending temperatures on serial line, so no need to send host keepalive messages

	do {
		_counter++;
		_docycle = (_counter < _cycles) ? true : false;

		manage_heater();
		manage_inactivity(true);
		_progress = (_isbed) ? lcd_selftest_screen(TestScreen::Bed, _progress, 2, false, 400) : lcd_selftest_screen(TestScreen::Hotend, _progress, 2, false, 400);
		/*if (_isbed) {
			MYSERIAL.print("Bed temp:");
			MYSERIAL.println(degBed());
		}
		else {
			MYSERIAL.print("Hotend temp:");
			MYSERIAL.println(degHotend(0));
		}*/
		if(_counter%5 == 0) serialecho_temperatures(); //show temperatures once in two seconds

	} while (_docycle); 

	target_temperature[0] = 0;
	target_temperature_bed = 0;
	manage_heater();

	int _checked_result = (_isbed) ? degBed() - _checked_snapshot : degHotend(0) - _checked_snapshot;
	int _opposite_result = (_isbed) ? degHotend(0) - _opposite_snapshot : degBed() - _opposite_snapshot;
	/*
	MYSERIAL.println("");
	MYSERIAL.print("Checked result:");
	MYSERIAL.println(_checked_result);
	MYSERIAL.print("Opposite result:");
	MYSERIAL.println(_opposite_result);
	*/

	if (_opposite_result < ((_isbed) ? 30 : 9))
	{
		if (_checked_result >= ((_isbed) ? 9 : 30))
		{
			_stepresult = true;
		}
		else
		{
			lcd_selftest_error(TestError::Heater, "", "");
		}
	}
	else
	{
		lcd_selftest_error(TestError::Bed, "", "");
	}

	manage_heater();
	manage_inactivity(true);
	KEEPALIVE_STATE(IN_HANDLER);
	return _stepresult;

}
static void lcd_selftest_error(TestError testError, const char *_error_1, const char *_error_2)
{
	lcd_beeper_quick_feedback();
    
    FORCE_BL_ON_END;
    
	target_temperature[0] = 0;
	target_temperature_bed = 0;
	manage_heater();
	manage_inactivity();

	lcd_clear();

	lcd_puts_at_P(0, 0, _i("Selftest error !"));////MSG_SELFTEST_ERROR
	lcd_puts_at_P(0, 1, _i("Please check :"));////MSG_SELFTEST_PLEASECHECK

	switch (testError)
	{
	case TestError::Heater:
		lcd_puts_at_P(0, 2, _i("Heater/Thermistor"));////MSG_SELFTEST_HEATERTHERMISTOR
		lcd_puts_at_P(0, 3, _i("Not connected"));////MSG_SELFTEST_NOTCONNECTED
		break;
	case TestError::Bed:
		lcd_puts_at_P(0, 2, _i("Bed / Heater"));////MSG_SELFTEST_BEDHEATER
		lcd_puts_at_P(0, 3, _T(MSG_SELFTEST_WIRINGERROR));
		break;
	case TestError::Endstops:
		lcd_puts_at_P(0, 2, _i("Endstops"));////MSG_SELFTEST_ENDSTOPS
		lcd_puts_at_P(0, 3, _T(MSG_SELFTEST_WIRINGERROR));
		lcd_set_cursor(17, 3);
		lcd_print(_error_1);
		break;
	case TestError::Motor:
		lcd_puts_at_P(0, 2, _T(MSG_SELFTEST_MOTOR));
		lcd_set_cursor(18, 2);
		lcd_print(_error_1);
		lcd_puts_at_P(0, 3, _i("Endstop"));////MSG_SELFTEST_ENDSTOP
		lcd_set_cursor(18, 3);
		lcd_print(_error_2);
		break;
	case TestError::Endstop:
		lcd_puts_at_P(0, 2, _i("Endstop not hit"));////MSG_SELFTEST_ENDSTOP_NOTHIT c=20
		lcd_puts_at_P(0, 3, _T(MSG_SELFTEST_MOTOR));
		lcd_set_cursor(18, 3);
		lcd_print(_error_1);
		break;
	case TestError::PrintFan:
		lcd_puts_at_P(0, 2, _T(MSG_SELFTEST_COOLING_FAN));
		lcd_puts_at_P(0, 3, _T(MSG_SELFTEST_WIRINGERROR));
		lcd_set_cursor(18, 3);
		lcd_print(_error_1);
		break;
	case TestError::ExtruderFan:
		lcd_puts_at_P(0, 2, _T(MSG_SELFTEST_EXTRUDER_FAN));
		lcd_puts_at_P(0, 3, _T(MSG_SELFTEST_WIRINGERROR));
		lcd_set_cursor(18, 3);
		lcd_print(_error_1);
		break;
	case TestError::Pulley:
		lcd_puts_at_P(0, 2, _i("Loose pulley"));////MSG_LOOSE_PULLEY c=20 r=1
		lcd_puts_at_P(0, 3, _T(MSG_SELFTEST_MOTOR));
		lcd_set_cursor(18, 3);
		lcd_print(_error_1);
		break;
	case TestError::Axis:
		lcd_puts_at_P(0, 2, _i("Axis length"));////MSG_SELFTEST_AXIS_LENGTH
		lcd_puts_at_P(0, 3, _i("Axis"));////MSG_SELFTEST_AXIS
		lcd_set_cursor(18, 3);
		lcd_print(_error_1);
		break;
	case TestError::SwappedFan:
		lcd_puts_at_P(0, 2, _i("Front/left fans"));////MSG_SELFTEST_FANS
		lcd_puts_at_P(0, 3, _i("Swapped"));////MSG_SELFTEST_SWAPPED
		lcd_set_cursor(18, 3);
		lcd_print(_error_1);
		break;
	case TestError::WiringFsensor:
		lcd_puts_at_P(0, 2, _T(MSG_SELFTEST_FILAMENT_SENSOR));
		lcd_puts_at_P(0, 3, _T(MSG_SELFTEST_WIRINGERROR));
		break;
	case TestError::TriggeringFsensor:
          lcd_puts_at_P(0, 2, _T(MSG_SELFTEST_FILAMENT_SENSOR));
          lcd_puts_at_P(0, 3, _i("False triggering"));////c=20
          break;
	case TestError::FsensorLevel:
          lcd_puts_at_P(0, 2, _T(MSG_SELFTEST_FILAMENT_SENSOR));
          lcd_set_cursor(0, 3);
          lcd_printf_P(_i("%s level expected"),_error_1);////c=20
          break;
	}

	_delay(1000);
	lcd_beeper_quick_feedback();

	do {
		_delay(100);
		manage_heater();
		manage_inactivity();
	} while (!lcd_clicked());

	LCD_ALERTMESSAGERPGM(_T(MSG_SELFTEST_FAILED));
	lcd_return_to_status();

}

#ifdef FILAMENT_SENSOR
#ifdef PAT9125
static bool lcd_selftest_fsensor(void)
{
	fsensor_init();
	if (fsensor_not_responding)
	{
		lcd_selftest_error(TestError::WiringFsensor, "", "");
	}
	return (!fsensor_not_responding);
}
#endif //PAT9125

//! @brief Self-test of infrared barrier filament sensor mounted on MK3S with MMUv2 printer
//!
//! Test whether sensor is not triggering filament presence when extruder idler is moving without filament.
//!
//! Steps:
//!  * Backup current active extruder temperature
//!  * Pre-heat to PLA extrude temperature.
//!  * Unload filament possibly present.
//!  * Move extruder idler same way as during filament load
//!    and sample IR_SENSOR_PIN.
//!  * Check that pin doesn't go low.
//!
//! @retval true passed
//! @retval false failed
static bool selftest_irsensor()
{
    class TempBackup
    {
    public:
        TempBackup():
            m_temp(degTargetHotend(active_extruder)),
            m_extruder(active_extruder){}
        ~TempBackup(){setTargetHotend(m_temp,m_extruder);}
    private:
        float m_temp;
        uint8_t m_extruder;
    };
    uint8_t progress;
    {
        TempBackup tempBackup;
        setTargetHotend(ABS_PREHEAT_HOTEND_TEMP,active_extruder);
        mmu_wait_for_heater_blocking();
        progress = lcd_selftest_screen(TestScreen::Fsensor, 0, 1, true, 0);
        mmu_filament_ramming();
    }
    progress = lcd_selftest_screen(TestScreen::Fsensor, progress, 1, true, 0);
    mmu_command(MmuCmd::U0);
    manage_response(false, false);

    for(uint_least8_t i = 0; i < 200; ++i)
    {
        if (0 == (i % 32)) progress = lcd_selftest_screen(TestScreen::Fsensor, progress, 1, true, 0);

        mmu_load_step(false);
        while (blocks_queued())
        {
            if (READ(IR_SENSOR_PIN) == 0)
            {
                lcd_selftest_error(TestError::TriggeringFsensor, "", "");
                return false;
            }
#ifdef TMC2130
            manage_heater();
            // Vojtech: Don't disable motors inside the planner!
            if (!tmc2130_update_sg())
            {
                manage_inactivity(true);
            }
#else //TMC2130
            manage_heater();
            // Vojtech: Don't disable motors inside the planner!
            manage_inactivity(true);
#endif //TMC2130
        }
    }
    return true;
}
#endif //FILAMENT_SENSOR

static bool lcd_selftest_manual_fan_check(int _fan, bool check_opposite,
	bool _default)
{

	bool _result = check_opposite;
	lcd_clear();

	lcd_puts_at_P(0, 0, _T(MSG_SELFTEST_FAN));

	switch (_fan)
	{
	case 0:
		// extruder cooling fan
		lcd_puts_at_P(0, 1, check_opposite ? _T(MSG_SELFTEST_COOLING_FAN) : _T(MSG_SELFTEST_EXTRUDER_FAN));
		setExtruderAutoFanState(3);
		break;
	case 1:
		// object cooling fan
		lcd_puts_at_P(0, 1, check_opposite ? _T(MSG_SELFTEST_EXTRUDER_FAN) : _T(MSG_SELFTEST_COOLING_FAN));
		SET_OUTPUT(FAN_PIN);
#ifdef FAN_SOFT_PWM
		fanSpeedSoftPwm = 255;
#else //FAN_SOFT_PWM
		analogWrite(FAN_PIN, 255);
#endif //FAN_SOFT_PWM

		break;
	}
	_delay(500);

	lcd_puts_at_P(1, 2, _T(MSG_SELFTEST_FAN_YES));
	lcd_putc_at(0, 3, '>');
	lcd_puts_at_P(1, 3, _T(MSG_SELFTEST_FAN_NO));

	int8_t enc_dif = int(_default)*3;

	KEEPALIVE_STATE(PAUSED_FOR_USER);

	lcd_button_pressed = false;
	do
	{
		if (abs((enc_dif - lcd_encoder_diff)) > 2) {
			if (enc_dif > lcd_encoder_diff) {
				_result = !check_opposite;
				lcd_putc_at(0, 2, '>');
				lcd_puts_at_P(1, 2, _T(MSG_SELFTEST_FAN_YES));
				lcd_putc_at(0, 3, ' ');
				lcd_puts_at_P(1, 3, _T(MSG_SELFTEST_FAN_NO));
			}

			if (enc_dif < lcd_encoder_diff) {
				_result = check_opposite;
				lcd_putc_at(0, 2, ' ');
				lcd_puts_at_P(1, 2, _T(MSG_SELFTEST_FAN_YES));
				lcd_putc_at(0, 3, '>');
				lcd_puts_at_P(1, 3, _T(MSG_SELFTEST_FAN_NO));
			}
			enc_dif = 0;
			lcd_encoder_diff = 0;
		}


		manage_heater();
		_delay(100);

	} while (!lcd_clicked());
	KEEPALIVE_STATE(IN_HANDLER);
	setExtruderAutoFanState(0);
	SET_OUTPUT(FAN_PIN);
#ifdef FAN_SOFT_PWM
	fanSpeedSoftPwm = 0;
#else //FAN_SOFT_PWM
	analogWrite(FAN_PIN, 0);
#endif //FAN_SOFT_PWM
	fanSpeed = 0;
	manage_heater();

	return _result;
}

#ifdef FANCHECK
static FanCheck lcd_selftest_fan_auto(int _fan)
{
	switch (_fan) {
	case 0:
		fanSpeed = 0;
		manage_heater();			//turn off fan
		setExtruderAutoFanState(3); //extruder fan
#ifdef FAN_SOFT_PWM
		extruder_autofan_last_check = _millis();
		fan_measuring = true;
#endif //FAN_SOFT_PWM
		_delay(2000);
		setExtruderAutoFanState(0); //extruder fan
		manage_heater();			//count average fan speed from 2s delay and turn off fans

		puts_P(PSTR("Test 1:"));
		printf_P(PSTR("Print fan speed: %d\n"), fan_speed[1]);
		printf_P(PSTR("Extr fan speed: %d\n"), fan_speed[0]);

		if (fan_speed[0] < 20) { // < 1200 RPM would mean either a faulty Noctua or Altfan
			return FanCheck::ExtruderFan;
		}
#ifdef FAN_SOFT_PWM
		else if (fan_speed[0] > 50 ) { // printerFan is faster
			return FanCheck::SwappedFan;
		}
		break;
#endif

	case 1:
		//will it work with Thotend > 50 C ?
#ifdef FAN_SOFT_PWM
		fanSpeed = 255;
		fanSpeedSoftPwm = 255;
		extruder_autofan_last_check = _millis(); //store time when measurement starts
		fan_measuring = true; //start fan measuring, rest is on manage_heater
#else //FAN_SOFT_PWM
		fanSpeed = 150;				//print fan
#endif //FAN_SOFT_PWM
		for (uint8_t i = 0; i < 5; i++) {
			delay_keep_alive(1000);
			lcd_putc_at(18, 3, '-');
			delay_keep_alive(1000);
			lcd_putc_at(18, 3, '|');
		}
		fanSpeed = 0;

#ifdef FAN_SOFT_PWM
		fanSpeedSoftPwm = 0;
#else //FAN_SOFT_PWM
		manage_heater();			//turn off fan
		manage_inactivity(true);	//to turn off print fan
#endif //FAN_SOFT_PWM
		puts_P(PSTR("Test 2:"));
		printf_P(PSTR("Print fan speed: %d\n"), fan_speed[1]);
		printf_P(PSTR("Extr fan speed: %d\n"), fan_speed[0]);
		if (!fan_speed[1]) {
			return FanCheck::PrintFan;
		}

#ifdef FAN_SOFT_PWM
		fanSpeed = 80;
		fanSpeedSoftPwm = 80;

		for (uint8_t i = 0; i < 5; i++) {
			delay_keep_alive(1000);
			lcd_putc_at(18, 3, '-');
			delay_keep_alive(1000);
			lcd_putc_at(18, 3, '|');
		}
		fanSpeed = 0;

		// noctua speed is between 17 and 24, turbine more then 30
		if (fan_speed[1] < 30) {
			return FanCheck::SwappedFan;
		}
#else
		// fan is spinning, but measured RPM are too low for print fan, it must
		// be left extruder fan
		else if (fan_speed[1] < 34) {
			return FanCheck::SwappedFan;
		}
#endif //FAN_SOFT_PWM
		break;
	}
	return FanCheck::Success;
}

#endif //FANCHECK

static int lcd_selftest_screen(TestScreen screen, int _progress, int _progress_scale, bool _clear, int _delay)
{

	lcd_update_enable(false);

	const char *_indicator = (_progress >= _progress_scale) ? "-" : "|";

	if (_clear) lcd_clear();


	lcd_set_cursor(0, 0);

	if (screen == TestScreen::ExtruderFan) lcd_puts_P(_T(MSG_SELFTEST_FAN));
	if (screen == TestScreen::PrintFan) lcd_puts_P(_T(MSG_SELFTEST_FAN));
	if (screen == TestScreen::FansOk) lcd_puts_P(_T(MSG_SELFTEST_FAN));
	if (screen == TestScreen::EndStops) lcd_puts_P(_i("Checking endstops"));////MSG_SELFTEST_CHECK_ENDSTOPS c=20
	if (screen == TestScreen::AxisX) lcd_puts_P(_T(MSG_CHECKING_X));
	if (screen == TestScreen::AxisY) lcd_puts_P(_T(MSG_CHECKING_Y));
	if (screen == TestScreen::AxisZ) lcd_puts_P(_i("Checking Z axis  "));////MSG_SELFTEST_CHECK_Z c=20
	if (screen == TestScreen::Bed) lcd_puts_P(_T(MSG_SELFTEST_CHECK_BED));
	if (screen == TestScreen::Hotend
	    || screen == TestScreen::HotendOk) lcd_puts_P(_i("Checking hotend  "));////MSG_SELFTEST_CHECK_HOTEND c=20
	if (screen == TestScreen::Fsensor) lcd_puts_P(_T(MSG_SELFTEST_CHECK_FSENSOR));
	if (screen == TestScreen::FsensorOk) lcd_puts_P(_T(MSG_SELFTEST_CHECK_FSENSOR));
	if (screen == TestScreen::AllCorrect) lcd_puts_P(_i("All correct      "));////MSG_SELFTEST_CHECK_ALLCORRECT c=20
	if (screen == TestScreen::Failed) lcd_puts_P(_T(MSG_SELFTEST_FAILED));
	if (screen == TestScreen::Home) lcd_puts_P(_i("Calibrating home"));////c=20 r=1

	lcd_puts_at_P(0, 1, separator);
	if ((screen >= TestScreen::ExtruderFan) && (screen <= TestScreen::FansOk))
	{
		//SERIAL_ECHOLNPGM("Fan test");
		lcd_puts_at_P(0, 2, _i("Extruder fan:"));////MSG_SELFTEST_EXTRUDER_FAN_SPEED c=18
		lcd_set_cursor(18, 2);
		(screen < TestScreen::PrintFan) ? lcd_print(_indicator) : lcd_print("OK");
		lcd_puts_at_P(0, 3, _i("Print fan:"));////MSG_SELFTEST_PRINT_FAN_SPEED c=18
		lcd_set_cursor(18, 3);
		(screen < TestScreen::FansOk) ? lcd_print(_indicator) : lcd_print("OK");
	}
	else if (screen >= TestScreen::Fsensor && screen <= TestScreen::FsensorOk)
	{
		lcd_puts_at_P(0, 2, _T(MSG_SELFTEST_FILAMENT_SENSOR));
		lcd_putc(':');
		lcd_set_cursor(18, 2);
		(screen == TestScreen::Fsensor) ? lcd_print(_indicator) : lcd_print("OK");
	}
	else if (screen < TestScreen::Fsensor)
	{
		//SERIAL_ECHOLNPGM("Other tests");

		TestScreen _step_block = TestScreen::AxisX;
		lcd_selftest_screen_step(2, 2, ((screen == _step_block) ? 1 : (screen < _step_block) ? 0 : 2), PSTR("X"), _indicator);

		_step_block = TestScreen::AxisY;
		lcd_selftest_screen_step(2, 8, ((screen == _step_block) ? 1 : (screen < _step_block) ? 0 : 2), PSTR("Y"), _indicator);

		_step_block = TestScreen::AxisZ;
		lcd_selftest_screen_step(2, 14, ((screen == _step_block) ? 1 : (screen < _step_block) ? 0 : 2), PSTR("Z"), _indicator);

		_step_block = TestScreen::Bed;
		lcd_selftest_screen_step(3, 0, ((screen == _step_block) ? 1 : (screen < _step_block) ? 0 : 2), PSTR("Bed"), _indicator);

		_step_block = TestScreen::Hotend;
		lcd_selftest_screen_step(3, 9, ((screen == _step_block) ? 1 : (screen < _step_block) ? 0 : 2), PSTR("Hotend"), _indicator);
	}

	if (_delay > 0) delay_keep_alive(_delay);
	_progress++;

	return (_progress >= _progress_scale * 2) ? 0 : _progress;
}

static void lcd_selftest_screen_step(int _row, int _col, int _state, const char *_name_PROGMEM, const char *_indicator)
{
	lcd_set_cursor(_col, _row);
    uint8_t strlenNameP = strlen_P(_name_PROGMEM);

	switch (_state)
	{
	case 1:
		lcd_puts_P(_name_PROGMEM);
		lcd_putc_at(_col + strlenNameP, _row, ':');
		lcd_set_cursor(_col + strlenNameP + 1, _row);
		lcd_print(_indicator);
		break;
	case 2:
		lcd_puts_P(_name_PROGMEM);
		lcd_putc_at(_col + strlenNameP, _row, ':');
		lcd_puts_at_P(_col + strlenNameP + 1, _row, PSTR("OK"));
		break;
	default:
		lcd_puts_P(_name_PROGMEM);
	}
}


/** End of menus **/

/** Menu action functions **/

static bool check_file(const char* filename) {
	if (farm_mode) return true;
	card.openFile((char*)filename, true);
	bool result = false;
	const uint32_t filesize = card.getFileSize();
	uint32_t startPos = 0;
	const uint16_t bytesToCheck = min(END_FILE_SECTION, filesize);
	uint8_t blocksPrinted = 0;
	if (filesize > END_FILE_SECTION) {
		startPos = filesize - END_FILE_SECTION;
		card.setIndex(startPos);
	}
	cmdqueue_reset();
	cmdqueue_serial_disabled = true;

	lcd_clear();
	lcd_puts_at_P(0, 1, _i("Checking file"));////c=20 r=1
	lcd_set_cursor(0, 2);
	while (!card.eof() && !result) {
		for (; blocksPrinted < (((card.get_sdpos() - startPos) * LCD_WIDTH) / bytesToCheck); blocksPrinted++)
			lcd_print('\xFF'); //simple progress bar

		card.sdprinting = true;
		get_command();
		result = check_commands();
	}

	for (; blocksPrinted < LCD_WIDTH; blocksPrinted++)
		lcd_print('\xFF'); //simple progress bar
	_delay(100); //for the user to see the end of the progress bar.

	
	cmdqueue_serial_disabled = false;
	card.printingHasFinished();

	strncpy_P(lcd_status_message, _T(WELCOME_MSG), LCD_WIDTH);
	lcd_finishstatus();
	return result;
}

static void menu_action_sdfile(const char* filename)
{
  loading_flag = false;
  char cmd[30];
  char* c;
  bool result = true;
  sprintf_P(cmd, PSTR("M23 %s"), filename);
  for (c = &cmd[4]; *c; c++)
    *c = tolower(*c);

  const char end[5] = ".gco";

  //we are storing just first 8 characters of 8.3 filename assuming that extension is always ".gco"
  for (uint_least8_t i = 0; i < 8; i++) {
	  if (strcmp((cmd + i + 4), end) == 0) {
		  //filename is shorter then 8.3, store '\0' character on position where ".gco" string was found to terminate stored string properly
 		  eeprom_write_byte((uint8_t*)EEPROM_FILENAME + i, '\0');
		  break;
	  }
	  else {
		  eeprom_write_byte((uint8_t*)EEPROM_FILENAME + i, cmd[i + 4]);
	  }
  }

  uint8_t depth = (uint8_t)card.getWorkDirDepth();
  eeprom_write_byte((uint8_t*)EEPROM_DIR_DEPTH, depth);

  for (uint_least8_t i = 0; i < depth; i++) {
	  for (uint_least8_t j = 0; j < 8; j++) {
		  eeprom_write_byte((uint8_t*)EEPROM_DIRS + j + 8 * i, dir_names[i][j]);
	  }
  }
  
  if (!check_file(filename)) {
	  result = lcd_show_fullscreen_message_yes_no_and_wait_P(_i("File incomplete. Continue anyway?"), false, false);////MSG_FILE_INCOMPLETE c=20 r=3
	  lcd_update_enable(true);
  }
  if (result) {
	  enquecommand(cmd);
	  enquecommand_P(PSTR("M24"));
  }

  lcd_return_to_status();
}

void menu_action_sddirectory(const char* filename)
{
	uint8_t depth = (uint8_t)card.getWorkDirDepth();

	strcpy(dir_names[depth], filename);
	MYSERIAL.println(dir_names[depth]);
  card.chdir(filename);
  lcd_encoder = 0;
  menu_data_reset(); //Forces reloading of cached variables.
}

/** LCD API **/

void ultralcd_init()
{
    {
        uint8_t autoDepleteRaw = eeprom_read_byte(reinterpret_cast<uint8_t*>(EEPROM_AUTO_DEPLETE));
        if (0xff == autoDepleteRaw) lcd_autoDeplete = false;
        else lcd_autoDeplete = autoDepleteRaw;

    }
    backlight_init();
	lcd_init();
	lcd_refresh();
	lcd_longpress_func = menu_lcd_longpress_func;
	lcd_charsetup_func = menu_lcd_charsetup_func;
	lcd_lcdupdate_func = menu_lcd_lcdupdate_func;
	menu_menu = lcd_status_screen;
	menu_lcd_charsetup_func();

  SET_INPUT(BTN_EN1);
  SET_INPUT(BTN_EN2);
  WRITE(BTN_EN1, HIGH);
  WRITE(BTN_EN2, HIGH);
#if BTN_ENC > 0
  SET_INPUT(BTN_ENC);
  WRITE(BTN_ENC, HIGH);
#endif

#if defined (SDSUPPORT) && defined(SDCARDDETECT) && (SDCARDDETECT > 0)
  pinMode(SDCARDDETECT, INPUT);
  WRITE(SDCARDDETECT, HIGH);
  lcd_oldcardstatus = IS_SD_INSERTED;
#endif//(SDCARDDETECT > 0)
  lcd_encoder_diff = 0;
}





void lcd_printer_connected() {
	printer_connected = true;
}

static void lcd_send_status() {
	if (farm_mode && no_response && ((_millis() - NcTime) > (NC_TIME * 1000))) {
		//send important status messages periodicaly
		prusa_statistics(important_status, saved_filament_type);
		NcTime = _millis();
#ifdef FARM_CONNECT_MESSAGE
		lcd_connect_printer();
#endif //FARM_CONNECT_MESSAGE
	}
}

#ifdef FARM_CONNECT_MESSAGE
static void lcd_connect_printer() {
	lcd_update_enable(false);
	lcd_clear();
	
	int i = 0;
	int t = 0;
	lcd_puts_at_P(0, 0, _i("Connect printer to")); 
	lcd_puts_at_P(0, 1, _i("monitoring or hold"));
	lcd_puts_at_P(0, 2, _i("the knob to continue"));
	while (no_response) {
		i++;
		t++;		
		delay_keep_alive(100);
		proc_commands();
		if (t == 10) {
			prusa_statistics(important_status, saved_filament_type);
			t = 0;
		}
		if (READ(BTN_ENC)) { //if button is not pressed
			i = 0; 
			lcd_puts_at_P(0, 3, PSTR("                    "));
		}
		if (i!=0) lcd_puts_at_P((i * 20) / (NC_BUTTON_LONG_PRESS * 10), 3, "\xFF");
		if (i == NC_BUTTON_LONG_PRESS * 10) {
			no_response = false;
		}
	}
	lcd_update_enable(true);
	lcd_update(2);
}
#endif //FARM_CONNECT_MESSAGE

void lcd_ping() { //chceck if printer is connected to monitoring when in farm mode
	if (farm_mode) {
		bool empty = is_buffer_empty();
		if ((_millis() - PingTime) * 0.001 > (empty ? PING_TIME : PING_TIME_LONG)) { //if commands buffer is empty use shorter time period
																							  //if there are comamnds in buffer, some long gcodes can delay execution of ping command
																							  //therefore longer period is used
			printer_connected = false;
		}
		else {
			lcd_printer_connected();
		}
	}
}
void lcd_ignore_click(bool b)
{
  ignore_click = b;
  wait_for_unclick = false;
}

void lcd_finishstatus() {
  SERIAL_PROTOCOLLNRPGM(MSG_LCD_STATUS_CHANGED);
  int len = strlen(lcd_status_message);
  if (len > 0) {
    while (len < LCD_WIDTH) {
      lcd_status_message[len++] = ' ';
    }
  }
  lcd_status_message[LCD_WIDTH] = '\0';
  lcd_draw_update = 2;

}

void lcd_setstatus(const char* message)
{
  if (lcd_status_message_level > 0)
    return;
  lcd_updatestatus(message);
}

void lcd_updatestatuspgm(const char *message){
	strncpy_P(lcd_status_message, message, LCD_WIDTH);
	lcd_status_message[LCD_WIDTH] = 0;
	lcd_finishstatus();
	// hack lcd_draw_update to 1, i.e. without clear
	lcd_draw_update = 1;
}

void lcd_setstatuspgm(const char* message)
{
  if (lcd_status_message_level > 0)
    return;
  lcd_updatestatuspgm(message);
}

void lcd_updatestatus(const char *message){
	strncpy(lcd_status_message, message, LCD_WIDTH);
	lcd_status_message[LCD_WIDTH] = 0;
	lcd_finishstatus();
	// hack lcd_draw_update to 1, i.e. without clear
	lcd_draw_update = 1;
}

void lcd_setalertstatuspgm(const char* message)
{
  lcd_setstatuspgm(message);
  lcd_status_message_level = 1;
  lcd_return_to_status();
}

void lcd_setalertstatus(const char* message)
{
  lcd_setstatus(message);
  lcd_status_message_level = 1;
  lcd_return_to_status();
}

void lcd_reset_alert_level()
{
  lcd_status_message_level = 0;
}

uint8_t get_message_level()
{
	return lcd_status_message_level;
}

void menu_lcd_longpress_func(void)
{
	backlight_wake();
    if (homing_flag || mesh_bed_leveling_flag || menu_menu == lcd_babystep_z || menu_menu == lcd_move_z)
    {
        // disable longpress during re-entry, while homing or calibration
        lcd_quick_feedback();
        return;
    }
    if (menu_menu == lcd_hw_setup_menu)
    {
        // only toggle the experimental menu visibility flag
        lcd_quick_feedback();
        lcd_experimental_toggle();
        return;
    }

    // explicitely listed menus which are allowed to rise the move-z or live-adj-z functions
    // The lists are not the same for both functions, so first decide which function is to be performed
    if ( (moves_planned() || IS_SD_PRINTING || is_usb_printing )){ // long press as live-adj-z
        if(( current_position[Z_AXIS] < Z_HEIGHT_HIDE_LIVE_ADJUST_MENU ) // only allow live-adj-z up to 2mm of print height
        && ( menu_menu == lcd_status_screen // and in listed menus...
          || menu_menu == lcd_main_menu
          || menu_menu == lcd_tune_menu
          || menu_menu == lcd_support_menu
           )
        ){
            lcd_clear();
            menu_submenu(lcd_babystep_z);
        } else {
            // otherwise consume the long press as normal click
            if( menu_menu != lcd_status_screen )
                menu_back();
        }
    } else { // long press as move-z
        if(menu_menu == lcd_status_screen
        || menu_menu == lcd_main_menu
        || menu_menu == lcd_preheat_menu
        || menu_menu == lcd_sdcard_menu
        || menu_menu == lcd_settings_menu
        || menu_menu == lcd_control_temperature_menu
#if (LANG_MODE != 0)
        || menu_menu == lcd_language
#endif
        || menu_menu == lcd_support_menu
        ){
            move_menu_scale = 1.0;
            menu_submenu(lcd_move_z);
        } else {
            // otherwise consume the long press as normal click
            if( menu_menu != lcd_status_screen )
                menu_back();
        }
    }
}

void menu_lcd_charsetup_func(void)
{
	if (menu_menu == lcd_status_screen)
		lcd_set_custom_characters_degree();
	else
		lcd_set_custom_characters_arrows();
}

static inline bool z_menu_expired()
{
    return (menu_menu == lcd_babystep_z
         && lcd_timeoutToStatus.expired(LCD_TIMEOUT_TO_STATUS_BABYSTEP_Z));
}
static inline bool other_menu_expired()
{
    return (menu_menu != lcd_status_screen
            && menu_menu != lcd_babystep_z
            && lcd_timeoutToStatus.expired(LCD_TIMEOUT_TO_STATUS));
}
static inline bool forced_menu_expire()
{
    bool retval = (menu_menu != lcd_status_screen
            && forceMenuExpire);
    forceMenuExpire = false;
    return retval;
}

void menu_lcd_lcdupdate_func(void)
{
#if (SDCARDDETECT > 0)
	if ((IS_SD_INSERTED != lcd_oldcardstatus))
	{
		lcd_draw_update = 2;
		lcd_oldcardstatus = IS_SD_INSERTED;
		lcd_refresh(); // to maybe revive the LCD if static electricity killed it.
        backlight_wake();
		if (lcd_oldcardstatus)
		{
			card.initsd();
               LCD_MESSAGERPGM(_T(WELCOME_MSG));
               bMain=false;                       // flag (i.e. 'fake parameter') for 'lcd_sdcard_menu()' function
               menu_submenu(lcd_sdcard_menu);
			//get_description();
		}
		else
		{
               if(menu_menu==lcd_sdcard_menu)
                    menu_back();
			card.release();
			LCD_MESSAGERPGM(_i("Card removed"));////MSG_SD_REMOVED
		}
	}
#endif//CARDINSERTED
    backlight_update();
	if (lcd_next_update_millis < _millis())
	{
		if (abs(lcd_encoder_diff) >= ENCODER_PULSES_PER_STEP)
		{
			if (lcd_draw_update == 0)
			lcd_draw_update = 1;
			lcd_encoder += lcd_encoder_diff / ENCODER_PULSES_PER_STEP;
			Sound_MakeSound(e_SOUND_TYPE_EncoderMove);
			lcd_encoder_diff = 0;
			lcd_timeoutToStatus.start();
			backlight_wake();
		}

		if (LCD_CLICKED)
		{
			lcd_timeoutToStatus.start();
			backlight_wake();
		}

		(*menu_menu)();

		if (z_menu_expired() || other_menu_expired() || forced_menu_expire())
		{
		// Exiting a menu. Let's call the menu function the last time with menu_leaving flag set to true
		// to give it a chance to save its state.
		// This is useful for example, when the babystep value has to be written into EEPROM.
			if (menu_menu != NULL)
			{
				menu_leaving = 1;
				(*menu_menu)();
				menu_leaving = 0;
			}
			lcd_clear();
			lcd_return_to_status();
			lcd_draw_update = 2;
		}
		if (lcd_draw_update == 2) lcd_clear();
		if (lcd_draw_update) lcd_draw_update--;
		lcd_next_update_millis = _millis() + LCD_UPDATE_INTERVAL;
	}
	if (!SdFatUtil::test_stack_integrity()) stack_error();
	lcd_ping(); //check that we have received ping command if we are in farm mode
	lcd_send_status();
	if (lcd_commands_type == LcdCommands::Layer1Cal) lcd_commands();
}

#ifdef TMC2130
//! @brief Is crash detection enabled?
//!
//! @retval true crash detection enabled
//! @retval false crash detection disabled
bool lcd_crash_detect_enabled()
{
    return eeprom_read_byte((uint8_t*)EEPROM_CRASH_DET);
}

void lcd_crash_detect_enable()
{
    tmc2130_sg_stop_on_crash = true;
    eeprom_update_byte((uint8_t*)EEPROM_CRASH_DET, 0xFF);
}

void lcd_crash_detect_disable()
{
    tmc2130_sg_stop_on_crash = false;
    tmc2130_sg_crash = 0;
    eeprom_update_byte((uint8_t*)EEPROM_CRASH_DET, 0x00);
}
#endif

void lcd_experimental_toggle()
{
    uint8_t oldVal = eeprom_read_byte((uint8_t *)EEPROM_EXPERIMENTAL_VISIBILITY);
    if (oldVal == EEPROM_EMPTY_VALUE)
        oldVal = 0;
    else
        oldVal = !oldVal;
    eeprom_update_byte((uint8_t *)EEPROM_EXPERIMENTAL_VISIBILITY, oldVal);
}

void lcd_experimental_menu()
{
    MENU_BEGIN();
    MENU_ITEM_BACK_P(_T(MSG_BACK));

#ifdef EXTRUDER_ALTFAN_DETECT
    MENU_ITEM_TOGGLE_P(_N("ALTFAN det."), altfanOverride_get()?_T(MSG_OFF):_T(MSG_ON), altfanOverride_toggle);////MSG_MENU_ALTFAN c=18
#endif //EXTRUDER_ALTFAN_DETECT

    MENU_END();
}

#ifdef PINDA_TEMP_COMP
void lcd_pinda_temp_compensation_toggle()
{
	uint8_t pinda_temp_compensation = eeprom_read_byte((uint8_t*)EEPROM_PINDA_TEMP_COMPENSATION);
	if (pinda_temp_compensation == EEPROM_EMPTY_VALUE) // On MK2.5/S the EEPROM_EMPTY_VALUE will be set to 0 during eeprom_init.
		pinda_temp_compensation = 1;                   // But for MK3/S it should be 1 so SuperPINDA is "active"
	else
		pinda_temp_compensation = !pinda_temp_compensation;
	eeprom_update_byte((uint8_t*)EEPROM_PINDA_TEMP_COMPENSATION, pinda_temp_compensation);
	SERIAL_ECHOLNPGM("SuperPINDA:");
	SERIAL_ECHOLN(pinda_temp_compensation);
}
#endif //PINDA_TEMP_COMP<|MERGE_RESOLUTION|>--- conflicted
+++ resolved
@@ -327,7 +327,6 @@
 
 const char STR_SEPARATOR[] PROGMEM = "------------";
 
-<<<<<<< HEAD
 static void lcd_implementation_drawmenu_sdfile(uint8_t row, const char* longFilename)
 {
     char c;
@@ -335,74 +334,6 @@
     lcd_set_cursor(0, row);
 	lcd_print((lcd_encoder == menu_item)?'>':' ');
     while( ((c = *longFilename) != '\0') && (n>0) )
-=======
-
-static void lcd_implementation_drawmenu_sdfile_selected(uint8_t row, const char* filename, char* longFilename)
-{
-    char c;
-    int enc_dif = lcd_encoder_diff / ENCODER_PULSES_PER_STEP;
-    uint8_t n = LCD_WIDTH - 1;
-
-    for(uint_least8_t g = 0; g<4;g++){
-      lcd_putc_at(0, g, ' ');
-    }
-    lcd_putc_at(0, row, '>');
-
-    if (longFilename[0] == '\0')
-    {
-        longFilename = filename;
-    }
-
-    int i = 1;
-    int j = 0;
-    char* longFilenameTMP = longFilename;
-
-    while((c = *longFilenameTMP) != '\0')
-    {
-        lcd_set_cursor(i, row);
-        lcd_print(c);
-        i++;
-        longFilenameTMP++;
-        if(i==LCD_WIDTH){
-          i=1;
-          j++;
-          longFilenameTMP = longFilename + j;          
-          n = LCD_WIDTH - 1;
-          for(int g = 0; g<300 ;g++){
-			  manage_heater();
-            if(LCD_CLICKED || ( enc_dif != (lcd_encoder_diff / ENCODER_PULSES_PER_STEP))){
-				longFilenameTMP = longFilename;
-				*(longFilenameTMP + LCD_WIDTH - 2) = '\0';
-				i = 1;
-				j = 0;
-				break;
-            }else{
-				if (j == 1) _delay_ms(3);	//wait around 1.2 s to start scrolling text
-				_delay_ms(1);				//then scroll with redrawing every 300 ms 
-            }
-
-          }
-        }
-    }
-    if(c!='\0'){
-        lcd_putc_at(i, row, c);
-        i++;
-    }
-    n=n-i+1;
-    lcd_space(n);
-}
-static void lcd_implementation_drawmenu_sdfile(uint8_t row, const char* filename, char* longFilename)
-{
-    char c;
-    uint8_t n = LCD_WIDTH - 1;
-    lcd_putc_at(0, row, ' ');
-    if (longFilename[0] != '\0')
-    {
-        filename = longFilename;
-        longFilename[LCD_WIDTH-1] = '\0';
-    }
-    while( ((c = *filename) != '\0') && (n>0) )
->>>>>>> f7fd7a53
     {
         lcd_print(c);
         longFilename++;
@@ -414,7 +345,6 @@
 {
     char c;
     uint8_t n = LCD_WIDTH - 2;
-<<<<<<< HEAD
     lcd_set_cursor(0, row);
 	lcd_print((lcd_encoder == menu_item)?'>':' ');
 	lcd_print(LCD_STR_FOLDER[0]);
@@ -422,38 +352,6 @@
     {
         lcd_print(c);
         longFilename++;
-=======
-    lcd_putc_at(0, row, '>');
-    lcd_print(LCD_STR_FOLDER[0]);
-    if (longFilename[0] != '\0')
-    {
-        filename = longFilename;
-        longFilename[LCD_WIDTH-2] = '\0';
-    }
-    while( ((c = *filename) != '\0') && (n>0) )
-    {
-        lcd_print(c);
-        filename++;
-        n--;
-    }
-    lcd_space(n);
-}
-static void lcd_implementation_drawmenu_sddirectory(uint8_t row, const char* filename, char* longFilename)
-{
-    char c;
-    uint8_t n = LCD_WIDTH - 2;
-    lcd_putc_at(0, row, ' ');
-    lcd_print(LCD_STR_FOLDER[0]);
-    if (longFilename[0] != '\0')
-    {
-        filename = longFilename;
-        longFilename[LCD_WIDTH-2] = '\0';
-    }
-    while( ((c = *filename) != '\0') && (n>0) )
-    {
-        lcd_print(c);
-        filename++;
->>>>>>> f7fd7a53
         n--;
     }
     lcd_space(n);
@@ -4076,15 +3974,9 @@
 	SERIAL_ECHO(itostr3(card.percentDone()));
 	SERIAL_ECHOPGM("][FEM:");
 	SERIAL_ECHO(itostr3(feedmultiply));
-<<<<<<< HEAD
-	SERIAL_ECHO("][FNM:");
+	SERIAL_ECHOPGM("][FNM:");
 	SERIAL_ECHO(card.longFilename);
-	SERIAL_ECHO("][TIM:");
-=======
-	SERIAL_ECHOPGM("][FNM:");
-	SERIAL_ECHO(longFilenameOLD);
 	SERIAL_ECHOPGM("][TIM:");
->>>>>>> f7fd7a53
 	if (starttime != 0)
 	{
 		SERIAL_ECHO(_millis() / 1000 - starttime / 1000);
