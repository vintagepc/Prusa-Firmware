//! @file
//! @date Aug 28, 2019
//! @author mkbel
//! @brief LCD

#include "temperature.h"
#include "ultralcd.h"
#include "fsensor.h"
#include "Marlin.h"
#include "language.h"
#include "cardreader.h"
#include "temperature.h"
#include "stepper.h"
#include "ConfigurationStore.h"
#include "printers.h"
#include <string.h>


#include "lcd.h"
#include "menu.h"

#include "backlight.h"

#include "util.h"
#include "mesh_bed_leveling.h"
#include "mesh_bed_calibration.h"

//#include "Configuration.h"
#include "cmdqueue.h"

#include "SdFatUtil.h"

#ifdef FILAMENT_SENSOR
#include "pat9125.h"
#include "fsensor.h"
#endif //FILAMENT_SENSOR

#ifdef TMC2130
#include "tmc2130.h"
#endif //TMC2130

#include "sound.h"

#include "mmu.h"

#include "static_assert.h"
#include "first_lay_cal.h"

#include "fsensor.h"
#include "adc.h"
#include "config.h"

#ifndef LA_NOCOMPAT
#include "la10compat.h"
#endif


<<<<<<< HEAD
=======
int scrollstuff = 0;
char longFilenameOLD[LONG_FILENAME_LENGTH];
int clock_interval = 0;

>>>>>>> ffae16bf
static void lcd_sd_updir();
static void lcd_mesh_bed_leveling_settings();
static void lcd_backlight_menu();

int8_t ReInitLCD = 0;
uint8_t scrollstuff = 0;

int8_t SilentModeMenu = SILENT_MODE_OFF;
uint8_t SilentModeMenu_MMU = 1; //activate mmu unit stealth mode

int8_t FSensorStateMenu = 1;

#ifdef IR_SENSOR_ANALOG
bool bMenuFSDetect=false;
#endif //IR_SENSOR_ANALOG

LcdCommands lcd_commands_type = LcdCommands::Idle;
static uint8_t lcd_commands_step = 0;

CustomMsg custom_message_type = CustomMsg::Status;
unsigned int custom_message_state = 0;


bool isPrintPaused = false;
uint8_t farm_mode = 0;
int farm_timer = 8;
uint8_t farm_status = 0;
bool printer_connected = true;

unsigned long display_time; //just timer for showing pid finished message on lcd;
float pid_temp = DEFAULT_PID_TEMP;

static bool forceMenuExpire = false;
static bool lcd_autoDeplete;


static float manual_feedrate[] = MANUAL_FEEDRATE;

/* !Configuration settings */

uint8_t lcd_status_message_level;
char lcd_status_message[LCD_WIDTH + 1] = ""; //////WELCOME!
unsigned char firstrun = 1;

static uint8_t lay1cal_filament = 0;


static const char separator[] PROGMEM = "--------------------";

/** forward declarations **/

static const char* lcd_display_message_fullscreen_nonBlocking_P(const char *msg, uint8_t &nlines);
// void copy_and_scalePID_i();
// void copy_and_scalePID_d();

/* Different menus */
//static void lcd_status_screen();                // NOT static due to using inside "Marlin_main" module ("manage_inactivity()")
#if (LANG_MODE != 0)
static void lcd_language_menu();
#endif
static void lcd_main_menu();
static void lcd_tune_menu();
//static void lcd_move_menu();
static void lcd_settings_menu();
static void lcd_calibration_menu();
static void lcd_control_temperature_menu();
static void lcd_settings_linearity_correction_menu_save();
static void prusa_stat_printerstatus(int _status);
static void prusa_stat_farm_number();
static void prusa_stat_diameter();
static void prusa_stat_temperatures();
static void prusa_stat_printinfo();
static void lcd_menu_xyz_y_min();
static void lcd_menu_xyz_skew();
static void lcd_menu_xyz_offset();
static void lcd_menu_fails_stats_mmu();
static void lcd_menu_fails_stats_mmu_print();
static void lcd_menu_fails_stats_mmu_total();
static void mmu_unload_filament();
static void lcd_v2_calibration();
//static void lcd_menu_show_sensors_state();      // NOT static due to using inside "Marlin_main" module ("manage_inactivity()")

static void mmu_fil_eject_menu();
static void mmu_load_to_nozzle_menu();
static void preheat_or_continue();

#ifdef MMU_HAS_CUTTER
static void mmu_cut_filament_menu();
#endif //MMU_HAS_CUTTER

#if defined(TMC2130) || defined(FILAMENT_SENSOR)
static void lcd_menu_fails_stats();
#endif //TMC2130 or FILAMENT_SENSOR

#ifdef TMC2130
static void lcd_belttest_v();
#endif //TMC2130

static void lcd_selftest_v();

#ifdef TMC2130
static void reset_crash_det(unsigned char axis);
static bool lcd_selfcheck_axis_sg(unsigned char axis);
static bool lcd_selfcheck_axis(int _axis, int _travel);
#else
static bool lcd_selfcheck_axis(int _axis, int _travel);
static bool lcd_selfcheck_pulleys(int axis);
#endif //TMC2130
static bool lcd_selfcheck_endstops();

static bool lcd_selfcheck_check_heater(bool _isbed);
enum class TestScreen : uint_least8_t
{
    ExtruderFan,
    PrintFan,
    FansOk,
    EndStops,
    AxisX,
    AxisY,
    AxisZ,
    Bed,
    Hotend,
    HotendOk,
    Fsensor,
    FsensorOk,
    AllCorrect,
    Failed,
    Home,
};

enum class TestError : uint_least8_t
{
    Heater,
    Bed,
    Endstops,
    Motor,
    Endstop,
    PrintFan,
    ExtruderFan,
    Pulley,
    Axis,
    SwappedFan,
    WiringFsensor,
    TriggeringFsensor,
    FsensorLevel
};

static int  lcd_selftest_screen(TestScreen screen, int _progress, int _progress_scale, bool _clear, int _delay);
static void lcd_selftest_screen_step(int _row, int _col, int _state, const char *_name, const char *_indicator);
static bool lcd_selftest_manual_fan_check(int _fan, bool check_opposite,
	bool _default=false);

#ifdef FANCHECK
/** Enumerate for lcd_selftest_fan_auto function.
 */
enum class FanCheck : uint_least8_t {
    Success,
    PrintFan,
    ExtruderFan,
    SwappedFan,
};

/**
 * Try to check fan working and wiring.
 *
 * @param _fan i fan number 0 means extruder fan, 1 means print fan.
 *
 * @returns a TestError noerror, extruderFan, printFan or swappedFan.
 */
static FanCheck lcd_selftest_fan_auto(int _fan);
#endif //FANCHECK

#ifdef PAT9125
static bool lcd_selftest_fsensor();
#endif //PAT9125
static bool selftest_irsensor();
#ifdef IR_SENSOR_ANALOG
static bool lcd_selftest_IRsensor(bool bStandalone=false);
static void lcd_detect_IRsensor();
#endif //IR_SENSOR_ANALOG
static void lcd_selftest_error(TestError error, const char *_error_1, const char *_error_2);
static void lcd_colorprint_change();
#ifdef SNMM
static int get_ext_nr();
#endif //SNMM
#if defined (SNMM) || defined(SNMM_V2)
static void fil_load_menu();
static void fil_unload_menu();
#endif // SNMM || SNMM_V2
static void lcd_disable_farm_mode();
static void lcd_set_fan_check();
static void lcd_cutter_enabled();
#ifdef SNMM
static char snmm_stop_print_menu();
#endif //SNMM
#ifdef SDCARD_SORT_ALPHA
 static void lcd_sort_type_set();
#endif
static void lcd_babystep_z();
static void lcd_send_status();
#ifdef FARM_CONNECT_MESSAGE
static void lcd_connect_printer();
#endif //FARM_CONNECT_MESSAGE

//! Beware: has side effects - forces lcd_draw_update to 2, which means clear the display
void lcd_finishstatus();

static void lcd_sdcard_menu();
static void lcd_sheet_menu();

#ifdef DELTA_CALIBRATION_MENU
static void lcd_delta_calibrate_menu();
#endif // DELTA_CALIBRATION_MENU


/* Different types of actions that can be used in menu items. */
static void menu_action_sdfile(const char* filename);
static void menu_action_sddirectory(const char* filename);

#define ENCODER_FEEDRATE_DEADZONE 10

#define STATE_NA 255
#define STATE_OFF 0
#define STATE_ON 1

/*
#define MENU_ITEM(type, label, args...) do { \
    if (menu_item == menu_line) { \
      if (lcd_draw_update) { \
        const char* _label_pstr = (label); \
        if (lcd_encoder == menu_item) { \
          lcd_implementation_drawmenu_ ## type ## _selected (menu_row, _label_pstr , ## args ); \
        }else{\
          lcd_implementation_drawmenu_ ## type (menu_row, _label_pstr , ## args ); \
        }\
      }\
      if (menu_clicked && (lcd_encoder == menu_item)) {\
        lcd_quick_feedback(); \
        menu_action_ ## type ( args ); \
        return;\
      }\
    }\
    menu_item++;\
  } while(0)
*/

#if (SDCARDDETECT > 0)
bool lcd_oldcardstatus;
#endif

uint8_t selected_sheet = 0;

bool ignore_click = false;
bool wait_for_unclick;

// place-holders for Ki and Kd edits
#ifdef PIDTEMP
// float raw_Ki, raw_Kd;
#endif

bool bMain;                                       // flag (i.e. 'fake parameter') for 'lcd_sdcard_menu()' function
bool bSettings;                                   // flag (i.e. 'fake parameter') for 'lcd_hw_setup_menu()' function



const char STR_SEPARATOR[] PROGMEM = "------------";

static void lcd_implementation_drawmenu_sdfile(uint8_t row, const char* longFilename)
{
    char c;
    uint8_t n = LCD_WIDTH - 1;
    lcd_set_cursor(0, row);
	lcd_print((lcd_encoder == menu_item)?'>':' ');
    while( ((c = *longFilename) != '\0') && (n>0) )
    {
        lcd_print(c);
        longFilename++;
        n--;
    }
    lcd_space(n);
}
static void lcd_implementation_drawmenu_sddirectory(uint8_t row, const char* longFilename)
{
    char c;
    uint8_t n = LCD_WIDTH - 2;
    lcd_set_cursor(0, row);
	lcd_print((lcd_encoder == menu_item)?'>':' ');
	lcd_print(LCD_STR_FOLDER[0]);
    while( ((c = *longFilename) != '\0') && (n>0) )
    {
        lcd_print(c);
        longFilename++;
        n--;
    }
    lcd_space(n);
}



#define MENU_ITEM_SDDIR(str_fn, str_fnl) do { if (menu_item_sddir(str_fn, str_fnl)) return; } while (0)
#define MENU_ITEM_SDFILE(str_fn, str_fnl) do { if (menu_item_sdfile(str_fn, str_fnl)) return; } while (0)


uint8_t menu_item_sddir(const char* str_fn, char* str_fnl)
{
	if (menu_item == menu_line)
	{
		if (lcd_draw_update)
		{
			lcd_implementation_drawmenu_sddirectory(menu_row, (str_fnl[0] == '\0') ? str_fn : str_fnl);
		}
		if (menu_clicked && (lcd_encoder == menu_item))
		{
			menu_clicked = false;
			lcd_update_enabled = 0;
			menu_action_sddirectory(str_fn);
			lcd_update_enabled = 1;
			/* return */ menu_item_ret();
			return 1;
		}
	}
	menu_item++;
	return 0;
}

static uint8_t menu_item_sdfile(const char* str_fn, char* str_fnl)
{
	if (menu_item == menu_line)
	{
		if (lcd_draw_update)
		{
			lcd_implementation_drawmenu_sdfile(menu_row, (str_fnl[0] == '\0') ? str_fn : str_fnl);
		}
		if (menu_clicked && (lcd_encoder == menu_item))
		{
			lcd_consume_click();
			menu_action_sdfile(str_fn);
			/* return */ menu_item_ret();
			return 1;
		}
	}
	menu_item++;
	return 0;
}

// Print temperature (nozzle/bed) (9 chars total)
void lcdui_print_temp(char type, int val_current, int val_target)
{
	int chars = lcd_printf_P(_N("%c%3d/%d%c"), type, val_current, val_target, LCD_STR_DEGREE[0]);
	lcd_space(9 - chars);
}

// Print Z-coordinate (8 chars total)
void lcdui_print_Z_coord(void)
{
    if (custom_message_type == CustomMsg::MeshBedLeveling)
        lcd_puts_P(_N("Z   --- "));
    else
		lcd_printf_P(_N("Z%6.2f%c"), current_position[Z_AXIS], axis_known_position[Z_AXIS]?' ':'?');
}

#ifdef PLANNER_DIAGNOSTICS
// Print planner diagnostics (8 chars total)
void lcdui_print_planner_diag(void)
{
	lcd_set_cursor(LCD_WIDTH - 8-2, 1);
	lcd_print(LCD_STR_FEEDRATE[0]);
	lcd_print(itostr3(feedmultiply));
	lcd_puts_P(PSTR("%  Q"));
	{
		uint8_t queue = planner_queue_min();
		if (queue < (BLOCK_BUFFER_SIZE >> 1))
		lcd_putc('!');
		else
		{
			lcd_putc((char)(queue / 10) + '0');
			queue %= 10;
		}
		lcd_putc((char)queue + '0');
		planner_queue_min_reset();
	}
}
#endif // PLANNER_DIAGNOSTICS

// Print feedrate (8 chars total)
void lcdui_print_feedrate(void)
{
	int chars = lcd_printf_P(_N("%c%3d%%"), LCD_STR_FEEDRATE[0], feedmultiply);
	lcd_space(8 - chars);
}

// Print percent done in form "USB---%", " SD---%", "   ---%" (7 chars total)
void lcdui_print_percent_done(void)
{
	const char* src = is_usb_printing?_N("USB"):(IS_SD_PRINTING?_N(" SD"):_N("   "));
	char per[4];
	bool num = IS_SD_PRINTING || (PRINTER_ACTIVE && (print_percent_done_normal != PRINT_PERCENT_DONE_INIT));
	if (!num || heating_status) // either not printing or heating
	{
		const int8_t sheetNR = eeprom_read_byte(&(EEPROM_Sheets_base->active_sheet));
		const int8_t nextSheet = eeprom_next_initialized_sheet(sheetNR);
		if ((nextSheet >= 0) && (sheetNR != nextSheet))
		{
			char sheet[8];
			eeprom_read_block(sheet, EEPROM_Sheets_base->s[sheetNR].name, 7);
			sheet[7] = '\0';
			lcd_printf_P(PSTR("%-7s"),sheet);
			return; //do not also print the percentage
		}
	}
	sprintf_P(per, num?_N("%3hhd"):_N("---"), calc_percent_done());
	lcd_printf_P(_N("%3S%3s%%"), src, per);
}

// Print extruder status (5 chars total)
void lcdui_print_extruder(void)
{
	int chars = 0;
	if (mmu_extruder == tmp_extruder) {
		if (mmu_extruder == MMU_FILAMENT_UNKNOWN) chars = lcd_printf_P(_N(" F?"));
		else chars = lcd_printf_P(_N(" F%u"), mmu_extruder + 1);
	}
	else
	{
		if (mmu_extruder == MMU_FILAMENT_UNKNOWN) chars = lcd_printf_P(_N(" ?>%u"), tmp_extruder + 1);
		else chars = lcd_printf_P(_N(" %u>%u"), mmu_extruder + 1, tmp_extruder + 1);
	}
	lcd_space(5 - chars);
}

// Print farm number (5 chars total)
void lcdui_print_farm(void)
{
	lcd_printf_P(_N(" FRM "));
}

#ifdef CMD_DIAGNOSTICS
// Print CMD queue diagnostic (8 chars total)
void lcdui_print_cmd_diag(void)
{
	lcd_set_cursor(LCD_WIDTH - 8 -1, 2);
	lcd_puts_P(PSTR("      C"));
	lcd_print(buflen);	// number of commands in cmd buffer
	if (buflen < 9) lcd_print(' ');
}
#endif //CMD_DIAGNOSTICS

// Print time (8 chars total)
void lcdui_print_time(void)
{
    //if remaining print time estimation is available print it else print elapsed time
    int chars = 0;
    if ((PRINTER_ACTIVE) && (starttime != 0))
    {
        uint16_t print_t = 0;
        uint16_t print_tr = 0;
        uint16_t print_tc = 0;
        char suff = ' ';
        char suff_doubt = ' ';

#ifdef TMC2130
        if (SilentModeMenu != SILENT_MODE_OFF)
        {
            if (print_time_remaining_silent != PRINT_TIME_REMAINING_INIT)
            {
                print_tr = print_time_remaining_silent;
            }
//#ifdef CLOCK_INTERVAL_TIME
            if (print_time_to_change_silent != PRINT_TIME_REMAINING_INIT)
            {
                print_tc = print_time_to_change_silent;
            }
//#endif //CLOCK_INTERVAL_TIME
        }
        else
        {
#endif //TMC2130
            if (print_time_remaining_normal != PRINT_TIME_REMAINING_INIT)
            {
                print_tr = print_time_remaining_normal;
            }
//#ifdef CLOCK_INTERVAL_TIME
            if (print_time_to_change_normal != PRINT_TIME_REMAINING_INIT)
            {
                print_tc = print_time_to_change_normal;
            }
//#endif //CLOCK_INTERVAL_TIME
#ifdef TMC2130
        }
#endif //TMC2130

//#ifdef CLOCK_INTERVAL_TIME
        if (clock_interval == CLOCK_INTERVAL_TIME*2)
        {
            clock_interval = 0;
        }
        clock_interval++;

        if (print_tc != 0 && clock_interval > CLOCK_INTERVAL_TIME)
        {
            print_t = print_tc;
            suff = 'C';
        }
        else
//#endif //CLOCK_INTERVAL_TIME 
        if (print_tr != 0)
        {
            print_t = print_tr;
            suff = 'R';
        }
        else
        {
            print_t = _millis() / 60000 - starttime / 60000; 
        }

        if (feedmultiply != 100 && (print_t == print_tr || print_t == print_tc))
        {
            suff_doubt = '?';
            print_t = 100ul * print_t / feedmultiply;
        }

        if (print_t < 6000) //time<100h
            chars = lcd_printf_P(_N("%c%02u:%02u%c%c"), LCD_STR_CLOCK[0], print_t / 60, print_t % 60, suff, suff_doubt);
        else //time>=100h
            chars = lcd_printf_P(_N("%c%3uh %c%c"), LCD_STR_CLOCK[0], print_t / 60, suff, suff_doubt);
    }
    else
        chars = lcd_printf_P(_N("%c--:--  "), LCD_STR_CLOCK[0]);
    lcd_space(8 - chars);
}

//! @Brief Print status line on status screen
void lcdui_print_status_line(void)
{
<<<<<<< HEAD
	if (heating_status)
	{ // If heating flag, show progress of heating
		heating_status_counter++;
		if (heating_status_counter > 13)
		{
			heating_status_counter = 0;
		}
		lcd_set_cursor(7, 3);
		lcd_space(13);

		for (unsigned int dots = 0; dots < heating_status_counter; dots++)
		{
			lcd_putc_at(7 + dots, 3, '.');
		}
		switch (heating_status)
		{
		case 1:
			lcd_puts_at_P(0, 3, _T(MSG_HEATING));
			break;
		case 2:
			lcd_puts_at_P(0, 3, _T(MSG_HEATING_COMPLETE));
			heating_status = 0;
			heating_status_counter = 0;
			break;
		case 3:
			lcd_puts_at_P(0, 3, _T(MSG_BED_HEATING));
			break;
		case 4:
			lcd_puts_at_P(0, 3, _T(MSG_BED_DONE));
			heating_status = 0;
			heating_status_counter = 0;
			break;
		default:
			break;
		}
	}
	else if ((IS_SD_PRINTING) && (custom_message_type == CustomMsg::Status))
	{ // If printing from SD, show what we are printing
		const char* longFilenameOLD = (card.longFilename[0] ? card.longFilename : card.filename);
		if(strlen(longFilenameOLD) > LCD_WIDTH)
		{
			int inters = 0;
			int gh = scrollstuff;
			while (((gh - scrollstuff) < LCD_WIDTH) && (inters == 0))
			{
				if (longFilenameOLD[gh] == '\0')
				{
					lcd_set_cursor(gh - scrollstuff, 3);
					lcd_print(longFilenameOLD[gh - 1]);
					scrollstuff = 0;
					gh = scrollstuff;
					inters = 1;
				}
				else
				{
					lcd_set_cursor(gh - scrollstuff, 3);
					lcd_print(longFilenameOLD[gh - 1]);
					gh++;
				}
			}
			scrollstuff++;
		}
		else
		{
			lcd_printf_P(PSTR("%-20s"), longFilenameOLD);
		}
	}
	else
	{ // Otherwise check for other special events
   		switch (custom_message_type)
		{
		case CustomMsg::Status: // Nothing special, print status message normally
			lcd_print(lcd_status_message);
			break;
		case CustomMsg::MeshBedLeveling: // If mesh bed leveling in progress, show the status
			if (custom_message_state > 10)
			{
				lcd_set_cursor(0, 3);
				lcd_space(20);
				lcd_puts_at_P(0, 3, _T(MSG_CALIBRATE_Z_AUTO));
				lcd_puts_P(PSTR(" : "));
				lcd_print(custom_message_state-10);
			}
			else
			{
				if (custom_message_state == 3)
				{
					lcd_puts_P(_T(WELCOME_MSG));
					lcd_setstatuspgm(_T(WELCOME_MSG));
					custom_message_type = CustomMsg::Status;
				}
				if (custom_message_state > 3 && custom_message_state <= 10 )
				{
					lcd_set_cursor(0, 3);
					lcd_space(19);
					lcd_puts_at_P(0, 3, _i("Calibration done"));////MSG_HOMEYZ_DONE
					custom_message_state--;
				}
			}
			break;
		case CustomMsg::FilamentLoading: // If loading filament, print status
			lcd_print(lcd_status_message);
			break;
		case CustomMsg::PidCal: // PID tuning in progress
			lcd_print(lcd_status_message);
			if (pid_cycle <= pid_number_of_cycles && custom_message_state > 0)
			{
				lcd_set_cursor(10, 3);
				lcd_print(itostr3(pid_cycle));
				lcd_print('/');
				lcd_print(itostr3left(pid_number_of_cycles));
			}
			break;
		case CustomMsg::TempCal: // PINDA temp calibration in progress
			{
				char statusLine[LCD_WIDTH + 1];
				sprintf_P(statusLine, PSTR("%-20S"), _T(MSG_TEMP_CALIBRATION));
				char progress[4];
				sprintf_P(progress, PSTR("%d/6"), custom_message_state);
				memcpy(statusLine + 12, progress, sizeof(progress) - 1);
				lcd_set_cursor(0, 3);
				lcd_print(statusLine);
			}
			break;
		case CustomMsg::TempCompPreheat: // temp compensation preheat
			lcd_puts_at_P(0, 3, _i("PINDA Heating"));////MSG_PINDA_PREHEAT c=20 r=1
			if (custom_message_state <= PINDA_HEAT_T)
			{
				lcd_puts_P(PSTR(": "));
				lcd_print(custom_message_state); //seconds
				lcd_print(' ');
			}
			break;
		}
	}
    
=======
    if (IS_SD_PRINTING) {
        if (strcmp(longFilenameOLD, (card.longFilename[0] ? card.longFilename : card.filename)) != 0) {
            memset(longFilenameOLD, '\0', strlen(longFilenameOLD));
            sprintf_P(longFilenameOLD, PSTR("%s"), (card.longFilename[0] ? card.longFilename : card.filename));
            scrollstuff = 0;
        }
    }

    if (heating_status) { // If heating flag, show progress of heating
        heating_status_counter++;
        if (heating_status_counter > 13) {
            heating_status_counter = 0;
        }
        lcd_set_cursor(7, 3);
        lcd_space(13);

        for (unsigned int dots = 0; dots < heating_status_counter; dots++) {
            lcd_putc_at(7 + dots, 3, '.');
        }
        switch (heating_status) {
        case 1:
            lcd_puts_at_P(0, 3, _T(MSG_HEATING));
            break;
        case 2:
            lcd_puts_at_P(0, 3, _T(MSG_HEATING_COMPLETE));
            heating_status = 0;
            heating_status_counter = 0;
            break;
        case 3:
            lcd_puts_at_P(0, 3, _T(MSG_BED_HEATING));
            break;
        case 4:
            lcd_puts_at_P(0, 3, _T(MSG_BED_DONE));
            heating_status = 0;
            heating_status_counter = 0;
            break;
        default:
            break;
        }
    }
    else if ((IS_SD_PRINTING) && (custom_message_type == CustomMsg::Status)) { // If printing from SD, show what we are printing
        if(strlen(longFilenameOLD) > LCD_WIDTH) {
            int inters = 0;
            int gh = scrollstuff;
            while (((gh - scrollstuff) < LCD_WIDTH) && (inters == 0)) {
                if (longFilenameOLD[gh] == '\0') {
                    lcd_set_cursor(gh - scrollstuff, 3);
                    lcd_print(longFilenameOLD[gh - 1]);
                    scrollstuff = 0;
                    gh = scrollstuff;
                    inters = 1;
                } else {
                    lcd_set_cursor(gh - scrollstuff, 3);
                    lcd_print(longFilenameOLD[gh - 1]);
                    gh++;
                }
            }
            scrollstuff++;
        } else {
            lcd_printf_P(PSTR("%-20s"), longFilenameOLD);
        }
    } else { // Otherwise check for other special events
        switch (custom_message_type) {
        case CustomMsg::MsgUpdate: //Short message even while printing from SD
        case CustomMsg::Status: // Nothing special, print status message normally
        case CustomMsg::M0Wait: // M0/M1 Wait command working even from SD
            lcd_print(lcd_status_message);
        break;
        case CustomMsg::MeshBedLeveling: // If mesh bed leveling in progress, show the status
            if (custom_message_state > 10) {
                lcd_set_cursor(0, 3);
                lcd_space(20);
                lcd_puts_at_P(0, 3, _T(MSG_CALIBRATE_Z_AUTO));
                lcd_puts_P(PSTR(" : "));
                lcd_print(custom_message_state-10);
            } else {
                if (custom_message_state == 3)
                {
                    lcd_puts_P(_T(WELCOME_MSG));
                    lcd_setstatuspgm(_T(WELCOME_MSG));
                    custom_message_type = CustomMsg::Status;
                }
                if (custom_message_state > 3 && custom_message_state <= 10 ) {
                    lcd_set_cursor(0, 3);
                    lcd_space(19);
                    lcd_puts_at_P(0, 3, _i("Calibration done"));////MSG_HOMEYZ_DONE
                    custom_message_state--;
                }
            }
            break;
        case CustomMsg::FilamentLoading: // If loading filament, print status
            lcd_print(lcd_status_message);
            break;
        case CustomMsg::PidCal: // PID tuning in progress
            lcd_print(lcd_status_message);
            if (pid_cycle <= pid_number_of_cycles && custom_message_state > 0) {
                lcd_set_cursor(10, 3);
                lcd_print(itostr3(pid_cycle));
                lcd_print('/');
                lcd_print(itostr3left(pid_number_of_cycles));
            }
            break;
        case CustomMsg::TempCal: // PINDA temp calibration in progress
            char statusLine[LCD_WIDTH + 1];
            sprintf_P(statusLine, PSTR("%-20S"), _T(MSG_TEMP_CALIBRATION));
            char progress[4];
            sprintf_P(progress, PSTR("%d/6"), custom_message_state);
            memcpy(statusLine + 12, progress, sizeof(progress) - 1);
            lcd_set_cursor(0, 3);
            lcd_print(statusLine);
            break;
        case CustomMsg::TempCompPreheat: // temp compensation preheat
            lcd_puts_at_P(0, 3, _i("PINDA Heating"));////MSG_PINDA_PREHEAT c=20 r=1
            if (custom_message_state <= PINDA_HEAT_T) {
                lcd_puts_P(PSTR(": "));
                lcd_print(custom_message_state); //seconds
                lcd_print(' ');
            }
            break;
        case CustomMsg::Resuming: //Resuming
            lcd_puts_at_P(0, 3, _T(MSG_RESUMING_PRINT));
            break;
        }
    }

>>>>>>> ffae16bf
    // Fill the rest of line to have nice and clean output
    for(int fillspace = 0; fillspace < 20; fillspace++)
        if ((lcd_status_message[fillspace] <= 31 ))
            lcd_print(' ');
}

//! @brief Show Status Screen
//!
//! @code{.unparsed}
//! |01234567890123456789|
//! |N 000/000D  Z000.0  |
//! |B 000/000D  F100%   |
//! |USB100% T0  t--:--  |
//! |Status line.........|
//! ----------------------
//! N - nozzle temp symbol	LCD_STR_THERMOMETER
//! D - Degree sysmbol		LCD_STR_DEGREE
//! B - bed temp symbol 	LCD_STR_BEDTEMP
//! F - feedrate symbol 	LCD_STR_FEEDRATE
//! t - clock symbol 		LCD_STR_THERMOMETER
//! @endcode
void lcdui_print_status_screen(void)
{

    lcd_set_cursor(0, 0); //line 0

    //Print the hotend temperature (9 chars total)
	lcdui_print_temp(LCD_STR_THERMOMETER[0], (int)(degHotend(0) + 0.5), (int)(degTargetHotend(0) + 0.5));

	lcd_space(3); //3 spaces

    //Print Z-coordinate (8 chars total)
	lcdui_print_Z_coord();

    lcd_set_cursor(0, 1); //line 1

	//Print the Bed temperature (9 chars total)
	lcdui_print_temp(LCD_STR_BEDTEMP[0], (int)(degBed() + 0.5), (int)(degTargetBed() + 0.5));

	lcd_space(3); //3 spaces

#ifdef PLANNER_DIAGNOSTICS
	//Print planner diagnostics (8 chars)
	lcdui_print_planner_diag();
#else // PLANNER_DIAGNOSTICS
    //Print Feedrate (8 chars)
	lcdui_print_feedrate();
#endif // PLANNER_DIAGNOSTICS

	lcd_set_cursor(0, 2); //line 2

	//Print SD status (7 chars)
	lcdui_print_percent_done();

	if (mmu_enabled)
		//Print extruder status (5 chars)
		lcdui_print_extruder();
	else if (farm_mode)
		//Print farm number (5 chars)
		lcdui_print_farm();
	else
		lcd_space(5); //5 spaces

#ifdef CMD_DIAGNOSTICS
    //Print cmd queue diagnostics (8chars)
	lcdui_print_cmd_diag();
#else
    //Print time (8chars)
	lcdui_print_time();
#endif //CMD_DIAGNOSTICS

    lcd_set_cursor(0, 3); //line 3

#ifndef DEBUG_DISABLE_LCD_STATUS_LINE
	lcdui_print_status_line();
#endif //DEBUG_DISABLE_LCD_STATUS_LINE

}

// Main status screen. It's up to the implementation specific part to show what is needed. As this is very display dependent
void lcd_status_screen()                          // NOT static due to using inside "Marlin_main" module ("manage_inactivity()")
{
	if (firstrun == 1) 
	{
		firstrun = 0;
		if(lcd_status_message_level == 0)
		{
			strncpy_P(lcd_status_message, _T(WELCOME_MSG), LCD_WIDTH);
			lcd_finishstatus();
		}
		if (eeprom_read_byte((uint8_t *)EEPROM_TOTALTIME) == 255 && eeprom_read_byte((uint8_t *)EEPROM_TOTALTIME + 1) == 255 && eeprom_read_byte((uint8_t *)EEPROM_TOTALTIME + 2) == 255 && eeprom_read_byte((uint8_t *)EEPROM_TOTALTIME + 3) == 255)
		{
			eeprom_update_dword((uint32_t *)EEPROM_TOTALTIME, 0);
			eeprom_update_dword((uint32_t *)EEPROM_FILAMENTUSED, 0);
		}
	}

#ifdef ULTIPANEL_FEEDMULTIPLY
	// Dead zone at 100% feedrate
	if ((feedmultiply < 100 && (feedmultiply + int(lcd_encoder)) > 100) ||
		(feedmultiply > 100 && (feedmultiply + int(lcd_encoder)) < 100))
	{
		lcd_encoder = 0;
		feedmultiply = 100;
	}
	if (feedmultiply == 100 && int(lcd_encoder) > ENCODER_FEEDRATE_DEADZONE)
	{
		feedmultiply += int(lcd_encoder) - ENCODER_FEEDRATE_DEADZONE;
		lcd_encoder = 0;
	}
	else if (feedmultiply == 100 && int(lcd_encoder) < -ENCODER_FEEDRATE_DEADZONE)
	{
		feedmultiply += int(lcd_encoder) + ENCODER_FEEDRATE_DEADZONE;
		lcd_encoder = 0;
	}
	else if (feedmultiply != 100)
	{
		feedmultiply += int(lcd_encoder);
		lcd_encoder = 0;
	}
#endif //ULTIPANEL_FEEDMULTIPLY

	if (feedmultiply < 10)
		feedmultiply = 10;
	else if (feedmultiply > 999)
		feedmultiply = 999;

	if (lcd_status_update_delay)
		lcd_status_update_delay--;
	else
		lcd_draw_update = 1;


	if (lcd_draw_update)
	{
		ReInitLCD++;
		if (ReInitLCD == 30)
		{
			lcd_refresh(); // to maybe revive the LCD if static electricity killed it.
			ReInitLCD = 0 ;
		}
		else
		{
			if ((ReInitLCD % 10) == 0)
				lcd_refresh_noclear(); //to maybe revive the LCD if static electricity killed it.
		}

		lcdui_print_status_screen();

		if (farm_mode)
		{
			farm_timer--;
			if (farm_timer < 1)
			{
				farm_timer = 10;
				prusa_statistics(0);
			}
			switch (farm_timer)
			{
			case 8:
				prusa_statistics(21);
				if(loading_flag)
					prusa_statistics(22);
				break;
			case 5:
				if (IS_SD_PRINTING)
					prusa_statistics(20);
				break;
			}
		} // end of farm_mode

		lcd_status_update_delay = 10;   /* redraw the main screen every second. This is easier then trying keep track of all things that change on the screen */
		if (lcd_commands_type != LcdCommands::Idle)
			lcd_commands();
	} // end of lcd_draw_update

	bool current_click = LCD_CLICKED;

	if (ignore_click)
	{
		if (wait_for_unclick)
		{
			if (!current_click)
				ignore_click = wait_for_unclick = false;
			else
				current_click = false;
		}
		else if (current_click)
		{
			lcd_quick_feedback();
			wait_for_unclick = true;
			current_click = false;
		}
	}

	if (current_click
		&& ( menu_block_entering_on_serious_errors == SERIOUS_ERR_NONE ) // or a serious error blocks entering the menu
	)
	{
		menu_depth = 0; //redundant, as already done in lcd_return_to_status(), just to be sure
		menu_submenu(lcd_main_menu);
		lcd_refresh(); // to maybe revive the LCD if static electricity killed it.
	}
}

void lcd_commands()
{
	if (lcd_commands_type == LcdCommands::LongPause)
	{
		if (!blocks_queued() && !homing_flag)
		{
			lcd_setstatuspgm(_i("Print paused"));////MSG_PRINT_PAUSED c=20 r=1
            lcd_commands_type = LcdCommands::Idle;
            lcd_commands_step = 0;
            long_pause();
		}
	}


#ifdef SNMM
	if (lcd_commands_type == LcdCommands::Layer1Cal)
	{
		char cmd1[30];
		float width = 0.4;
		float length = 20 - width;
		float extr = count_e(0.2, width, length);
		float extr_short_segment = count_e(0.2, width, width);

		if (lcd_commands_step>1) lcd_timeoutToStatus.start(); //if user dont confirm live adjust Z value by pressing the knob, we are saving last value by timeout to status screen
		if (lcd_commands_step == 0)
		{
			lcd_commands_step = 10;
		}
		if (lcd_commands_step == 10 && !blocks_queued() && cmd_buffer_empty())
		{
			enquecommand_P(PSTR("M107"));
			enquecommand_P(PSTR("M104 S" STRINGIFY(PLA_PREHEAT_HOTEND_TEMP)));
			enquecommand_P(PSTR("M140 S" STRINGIFY(PLA_PREHEAT_HPB_TEMP)));
			enquecommand_P(PSTR("M190 S" STRINGIFY(PLA_PREHEAT_HPB_TEMP)));
			enquecommand_P(PSTR("M109 S" STRINGIFY(PLA_PREHEAT_HOTEND_TEMP)));
			enquecommand_P(PSTR("T0"));
			enquecommand_P(_T(MSG_M117_V2_CALIBRATION));
			enquecommand_P(PSTR("G87")); //sets calibration status
			enquecommand_P(PSTR("G28"));
			enquecommand_P(PSTR("G21")); //set units to millimeters
			enquecommand_P(PSTR("G90")); //use absolute coordinates
			enquecommand_P(PSTR("M83")); //use relative distances for extrusion
			enquecommand_P(PSTR("G92 E0"));
			enquecommand_P(PSTR("M203 E100"));
			enquecommand_P(PSTR("M92 E140"));
			lcd_commands_step = 9;
		}
		if (lcd_commands_step == 9 && !blocks_queued() && cmd_buffer_empty())
		{
			lcd_timeoutToStatus.start();
			enquecommand_P(PSTR("G1 Z0.250 F7200.000"));
			enquecommand_P(PSTR("G1 X50.0 E80.0 F1000.0"));
			enquecommand_P(PSTR("G1 X160.0 E20.0 F1000.0"));
			enquecommand_P(PSTR("G1 Z0.200 F7200.000"));
			enquecommand_P(PSTR("G1 X220.0 E13 F1000.0"));
			enquecommand_P(PSTR("G1 X240.0 E0 F1000.0"));
			enquecommand_P(PSTR("G92 E0.0"));
			enquecommand_P(PSTR("G21"));
			enquecommand_P(PSTR("G90"));
			enquecommand_P(PSTR("M83"));
			enquecommand_P(PSTR("G1 E-4 F2100.00000"));
			enquecommand_P(PSTR("G1 Z0.150 F7200.000"));
			enquecommand_P(PSTR("M204 S1000"));
			enquecommand_P(PSTR("G1 F4000"));

			lcd_clear();
			menu_goto(lcd_babystep_z, 0, false, true);


			lcd_commands_step = 8;
		}
		if (lcd_commands_step == 8 && !blocks_queued() && cmd_buffer_empty()) //draw meander
		{
			lcd_timeoutToStatus.start();


			enquecommand_P(PSTR("G1 X50 Y155"));
			enquecommand_P(PSTR("G1 X60 Y155 E4"));
			enquecommand_P(PSTR("G1 F1080"));
			enquecommand_P(PSTR("G1 X75 Y155 E2.5"));
			enquecommand_P(PSTR("G1 X100 Y155 E2"));
			enquecommand_P(PSTR("G1 X200 Y155 E2.62773"));
			enquecommand_P(PSTR("G1 X200 Y135 E0.66174"));
			enquecommand_P(PSTR("G1 X50 Y135 E3.62773"));
			enquecommand_P(PSTR("G1 X50 Y115 E0.49386"));
			enquecommand_P(PSTR("G1 X200 Y115 E3.62773"));
			enquecommand_P(PSTR("G1 X200 Y95 E0.49386"));
			enquecommand_P(PSTR("G1 X50 Y95 E3.62773"));
			enquecommand_P(PSTR("G1 X50 Y75 E0.49386"));
			enquecommand_P(PSTR("G1 X200 Y75 E3.62773"));
			enquecommand_P(PSTR("G1 X200 Y55 E0.49386"));
			enquecommand_P(PSTR("G1 X50 Y55 E3.62773"));

			lcd_commands_step = 7;
		}

		if (lcd_commands_step == 7 && !blocks_queued() && cmd_buffer_empty())
		{
			lcd_timeoutToStatus.start();
			strcpy(cmd1, "G1 X50 Y35 E");
			strcat(cmd1, ftostr43(extr));
			enquecommand(cmd1);

			for (int i = 0; i < 4; i++) {
				strcpy(cmd1, "G1 X70 Y");
				strcat(cmd1, ftostr32(35 - i*width * 2));
				strcat(cmd1, " E");
				strcat(cmd1, ftostr43(extr));
				enquecommand(cmd1);
				strcpy(cmd1, "G1 Y");
				strcat(cmd1, ftostr32(35 - (2 * i + 1)*width));
				strcat(cmd1, " E");
				strcat(cmd1, ftostr43(extr_short_segment));
				enquecommand(cmd1);
				strcpy(cmd1, "G1 X50 Y");
				strcat(cmd1, ftostr32(35 - (2 * i + 1)*width));
				strcat(cmd1, " E");
				strcat(cmd1, ftostr43(extr));
				enquecommand(cmd1);
				strcpy(cmd1, "G1 Y");
				strcat(cmd1, ftostr32(35 - (i + 1)*width * 2));
				strcat(cmd1, " E");
				strcat(cmd1, ftostr43(extr_short_segment));
				enquecommand(cmd1);
			}

			lcd_commands_step = 6;
		}

		if (lcd_commands_step == 6 && !blocks_queued() && cmd_buffer_empty())
		{
			lcd_timeoutToStatus.start();
			for (int i = 4; i < 8; i++) {
				strcpy(cmd1, "G1 X70 Y");
				strcat(cmd1, ftostr32(35 - i*width * 2));
				strcat(cmd1, " E");
				strcat(cmd1, ftostr43(extr));
				enquecommand(cmd1);
				strcpy(cmd1, "G1 Y");
				strcat(cmd1, ftostr32(35 - (2 * i + 1)*width));
				strcat(cmd1, " E");
				strcat(cmd1, ftostr43(extr_short_segment));
				enquecommand(cmd1);
				strcpy(cmd1, "G1 X50 Y");
				strcat(cmd1, ftostr32(35 - (2 * i + 1)*width));
				strcat(cmd1, " E");
				strcat(cmd1, ftostr43(extr));
				enquecommand(cmd1);
				strcpy(cmd1, "G1 Y");
				strcat(cmd1, ftostr32(35 - (i + 1)*width * 2));
				strcat(cmd1, " E");
				strcat(cmd1, ftostr43(extr_short_segment));
				enquecommand(cmd1);
			}

			lcd_commands_step = 5;
		}

		if (lcd_commands_step == 5 && !blocks_queued() && cmd_buffer_empty())
		{
			lcd_timeoutToStatus.start();
			for (int i = 8; i < 12; i++) {
				strcpy(cmd1, "G1 X70 Y");
				strcat(cmd1, ftostr32(35 - i*width * 2));
				strcat(cmd1, " E");
				strcat(cmd1, ftostr43(extr));
				enquecommand(cmd1);
				strcpy(cmd1, "G1 Y");
				strcat(cmd1, ftostr32(35 - (2 * i + 1)*width));
				strcat(cmd1, " E");
				strcat(cmd1, ftostr43(extr_short_segment));
				enquecommand(cmd1);
				strcpy(cmd1, "G1 X50 Y");
				strcat(cmd1, ftostr32(35 - (2 * i + 1)*width));
				strcat(cmd1, " E");
				strcat(cmd1, ftostr43(extr));
				enquecommand(cmd1);
				strcpy(cmd1, "G1 Y");
				strcat(cmd1, ftostr32(35 - (i + 1)*width * 2));
				strcat(cmd1, " E");
				strcat(cmd1, ftostr43(extr_short_segment));
				enquecommand(cmd1);
			}

			lcd_commands_step = 4;
		}

		if (lcd_commands_step == 4 && !blocks_queued() && cmd_buffer_empty())
		{
			lcd_timeoutToStatus.start();
			for (int i = 12; i < 16; i++) {
				strcpy(cmd1, "G1 X70 Y");
				strcat(cmd1, ftostr32(35 - i*width * 2));
				strcat(cmd1, " E");
				strcat(cmd1, ftostr43(extr));
				enquecommand(cmd1);
				strcpy(cmd1, "G1 Y");
				strcat(cmd1, ftostr32(35 - (2 * i + 1)*width));
				strcat(cmd1, " E");
				strcat(cmd1, ftostr43(extr_short_segment));
				enquecommand(cmd1);
				strcpy(cmd1, "G1 X50 Y");
				strcat(cmd1, ftostr32(35 - (2 * i + 1)*width));
				strcat(cmd1, " E");
				strcat(cmd1, ftostr43(extr));
				enquecommand(cmd1);
				strcpy(cmd1, "G1 Y");
				strcat(cmd1, ftostr32(35 - (i + 1)*width * 2));
				strcat(cmd1, " E");
				strcat(cmd1, ftostr43(extr_short_segment));
				enquecommand(cmd1);
			}

			lcd_commands_step = 3;
		}

		if (lcd_commands_step == 3 && !blocks_queued() && cmd_buffer_empty())
		{
			lcd_timeoutToStatus.start();
			enquecommand_P(PSTR("G1 E-0.07500 F2100.00000"));
			enquecommand_P(PSTR("G4 S0"));
			enquecommand_P(PSTR("G1 E-4 F2100.00000"));
			enquecommand_P(PSTR("G1 Z0.5 F7200.000"));
			enquecommand_P(PSTR("G1 X245 Y1"));
			enquecommand_P(PSTR("G1 X240 E4"));
			enquecommand_P(PSTR("G1 F4000"));
			enquecommand_P(PSTR("G1 X190 E2.7"));
			enquecommand_P(PSTR("G1 F4600"));
			enquecommand_P(PSTR("G1 X110 E2.8"));
			enquecommand_P(PSTR("G1 F5200"));
			enquecommand_P(PSTR("G1 X40 E3"));
			enquecommand_P(PSTR("G1 E-15.0000 F5000"));
			enquecommand_P(PSTR("G1 E-50.0000 F5400"));
			enquecommand_P(PSTR("G1 E-15.0000 F3000"));
			enquecommand_P(PSTR("G1 E-12.0000 F2000"));
			enquecommand_P(PSTR("G1 F1600"));

			lcd_commands_step = 2;
		}
		if (lcd_commands_step == 2 && !blocks_queued() && cmd_buffer_empty())
		{
			lcd_timeoutToStatus.start();

			enquecommand_P(PSTR("G1 X0 Y1 E3.0000"));
			enquecommand_P(PSTR("G1 X50 Y1 E-5.0000"));
			enquecommand_P(PSTR("G1 F2000"));
			enquecommand_P(PSTR("G1 X0 Y1 E5.0000"));
			enquecommand_P(PSTR("G1 X50 Y1 E-5.0000"));
			enquecommand_P(PSTR("G1 F2400"));
			enquecommand_P(PSTR("G1 X0 Y1 E5.0000"));
			enquecommand_P(PSTR("G1 X50 Y1 E-5.0000"));
			enquecommand_P(PSTR("G1 F2400"));
			enquecommand_P(PSTR("G1 X0 Y1 E5.0000"));
			enquecommand_P(PSTR("G1 X50 Y1 E-3.0000"));
			enquecommand_P(PSTR("G4 S0"));
			enquecommand_P(PSTR("M107"));
			enquecommand_P(PSTR("M104 S0"));
			enquecommand_P(PSTR("M140 S0"));
			enquecommand_P(PSTR("G1 X10 Y180 F4000"));
			enquecommand_P(PSTR("G1 Z10 F1300.000"));
			enquecommand_P(PSTR("M84"));

			lcd_commands_step = 1;

		}

		if (lcd_commands_step == 1 && !blocks_queued() && cmd_buffer_empty())
		{
			lcd_setstatuspgm(_T(WELCOME_MSG));
			lcd_commands_step = 0;
			lcd_commands_type = 0;
			if (eeprom_read_byte((uint8_t*)EEPROM_WIZARD_ACTIVE) == 1) {
				lcd_wizard(WizState::RepeatLay1Cal);
			}
		}

	}

#else //if not SNMM

	if (lcd_commands_type == LcdCommands::Layer1Cal)
	{
		char cmd1[30];

		if(lcd_commands_step>1) lcd_timeoutToStatus.start(); //if user dont confirm live adjust Z value by pressing the knob, we are saving last value by timeout to status screen

        if (!blocks_queued() && cmd_buffer_empty() && !saved_printing)
        {
            switch(lcd_commands_step)
            {
            case 0:
                lcd_commands_step = 11;
                break;
            case 11:
                lay1cal_wait_preheat();
                lcd_commands_step = 10;
                break;
            case 10:
                lay1cal_load_filament(cmd1, lay1cal_filament);
                lcd_commands_step = 9;
                break;
            case 9:
                lcd_clear();
                menu_depth = 0;
                menu_submenu(lcd_babystep_z);
                lay1cal_intro_line();
                lcd_commands_step = 8;
                break;
            case 8:
                lay1cal_before_meander();
                lcd_commands_step = 7;
                break;
            case 7:
                lay1cal_meander(cmd1);
                lcd_commands_step = 6;
                break;
            case 6:
                for (uint8_t i = 0; i < 4; i++)
                {
                    lay1cal_square(cmd1, i);
                }
                lcd_commands_step = 5;
                break;
            case 5:
                for (uint8_t i = 4; i < 8; i++)
                {
                    lay1cal_square(cmd1, i);
                }
                lcd_commands_step = 4;
                break;
            case 4:
                for (uint8_t i = 8; i < 12; i++)
                {
                    lay1cal_square(cmd1, i);
                }
                lcd_commands_step = 3;
                break;
            case 3:
                for (uint8_t i = 12; i < 16; i++)
                {
                    lay1cal_square(cmd1, i);
                }
                lcd_commands_step = 2;
                break;
            case 2:
                enquecommand_P(PSTR("M107")); //turn off printer fan
                enquecommand_P(PSTR("G1 E-0.07500 F2100.00000")); //retract
                enquecommand_P(PSTR("M104 S0")); // turn off temperature
                enquecommand_P(PSTR("M140 S0")); // turn off heatbed
                enquecommand_P(PSTR("G1 Z10 F1300.000")); //lift Z
                enquecommand_P(PSTR("G1 X10 Y180 F4000")); //Go to parking position
                if (mmu_enabled) enquecommand_P(PSTR("M702 C")); //unload from nozzle
                enquecommand_P(PSTR("M84"));// disable motors
                forceMenuExpire = true; //if user dont confirm live adjust Z value by pressing the knob, we are saving last value by timeout to status screen
                lcd_commands_step = 1;
                break;
            case 1:
                lcd_setstatuspgm(_T(WELCOME_MSG));
                lcd_commands_step = 0;
                lcd_commands_type = LcdCommands::Idle;
                if (eeprom_read_byte((uint8_t*)EEPROM_WIZARD_ACTIVE) == 1)
                {
                    lcd_wizard(WizState::RepeatLay1Cal);
                }
                break;
		}
			}
		}

#endif // not SNMM

	if (lcd_commands_type == LcdCommands::FarmModeConfirm)   /// farm mode confirm
	{

		if (lcd_commands_step == 0) { lcd_commands_step = 6; }

		if (lcd_commands_step == 1 && !blocks_queued())
		{
			lcd_commands_step = 0;
			lcd_commands_type = LcdCommands::Idle;
		}
		if (lcd_commands_step == 2 && !blocks_queued())
		{
			lcd_commands_step = 1;
		}
		if (lcd_commands_step == 3 && !blocks_queued())
		{
			lcd_commands_step = 2;
		}
		if (lcd_commands_step == 4 && !blocks_queued())
		{
			enquecommand_P(PSTR("G90"));
			enquecommand_P(PSTR("G1 X"  STRINGIFY(X_CANCEL_POS) " Y" STRINGIFY(Y_CANCEL_POS) " E0 F7000"));
			lcd_commands_step = 3;
		}
		if (lcd_commands_step == 5 && !blocks_queued())
		{
			lcd_commands_step = 4;
		}
		if (lcd_commands_step == 6 && !blocks_queued())
		{
			enquecommand_P(PSTR("G91"));
			enquecommand_P(PSTR("G1 Z15 F1500"));
			st_synchronize();
			#ifdef SNMM
			lcd_commands_step = 7;
			#else
			lcd_commands_step = 5;
			#endif
		}

	}
	if (lcd_commands_type == LcdCommands::PidExtruder) {
		char cmd1[30];
		
		if (lcd_commands_step == 0) {
			custom_message_type = CustomMsg::PidCal;
			custom_message_state = 1;
			lcd_draw_update = 3;
			lcd_commands_step = 3;
		}
		if (lcd_commands_step == 3 && !blocks_queued()) { //PID calibration
			strcpy(cmd1, "M303 E0 S");
			strcat(cmd1, ftostr3(pid_temp));
			// setting the correct target temperature (for visualization) is done in PID_autotune
			enquecommand(cmd1);
			lcd_setstatuspgm(_i("PID cal.           "));////MSG_PID_RUNNING c=20 r=1
			lcd_commands_step = 2;
		}
		if (lcd_commands_step == 2 && pid_tuning_finished) { //saving to eeprom
			pid_tuning_finished = false;
			custom_message_state = 0;
			lcd_setstatuspgm(_i("PID cal. finished"));////MSG_PID_FINISHED c=20 r=1
			setAllTargetHotends(0);  // reset all hotends temperature including the number displayed on the main screen
			if (_Kp != 0 || _Ki != 0 || _Kd != 0) {
			strcpy(cmd1, "M301 P");
			strcat(cmd1, ftostr32(_Kp));
			strcat(cmd1, " I");
			strcat(cmd1, ftostr32(_Ki));
			strcat(cmd1, " D");
			strcat(cmd1, ftostr32(_Kd));
			enquecommand(cmd1);
			enquecommand_P(PSTR("M500"));
			}
			else {
				SERIAL_ECHOPGM("Invalid PID cal. results. Not stored to EEPROM.");
			}
			display_time = _millis();
			lcd_commands_step = 1;
		}
		if ((lcd_commands_step == 1) && ((_millis()- display_time)>2000)) { //calibration finished message
			lcd_setstatuspgm(_T(WELCOME_MSG));
			custom_message_type = CustomMsg::Status;
			pid_temp = DEFAULT_PID_TEMP;
			lcd_commands_step = 0;
			lcd_commands_type = LcdCommands::Idle;
		}
	}


}

void lcd_return_to_status()
{
	lcd_refresh(); // to maybe revive the LCD if static electricity killed it.
	menu_goto(lcd_status_screen, 0, false, true);
	menu_depth = 0;
    eFilamentAction = FilamentAction::None; // i.e. non-autoLoad
}

//! @brief Pause print, disable nozzle heater, move to park position, send host action "paused"
void lcd_pause_print()
{
    stop_and_save_print_to_ram(0.0, -default_retraction);
    lcd_return_to_status();
    isPrintPaused = true;
    if (LcdCommands::Idle == lcd_commands_type) {
        lcd_commands_type = LcdCommands::LongPause;
    }
    SERIAL_PROTOCOLLNRPGM(MSG_OCTOPRINT_PAUSED);
}

//! @brief Send host action "pause"
void lcd_pause_usb_print()
{
    SERIAL_PROTOCOLLNRPGM(MSG_OCTOPRINT_PAUSE);
}


float move_menu_scale;
static void lcd_move_menu_axis();



/* Menu implementation */

static void lcd_cooldown()
{
  setAllTargetHotends(0);
  setTargetBed(0);
  fanSpeed = 0;
  eFilamentAction = FilamentAction::None;
  lcd_return_to_status();
}

//! @brief append text label with a colon and format it into a fixed size output buffer
//! It would have been much easier if there was a ':' in the labels.
//! But since the texts like Bed, Nozzle and PINDA are used in other places
//! it is better to reuse these texts even though it requires some extra formatting code.
//! @param [in] ipgmLabel pointer to string in PROGMEM
//! @param [out] pointer to string in RAM which will receive the formatted text. Must be allocated to appropriate size
//! @param [in] dstSize allocated length of dst
static void pgmtext_with_colon(const char *ipgmLabel, char *dst, uint8_t dstSize){
    uint8_t i = 0;
    for(; i < dstSize - 2; ++i){ // 2 byte less than buffer, we'd be adding a ':' to the end
        uint8_t b = pgm_read_byte(ipgmLabel + i);
        if( ! b )
            break;
        dst[i] = b;
    }
    dst[i] = ':';               // append the colon
    ++i;
    for(; i < dstSize - 1; ++i) // fill the rest with spaces
        dst[i] = ' ';
    dst[dstSize-1] = '\0';      // terminate the string properly
}

//! @brief Show Extruder Info
//!
//! @code{.unparsed}
//! |01234567890123456789|
//! |Nozzle FAN: 0000 RPM|	FAN c=10 r=1  SPEED c=3 r=1
//! |Print FAN:  0000 RPM|	FAN c=10 r=1  SPEED c=3 r=1
//! |                    |
//! |                    |
//! ----------------------
//! @endcode
//! @todo Positioning of the messages and values on LCD aren't fixed to their exact place. This causes issues with translations.
void lcd_menu_extruder_info()                     // NOT static due to using inside "Marlin_main" module ("manage_inactivity()")
{

    // Display Nozzle fan RPM
    lcd_timeoutToStatus.stop(); //infinite timeout
    lcd_home();
    static const size_t maxChars = 12;
    char nozzle[maxChars], print[maxChars];
    pgmtext_with_colon(_i("Nozzle FAN"), nozzle, maxChars);  ////c=10 r=1
    pgmtext_with_colon(_i("Print FAN"), print, maxChars);  ////c=10 r=1
	lcd_printf_P(_N("%s %4d RPM\n" "%s %4d RPM\n"), nozzle, 60*fan_speed[0], print, 60*fan_speed[1] ); 
    menu_back_if_clicked();
}

static uint16_t __attribute__((noinline)) clamp999(uint16_t v){
    return v > 999 ? 999 : v;
}

//! @brief Show Fails Statistics MMU
//!
//! @code{.unparsed}
//! |01234567890123456789|
//! | Main               |	c=18 r=1
//! | Last print         |	MSG_LAST_PRINT c=18
//! | Total              |	MSG_TOTAL c=6
//! |                    |
//! ----------------------
//! @endcode
static void lcd_menu_fails_stats_mmu()
{
	MENU_BEGIN();
	MENU_ITEM_BACK_P(_T(MSG_MAIN));
	MENU_ITEM_SUBMENU_P(_T(MSG_LAST_PRINT), lcd_menu_fails_stats_mmu_print);
	MENU_ITEM_SUBMENU_P(_T(MSG_TOTAL), lcd_menu_fails_stats_mmu_total); ////c=18 r=1
	MENU_END();
}

//! @brief Show Last Print Failures Statistics MMU
//!
//! @code{.unparsed}
//! |01234567890123456789|
//! |Last print failures |	MSG_LAST_PRINT_FAILURES c=20
//! | MMU fails       000|	MSG_MMU_FAILS c=15
//! | MMU load fails  000|	MSG_MMU_LOAD_FAILS c=15
//! |                    |
//! ----------------------
//! @endcode
//! @todo Positioning of the messages and values on LCD aren't fixed to their exact place. This causes issues with translations.
static void lcd_menu_fails_stats_mmu_print()
{
	lcd_timeoutToStatus.stop(); //infinite timeout
    lcd_home();
    lcd_printf_P(PSTR("%S\n" " %-16.16S%-3d\n" " %-16.16S%-3d"), 
        _T(MSG_LAST_PRINT_FAILURES), ////c=20
        _T(MSG_MMU_FAILS), clamp999( eeprom_read_byte((uint8_t*)EEPROM_MMU_FAIL) ), ////c=14
        _T(MSG_MMU_LOAD_FAILS), clamp999( eeprom_read_byte((uint8_t*)EEPROM_MMU_LOAD_FAIL) )); ////c=14
    menu_back_if_clicked_fb();
}

//! @brief Show Total Failures Statistics MMU
//!
//! @code{.unparsed}
//! |01234567890123456789|
//! |Total failures      |	MSG_TOTAL_FAILURES c=20
//! | MMU fails       000|	MSG_MMU_FAILS c=15
//! | MMU load fails  000|	MSG_MMU_LOAD_FAILS c=15
//! | MMU power fails 000|	c=15
//! ----------------------
//! @endcode
//! @todo Positioning of the messages and values on LCD aren't fixed to their exact place. This causes issues with translations.
static void lcd_menu_fails_stats_mmu_total()
{
	mmu_command(MmuCmd::S3);
	lcd_timeoutToStatus.stop(); //infinite timeout
    lcd_home();
    lcd_printf_P(PSTR("%S\n" " %-16.16S%-3d\n" " %-16.16S%-3d\n" " %-16.16S%-3d"), 
        _T(MSG_TOTAL_FAILURES), ////c=20
        _T(MSG_MMU_FAILS), clamp999( eeprom_read_word((uint16_t*)EEPROM_MMU_FAIL_TOT) ), ////c=14
        _T(MSG_MMU_LOAD_FAILS), clamp999( eeprom_read_word((uint16_t*)EEPROM_MMU_LOAD_FAIL_TOT) ), ////c=14
        _i("MMU power fails"), clamp999( mmu_power_failures )); ////c=14 r=1
    menu_back_if_clicked_fb();
}

#if defined(TMC2130) && defined(FILAMENT_SENSOR)
static const char failStatsFmt[] PROGMEM = "%S\n" " %-16.16S%-3d\n" " %-16.16S%-3d\n" " %-7.7SX %-3d  Y %-3d";

//! @brief Show Total Failures Statistics MMU
//!
//! @code{.unparsed}
//! |01234567890123456789|
//! |Total failures      |	MSG_TOTAL_FAILURES c=20
//! | Power failures  000|	MSG_POWER_FAILURES c=15
//! | Fil. runouts    000|	MSG_FIL_RUNOUTS c=15
//! | Crash   X:000 Y:000|	MSG_CRASH c=7
//! ----------------------
//! @endcode
//! @todo Positioning of the messages and values on LCD aren't fixed to their exact place. This causes issues with translations.
static void lcd_menu_fails_stats_total()
{
	lcd_timeoutToStatus.stop(); //infinite timeout
	lcd_home();
    lcd_printf_P(failStatsFmt, 
        _T(MSG_TOTAL_FAILURES),   ////c=20
        _T(MSG_POWER_FAILURES), clamp999( eeprom_read_word((uint16_t*)EEPROM_POWER_COUNT_TOT) ),   ////c=14
        _T(MSG_FIL_RUNOUTS), clamp999( eeprom_read_word((uint16_t*)EEPROM_FERROR_COUNT_TOT) ),   ////c=14
        _T(MSG_CRASH),   ////c=7
            clamp999( eeprom_read_word((uint16_t*)EEPROM_CRASH_COUNT_X_TOT) ), 
            clamp999( eeprom_read_word((uint16_t*)EEPROM_CRASH_COUNT_Y_TOT) ));
    menu_back_if_clicked_fb();
}

//! @brief Show Last Print Failures Statistics
//!
//! @code{.unparsed}
//! |01234567890123456789|
//! |Last print failures |	MSG_LAST_PRINT_FAILURES c=20
//! | Power failures  000|	MSG_POWER_FAILURES c=15
//! | Fil. runouts    000|	MSG_FIL_RUNOUTS c=15
//! | Crash   X 000 Y 000|	MSG_CRASH c=7
//! ----------------------
//! @endcode
//! @brief Show Last Print Failures Statistics with PAT9125
//!
//! @code{.unparsed}
//! |01234567890123456789|
//! |Last print failures |	c=20 r=1
//! | Power failures  000|	c=14 r=1
//! | Runouts H 000 S 000|	c=14 r=1
//! | Crash   X:000 Y:000|	c=7 r=1
//! ----------------------
//! @endcode

//! @todo Positioning of the messages and values on LCD aren't fixed to their exact place. This causes issues with translations.
static void lcd_menu_fails_stats_print()
{
	lcd_timeoutToStatus.stop(); //infinite timeout
    uint8_t power = eeprom_read_byte((uint8_t*)EEPROM_POWER_COUNT);
    uint8_t filam = eeprom_read_byte((uint8_t*)EEPROM_FERROR_COUNT);
    uint8_t crashX = eeprom_read_byte((uint8_t*)EEPROM_CRASH_COUNT_X);
    uint8_t crashY = eeprom_read_byte((uint8_t*)EEPROM_CRASH_COUNT_Y);
    lcd_home();
#ifndef PAT9125
    lcd_printf_P(failStatsFmt,
        _T(MSG_LAST_PRINT_FAILURES),  ////c=20
        _T(MSG_POWER_FAILURES), power,  ////c=15
        _T(MSG_FIL_RUNOUTS), filam,  ////c=15
        _T(MSG_CRASH), crashX, crashY);  ////c=7
#else
    // On the MK3 include detailed PAT9125 statistics about soft failures
    lcd_printf_P(PSTR("%S\n"
                      " %-16.16S%-3d\n"
                      " %-7.7S H %-3d S %-3d\n"
                      " %-7.7S X %-3d Y %-3d"),
                 _T(MSG_LAST_PRINT_FAILURES), ////c=20
                 _T(MSG_POWER_FAILURES), power, ////c=15
                 _i("Runouts"), filam, fsensor_softfail, //c=7
                 _T(MSG_CRASH), crashX, crashY);  ////c=7
#endif
    menu_back_if_clicked_fb();
}

//! @brief Open fail statistics menu
//! 
//! This version of function is used, when there is filament sensor,
//! power failure and crash detection.
//! There are Last print and Total menu items.
//! 
//! @code{.unparsed}
//! |01234567890123456789|
//! | Main               |	c=18 r=1
//! | Last print         |	MSG_LAST_PRINT c=18
//! | Total              |	MSG_TOTAL c=6
//! |                    |
//! ----------------------
//! @endcode

static void lcd_menu_fails_stats()
{
	MENU_BEGIN();
	MENU_ITEM_BACK_P(_T(MSG_MAIN));
	MENU_ITEM_SUBMENU_P(_T(MSG_LAST_PRINT), lcd_menu_fails_stats_print);  ////c=18 r=1
	MENU_ITEM_SUBMENU_P(_T(MSG_TOTAL), lcd_menu_fails_stats_total);  ////c=18 r=1
	MENU_END();
}

#elif defined(FILAMENT_SENSOR)
static const char failStatsFmt[] PROGMEM = "%S\n" " %-16.16S%-3d\n" "%S\n" " %-16.16S%-3d\n";
//! 
//! @brief Print last print and total filament run outs
//! 
//! This version of function is used, when there is filament sensor,
//! but no other sensors (e.g. power failure, crash detection).
//! 
//! Example screen:
//! @code{.unparsed}
//! |01234567890123456789|
//! |Last print failures |	MSG_LAST_PRINT_FAILURES c=20
//! | Fil. runouts    000|	MSG_FIL_RUNOUTS c=15
//! |Total failures      |	MSG_TOTAL_FAILURES c=20
//! | Fil. runouts    000|	MSG_FIL_RUNOUTS c=15
//! ----------------------
//! @endcode
//! @todo Positioning of the messages and values on LCD aren't fixed to their exact place. This causes issues with translations.
static void lcd_menu_fails_stats()
{
	lcd_timeoutToStatus.stop(); //infinite timeout
    uint8_t filamentLast = eeprom_read_byte((uint8_t*)EEPROM_FERROR_COUNT);
    uint16_t filamentTotal = clamp999( eeprom_read_word((uint16_t*)EEPROM_FERROR_COUNT_TOT) );
	lcd_home();
	lcd_printf_P(failStatsFmt, 
        _T(MSG_LAST_PRINT_FAILURES),   ////c=20
        _T(MSG_FIL_RUNOUTS), filamentLast,   ////c=15
        _T(MSG_TOTAL_FAILURES),  ////c=20
        _T(MSG_FIL_RUNOUTS), filamentTotal);   ////c=15

	menu_back_if_clicked();
}
#else
static void lcd_menu_fails_stats()
{
	lcd_timeoutToStatus.stop(); //infinite timeout
	MENU_BEGIN();
	MENU_ITEM_BACK_P(_T(MSG_MAIN));
	MENU_END();
}
#endif //TMC2130


#ifdef DEBUG_BUILD
#ifdef DEBUG_STACK_MONITOR
extern uint16_t SP_min;
extern char* __malloc_heap_start;
extern char* __malloc_heap_end;
#endif //DEBUG_STACK_MONITOR

//! @brief Show Debug Information
//!
//! @code{.unparsed}
//! |01234567890123456789|
//! |RAM statistics      |	c=20 r=1
//! | SP_min:        0000|	c=14 r=1
//! | heap_start:    0000|	c=14 r=1
//! | heap_end:      0000|	c=14 r=1
//! ----------------------
//! @endcode
//! @todo Positioning of the messages and values on LCD aren't fixed to their exact place. This causes issues with translations.
static void lcd_menu_debug()
{
#ifdef DEBUG_STACK_MONITOR
	lcd_home();
	lcd_printf_P(PSTR("RAM statistics\n"  ////c=20 r=1
        " SP_min: 0x%04x\n"   ////c=14 r=1
        " heap_start: 0x%04x\n"   ////c=14 r=1
        " heap_end: 0x%04x"), SP_min, __malloc_heap_start, __malloc_heap_end);  ////c=14 r=1
#endif //DEBUG_STACK_MONITOR

	menu_back_if_clicked_fb();
}
#endif /* DEBUG_BUILD */

//! @brief common line print for lcd_menu_temperatures
//! @param [in] ipgmLabel pointer to string in PROGMEM
//! @param [in] value to be printed behind the label
static void lcd_menu_temperatures_line(const char *ipgmLabel, int value){
    static const size_t maxChars = 15;    
    char tmp[maxChars];
    pgmtext_with_colon(ipgmLabel, tmp, maxChars);
    lcd_printf_P(PSTR(" %s%3d\x01 \n"), tmp, value); // no need to add -14.14 to string alignment
}

//! @brief Show Temperatures
//!
//! @code{.unparsed}
//! |01234567890123456789|
//! | Nozzle:        000D|	c=14 r=1
//! | Bed:           000D|	c=14 r=1
//! | Ambient:       000D|	c=14 r=1
//! | PINDA:         000D|	c=14 r=1
//! ----------------------
//! D - Degree sysmbol		LCD_STR_DEGREE
//! @endcode
//! @todo Positioning of the messages and values on LCD aren't fixed to their exact place. This causes issues with translations.
static void lcd_menu_temperatures()
{
    lcd_timeoutToStatus.stop(); //infinite timeout
    lcd_home();
    lcd_menu_temperatures_line( _T(MSG_NOZZLE), (int)current_temperature[0] ); ////c=14 r=1
    lcd_menu_temperatures_line( _T(MSG_BED), (int)current_temperature_bed );  ////c=14 r=1
#ifdef AMBIENT_THERMISTOR
    lcd_menu_temperatures_line( _i("Ambient"), (int)current_temperature_ambient );  ////c=14 r=1
#endif //AMBIENT_THERMISTOR
#ifdef PINDA_THERMISTOR
    lcd_menu_temperatures_line( _i("PINDA"), (int)current_temperature_pinda );  ////c=14
#endif //PINDA_THERMISTOR
    menu_back_if_clicked();
}

#if defined (VOLT_BED_PIN) || defined (VOLT_PWR_PIN) || defined(IR_SENSOR_ANALOG)
#define VOLT_DIV_R1 10000
#define VOLT_DIV_R2 2370
#define VOLT_DIV_FAC ((float)VOLT_DIV_R2 / (VOLT_DIV_R2 + VOLT_DIV_R1))

//! @brief Show Voltages
//!
//! @code{.unparsed}
//! |01234567890123456789|
//! |                    |
//! | PWR:         00.0V |	c=12 r=1
//! | Bed:         00.0V |	c=12 r=1
//! | IR :         00.0V |  c=12 r=1 optional
//! ----------------------
//! @endcode
//! @todo Positioning of the messages and values on LCD aren't fixed to their exact place. This causes issues with translations.
static void lcd_menu_voltages()
{
    lcd_timeoutToStatus.stop(); //infinite timeout
    float volt_pwr = VOLT_DIV_REF * ((float)current_voltage_raw_pwr / (1023 * OVERSAMPLENR)) / VOLT_DIV_FAC;
    float volt_bed = VOLT_DIV_REF * ((float)current_voltage_raw_bed / (1023 * OVERSAMPLENR)) / VOLT_DIV_FAC;
    lcd_home();
    lcd_printf_P(PSTR(" PWR:      %4.1fV\n" " BED:      %4.1fV"), volt_pwr, volt_bed);
#ifdef IR_SENSOR_ANALOG
    lcd_printf_P(PSTR("\n IR :       %3.1fV"), Raw2Voltage(current_voltage_raw_IR));
#endif //IR_SENSOR_ANALOG
    menu_back_if_clicked();
}
#endif //defined (VOLT_BED_PIN) || defined (VOLT_PWR_PIN) || defined(IR_SENSOR_ANALOG)

#ifdef TMC2130
//! @brief Show Belt Status
//!
//! @code{.unparsed}
//! |01234567890123456789|
//! | Belt status        |	c=18
//! |  X:            000 |
//! |  Y:            000 |
//! |                    |
//! ----------------------
//! @endcode
//! @todo Positioning of the messages and values on LCD aren't fixed to their exact place. This causes issues with translations.
static void lcd_menu_belt_status()
{
	lcd_home();
    lcd_printf_P(PSTR("%S\n" " X %d\n" " Y %d"), _T(MSG_BELT_STATUS), eeprom_read_word((uint16_t*)(EEPROM_BELTSTATUS_X)), eeprom_read_word((uint16_t*)(EEPROM_BELTSTATUS_Y)));
    menu_back_if_clicked();
}
#endif //TMC2130

#ifdef RESUME_DEBUG 
extern void stop_and_save_print_to_ram(float z_move, float e_move);
extern void restore_print_from_ram_and_continue(float e_move);

static void lcd_menu_test_save()
{
	stop_and_save_print_to_ram(10, -0.8);
}

static void lcd_menu_test_restore()
{
	restore_print_from_ram_and_continue(0.8);
}
#endif //RESUME_DEBUG 

//! @brief Show Preheat Menu
static void lcd_preheat_menu()
{
    eFilamentAction = FilamentAction::Preheat;
    lcd_generic_preheat_menu();
}

//! @brief Show Support Menu
//!
//! @code{.unparsed}
//! |01234567890123456789|
//! | Main               |
//! | Firmware:          |	c=18 r=1
//! |  3.7.2.-2363       |	c=16 r=1
//! | prusa3d.com        |	MSG_PRUSA3D
//! | forum.prusa3d.com  |	MSG_PRUSA3D_FORUM
//! | howto.prusa3d.com  |	MSG_PRUSA3D_HOWTO
//! | --------------     |	STR_SEPARATOR
//! | 1_75mm_MK3         |	FILAMENT_SIZE
//! | howto.prusa3d.com  |	ELECTRONICS
//! | howto.prusa3d.com  |	NOZZLE_TYPE
//! | --------------     |	STR_SEPARATOR
//! | Date:              |	c=17 r=1
//! | MMM DD YYYY        |	__DATE__
//! | --------------     |	STR_SEPARATOR
//! @endcode
//! 
//! If MMU is connected
//! 
//! 	@code{.unparsed}
//! 	| MMU2 connected     |	c=18 r=1
//! 	|  FW: 1.0.6-7064523 |
//! 	@endcode
//! 
//! If MMU is not connected
//! 
//! 	@code{.unparsed}
//! 	| MMU2       N/A     |	c=18 r=1
//! 	@endcode
//! 
//! If Flash Air is connected
//! 
//! 	@code{.unparsed}
//! 	| --------------     |	STR_SEPARATOR
//! 	| FlashAir IP Addr:  |	c=18 r=1
//! 	|  192.168.1.100     |
//! 	@endcode
//! 
//! @code{.unparsed}
//! | --------------     |	STR_SEPARATOR
//! | XYZ cal. details   |	MSG_XYZ_DETAILS c=18
//! | Extruder info      |	MSG_INFO_EXTRUDER
//! | XYZ cal. details   |	MSG_INFO_SENSORS
//! @endcode
//! 
//! If TMC2130 defined
//! 
//! 	@code{.unparsed}
//! 	| Belt status        |	MSG_BELT_STATUS
//! @endcode
//! 
//! @code{.unparsed}
//! | Temperatures       |	MSG_MENU_TEMPERATURES
//! @endcode
//! 
//! If Voltage Bed and PWR Pin are defined
//! 
//! 	@code{.unparsed}
//! 	| Voltages           |	MSG_MENU_VOLTAGES
//! 	@endcode
//! 
//! 
//! If DEBUG_BUILD is defined
//! 
//! 	@code{.unparsed}
//! 	| Debug              |	c=18 r=1
//! 	@endcode
//! ----------------------
//! @endcode
static void lcd_support_menu()
{
	typedef struct
	{	// 22bytes total
		int8_t status;                 // 1byte
		bool is_flash_air;             // 1byte
		uint32_t ip;                   // 4bytes
		char ip_str[IP4_STR_SIZE];     // 16bytes
	} _menu_data_t;
    static_assert(sizeof(menu_data)>= sizeof(_menu_data_t),"_menu_data_t doesn't fit into menu_data");
	_menu_data_t* _md = (_menu_data_t*)&(menu_data[0]);
    if (_md->status == 0 || lcd_draw_update == 2)
	{
        // Menu was entered or SD card status has changed (plugged in or removed).
        // Initialize its status.
        _md->status = 1;
        _md->is_flash_air = card.ToshibaFlashAir_isEnabled();
        if (_md->is_flash_air) {
            card.ToshibaFlashAir_GetIP((uint8_t*)(&_md->ip)); // ip == 0 if it failed
        }
    } else if (_md->is_flash_air && _md->ip == 0 && ++ _md->status == 16)
    {
        // Waiting for the FlashAir card to get an IP address from a router. Force an update.
        _md->status = 0;
    }

  MENU_BEGIN();

  MENU_ITEM_BACK_P(_T(MSG_MAIN));

  MENU_ITEM_BACK_P(PSTR("Firmware:"));
  MENU_ITEM_BACK_P(PSTR(" " FW_VERSION_FULL));
#if (FW_DEV_VERSION != FW_VERSION_GOLD) && (FW_DEV_VERSION != FW_VERSION_RC)
  MENU_ITEM_BACK_P(PSTR(" repo " FW_REPOSITORY));
#endif
  // Ideally this block would be optimized out by the compiler.
/*  const uint8_t fw_string_len = strlen_P(FW_VERSION_STR_P());
  if (fw_string_len < 6) {
      MENU_ITEM_BACK_P(PSTR(MSG_FW_VERSION " - " FW_version));
  } else {
      MENU_ITEM_BACK_P(PSTR("FW - " FW_version));
  }*/
      
  MENU_ITEM_BACK_P(_i("prusa3d.com"));////MSG_PRUSA3D
  MENU_ITEM_BACK_P(_i("forum.prusa3d.com"));////MSG_PRUSA3D_FORUM
  MENU_ITEM_BACK_P(_i("howto.prusa3d.com"));////MSG_PRUSA3D_HOWTO
  MENU_ITEM_BACK_P(STR_SEPARATOR);
  MENU_ITEM_BACK_P(PSTR(FILAMENT_SIZE));
  MENU_ITEM_BACK_P(PSTR(ELECTRONICS));
  MENU_ITEM_BACK_P(PSTR(NOZZLE_TYPE));
  MENU_ITEM_BACK_P(STR_SEPARATOR);
  MENU_ITEM_BACK_P(_i("Date:"));////MSG_DATE c=17 r=1
  MENU_ITEM_BACK_P(PSTR(__DATE__));

#ifdef IR_SENSOR_ANALOG
  MENU_ITEM_BACK_P(STR_SEPARATOR);
  MENU_ITEM_BACK_P(PSTR("Fil. sensor v.:"));
  MENU_ITEM_BACK_P(FsensorIRVersionText());
#endif // IR_SENSOR_ANALOG

	MENU_ITEM_BACK_P(STR_SEPARATOR);
	if (mmu_enabled)
	{
		MENU_ITEM_BACK_P(_i("MMU2 connected"));  ////c=18 r=1
		MENU_ITEM_BACK_P(PSTR(" FW:"));  ////c=17 r=1
		if (((menu_item - 1) == menu_line) && lcd_draw_update)
		{
		    lcd_set_cursor(6, menu_row);
			if ((mmu_version > 0) && (mmu_buildnr > 0))
				lcd_printf_P(PSTR("%d.%d.%d-%d"), mmu_version/100, mmu_version%100/10, mmu_version%10, mmu_buildnr);
			else
				lcd_puts_P(_i("unknown")); 
		}
	}
	else
		MENU_ITEM_BACK_P(PSTR("MMU2       N/A"));


  // Show the FlashAir IP address, if the card is available.
  if (_md->is_flash_air) {
      MENU_ITEM_BACK_P(STR_SEPARATOR);
      MENU_ITEM_BACK_P(PSTR("FlashAir IP Addr:"));  //c=18 r=1
      MENU_ITEM_BACK_P(PSTR(" "));
      if (((menu_item - 1) == menu_line) && lcd_draw_update) {
          lcd_set_cursor(2, menu_row);
          ip4_to_str(_md->ip_str, (uint8_t*)(&_md->ip));
          lcd_printf_P(PSTR("%s"), _md->ip_str);
      }
  }
  
  // Show the printer IP address, if it is available.
  if (IP_address) {
      
      MENU_ITEM_BACK_P(STR_SEPARATOR);
      MENU_ITEM_BACK_P(PSTR("Printer IP Addr:"));  //c=18 r=1
      MENU_ITEM_BACK_P(PSTR(" "));
      if (((menu_item - 1) == menu_line) && lcd_draw_update) {
          lcd_set_cursor(2, menu_row);
          ip4_to_str(_md->ip_str, (uint8_t*)(&IP_address));
          lcd_printf_P(PSTR("%s"), _md->ip_str);
      }
  }

  #ifndef MK1BP
  MENU_ITEM_BACK_P(STR_SEPARATOR);
  MENU_ITEM_SUBMENU_P(_i("XYZ cal. details"), lcd_menu_xyz_y_min);////MSG_XYZ_DETAILS c=18
  MENU_ITEM_SUBMENU_P(_i("Extruder info"), lcd_menu_extruder_info);////MSG_INFO_EXTRUDER c=18
  MENU_ITEM_SUBMENU_P(_i("Sensor info"), lcd_menu_show_sensors_state);////MSG_INFO_SENSORS c=18 r=1

#ifdef TMC2130
  MENU_ITEM_SUBMENU_P(_T(MSG_BELT_STATUS), lcd_menu_belt_status);////MSG_BELT_STATUS c=18
#endif //TMC2130
    
  MENU_ITEM_SUBMENU_P(_i("Temperatures"), lcd_menu_temperatures);////MSG_MENU_TEMPERATURES c=18 r=1

#if defined (VOLT_BED_PIN) || defined (VOLT_PWR_PIN)
  MENU_ITEM_SUBMENU_P(_i("Voltages"), lcd_menu_voltages);////MSG_MENU_VOLTAGES c=18 r=1
#endif //defined VOLT_BED_PIN || defined VOLT_PWR_PIN


#ifdef DEBUG_BUILD
  MENU_ITEM_SUBMENU_P(PSTR("Debug"), lcd_menu_debug);////c=18 r=1
#endif /* DEBUG_BUILD */

  #endif //MK1BP

  MENU_END();
}

void lcd_set_fan_check() {
	fans_check_enabled = !fans_check_enabled;
	eeprom_update_byte((unsigned char *)EEPROM_FAN_CHECK_ENABLED, fans_check_enabled);
#ifdef FANCHECK
	if (fans_check_enabled == false) fan_check_error = EFCE_OK; //reset error if fanCheck is disabled during error. Allows resuming print.
#endif //FANCHECK
}

#ifdef MMU_HAS_CUTTER
void lcd_cutter_enabled()
{
    if (EEPROM_MMU_CUTTER_ENABLED_enabled == eeprom_read_byte((uint8_t*)EEPROM_MMU_CUTTER_ENABLED))
    {
#ifndef MMU_ALWAYS_CUT
        eeprom_update_byte((uint8_t*)EEPROM_MMU_CUTTER_ENABLED, 0);
    }
#else //MMU_ALWAYS_CUT
        eeprom_update_byte((uint8_t*)EEPROM_MMU_CUTTER_ENABLED, EEPROM_MMU_CUTTER_ENABLED_always);
    }
    else if (EEPROM_MMU_CUTTER_ENABLED_always == eeprom_read_byte((uint8_t*)EEPROM_MMU_CUTTER_ENABLED))
    {
        eeprom_update_byte((uint8_t*)EEPROM_MMU_CUTTER_ENABLED, 0);
    }
#endif //MMU_ALWAYS_CUT
    else
    {
        eeprom_update_byte((uint8_t*)EEPROM_MMU_CUTTER_ENABLED, EEPROM_MMU_CUTTER_ENABLED_enabled);
    }
}
#endif //MMU_HAS_CUTTER

void lcd_set_filament_autoload() {
     fsensor_autoload_set(!fsensor_autoload_enabled);
}

#if defined(FILAMENT_SENSOR) && defined(PAT9125)
void lcd_set_filament_oq_meass()
{
     fsensor_oq_meassure_set(!fsensor_oq_meassure_enabled);
}
#endif


FilamentAction eFilamentAction=FilamentAction::None; // must be initialized as 'non-autoLoad'
bool bFilamentFirstRun;
bool bFilamentPreheatState;
bool bFilamentAction=false;
static bool bFilamentWaitingFlag=false;

static void mFilamentPrompt()
{
uint8_t nLevel;

lcd_set_cursor(0,0);
lcdui_print_temp(LCD_STR_THERMOMETER[0],(int)degHotend(0),(int)degTargetHotend(0));
lcd_puts_at_P(0,1, _i("Press the knob"));                 ////MSG_ c=20
lcd_set_cursor(0,2);
switch(eFilamentAction)
     {
     case FilamentAction::Load:
     case FilamentAction::AutoLoad:
     case FilamentAction::MmuLoad:
          lcd_puts_P(_i("to load filament"));     ////MSG_ c=20
          break;
     case FilamentAction::UnLoad:
     case FilamentAction::MmuUnLoad:
          lcd_puts_P(_i("to unload filament"));   ////MSG_ c=20
          break;
     case FilamentAction::MmuEject:
     case FilamentAction::MmuCut:
     case FilamentAction::None:
     case FilamentAction::Preheat:
     case FilamentAction::Lay1Cal:
          break;
     }
if(lcd_clicked())
     {
     nLevel=2;
     if(!bFilamentPreheatState)
          {
          nLevel++;
//          setTargetHotend0(0.0);                  // uncoment if return to base-state is required
          }
     menu_back(nLevel);
     switch(eFilamentAction)
          {
          case FilamentAction::AutoLoad:
               eFilamentAction=FilamentAction::None; // i.e. non-autoLoad
               // no break
          case FilamentAction::Load:
               loading_flag=true;
               enquecommand_P(PSTR("M701"));      // load filament
               break;
          case FilamentAction::UnLoad:
               enquecommand_P(PSTR("M702"));      // unload filament
               break;
          case FilamentAction::MmuLoad:
          case FilamentAction::MmuUnLoad:
          case FilamentAction::MmuEject:
          case FilamentAction::MmuCut:
          case FilamentAction::None:
          case FilamentAction::Preheat:
          case FilamentAction::Lay1Cal:
               break;
          }
     }
}

void mFilamentItem(uint16_t nTemp, uint16_t nTempBed)
{
    static int nTargetOld;
    static int nTargetBedOld;
    uint8_t nLevel;

    nTargetOld = target_temperature[0];
    nTargetBedOld = target_temperature_bed;
    setTargetHotend0((float )nTemp);
    setTargetBed((float) nTempBed);

    {
        const FilamentAction action = eFilamentAction;
        if (action == FilamentAction::Preheat || action == FilamentAction::Lay1Cal)
        {
            lcd_return_to_status();
            if (action == FilamentAction::Lay1Cal)
            {
                lcd_commands_type = LcdCommands::Layer1Cal;
            }
            else
            {
                raise_z_above(MIN_Z_FOR_PREHEAT);
                if (eeprom_read_byte((uint8_t*)EEPROM_WIZARD_ACTIVE))
                    lcd_wizard(WizState::LoadFilHot);
            }
            return;
        }
    }

    lcd_timeoutToStatus.stop();

    if (current_temperature[0] > (target_temperature[0] * 0.95))
    {
        switch (eFilamentAction)
        {
        case FilamentAction::Load:
        case FilamentAction::AutoLoad:
        case FilamentAction::UnLoad:
            if (bFilamentWaitingFlag) menu_submenu(mFilamentPrompt);
            else
            {
                nLevel = bFilamentPreheatState ? 1 : 2;
                menu_back(nLevel);
                if ((eFilamentAction == FilamentAction::Load) || (eFilamentAction == FilamentAction::AutoLoad))
                {
                    loading_flag = true;
                    enquecommand_P(PSTR("M701")); // load filament
                    if (eFilamentAction == FilamentAction::AutoLoad) eFilamentAction = FilamentAction::None; // i.e. non-autoLoad
                }
                if (eFilamentAction == FilamentAction::UnLoad)
                enquecommand_P(PSTR("M702")); // unload filament
            }
            break;
        case FilamentAction::MmuLoad:
            nLevel = bFilamentPreheatState ? 1 : 2;
            bFilamentAction = true;
            menu_back(nLevel);
            menu_submenu(mmu_load_to_nozzle_menu);
            break;
        case FilamentAction::MmuUnLoad:
            nLevel = bFilamentPreheatState ? 1 : 2;
            bFilamentAction = true;
            menu_back(nLevel);
            extr_unload();
            break;
        case FilamentAction::MmuEject:
            nLevel = bFilamentPreheatState ? 1 : 2;
            bFilamentAction = true;
            menu_back(nLevel);
            menu_submenu(mmu_fil_eject_menu);
            break;
        case FilamentAction::MmuCut:
#ifdef MMU_HAS_CUTTER
            nLevel=bFilamentPreheatState?1:2;
            bFilamentAction=true;
            menu_back(nLevel);
            menu_submenu(mmu_cut_filament_menu);
#endif //MMU_HAS_CUTTER
            break;
        case FilamentAction::None:
        case FilamentAction::Preheat:
        case FilamentAction::Lay1Cal:
            // handled earlier
            break;
        }
        if (bFilamentWaitingFlag) Sound_MakeSound(e_SOUND_TYPE_StandardPrompt);
        bFilamentWaitingFlag = false;
    }
    else
    {
        lcd_set_cursor(0, 0);
        lcdui_print_temp(LCD_STR_THERMOMETER[0], (int) degHotend(0), (int) degTargetHotend(0));

        if (!bFilamentWaitingFlag)
        {
            // First run after the filament preheat selection:
            // setup the fixed LCD parts and raise Z as we wait
            bFilamentWaitingFlag = true;

            lcd_set_cursor(0, 1);
            switch (eFilamentAction)
            {
            case FilamentAction::Load:
            case FilamentAction::AutoLoad:
            case FilamentAction::MmuLoad:
                lcd_puts_P(_i("Preheating to load")); ////MSG_ c=20
                raise_z_above(MIN_Z_FOR_LOAD);
                break;
            case FilamentAction::UnLoad:
            case FilamentAction::MmuUnLoad:
                lcd_puts_P(_i("Preheating to unload")); ////MSG_ c=20
                raise_z_above(MIN_Z_FOR_UNLOAD);
                break;
            case FilamentAction::MmuEject:
                lcd_puts_P(_i("Preheating to eject")); ////MSG_ c=20
                break;
            case FilamentAction::MmuCut:
                lcd_puts_P(_i("Preheating to cut")); ////MSG_ c=20
                break;
            case FilamentAction::None:
            case FilamentAction::Preheat:
            case FilamentAction::Lay1Cal:
                // handled earlier
                break;
            }
            lcd_puts_at_P(0, 3, _i(">Cancel"));                   ////MSG_ c=20 r=1
        }

        if (lcd_clicked())
        {
            bFilamentWaitingFlag = false;
            if (!bFilamentPreheatState)
            {
                setTargetHotend0(0.0);
                setTargetBed(0.0);
                menu_back();
            }
            else
            {
                setTargetHotend0((float )nTargetOld);
                setTargetBed((float) nTargetBedOld);
            }
            menu_back();
            if (eFilamentAction == FilamentAction::AutoLoad) eFilamentAction = FilamentAction::None; // i.e. non-autoLoad
        }
    }
}

static void mFilamentItem_farm()
{
    bFilamentPreheatState = false;
    mFilamentItem(FARM_PREHEAT_HOTEND_TEMP, FARM_PREHEAT_HPB_TEMP);
}
static void mFilamentItem_farm_nozzle()
{
    bFilamentPreheatState = false;
    mFilamentItem(FARM_PREHEAT_HOTEND_TEMP, 0);
}

static void mFilamentItem_PLA()
{
    bFilamentPreheatState = false;
    mFilamentItem(PLA_PREHEAT_HOTEND_TEMP, PLA_PREHEAT_HPB_TEMP);
}

static void mFilamentItem_PET()
{
    bFilamentPreheatState = false;
    mFilamentItem(PET_PREHEAT_HOTEND_TEMP, PET_PREHEAT_HPB_TEMP);
}

static void mFilamentItem_ASA()
{
    bFilamentPreheatState = false;
    mFilamentItem(ASA_PREHEAT_HOTEND_TEMP, ASA_PREHEAT_HPB_TEMP);
}

static void mFilamentItem_PC()
{
    bFilamentPreheatState = false;
    mFilamentItem(PC_PREHEAT_HOTEND_TEMP, PC_PREHEAT_HPB_TEMP);
}

static void mFilamentItem_ABS()
{
    bFilamentPreheatState = false;
    mFilamentItem(ABS_PREHEAT_HOTEND_TEMP, ABS_PREHEAT_HPB_TEMP);
}

static void mFilamentItem_HIPS()
{
    bFilamentPreheatState = false;
    mFilamentItem(HIPS_PREHEAT_HOTEND_TEMP, HIPS_PREHEAT_HPB_TEMP);
}

static void mFilamentItem_PP()
{
    bFilamentPreheatState = false;
    mFilamentItem(PP_PREHEAT_HOTEND_TEMP, PP_PREHEAT_HPB_TEMP);
}

static void mFilamentItem_FLEX()
{
    bFilamentPreheatState = false;
    mFilamentItem(FLEX_PREHEAT_HOTEND_TEMP, FLEX_PREHEAT_HPB_TEMP);
}

static void mFilamentItem_PVB()
{
    bFilamentPreheatState = false;
    mFilamentItem(PVB_PREHEAT_HOTEND_TEMP, PVB_PREHEAT_HPB_TEMP);
}

void mFilamentBack()
{
    menu_back();
    if (eFilamentAction == FilamentAction::AutoLoad ||
            eFilamentAction == FilamentAction::Preheat ||
            eFilamentAction == FilamentAction::Lay1Cal)
    {
        eFilamentAction = FilamentAction::None; // i.e. non-autoLoad
    }
}

void lcd_generic_preheat_menu()
{
    MENU_BEGIN();
    if (!eeprom_read_byte((uint8_t*)EEPROM_WIZARD_ACTIVE))
    {
        if (eFilamentAction == FilamentAction::Lay1Cal)
        {
            MENU_ITEM_FUNCTION_P(_T(MSG_BACK), mFilamentBack);
        }
        else
        {
            MENU_ITEM_FUNCTION_P(_T(MSG_MAIN), mFilamentBack);
        }
    }
    if (farm_mode)
    {
        MENU_ITEM_FUNCTION_P(PSTR("farm   -  " STRINGIFY(FARM_PREHEAT_HOTEND_TEMP) "/" STRINGIFY(FARM_PREHEAT_HPB_TEMP)), mFilamentItem_farm);
        MENU_ITEM_FUNCTION_P(PSTR("nozzle -  " STRINGIFY(FARM_PREHEAT_HOTEND_TEMP) "/0"), mFilamentItem_farm_nozzle);
    }
    else
    {
        MENU_ITEM_SUBMENU_P(PSTR("PLA  -  " STRINGIFY(PLA_PREHEAT_HOTEND_TEMP) "/" STRINGIFY(PLA_PREHEAT_HPB_TEMP)),mFilamentItem_PLA);
        MENU_ITEM_SUBMENU_P(PSTR("PET  -  " STRINGIFY(PET_PREHEAT_HOTEND_TEMP) "/" STRINGIFY(PET_PREHEAT_HPB_TEMP)),mFilamentItem_PET);
        MENU_ITEM_SUBMENU_P(PSTR("ASA  -  " STRINGIFY(ASA_PREHEAT_HOTEND_TEMP) "/" STRINGIFY(ASA_PREHEAT_HPB_TEMP)),mFilamentItem_ASA);
        MENU_ITEM_SUBMENU_P(PSTR("PC   -  " STRINGIFY(PC_PREHEAT_HOTEND_TEMP) "/" STRINGIFY(PC_PREHEAT_HPB_TEMP)),mFilamentItem_PC);
        MENU_ITEM_SUBMENU_P(PSTR("PVB  -  " STRINGIFY(PVB_PREHEAT_HOTEND_TEMP) "/" STRINGIFY(PVB_PREHEAT_HPB_TEMP)),mFilamentItem_PVB);
        MENU_ITEM_SUBMENU_P(PSTR("ABS  -  " STRINGIFY(ABS_PREHEAT_HOTEND_TEMP) "/" STRINGIFY(ABS_PREHEAT_HPB_TEMP)),mFilamentItem_ABS);
        MENU_ITEM_SUBMENU_P(PSTR("HIPS -  " STRINGIFY(HIPS_PREHEAT_HOTEND_TEMP) "/" STRINGIFY(HIPS_PREHEAT_HPB_TEMP)),mFilamentItem_HIPS);
        MENU_ITEM_SUBMENU_P(PSTR("PP   -  " STRINGIFY(PP_PREHEAT_HOTEND_TEMP) "/" STRINGIFY(PP_PREHEAT_HPB_TEMP)),mFilamentItem_PP);
        MENU_ITEM_SUBMENU_P(PSTR("FLEX -  " STRINGIFY(FLEX_PREHEAT_HOTEND_TEMP) "/" STRINGIFY(FLEX_PREHEAT_HPB_TEMP)),mFilamentItem_FLEX);
    }
    if (!eeprom_read_byte((uint8_t*)EEPROM_WIZARD_ACTIVE) && eFilamentAction == FilamentAction::Preheat) MENU_ITEM_FUNCTION_P(_T(MSG_COOLDOWN), lcd_cooldown);
    MENU_END();
}

void mFilamentItemForce()
{
mFilamentItem(target_temperature[0],target_temperature_bed);
}


void lcd_unLoadFilament()
{
     eFilamentAction=FilamentAction::UnLoad;
     preheat_or_continue();
}

static void mmu_unload_filament()
{
    eFilamentAction = FilamentAction::MmuUnLoad;
    preheat_or_continue();
}


void lcd_wait_interact() {

  lcd_clear();

  lcd_set_cursor(0, 1);
#ifdef SNMM 
  lcd_puts_P(_i("Prepare new filament"));////MSG_PREPARE_FILAMENT c=20 r=1
#else
  lcd_puts_P(_i("Insert filament"));////MSG_INSERT_FILAMENT c=20
#endif
  if (!fsensor_autoload_enabled) {
	  lcd_puts_at_P(0, 2, _i("and press the knob"));////MSG_PRESS c=20 r=2
  }
}


void lcd_change_success() {

  lcd_clear();

  lcd_puts_at_P(0, 2, _i("Change success!"));////MSG_CHANGE_SUCCESS


}

static void lcd_loading_progress_bar(uint16_t loading_time_ms) { 

	for (uint_least8_t i = 0; i < 20; i++) {
		lcd_putc_at(i, 3, '.');
		//loading_time_ms/20 delay
		for (uint_least8_t j = 0; j < 5; j++) {
			delay_keep_alive(loading_time_ms / 100);
		}
	}
}


void lcd_loading_color() {
	//we are extruding 25mm with feedrate 200mm/min -> 7.5 seconds for whole action, 0.375 s for one character

  lcd_clear();

  lcd_puts_at_P(0, 0, _i("Loading color"));////MSG_LOADING_COLOR
  lcd_puts_at_P(0, 2, _T(MSG_PLEASE_WAIT));
  lcd_loading_progress_bar((FILAMENTCHANGE_FINALFEED * 1000ul) / FILAMENTCHANGE_EFEED_FINAL); //show progress bar during filament loading slow sequence
}


void lcd_loading_filament() {


  lcd_clear();

  lcd_puts_at_P(0, 0, _T(MSG_LOADING_FILAMENT));
  lcd_puts_at_P(0, 2, _T(MSG_PLEASE_WAIT));
#ifdef SNMM
  for (int i = 0; i < 20; i++) {

    lcd_set_cursor(i, 3);
    lcd_print('.');
    for (int j = 0; j < 10 ; j++) {
      manage_heater();
      manage_inactivity(true);

      _delay(153);
    }


  }
#else //SNMM
  uint16_t slow_seq_time = (FILAMENTCHANGE_FINALFEED * 1000ul) / FILAMENTCHANGE_EFEED_FINAL;
  uint16_t fast_seq_time = (FILAMENTCHANGE_FIRSTFEED * 1000ul) / FILAMENTCHANGE_EFEED_FIRST;
  lcd_loading_progress_bar(slow_seq_time + fast_seq_time); //show progress bar for total time of filament loading fast + slow sequence
#endif //SNMM
}




void lcd_alright() {
  int enc_dif = 0;
  int cursor_pos = 1;




  lcd_clear();

  lcd_puts_at_P(0, 0, _i("Changed correctly?"));////MSG_CORRECTLY c=20
  lcd_puts_at_P(1, 1, _T(MSG_YES));
  lcd_puts_at_P(1, 2, _i("Filament not loaded"));////MSG_NOT_LOADED c=19
  lcd_puts_at_P(1, 3, _i("Color not correct"));////MSG_NOT_COLOR
  lcd_putc_at(0, 1, '>');


  enc_dif = lcd_encoder_diff;
  lcd_consume_click();
  while (lcd_change_fil_state == 0) {

    manage_heater();
    manage_inactivity(true);

    if ( abs((enc_dif - lcd_encoder_diff)) > 4 ) {

      if ( (abs(enc_dif - lcd_encoder_diff)) > 1 ) {
        if (enc_dif > lcd_encoder_diff ) {
          cursor_pos --;
        }

        if (enc_dif < lcd_encoder_diff  ) {
          cursor_pos ++;
        }

        if (cursor_pos > 3) {
          cursor_pos = 3;
					Sound_MakeSound(e_SOUND_TYPE_BlindAlert);
        }

        if (cursor_pos < 1) {
          cursor_pos = 1;
					Sound_MakeSound(e_SOUND_TYPE_BlindAlert);
        }
        lcd_puts_at_P(0, 1, PSTR(" \n \n "));
        lcd_putc_at(0, cursor_pos, '>');
        enc_dif = lcd_encoder_diff;
				Sound_MakeSound(e_SOUND_TYPE_EncoderMove);
        _delay(100);
      }

    }


    if (lcd_clicked()) {
			Sound_MakeSound(e_SOUND_TYPE_ButtonEcho);
      lcd_change_fil_state = cursor_pos;
      _delay(500);

    }



  };


  lcd_clear();
  lcd_return_to_status();

}

void show_preheat_nozzle_warning()
{	
    lcd_clear();
    lcd_puts_at_P(0, 0, _T(MSG_ERROR));
    lcd_puts_at_P(0, 2, _T(MSG_PREHEAT_NOZZLE));
    _delay(2000);
    lcd_clear();
}

void lcd_load_filament_color_check()
{
	bool clean = lcd_show_fullscreen_message_yes_no_and_wait_P(_T(MSG_FILAMENT_CLEAN), false, true);
	while (!clean) {
		lcd_update_enable(true);
		lcd_update(2);
		load_filament_final_feed();
		st_synchronize();
		clean = lcd_show_fullscreen_message_yes_no_and_wait_P(_T(MSG_FILAMENT_CLEAN), false, true);
	}
}

#ifdef FILAMENT_SENSOR
static void lcd_menu_AutoLoadFilament()
{
     uint8_t nlines;
     lcd_display_message_fullscreen_nonBlocking_P(_i("Autoloading filament is active, just press the knob and insert filament..."),nlines);////MSG_AUTOLOADING_ENABLED c=20 r=4
     menu_back_if_clicked();
}
#endif //FILAMENT_SENSOR

static void preheat_or_continue()
{
    bFilamentFirstRun = false;
    if (target_temperature[0] >= EXTRUDE_MINTEMP)
    {
        bFilamentPreheatState = true;
        mFilamentItem(target_temperature[0], target_temperature_bed);
    }
    else lcd_generic_preheat_menu();
}

static void lcd_LoadFilament()
{
    eFilamentAction = FilamentAction::Load;
    preheat_or_continue();
}


//! @brief Show filament used a print time
//!
//! If printing current print statistics are shown
//!
//! @code{.unparsed}
//! |01234567890123456789|
//! |Filament used:      | c=19
//! |           0000.00m |
//! |Print time:         | c=19 r=1
//! |        00h 00m 00s |
//! ----------------------
//! @endcode
//!
//! If not printing, total statistics are shown
//!
//! @code{.unparsed}
//! |01234567890123456789|
//! |Total filament:     | c=19 r=1
//! |           0000.00m |
//! |Total print time:   | c=19 r=1
//! |        00d 00h 00m |
//! ----------------------
//! @endcode
//! @todo Positioning of the messages and values on LCD aren't fixed to their exact place. This causes issues with translations. Translations missing for "d"days, "h"ours, "m"inutes", "s"seconds".
void lcd_menu_statistics()
{
    lcd_timeoutToStatus.stop(); //infinite timeout
	if (IS_SD_PRINTING)
	{
		const float _met = ((float)total_filament_used) / (100000.f);
		const uint32_t _t = (_millis() - starttime) / 1000ul;
		const uint32_t _h = _t / 3600;
		const uint8_t _m = (_t - (_h * 3600ul)) / 60ul;
		const uint8_t _s = _t - ((_h * 3600ul) + (_m * 60ul));

        lcd_home();
		lcd_printf_P(_N(
			"%S:\n"
			"%18.2fm \n"
			"%S:\n"
			"%10ldh %02hhdm %02hhds"
		    ),
            _i("Filament used"), _met,  ////c=19
            _i("Print time"), _h, _m, _s);  ////c=19 r=1
		menu_back_if_clicked_fb();
	}
	else
	{
		unsigned long _filament = eeprom_read_dword((uint32_t *)EEPROM_FILAMENTUSED);
		unsigned long _time = eeprom_read_dword((uint32_t *)EEPROM_TOTALTIME); //in minutes
		uint8_t _hours, _minutes;
		uint32_t _days;
		float _filament_m = (float)_filament/100;
		_days = _time / 1440;
		_hours = (_time - (_days * 1440)) / 60;
		_minutes = _time - ((_days * 1440) + (_hours * 60));

		lcd_home();
		lcd_printf_P(_N(
			"%S:\n"
			"%18.2fm \n"
			"%S:\n"
			"%10ldd %02hhdh %02hhdm"
            ),
            _i("Total filament"), _filament_m,  ////c=19 r=1
            _i("Total print time"), _days, _hours, _minutes);  ////c=19 r=1
        menu_back_if_clicked_fb();
	}
}


static void _lcd_move(const char *name, int axis, int min, int max)
{
	typedef struct
	{	// 2bytes total
		bool initialized;              // 1byte
		bool endstopsEnabledPrevious;  // 1byte
	} _menu_data_t;
	static_assert(sizeof(menu_data)>= sizeof(_menu_data_t),"_menu_data_t doesn't fit into menu_data");
	_menu_data_t* _md = (_menu_data_t*)&(menu_data[0]);
	if (!_md->initialized)
	{
		_md->endstopsEnabledPrevious = enable_endstops(false);
		_md->initialized = true;
	}
	if (lcd_encoder != 0)
	{
		refresh_cmd_timeout();
		if (! planner_queue_full())
		{
			current_position[axis] += float((int)lcd_encoder) * move_menu_scale;
			if (min_software_endstops && current_position[axis] < min) current_position[axis] = min;
			if (max_software_endstops && current_position[axis] > max) current_position[axis] = max;
			lcd_encoder = 0;
			world2machine_clamp(current_position[X_AXIS], current_position[Y_AXIS]);
			plan_buffer_line_curposXYZE(manual_feedrate[axis] / 60);
			lcd_draw_update = 1;
		}
	}
	if (lcd_draw_update)
	{
	    lcd_set_cursor(0, 1);
		menu_draw_float31(name, current_position[axis]);
	}
	if (menu_leaving || LCD_CLICKED) (void)enable_endstops(_md->endstopsEnabledPrevious);
	if (LCD_CLICKED) menu_back();
}


void lcd_move_e()
{
	if (degHotend0() > EXTRUDE_MINTEMP)
	{
		if (lcd_encoder != 0)
		{
			refresh_cmd_timeout();
			if (! planner_queue_full())
			{
				current_position[E_AXIS] += float((int)lcd_encoder) * move_menu_scale;
				lcd_encoder = 0;
				plan_buffer_line_curposXYZE(manual_feedrate[E_AXIS] / 60);
				lcd_draw_update = 1;
			}
		}
		if (lcd_draw_update)
		{
		    lcd_set_cursor(0, 1);
			// Note: the colon behind the text is necessary to greatly shorten
			// the implementation of menu_draw_float31
			menu_draw_float31(PSTR("Extruder:"), current_position[E_AXIS]);
		}
		if (LCD_CLICKED) menu_back();
	}
	else
	{
		show_preheat_nozzle_warning();
		lcd_return_to_status();
	}
}


//! @brief Show measured Y distance of front calibration points from Y_MIN_POS
//! If those points are detected too close to edge of reachable area, their confidence is lowered.
//! This functionality is applied more often for MK2 printers.
//! @code{.unparsed}
//! |01234567890123456789|
//! |Y distance from min |	c=19 r=1
//! | --------------     |	STR_SEPARATOR
//! |Left:       00.00mm |	c=11 r=1
//! |Right:      00.00mm |	c=11 r=1
//! ----------------------
//! @endcode
//! @todo Positioning of the messages and values on LCD aren't fixed to their exact place. This causes issues with translations.
static void lcd_menu_xyz_y_min()
{
	float distanceMin[2];
    count_xyz_details(distanceMin);
	lcd_home();
	lcd_printf_P(_N(
	  "%S:\n"
	  "%S\n"
	  "%S:\n"
	  "%S:"
	 ),
	 _i("Y distance from min"),  ////c=19 r=1
	 separator,
	 _i("Left"),  ////c=11 r=1
	 _i("Right")  ////c=11 r=1
	);
	for (uint8_t i = 0; i < 2; i++)
	{
		lcd_set_cursor(11,2+i);
		if (distanceMin[i] >= 200) lcd_puts_P(_T(MSG_NA)); ////c=3 r=1
		else lcd_printf_P(_N("%6.2fmm"), distanceMin[i]);
	}
    if (lcd_clicked())
        menu_goto(lcd_menu_xyz_skew, 0, true, true);
}

//@brief Show measured axis skewness
float _deg(float rad)
{
	return rad * 180 / M_PI;
}

//! @brief Show Measured XYZ Skew
//! 
//! @code{.unparsed}
//! |01234567890123456789|
//! |Measured skew: 0.00D|	c=13 r=1
//! | --------------     |	STR_SEPARATOR
//! |Slight skew:   0.12D|	c=13 r=1  c=4 r=1
//! |Severe skew:   0.25D|	c=13 r=1  c=4 r=1
//! ----------------------
//! D - Degree sysmbol		LCD_STR_DEGREE
//! @endcode
//! @todo Positioning of the messages and values on LCD aren't fixed to their exact place. This causes issues with translations.
static void lcd_menu_xyz_skew()
{
    float angleDiff = eeprom_read_float((float*)(EEPROM_XYZ_CAL_SKEW));
	lcd_home();
	lcd_printf_P(_N(
	  "%S:\n"
	  "%S\n"
	  "%-15.15S%3.2f\x01\n"
	  "%-15.15S%3.2f\x01"
	 ),
	 _i("Measured skew"),  ////c=13 r=1
	 separator,
	 _i("Slight skew:"), _deg(bed_skew_angle_mild),  ////c=13 r=1  c=4 r=1
	 _i("Severe skew:"), _deg(bed_skew_angle_extreme)  ////c=13 r=1  c=4 r=1
	);
	if (angleDiff < 100){
		lcd_set_cursor(15,0);
		lcd_printf_P(_N("%3.2f\x01"), _deg(angleDiff));
	}
	else{
		lcd_puts_at_P(15,0, _T(MSG_NA));
	}
    if (lcd_clicked())
        menu_goto(lcd_menu_xyz_offset, 0, true, true);
}
//! @brief Show measured bed offset from expected position
//! 
//! @code{.unparsed}
//! |01234567890123456789|
//! |[0;0] point offset  |	c=20 r=1
//! | --------------     |	STR_SEPARATOR
//! |X:          000.00mm|	c=10 r=1
//! |Y:          000.00mm|	c=10 r=1
//! ----------------------
//! @endcode
//! @todo Positioning of the messages and values on LCD aren't fixed to their exact place. This causes issues with translations.
static void lcd_menu_xyz_offset()
{
    lcd_puts_at_P(0, 0, _i("[0;0] point offset"));////MSG_MEASURED_OFFSET
    lcd_puts_at_P(0, 1, separator);
    lcd_puts_at_P(0, 2, PSTR("X"));  ////c=10 r=1
    lcd_puts_at_P(0, 3, PSTR("Y"));  ////c=10 r=1

    float vec_x[2];
    float vec_y[2];
    float cntr[2];
    world2machine_read_valid(vec_x, vec_y, cntr);

    for (uint_least8_t i = 0; i < 2; i++)
    {
        lcd_set_cursor((cntr[i] < 0) ? 10 : 11, i+2);
        lcd_print(cntr[i]);
        lcd_puts_at_P(16, i + 2, PSTR("mm"));
    }
    menu_back_if_clicked();
}

// Save a single axis babystep value.
void EEPROM_save_B(int pos, int* value)
{
  eeprom_update_byte((unsigned char*)pos, (unsigned char)((*value) & 0xff));
  eeprom_update_byte((unsigned char*)pos + 1, (unsigned char)((*value) >> 8));
}

// Read a single axis babystep value.
void EEPROM_read_B(int pos, int* value)
{
  *value = (int)eeprom_read_byte((unsigned char*)pos) | (int)(eeprom_read_byte((unsigned char*)pos + 1) << 8);
}


// Note: the colon behind the text (X, Y, Z) is necessary to greatly shorten
// the implementation of menu_draw_float31
static void lcd_move_x() {
  _lcd_move(PSTR("X:"), X_AXIS, X_MIN_POS, X_MAX_POS);
}
static void lcd_move_y() {
  _lcd_move(PSTR("Y:"), Y_AXIS, Y_MIN_POS, Y_MAX_POS);
}
static void lcd_move_z() {
  _lcd_move(PSTR("Z:"), Z_AXIS, Z_MIN_POS, Z_MAX_POS);
}


/**
 * @brief Adjust first layer offset from bed if axis is Z_AXIS
 *
 * If menu is left (button pushed or timed out), value is stored to EEPROM and
 * if the axis is Z_AXIS, CALIBRATION_STATUS_CALIBRATED is also stored.
 * Purpose of this function for other axis then Z is unknown.
 *
 * @param axis AxisEnum X_AXIS Y_AXIS Z_AXIS
 * other value leads to storing Z_AXIS
 * @param msg text to be displayed
 */
static void lcd_babystep_z()
{
	typedef struct
	{
		int8_t status;
		int16_t babystepMemZ;
		float babystepMemMMZ;
	} _menu_data_t;
	static_assert(sizeof(menu_data)>= sizeof(_menu_data_t),"_menu_data_t doesn't fit into menu_data");
	_menu_data_t* _md = (_menu_data_t*)&(menu_data[0]);
	if (_md->status == 0)
	{
		// Menu was entered.
		// Initialize its status.
		_md->status = 1;
		check_babystep();
		
		if(!eeprom_is_sheet_initialized(eeprom_read_byte(&(EEPROM_Sheets_base->active_sheet)))){
			_md->babystepMemZ = 0;
		}
		else{
			_md->babystepMemZ = eeprom_read_word(reinterpret_cast<uint16_t *>(&(EEPROM_Sheets_base->
					s[(eeprom_read_byte(&(EEPROM_Sheets_base->active_sheet)))].z_offset)));
		}

		// same logic as in babystep_load
	    if (calibration_status() >= CALIBRATION_STATUS_LIVE_ADJUST)
			_md->babystepMemZ = 0;

		_md->babystepMemMMZ = _md->babystepMemZ/cs.axis_steps_per_unit[Z_AXIS];
		lcd_draw_update = 1;
		//SERIAL_ECHO("Z baby step: ");
		//SERIAL_ECHO(_md->babystepMem[2]);
		// Wait 90 seconds before closing the live adjust dialog.
		lcd_timeoutToStatus.start();
	}

	if (lcd_encoder != 0) 
	{
		if (homing_flag) lcd_encoder = 0;
		_md->babystepMemZ += (int)lcd_encoder;

        if (_md->babystepMemZ < Z_BABYSTEP_MIN) _md->babystepMemZ = Z_BABYSTEP_MIN; //-3999 -> -9.99 mm
        else if (_md->babystepMemZ > Z_BABYSTEP_MAX) _md->babystepMemZ = Z_BABYSTEP_MAX; //0
        else
        {
            CRITICAL_SECTION_START
            babystepsTodo[Z_AXIS] += (int)lcd_encoder;
            CRITICAL_SECTION_END
        }

		_md->babystepMemMMZ = _md->babystepMemZ/cs.axis_steps_per_unit[Z_AXIS];
		_delay(50);
		lcd_encoder = 0;
		lcd_draw_update = 1;
	}
	if (lcd_draw_update)
	{
	    SheetFormatBuffer buffer;
	    menu_format_sheet_E(EEPROM_Sheets_base->s[(eeprom_read_byte(&(EEPROM_Sheets_base->active_sheet)))], buffer);
	    lcd_set_cursor(0, 0);
	    lcd_print(buffer.c);
	    lcd_set_cursor(0, 1);
		menu_draw_float13(_i("Adjusting Z:"), _md->babystepMemMMZ); ////MSG_BABYSTEPPING_Z c=15 Beware: must include the ':' as its last character
	}
	if (LCD_CLICKED || menu_leaving)
	{
		// Only update the EEPROM when leaving the menu.
          uint8_t active_sheet=eeprom_read_byte(&(EEPROM_Sheets_base->active_sheet));
		eeprom_update_word(reinterpret_cast<uint16_t *>(&(EEPROM_Sheets_base->s[active_sheet].z_offset)),_md->babystepMemZ);
		eeprom_update_byte(&(EEPROM_Sheets_base->s[active_sheet].bed_temp),target_temperature_bed);
#ifdef PINDA_THERMISTOR        
		eeprom_update_byte(&(EEPROM_Sheets_base->s[active_sheet].pinda_temp),current_temperature_pinda);
#endif //PINDA_THERMISTOR
		calibration_status_store(CALIBRATION_STATUS_CALIBRATED);
	}
	if (LCD_CLICKED) menu_back();
}


typedef struct
{	// 12bytes + 9bytes = 21bytes total
    menu_data_edit_t reserved; //12 bytes reserved for number editing functions
	int8_t status;                   // 1byte
	int16_t left;                    // 2byte
	int16_t right;                   // 2byte
	int16_t front;                   // 2byte
	int16_t rear;                    // 2byte
} _menu_data_adjust_bed_t;
static_assert(sizeof(menu_data)>= sizeof(_menu_data_adjust_bed_t),"_menu_data_adjust_bed_t doesn't fit into menu_data");

void lcd_adjust_bed_reset(void)
{
	eeprom_update_byte((unsigned char*)EEPROM_BED_CORRECTION_VALID, 1);
	eeprom_update_byte((unsigned char*)EEPROM_BED_CORRECTION_LEFT , 0);
	eeprom_update_byte((unsigned char*)EEPROM_BED_CORRECTION_RIGHT, 0);
	eeprom_update_byte((unsigned char*)EEPROM_BED_CORRECTION_FRONT, 0);
	eeprom_update_byte((unsigned char*)EEPROM_BED_CORRECTION_REAR , 0);
	_menu_data_adjust_bed_t* _md = (_menu_data_adjust_bed_t*)&(menu_data[0]);
	_md->status = 0;
}

//! @brief Show Bed level correct
//! 
//! @code{.unparsed}
//! |01234567890123456789|
//! |Settings:           |	MSG_SETTINGS
//! |Left side [um]:     |	MSG_BED_CORRECTION_LEFT
//! |Right side[um]:     |	MSG_BED_CORRECTION_RIGHT
//! |Front side[um]:     |	MSG_BED_CORRECTION_FRONT
//! |Rear side [um]:     |	MSG_BED_CORRECTION_REAR
//! |Reset               |	MSG_BED_CORRECTION_RESET
//! ----------------------
//! @endcode
void lcd_adjust_bed(void)
{
	_menu_data_adjust_bed_t* _md = (_menu_data_adjust_bed_t*)&(menu_data[0]);
    if (_md->status == 0)
	{
        // Menu was entered.
		_md->left  = 0;
		_md->right = 0;
		_md->front = 0;
		_md->rear  = 0;
        if (eeprom_read_byte((unsigned char*)EEPROM_BED_CORRECTION_VALID) == 1)
		{
			_md->left  = eeprom_read_int8((unsigned char*)EEPROM_BED_CORRECTION_LEFT);
			_md->right = eeprom_read_int8((unsigned char*)EEPROM_BED_CORRECTION_RIGHT);
			_md->front = eeprom_read_int8((unsigned char*)EEPROM_BED_CORRECTION_FRONT);
			_md->rear  = eeprom_read_int8((unsigned char*)EEPROM_BED_CORRECTION_REAR);
		}
        _md->status = 1;
    }
    MENU_BEGIN();
	// leaving menu - this condition must be immediately before MENU_ITEM_BACK_P
    ON_MENU_LEAVE(
        eeprom_update_int8((unsigned char*)EEPROM_BED_CORRECTION_LEFT,  _md->left);
        eeprom_update_int8((unsigned char*)EEPROM_BED_CORRECTION_RIGHT, _md->right);
        eeprom_update_int8((unsigned char*)EEPROM_BED_CORRECTION_FRONT, _md->front);
        eeprom_update_int8((unsigned char*)EEPROM_BED_CORRECTION_REAR,  _md->rear);
        eeprom_update_byte((unsigned char*)EEPROM_BED_CORRECTION_VALID, 1);
    );
    MENU_ITEM_BACK_P(_T(MSG_SETTINGS));
	MENU_ITEM_EDIT_int3_P(_i("Left side [um]"),  &_md->left,  -BED_ADJUSTMENT_UM_MAX, BED_ADJUSTMENT_UM_MAX);////MSG_BED_CORRECTION_LEFT c=14 r=1
    MENU_ITEM_EDIT_int3_P(_i("Right side[um]"), &_md->right, -BED_ADJUSTMENT_UM_MAX, BED_ADJUSTMENT_UM_MAX);////MSG_BED_CORRECTION_RIGHT c=14 r=1
    MENU_ITEM_EDIT_int3_P(_i("Front side[um]"), &_md->front, -BED_ADJUSTMENT_UM_MAX, BED_ADJUSTMENT_UM_MAX);////MSG_BED_CORRECTION_FRONT c=14 r=1
    MENU_ITEM_EDIT_int3_P(_i("Rear side [um]"),  &_md->rear,  -BED_ADJUSTMENT_UM_MAX, BED_ADJUSTMENT_UM_MAX);////MSG_BED_CORRECTION_REAR c=14 r=1
    MENU_ITEM_FUNCTION_P(_T(MSG_RESET), lcd_adjust_bed_reset);////MSG_RESET c=14
    MENU_END();
}

//! @brief Show PID Extruder
//! 
//! @code{.unparsed}
//! |01234567890123456789|
//! | Set temperature:   |	MSG_SET_TEMPERATURE
//! |                    |
//! | 210                |
//! |                    |
//! ----------------------
//! @endcode
void pid_extruder()
{
	lcd_clear();
	lcd_puts_at_P(1, 0, _i("Set temperature:"));////MSG_SET_TEMPERATURE c=19 r=1
	pid_temp += int(lcd_encoder);
	if (pid_temp > HEATER_0_MAXTEMP) pid_temp = HEATER_0_MAXTEMP;
	if (pid_temp < HEATER_0_MINTEMP) pid_temp = HEATER_0_MINTEMP;
	lcd_encoder = 0;
	lcd_set_cursor(1, 2);
	lcd_print(ftostr3(pid_temp));
	if (lcd_clicked()) {
		lcd_commands_type = LcdCommands::PidExtruder;
		lcd_return_to_status();
		lcd_update(2);
	}

}
/*
void lcd_adjust_z() {
  int enc_dif = 0;
  int cursor_pos = 1;
  int fsm = 0;




  lcd_clear();
  lcd_set_cursor(0, 0);
  lcd_puts_P(_i("Auto adjust Z?"));////MSG_ADJUSTZ
  lcd_set_cursor(1, 1);
  lcd_puts_P(_T(MSG_YES));

  lcd_set_cursor(1, 2);

  lcd_puts_P(_T(MSG_NO));

  lcd_set_cursor(0, 1);

  lcd_print('>');


  enc_dif = lcd_encoder_diff;

  while (fsm == 0) {

    manage_heater();
    manage_inactivity(true);

    if ( abs((enc_dif - lcd_encoder_diff)) > 4 ) {

      if ( (abs(enc_dif - lcd_encoder_diff)) > 1 ) {
        if (enc_dif > lcd_encoder_diff ) {
          cursor_pos --;
        }

        if (enc_dif < lcd_encoder_diff  ) {
          cursor_pos ++;
        }

        if (cursor_pos > 2) {
          cursor_pos = 2;
        }

        if (cursor_pos < 1) {
          cursor_pos = 1;
        }
        lcd_set_cursor(0, 1);
        lcd_print(' ');
        lcd_set_cursor(0, 2);
        lcd_print(' ');
        lcd_set_cursor(0, cursor_pos);
        lcd_print('>');
        enc_dif = lcd_encoder_diff;
        _delay(100);
      }

    }


    if (lcd_clicked()) {
      fsm = cursor_pos;
      if (fsm == 1) {
        int babystepLoadZ = 0;
        EEPROM_read_B(EEPROM_BABYSTEP_Z, &babystepLoadZ);
        CRITICAL_SECTION_START
        babystepsTodo[Z_AXIS] = babystepLoadZ;
        CRITICAL_SECTION_END
      } else {
        int zero = 0;
        EEPROM_save_B(EEPROM_BABYSTEP_X, &zero);
        EEPROM_save_B(EEPROM_BABYSTEP_Y, &zero);
        EEPROM_save_B(EEPROM_BABYSTEP_Z, &zero);
      }
      _delay(500);
    }
  };

  lcd_clear();
  lcd_return_to_status();

}*/

#ifdef PINDA_THERMISTOR
bool lcd_wait_for_pinda(float temp) {
	lcd_set_custom_characters_degree();
	setAllTargetHotends(0);
	setTargetBed(0);
	LongTimer pinda_timeout;
	pinda_timeout.start();
	bool target_temp_reached = true;

	while (current_temperature_pinda > temp){
		lcd_display_message_fullscreen_P(_i("Waiting for PINDA probe cooling"));////MSG_WAITING_TEMP_PINDA c=20 r=3

		lcd_set_cursor(0, 4);
		lcd_print(LCD_STR_THERMOMETER[0]);
		lcd_print(ftostr3(current_temperature_pinda));
		lcd_print('/');
		lcd_print(ftostr3(temp));
		lcd_print(LCD_STR_DEGREE);
		delay_keep_alive(1000);
		serialecho_temperatures();
		if (pinda_timeout.expired(8 * 60 * 1000ul)) { //PINDA cooling from 60 C to 35 C takes about 7 minutes
			target_temp_reached = false;
			break;
		}
	}
	lcd_set_custom_characters_arrows();
	lcd_update_enable(true);
	return target_temp_reached;
}
#endif //PINDA_THERMISTOR

void lcd_wait_for_heater() {
		lcd_display_message_fullscreen_P(_T(MSG_WIZARD_HEATING));
		lcd_set_degree();
		lcd_set_cursor(0, 4);
		lcd_print(LCD_STR_THERMOMETER[0]);
		lcd_print(ftostr3(degHotend(active_extruder)));
		lcd_print('/');
		lcd_print(ftostr3(degTargetHotend(active_extruder)));
		lcd_print(LCD_STR_DEGREE);
}

void lcd_wait_for_cool_down() {
	lcd_set_custom_characters_degree();
	setAllTargetHotends(0);
	setTargetBed(0);
	int fanSpeedBckp = fanSpeed;
	fanSpeed = 255;
	while ((degHotend(0)>MAX_HOTEND_TEMP_CALIBRATION) || (degBed() > MAX_BED_TEMP_CALIBRATION)) {
		lcd_display_message_fullscreen_P(_i("Waiting for nozzle and bed cooling"));////MSG_WAITING_TEMP c=20 r=3

		lcd_set_cursor(0, 4);
		lcd_print(LCD_STR_THERMOMETER[0]);
		lcd_print(ftostr3(degHotend(0)));
		lcd_print("/0");		
		lcd_print(LCD_STR_DEGREE);

		lcd_set_cursor(9, 4);
		lcd_print(LCD_STR_BEDTEMP[0]);
		lcd_print(ftostr3(degBed()));
		lcd_print("/0");		
		lcd_print(LCD_STR_DEGREE);
		lcd_set_custom_characters();
		delay_keep_alive(1000);
		serialecho_temperatures();
	}
	fanSpeed = fanSpeedBckp;
	lcd_set_custom_characters_arrows();
	lcd_update_enable(true);
}

// Lets the user move the Z carriage up to the end stoppers.
// When done, it sets the current Z to Z_MAX_POS and returns true.
// Otherwise the Z calibration is not changed and false is returned.

#ifndef TMC2130
bool lcd_calibrate_z_end_stop_manual(bool only_z)
{
    // Don't know where we are. Let's claim we are Z=0, so the soft end stops will not be triggered when moving up.
    current_position[Z_AXIS] = 0;
    plan_set_position_curposXYZE();

    // Until confirmed by the confirmation dialog.
    for (;;) {
        const char   *msg                 = only_z ? _i("Calibrating Z. Rotate the knob to move the Z carriage up to the end stoppers. Click when done.") : _i("Calibrating XYZ. Rotate the knob to move the Z carriage up to the end stoppers. Click when done.");////MSG_MOVE_CARRIAGE_TO_THE_TOP c=20 r=8////MSG_MOVE_CARRIAGE_TO_THE_TOP_Z c=20 r=8
        const char   *msg_next            = lcd_display_message_fullscreen_P(msg);
        const bool    multi_screen        = msg_next != NULL;
        unsigned long previous_millis_msg = _millis();
        // Until the user finishes the z up movement.
        lcd_encoder_diff = 0;
        lcd_encoder = 0;
        for (;;) {
            manage_heater();
            manage_inactivity(true);
            if (abs(lcd_encoder_diff) >= ENCODER_PULSES_PER_STEP) {
                _delay(50);
                lcd_encoder += abs(lcd_encoder_diff / ENCODER_PULSES_PER_STEP);
                lcd_encoder_diff = 0;
                if (! planner_queue_full()) {
                    // Only move up, whatever direction the user rotates the encoder.
                    current_position[Z_AXIS] += fabs(lcd_encoder);
                    lcd_encoder = 0;
                    plan_buffer_line_curposXYZE(manual_feedrate[Z_AXIS] / 60);
                }
            }
            if (lcd_clicked()) {
                // Abort a move if in progress.
                planner_abort_hard();
                while (lcd_clicked()) ;
                _delay(10);
                while (lcd_clicked()) ;
                break;
            }
            if (multi_screen && _millis() - previous_millis_msg > 5000) {
                if (msg_next == NULL)
                    msg_next = msg;
                msg_next = lcd_display_message_fullscreen_P(msg_next);
                previous_millis_msg = _millis();
            }
        }
        // Let the user confirm, that the Z carriage is at the top end stoppers.
        int8_t result = lcd_show_fullscreen_message_yes_no_and_wait_P(_i("Are left and right Z~carriages all up?"), false);////MSG_CONFIRM_CARRIAGE_AT_THE_TOP c=20 r=2
        if (result == -1)
            goto canceled;
        else if (result == 1)
            goto calibrated;
        // otherwise perform another round of the Z up dialog.
    }

calibrated:
    // Let the machine think the Z axis is a bit higher than it is, so it will not home into the bed
    // during the search for the induction points.
	if ((PRINTER_TYPE == PRINTER_MK25) || (PRINTER_TYPE == PRINTER_MK2) || (PRINTER_TYPE == PRINTER_MK2_SNMM)) {
		current_position[Z_AXIS] = Z_MAX_POS-3.f;
	}
	else {
		current_position[Z_AXIS] = Z_MAX_POS+4.f;
	}
    plan_set_position_curposXYZE();
    return true;

canceled:
    return false;
}

#endif // TMC2130

static inline bool pgm_is_whitespace(const char *c_addr)
{
    const char c = pgm_read_byte(c_addr);
    return c == ' ' || c == '\t' || c == '\r' || c == '\n';
}

static inline bool pgm_is_interpunction(const char *c_addr)
{
    const char c = pgm_read_byte(c_addr);
    return c == '.' || c == ',' || c == ':'|| c == ';' || c == '?' || c == '!' || c == '/';
}

/**
 * @brief show full screen message
 *
 * This function is non-blocking
 * @param msg message to be displayed from PROGMEM
 * @param nlines
 * @return rest of the text (to be displayed on next page)
 */
static const char* lcd_display_message_fullscreen_nonBlocking_P(const char *msg, uint8_t &nlines)
{
    lcd_set_cursor(0, 0);
    const char *msgend = msg;
    uint8_t row = 0;
    bool multi_screen = false;
    for (; row < 4; ++ row) {
        while (pgm_is_whitespace(msg))
            ++ msg;
        if (pgm_read_byte(msg) == 0)
            // End of the message.
            break;
        lcd_set_cursor(0, row);
        uint8_t linelen = min(strlen_P(msg), 20);
        const char *msgend2 = msg + linelen;
        msgend = msgend2;
        if (row == 3 && linelen == 20) {
            // Last line of the display, full line shall be displayed.
            // Find out, whether this message will be split into multiple screens.
            while (pgm_is_whitespace(msgend))
                ++ msgend;
            multi_screen = pgm_read_byte(msgend) != 0;
            if (multi_screen)
                msgend = (msgend2 -= 2);
        }
        if (pgm_read_byte(msgend) != 0 && ! pgm_is_whitespace(msgend) && ! pgm_is_interpunction(msgend)) {
            // Splitting a word. Find the start of the current word.
            while (msgend > msg && ! pgm_is_whitespace(msgend - 1))
                 -- msgend;
            if (msgend == msg)
                // Found a single long word, which cannot be split. Just cut it.
                msgend = msgend2;
        }
        for (; msg < msgend; ++ msg) {
            char c = char(pgm_read_byte(msg));
            if (c == '~')
                c = ' ';
            lcd_print(c);
        }
    }

    if (multi_screen) {
        // Display the "next screen" indicator character.
        // lcd_set_custom_characters_arrows();
        lcd_set_custom_characters_nextpage();
        lcd_set_cursor(19, 3);
        // Display the down arrow.
        lcd_print(char(1));
    }

    nlines = row;
    return multi_screen ? msgend : NULL;
}

const char* lcd_display_message_fullscreen_P(const char *msg, uint8_t &nlines)
{
    // Disable update of the screen by the usual lcd_update(0) routine.
    lcd_update_enable(false);
    lcd_clear();
//	uint8_t nlines;
    return lcd_display_message_fullscreen_nonBlocking_P(msg, nlines);
}
const char* lcd_display_message_fullscreen_P(const char *msg) 
{
  uint8_t nlines;
  return lcd_display_message_fullscreen_P(msg, nlines);
}


/**
 * @brief show full screen message and wait
 *
 * This function is blocking.
 * @param msg message to be displayed from PROGMEM
 */
void lcd_show_fullscreen_message_and_wait_P(const char *msg)
{
    LcdUpdateDisabler lcdUpdateDisabler;
    const char *msg_next = lcd_display_message_fullscreen_P(msg);
    bool multi_screen = msg_next != NULL;
	lcd_set_custom_characters_nextpage();
	lcd_consume_click();
	KEEPALIVE_STATE(PAUSED_FOR_USER);
	// Until confirmed by a button click.
	for (;;) {
		if (!multi_screen) {
			lcd_set_cursor(19, 3);
			// Display the confirm char.
			lcd_print(char(2));
		}
        // Wait for 5 seconds before displaying the next text.
        for (uint8_t i = 0; i < 100; ++ i) {
            delay_keep_alive(50);
            if (lcd_clicked()) {
				if (msg_next == NULL) {
					KEEPALIVE_STATE(IN_HANDLER);
					lcd_set_custom_characters();
					lcd_update_enable(true);
					lcd_update(2);
					return;
				}
				else {
					break;
				}
            }
        }
        if (multi_screen) {
            if (msg_next == NULL)
                msg_next = msg;
            msg_next = lcd_display_message_fullscreen_P(msg_next);
			if (msg_next == NULL) {

				lcd_set_cursor(19, 3);
				// Display the confirm char.
				lcd_print(char(2));
			}
        }
    }
}

bool lcd_wait_for_click_delay(uint16_t nDelay)
// nDelay :: timeout [s] (0 ~ no timeout)
// true ~ clicked, false ~ delayed
{
bool bDelayed;
long nTime0 = _millis()/1000;
	lcd_consume_click();
	KEEPALIVE_STATE(PAUSED_FOR_USER);
    for (;;) {
        manage_heater();
        manage_inactivity(true);
        bDelayed = ((_millis()/1000-nTime0) > nDelay);
        bDelayed = (bDelayed && (nDelay != 0));   // 0 ~ no timeout, always waiting for click
        if (lcd_clicked() || bDelayed) {
			KEEPALIVE_STATE(IN_HANDLER);
            return(!bDelayed);
        }
    }
}

void lcd_wait_for_click()
{
lcd_wait_for_click_delay(0);
}

//! @brief Show multiple screen message with yes and no possible choices and wait with possible timeout
//! @param msg Message to show
//! @param allow_timeouting if true, allows time outing of the screen
//! @param default_yes if true, yes choice is selected by default, otherwise no choice is preselected
//! @retval 1 yes choice selected by user
//! @retval 0 no choice selected by user
//! @retval -1 screen timed out
int8_t lcd_show_multiscreen_message_yes_no_and_wait_P(const char *msg, bool allow_timeouting, bool default_yes) //currently just max. n*4 + 3 lines supported (set in language header files)
{
    return lcd_show_multiscreen_message_two_choices_and_wait_P(msg, allow_timeouting, default_yes, _T(MSG_YES), _T(MSG_NO));
}
//! @brief Show multiple screen message with two possible choices and wait with possible timeout
//! @param msg Message to show
//! @param allow_timeouting if true, allows time outing of the screen
//! @param default_first if true, fist choice is selected by default, otherwise second choice is preselected
//! @param first_choice text caption of first possible choice
//! @param second_choice text caption of second possible choice
//! @retval 1 first choice selected by user
//! @retval 0 second choice selected by user
//! @retval -1 screen timed out
int8_t lcd_show_multiscreen_message_two_choices_and_wait_P(const char *msg, bool allow_timeouting, bool default_first,
        const char *first_choice, const char *second_choice)
{
	const char *msg_next = lcd_display_message_fullscreen_P(msg);
	bool multi_screen = msg_next != NULL;
	bool yes = default_first ? true : false;

	// Wait for user confirmation or a timeout.
	unsigned long previous_millis_cmd = _millis();
	int8_t        enc_dif = lcd_encoder_diff;
	lcd_consume_click();
	//KEEPALIVE_STATE(PAUSED_FOR_USER);
	for (;;) {
		for (uint8_t i = 0; i < 100; ++i) {
			delay_keep_alive(50);
			if (allow_timeouting && _millis() - previous_millis_cmd > LCD_TIMEOUT_TO_STATUS)
				return -1;
			manage_heater();
			manage_inactivity(true);

			if (abs(enc_dif - lcd_encoder_diff) > 4) {
				if (msg_next == NULL) {
					lcd_set_cursor(0, 3);
					if (enc_dif < lcd_encoder_diff && yes) {
						lcd_print(' ');
						lcd_putc_at(7, 3, '>');
						yes = false;
						Sound_MakeSound(e_SOUND_TYPE_EncoderMove);
					}
					else if (enc_dif > lcd_encoder_diff && !yes) {
						lcd_print('>');
						lcd_putc_at(7, 3, ' ');
						yes = true;
						Sound_MakeSound(e_SOUND_TYPE_EncoderMove);
					}
					enc_dif = lcd_encoder_diff;
				}
				else {
					Sound_MakeSound(e_SOUND_TYPE_BlindAlert);
					break; //turning knob skips waiting loop
				}
			}
			if (lcd_clicked()) {
				Sound_MakeSound(e_SOUND_TYPE_ButtonEcho);
				if (msg_next == NULL) {
					//KEEPALIVE_STATE(IN_HANDLER);
					lcd_set_custom_characters();
					return yes;
				}
				else break;
			}
		}
		if (multi_screen) {
			if (msg_next == NULL) {
				msg_next = msg;
			}
			msg_next = lcd_display_message_fullscreen_P(msg_next);
		}
		if (msg_next == NULL) {
			lcd_set_cursor(0, 3);
			if (yes) lcd_print('>');
			lcd_puts_at_P(1, 3, first_choice);
			lcd_set_cursor(7, 3);
			if (!yes) lcd_print('>');
			lcd_puts_at_P(8, 3, second_choice);
		}
	}
}

//! @brief Show single screen message with yes and no possible choices and wait with possible timeout
//! @param msg Message to show
//! @param allow_timeouting if true, allows time outing of the screen
//! @param default_yes if true, yes choice is selected by default, otherwise no choice is preselected
//! @retval 1 yes choice selected by user
//! @retval 0 no choice selected by user
//! @retval -1 screen timed out
int8_t lcd_show_fullscreen_message_yes_no_and_wait_P(const char *msg, bool allow_timeouting, bool default_yes)
{

	lcd_display_message_fullscreen_P(msg);
	
	if (default_yes) {
		lcd_putc_at(0, 2, '>');
		lcd_puts_P(_T(MSG_YES));
		lcd_puts_at_P(1, 3, _T(MSG_NO));
	}
	else {
		lcd_puts_at_P(1, 2, _T(MSG_YES));
		lcd_putc_at(0, 3, '>');
		lcd_puts_P(_T(MSG_NO));
	}
	int8_t retval = default_yes ? true : false;

	// Wait for user confirmation or a timeout.
	unsigned long previous_millis_cmd = _millis();
	int8_t        enc_dif = lcd_encoder_diff;
	lcd_consume_click();
	KEEPALIVE_STATE(PAUSED_FOR_USER);
	for (;;) {
		if (allow_timeouting && _millis() - previous_millis_cmd > LCD_TIMEOUT_TO_STATUS)
		{
		    retval = -1;
		    break;
		}
		manage_heater();
		manage_inactivity(true);
		if (abs(enc_dif - lcd_encoder_diff) > 4) {
			lcd_set_cursor(0, 2);
				if (enc_dif < lcd_encoder_diff && retval) {
					lcd_print(' ');
					lcd_putc_at(0, 3, '>');
					retval = 0;
					Sound_MakeSound(e_SOUND_TYPE_EncoderMove);

				}
				else if (enc_dif > lcd_encoder_diff && !retval) {
					lcd_print('>');
					lcd_putc_at(0, 3, ' ');
					retval = 1;
					Sound_MakeSound(e_SOUND_TYPE_EncoderMove);
				}
				enc_dif = lcd_encoder_diff;
		}
		if (lcd_clicked()) {
			Sound_MakeSound(e_SOUND_TYPE_ButtonEcho);
			KEEPALIVE_STATE(IN_HANDLER);
			break;
		}
	}
    lcd_encoder_diff = 0;
    return retval;
}

void lcd_bed_calibration_show_result(BedSkewOffsetDetectionResultType result, uint8_t point_too_far_mask)
{
    const char *msg = NULL;
    if (result == BED_SKEW_OFFSET_DETECTION_POINT_NOT_FOUND) {
        lcd_show_fullscreen_message_and_wait_P(_i("XYZ calibration failed. Bed calibration point was not found."));////MSG_BED_SKEW_OFFSET_DETECTION_POINT_NOT_FOUND c=20 r=8
    } else if (result == BED_SKEW_OFFSET_DETECTION_FITTING_FAILED) {
        if (point_too_far_mask == 0)
            msg = _T(MSG_BED_SKEW_OFFSET_DETECTION_FITTING_FAILED);
        else if (point_too_far_mask == 2 || point_too_far_mask == 7)
            // Only the center point or all the three front points.
            msg = _i("XYZ calibration failed. Front calibration points not reachable.");////MSG_BED_SKEW_OFFSET_DETECTION_FAILED_FRONT_BOTH_FAR c=20 r=8
        else if ((point_too_far_mask & 1) == 0)
            // The right and maybe the center point out of reach.
            msg = _i("XYZ calibration failed. Right front calibration point not reachable.");////MSG_BED_SKEW_OFFSET_DETECTION_FAILED_FRONT_RIGHT_FAR c=20 r=8
        else
            // The left and maybe the center point out of reach.
            msg = _i("XYZ calibration failed. Left front calibration point not reachable.");////MSG_BED_SKEW_OFFSET_DETECTION_FAILED_FRONT_LEFT_FAR c=20 r=8
        lcd_show_fullscreen_message_and_wait_P(msg);
    } else {
        if (point_too_far_mask != 0) {
            if (point_too_far_mask == 2 || point_too_far_mask == 7)
                // Only the center point or all the three front points.
                msg = _i("XYZ calibration compromised. Front calibration points not reachable.");////MSG_BED_SKEW_OFFSET_DETECTION_WARNING_FRONT_BOTH_FAR c=20 r=8
            else if ((point_too_far_mask & 1) == 0)
                // The right and maybe the center point out of reach.
                msg = _i("XYZ calibration compromised. Right front calibration point not reachable.");////MSG_BED_SKEW_OFFSET_DETECTION_WARNING_FRONT_RIGHT_FAR c=20 r=8
            else
                // The left and maybe the center point out of reach.
                msg = _i("XYZ calibration compromised. Left front calibration point not reachable.");////MSG_BED_SKEW_OFFSET_DETECTION_WARNING_FRONT_LEFT_FAR c=20 r=8
            lcd_show_fullscreen_message_and_wait_P(msg);
        }
        if (point_too_far_mask == 0 || result > 0) {
            switch (result) {
                default:
                    // should not happen
                    msg = _T(MSG_BED_SKEW_OFFSET_DETECTION_FITTING_FAILED);
                    break;
                case BED_SKEW_OFFSET_DETECTION_PERFECT:
                    msg = _i("XYZ calibration ok. X/Y axes are perpendicular. Congratulations!");////MSG_BED_SKEW_OFFSET_DETECTION_PERFECT c=20 r=8
                    break;
                case BED_SKEW_OFFSET_DETECTION_SKEW_MILD:
                    msg = _i("XYZ calibration all right. X/Y axes are slightly skewed. Good job!");////MSG_BED_SKEW_OFFSET_DETECTION_SKEW_MILD c=20 r=8
                    break;
                case BED_SKEW_OFFSET_DETECTION_SKEW_EXTREME:
                    msg = _i("XYZ calibration all right. Skew will be corrected automatically.");////MSG_BED_SKEW_OFFSET_DETECTION_SKEW_EXTREME c=20 r=8
                    break;
            }
            lcd_show_fullscreen_message_and_wait_P(msg);
        }
    }
}

void lcd_temp_cal_show_result(bool result) {
	
	custom_message_type = CustomMsg::Status;
	disable_x();
	disable_y();
	disable_z();
	disable_e0();
	disable_e1();
	disable_e2();
	setTargetBed(0); //set bed target temperature back to 0

	if (result == true) {
		eeprom_update_byte((uint8_t*)EEPROM_CALIBRATION_STATUS_PINDA, 1);
		SERIAL_ECHOLNPGM("Temperature calibration done. Continue with pressing the knob.");
		lcd_show_fullscreen_message_and_wait_P(_T(MSG_TEMP_CALIBRATION_DONE));
		eeprom_update_byte((unsigned char *)EEPROM_TEMP_CAL_ACTIVE, 1);
	}
	else {
		eeprom_update_byte((uint8_t*)EEPROM_CALIBRATION_STATUS_PINDA, 0);
		SERIAL_ECHOLNPGM("Temperature calibration failed. Continue with pressing the knob.");
		lcd_show_fullscreen_message_and_wait_P(_i("Temperature calibration failed"));////MSG_TEMP_CAL_FAILED c=20 r=8
		eeprom_update_byte((unsigned char *)EEPROM_TEMP_CAL_ACTIVE, 0);
	}
	lcd_update_enable(true);
	lcd_update(2);
}

static void lcd_show_end_stops() {
	lcd_puts_at_P(0, 0, (PSTR("End stops diag")));
	lcd_puts_at_P(0, 1, (READ(X_MIN_PIN) ^ (bool)X_MIN_ENDSTOP_INVERTING) ? (PSTR("X1")) : (PSTR("X0")));
	lcd_puts_at_P(0, 2, (READ(Y_MIN_PIN) ^ (bool)Y_MIN_ENDSTOP_INVERTING) ? (PSTR("Y1")) : (PSTR("Y0")));
	lcd_puts_at_P(0, 3, (READ(Z_MIN_PIN) ^ (bool)Z_MIN_ENDSTOP_INVERTING) ? (PSTR("Z1")) : (PSTR("Z0")));
}

#ifndef TMC2130
static void menu_show_end_stops() {
    lcd_show_end_stops();
    if (LCD_CLICKED) menu_back();
}
#endif // not defined TMC2130

// Lets the user move the Z carriage up to the end stoppers.
// When done, it sets the current Z to Z_MAX_POS and returns true.
// Otherwise the Z calibration is not changed and false is returned.
void lcd_diag_show_end_stops()
{
    lcd_clear();
	lcd_consume_click();
    for (;;) {
        manage_heater();
        manage_inactivity(true);
        lcd_show_end_stops();
        if (lcd_clicked()) {
            break;
        }
    }
    lcd_clear();
    lcd_return_to_status();
}

static void lcd_print_state(uint8_t state)
{
	switch (state) {
		case STATE_ON:
			lcd_puts_P(_N("  1"));
		break;
		case STATE_OFF:
			lcd_puts_P(_N("  0"));
		break;
		default: 
			lcd_puts_P(_T(MSG_NA));
		break;
	}
}

//! @brief Show sensor state
//!
//! @code{.unparsed}
//! |01234567890123456789|
//! |PINDA N/A  FINDA N/A|  MSG_PINDA c=6 MSG_FINDA c=6
//! |Fil. sensor      N/A|  MSG_FSENSOR 
//! |Xd    000  Yd    000|  MSG_XD
//! |Int   000  Shut  000|  
//! ----------------------
//! @endcode
static void lcd_show_sensors_state()
{
	//0: N/A; 1: OFF; 2: ON
	uint8_t pinda_state = STATE_NA;
	uint8_t finda_state = STATE_NA;
	uint8_t idler_state = STATE_NA;

	pinda_state = READ(Z_MIN_PIN);
	if (mmu_enabled && ((_millis() - mmu_last_finda_response) < 1000ul) )
	{
		finda_state = mmu_finda;
	}
	//lcd_puts_at_P(0, 0, _i("Sensor state"));
	lcd_puts_at_P(0, 0, _i("PINDA"));
	lcd_set_cursor(LCD_WIDTH - 14, 0);
	lcd_print_state(pinda_state);
	
	if (mmu_enabled == true)
	{
		lcd_puts_at_P(10, 0, _i("FINDA"));
		lcd_set_cursor(LCD_WIDTH - 3, 0);
		lcd_print_state(finda_state);
	}
	
	if (ir_sensor_detected) {
		idler_state = !READ(IR_SENSOR_PIN);
		lcd_puts_at_P(0, 1, _i("Fil. sensor"));
		lcd_set_cursor(LCD_WIDTH - 3, 1);
		lcd_print_state(idler_state);
	}
	

#ifdef PAT9125
	// Display X and Y difference from Filament sensor    
    // Display Light intensity from Filament sensor
    //  Frame_Avg register represents the average brightness of all pixels within a frame (324 pixels). This
    //  value ranges from 0(darkest) to 255(brightest).
    // Display LASER shutter time from Filament sensor
    //  Shutter register is an index of LASER shutter time. It is automatically controlled by the chip's internal
    //  auto-exposure algorithm. When the chip is tracking on a good reflection surface, the Shutter is small.
    //  When the chip is tracking on a poor reflection surface, the Shutter is large. Value ranges from 0 to 46.
	if (mmu_enabled == false)
	{
		//if (!fsensor_enabled)
		//	lcd_puts_P(_N("Filament sensor\n" "is disabled."));
		//else
		//{
		if (!moves_planned() && !IS_SD_PRINTING && !is_usb_printing && (lcd_commands_type != LcdCommands::Layer1Cal))
			pat9125_update();
			lcd_set_cursor(0, 2);
			lcd_printf_P(_N(
				"Xd:  %3d  "
				"Yd:  %3d\n" ////c=4 r=1
				"Int: %3d  " ////c=4 r=1
				"Shut:  %3d"  ////c=4 r=1
			),
				pat9125_x, pat9125_y,
				pat9125_b, pat9125_s
			);
		//}
	}
#endif //PAT9125
}

void lcd_menu_show_sensors_state()                // NOT static due to using inside "Marlin_main" module ("manage_inactivity()")
{
	lcd_timeoutToStatus.stop();
	lcd_show_sensors_state();
	if(LCD_CLICKED)
	{
		lcd_timeoutToStatus.start();
		menu_back();
	}
}

void prusa_statistics_err(char c){
	SERIAL_ECHOPGM("{[ERR:");
	SERIAL_ECHO(c);
	SERIAL_ECHO(']');
	prusa_stat_farm_number();
}

static void prusa_statistics_case0(uint8_t statnr){
	SERIAL_ECHO('{');
	prusa_stat_printerstatus(statnr);
	prusa_stat_farm_number();
	prusa_stat_printinfo();
}

void prusa_statistics(int _message, uint8_t _fil_nr) {
#ifdef DEBUG_DISABLE_PRUSA_STATISTICS
	return;
#endif //DEBUG_DISABLE_PRUSA_STATISTICS
	switch (_message)
	{

	case 0: // default message
		if (busy_state == PAUSED_FOR_USER) 
		{   
			prusa_statistics_case0(15);
		}
		else if (isPrintPaused)
		{
			prusa_statistics_case0(14);
		}
		else if (IS_SD_PRINTING || loading_flag)
		{
			prusa_statistics_case0(4);
		}
		else
		{
			SERIAL_ECHO('{');
			prusa_stat_printerstatus(1);
			prusa_stat_farm_number();
			prusa_stat_diameter();
			status_number = 1;
		}
		break;

	case 1:		// 1 heating
		farm_status = 2;
		SERIAL_ECHO('{');
		prusa_stat_printerstatus(2);
		prusa_stat_farm_number();
		status_number = 2;
		farm_timer = 1;
		break;

	case 2:		// heating done
		farm_status = 3;
		SERIAL_ECHO('{');
		prusa_stat_printerstatus(3);
		prusa_stat_farm_number();
		SERIAL_ECHOLN('}');
		status_number = 3;
		farm_timer = 1;

		if (IS_SD_PRINTING || loading_flag)
		{
			farm_status = 4;
			SERIAL_ECHO('{');
			prusa_stat_printerstatus(4);
			prusa_stat_farm_number();
			status_number = 4;
		}
		else
		{
			SERIAL_ECHO('{');
			prusa_stat_printerstatus(3);
			prusa_stat_farm_number();
			status_number = 3;
		}
		farm_timer = 1;
		break;

	case 3:		// filament change
		// must do a return here to prevent doing SERIAL_ECHOLN("}") at the very end of this function
		// saved a considerable amount of FLASH
		return;
		break;
	case 4:		// print succesfull
		SERIAL_ECHOPGM("{[RES:1][FIL:");
		MYSERIAL.print(int(_fil_nr));
		SERIAL_ECHO(']');
		prusa_stat_printerstatus(status_number);
		prusa_stat_farm_number();
		farm_timer = 2;
		break;
	case 5:		// print not succesfull
		SERIAL_ECHOPGM("{[RES:0][FIL:");
		MYSERIAL.print(int(_fil_nr));
		SERIAL_ECHO(']');
		prusa_stat_printerstatus(status_number);
		prusa_stat_farm_number();
		farm_timer = 2;
		break;
	case 6:		// print done
		SERIAL_ECHOPGM("{[PRN:8]");
		prusa_stat_farm_number();
		status_number = 8;
		farm_timer = 2;
		break;
	case 7:		// print done - stopped
		SERIAL_ECHOPGM("{[PRN:9]");
		prusa_stat_farm_number();
		status_number = 9;
		farm_timer = 2;
		break;
	case 8:		// printer started
		SERIAL_ECHOPGM("{[PRN:0]");
		prusa_stat_farm_number();
		status_number = 0;
		farm_timer = 2;
		break;
	case 20:		// echo farm no
		SERIAL_ECHO('{');
		prusa_stat_printerstatus(status_number);
		prusa_stat_farm_number();
		farm_timer = 4;
		break;
	case 21: // temperatures
		SERIAL_ECHO('{');
		prusa_stat_temperatures();
		prusa_stat_farm_number();
		prusa_stat_printerstatus(status_number);
		break;
    case 22: // waiting for filament change
        SERIAL_ECHOPGM("{[PRN:5]");
		prusa_stat_farm_number();
		status_number = 5;
        break;
	
	case 90: // Error - Thermal Runaway
		prusa_statistics_err('1');
		break;
	case 91: // Error - Thermal Runaway Preheat
		prusa_statistics_err('2');
		break;
	case 92: // Error - Min temp
		prusa_statistics_err('3');
		break;
	case 93: // Error - Max temp
		prusa_statistics_err('4');
		break;

    case 99:		// heartbeat
        SERIAL_ECHOPGM("{[PRN:99]");
        prusa_stat_temperatures();
		prusa_stat_farm_number();
        break;
	}
	SERIAL_ECHOLN('}');	

}

static void prusa_stat_printerstatus(int _status)
{
	SERIAL_ECHOPGM("[PRN:");
	SERIAL_ECHO(_status);
	SERIAL_ECHO(']');
}

static void prusa_stat_farm_number() {
	SERIAL_ECHOPGM("[PFN:0]");
}

static void prusa_stat_diameter() {
	SERIAL_ECHOPGM("[DIA:");
	SERIAL_ECHO(eeprom_read_word((uint16_t*)EEPROM_NOZZLE_DIAMETER_uM));
	SERIAL_ECHO(']');
}

static void prusa_stat_temperatures()
{
	SERIAL_ECHOPGM("[ST0:");
	SERIAL_ECHO(target_temperature[0]);
	SERIAL_ECHOPGM("][STB:");
	SERIAL_ECHO(target_temperature_bed);
	SERIAL_ECHOPGM("][AT0:");
	SERIAL_ECHO(current_temperature[0]);
	SERIAL_ECHOPGM("][ATB:");
	SERIAL_ECHO(current_temperature_bed);
	SERIAL_ECHO(']');
}

static void prusa_stat_printinfo()
{
	SERIAL_ECHOPGM("[TFU:");
	SERIAL_ECHO(total_filament_used);
	SERIAL_ECHOPGM("][PCD:");
	SERIAL_ECHO(itostr3(card.percentDone()));
	SERIAL_ECHOPGM("][FEM:");
	SERIAL_ECHO(itostr3(feedmultiply));
	SERIAL_ECHOPGM("][FNM:");
	SERIAL_ECHO(card.longFilename[0] ? card.longFilename : card.filename);
	SERIAL_ECHOPGM("][TIM:");
	if (starttime != 0)
	{
		SERIAL_ECHO(_millis() / 1000 - starttime / 1000);
	}
	else
	{
		SERIAL_ECHO(0);
	}
	SERIAL_ECHOPGM("][FWR:");
	SERIAL_ECHORPGM(FW_VERSION_STR_P());
	SERIAL_ECHO(']');
     prusa_stat_diameter();
}

/*
void lcd_pick_babystep(){
    int enc_dif = 0;
    int cursor_pos = 1;
    int fsm = 0;
    
    
    
    
    lcd_clear();
    
    lcd_set_cursor(0, 0);
    
    lcd_puts_P(_i("Pick print"));////MSG_PICK_Z
    
    
    lcd_set_cursor(3, 2);
    
    lcd_print('1');
    
    lcd_set_cursor(3, 3);
    
    lcd_print('2');
    
    lcd_set_cursor(12, 2);
    
    lcd_print('3');
    
    lcd_set_cursor(12, 3);
    
    lcd_print('4');
    
    lcd_set_cursor(1, 2);
    
    lcd_print('>');
    
    
    enc_dif = lcd_encoder_diff;
    
    while (fsm == 0) {
        
        manage_heater();
        manage_inactivity(true);
        
        if ( abs((enc_dif - lcd_encoder_diff)) > 4 ) {
            
            if ( (abs(enc_dif - lcd_encoder_diff)) > 1 ) {
                if (enc_dif > lcd_encoder_diff ) {
                    cursor_pos --;
                }
                
                if (enc_dif < lcd_encoder_diff  ) {
                    cursor_pos ++;
                }
                
                if (cursor_pos > 4) {
                    cursor_pos = 4;
                }
                
                if (cursor_pos < 1) {
                    cursor_pos = 1;
                }

                
                lcd_set_cursor(1, 2);
                lcd_print(' ');
                lcd_set_cursor(1, 3);
                lcd_print(' ');
                lcd_set_cursor(10, 2);
                lcd_print(' ');
                lcd_set_cursor(10, 3);
                lcd_print(' ');
                
                if (cursor_pos < 3) {
                    lcd_set_cursor(1, cursor_pos+1);
                    lcd_print('>');
                }else{
                    lcd_set_cursor(10, cursor_pos-1);
                    lcd_print('>');
                }
                
   
                enc_dif = lcd_encoder_diff;
                _delay(100);
            }
            
        }
        
        if (lcd_clicked()) {
            fsm = cursor_pos;
            int babyStepZ;
            EEPROM_read_B(EEPROM_BABYSTEP_Z0+((fsm-1)*2),&babyStepZ);
            EEPROM_save_B(EEPROM_BABYSTEP_Z,&babyStepZ);
            calibration_status_store(CALIBRATION_STATUS_CALIBRATED);
            _delay(500);
            
        }
    };
    
    lcd_clear();
    lcd_return_to_status();
}
*/
void lcd_move_menu_axis()
{
	MENU_BEGIN();
	MENU_ITEM_BACK_P(_T(MSG_SETTINGS));
	MENU_ITEM_SUBMENU_P(_i("Move X"), lcd_move_x);////MSG_MOVE_X
	MENU_ITEM_SUBMENU_P(_i("Move Y"), lcd_move_y);////MSG_MOVE_Y
	MENU_ITEM_SUBMENU_P(_i("Move Z"), lcd_move_z);////MSG_MOVE_Z
	MENU_ITEM_SUBMENU_P(_T(MSG_EXTRUDER), lcd_move_e);////MSG_EXTRUDER
	MENU_END();
}

static void lcd_move_menu_1mm()
{
  move_menu_scale = 1.0;
  lcd_move_menu_axis();
}


void EEPROM_save(int pos, uint8_t* value, uint8_t size)
{
  do
  {
    eeprom_write_byte((unsigned char*)pos, *value);
    pos++;
    value++;
  } while (--size);
}

void EEPROM_read(int pos, uint8_t* value, uint8_t size)
{
  do
  {
    *value = eeprom_read_byte((unsigned char*)pos);
    pos++;
    value++;
  } while (--size);
}

#ifdef SDCARD_SORT_ALPHA
static void lcd_sort_type_set() {
	uint8_t sdSort;
		EEPROM_read(EEPROM_SD_SORT, (uint8_t*)&sdSort, sizeof(sdSort));
	switch (sdSort) {
		case SD_SORT_TIME: sdSort = SD_SORT_ALPHA; break;
		case SD_SORT_ALPHA: sdSort = SD_SORT_NONE; break;
		default: sdSort = SD_SORT_TIME;
	}
	eeprom_update_byte((unsigned char *)EEPROM_SD_SORT, sdSort);
	card.presort_flag = true;
}
#endif //SDCARD_SORT_ALPHA

#ifdef TMC2130
static void lcd_crash_mode_info()
{
	lcd_update_enable(true);
	static uint32_t tim = 0;
	if ((tim + 1000) < _millis())
	{
		lcd_clear();
		fputs_P(_i("Crash detection can\nbe turned on only in\nNormal mode"), lcdout);////MSG_CRASH_DET_ONLY_IN_NORMAL c=20 r=4
		tim = _millis();
	}
    menu_back_if_clicked();
}

static void lcd_crash_mode_info2()
{
	lcd_update_enable(true);
	static uint32_t tim = 0;
	if ((tim + 1000) < _millis())
	{
		lcd_clear();
		fputs_P(_i("WARNING:\nCrash detection\ndisabled in\nStealth mode"), lcdout);////MSG_CRASH_DET_STEALTH_FORCE_OFF c=20 r=4
		tim = _millis();
	}
    menu_back_if_clicked();
}
#endif //TMC2130

#ifdef FILAMENT_SENSOR
static void lcd_filament_autoload_info()
{
uint8_t nlines;
	lcd_update_enable(true);
	static uint32_t tim = 0;
	if ((tim + 1000) < _millis())
	{
          lcd_display_message_fullscreen_nonBlocking_P(_i("Autoloading filament available only when filament sensor is turned on..."), nlines); ////MSG_AUTOLOADING_ONLY_IF_FSENS_ON c=20 r=4
		tim = _millis();
	}
    menu_back_if_clicked();
}

static void lcd_fsensor_fail()
{
uint8_t nlines;
	lcd_update_enable(true);
	static uint32_t tim = 0;
	if ((tim + 1000) < _millis())
	{
          lcd_display_message_fullscreen_nonBlocking_P(_i("ERROR: Filament sensor is not responding, please check connection."), nlines);////MSG_FSENS_NOT_RESPONDING c=20 r=4
		tim = _millis();
	}
    menu_back_if_clicked();
}
#endif //FILAMENT_SENSOR

//-//
static void lcd_sound_state_set(void)
{
Sound_CycleState();
}

#ifndef MMU_FORCE_STEALTH_MODE
static void lcd_silent_mode_mmu_set() {
	if (SilentModeMenu_MMU == 1) SilentModeMenu_MMU = 0;
	else SilentModeMenu_MMU = 1;
	//saving to eeprom is done in mmu_loop() after mmu actually switches state and confirms with "ok"
}
#endif //MMU_FORCE_STEALTH_MODE

static void lcd_silent_mode_set() {
	switch (SilentModeMenu) {
#ifdef TMC2130
	case SILENT_MODE_NORMAL: SilentModeMenu = SILENT_MODE_STEALTH; break;
	case SILENT_MODE_STEALTH: SilentModeMenu = SILENT_MODE_NORMAL; break;
	default: SilentModeMenu = SILENT_MODE_NORMAL; break; // (probably) not needed
#else
	case SILENT_MODE_POWER: SilentModeMenu = SILENT_MODE_SILENT; break;
	case SILENT_MODE_SILENT: SilentModeMenu = SILENT_MODE_AUTO; break;
	case SILENT_MODE_AUTO: SilentModeMenu = SILENT_MODE_POWER; break;
	default: SilentModeMenu = SILENT_MODE_POWER; break; // (probably) not needed
#endif //TMC2130
	}
  eeprom_update_byte((unsigned char *)EEPROM_SILENT, SilentModeMenu);
#ifdef TMC2130
  lcd_display_message_fullscreen_P(_i("Mode change in progress ..."));
  // Wait until the planner queue is drained and the stepper routine achieves
  // an idle state.
  st_synchronize();
  if (tmc2130_wait_standstill_xy(1000)) {}
//	  MYSERIAL.print("standstill OK");
//  else
//	  MYSERIAL.print("standstill NG!");
	cli();
	tmc2130_mode = (SilentModeMenu != SILENT_MODE_NORMAL)?TMC2130_MODE_SILENT:TMC2130_MODE_NORMAL;
	update_mode_profile();
	tmc2130_init();
  // We may have missed a stepper timer interrupt due to the time spent in tmc2130_init.
  // Be safe than sorry, reset the stepper timer before re-enabling interrupts.
  st_reset_timer();
  sei();
#endif //TMC2130
  st_current_init();
#ifdef TMC2130
  if (lcd_crash_detect_enabled() && (SilentModeMenu != SILENT_MODE_NORMAL))
	  menu_submenu(lcd_crash_mode_info2);
  lcd_encoder_diff=0;                             // reset 'encoder buffer'
#endif //TMC2130
}

#ifdef TMC2130
static void crash_mode_switch()
{
    if (lcd_crash_detect_enabled())
    {
        lcd_crash_detect_disable();
    }
    else
    {
        lcd_crash_detect_enable();
    }
	if (IS_SD_PRINTING || is_usb_printing || (lcd_commands_type == LcdCommands::Layer1Cal)) menu_goto(lcd_tune_menu, 9, true, true);
	else menu_goto(lcd_settings_menu, 9, true, true);
}
#endif //TMC2130
 

#ifdef FILAMENT_SENSOR
static void lcd_fsensor_state_set()
{
	FSensorStateMenu = !FSensorStateMenu; //set also from fsensor_enable() and fsensor_disable()
	if (!FSensorStateMenu) {
		fsensor_disable();
		if (fsensor_autoload_enabled && !mmu_enabled)
			menu_submenu(lcd_filament_autoload_info);
	}
	else {
		fsensor_enable();
		if (fsensor_not_responding && !mmu_enabled)
			menu_submenu(lcd_fsensor_fail);
	}
}
#endif //FILAMENT_SENSOR

void lcd_set_degree() {
	lcd_set_custom_characters_degree();
}

#if (LANG_MODE != 0)

void menu_setlang(unsigned char lang)
{
	if (!lang_select(lang))
	{
		if (lcd_show_fullscreen_message_yes_no_and_wait_P(_i("Copy selected language?"), false, true))
			lang_boot_update_start(lang);
		lcd_update_enable(true);
		lcd_clear();
		menu_goto(lcd_language_menu, 0, true, true);
		lcd_timeoutToStatus.stop(); //infinite timeout
		lcd_draw_update = 2;
	}
}

static void lcd_language_menu()
{
	MENU_BEGIN();
	if (lang_is_selected()) MENU_ITEM_BACK_P(_T(MSG_SETTINGS)); //
	if (menu_item_text_P(lang_get_name_by_code(lang_get_code(0)))) //primary language
	{
		menu_setlang(0);
		return;
	}
	uint8_t cnt = lang_get_count();
#ifdef W25X20CL
	if (cnt == 2) //display secondary language in case of clear xflash 
	{
		if (menu_item_text_P(lang_get_name_by_code(lang_get_code(1))))
		{
			menu_setlang(1);
			return;
		}
	}
	else
		for (int i = 2; i < cnt; i++) //skip seconday language - solved in lang_select (MK3)
#else //W25X20CL
		for (int i = 1; i < cnt; i++) //all seconday languages (MK2/25)
#endif //W25X20CL
			if (menu_item_text_P(lang_get_name_by_code(lang_get_code(i))))
			{
				menu_setlang(i);
				return;
			}
	MENU_END();
}
#endif //(LANG_MODE != 0)


void lcd_mesh_bedleveling()
{
	mesh_bed_run_from_menu = true;
	enquecommand_P(PSTR("G80"));
	lcd_return_to_status();
}

void lcd_mesh_calibration()
{
  enquecommand_P(PSTR("M45"));
  lcd_return_to_status();
}

void lcd_mesh_calibration_z()
{
  enquecommand_P(PSTR("M45 Z"));
  lcd_return_to_status();
}

void lcd_pinda_calibration_menu()
{
	MENU_BEGIN();
		MENU_ITEM_BACK_P(_T(MSG_MENU_CALIBRATION));
		MENU_ITEM_SUBMENU_P(_i("Calibrate"), lcd_calibrate_pinda);////MSG_CALIBRATE_PINDA c=17 r=1
	MENU_END();
}

void lcd_temp_calibration_set() {
	bool temp_cal_active = eeprom_read_byte((unsigned char *)EEPROM_TEMP_CAL_ACTIVE);
	temp_cal_active = !temp_cal_active;
	eeprom_update_byte((unsigned char *)EEPROM_TEMP_CAL_ACTIVE, temp_cal_active);
}

#ifdef HAS_SECOND_SERIAL_PORT
void lcd_second_serial_set() {
	if(selectedSerialPort == 1) selectedSerialPort = 0;
	else selectedSerialPort = 1;
	eeprom_update_byte((unsigned char *)EEPROM_SECOND_SERIAL_ACTIVE, selectedSerialPort);
	MYSERIAL.begin(BAUDRATE);
}
#endif //HAS_SECOND_SERIAL_PORT

void lcd_calibrate_pinda() {
	enquecommand_P(PSTR("G76"));
	lcd_return_to_status();
}

#ifndef SNMM

/*void lcd_calibrate_extruder() {
	
	if (degHotend0() > EXTRUDE_MINTEMP)
	{
		current_position[E_AXIS] = 0;									//set initial position to zero
		plan_set_e_position(current_position[E_AXIS]);
		
		//long steps_start = st_get_position(E_AXIS);

		long steps_final;
		float e_steps_per_unit;
		float feedrate = (180 / axis_steps_per_unit[E_AXIS]) * 1;	//3	//initial automatic extrusion feedrate (depends on current value of axis_steps_per_unit to avoid too fast extrusion)
		float e_shift_calibration = (axis_steps_per_unit[E_AXIS] > 180 ) ? ((180 / axis_steps_per_unit[E_AXIS]) * 70): 70; //length of initial automatic extrusion sequence
		const char   *msg_e_cal_knob = _i("Rotate knob until mark reaches extruder body. Click when done.");////MSG_E_CAL_KNOB c=20 r=8
		const char   *msg_next_e_cal_knob = lcd_display_message_fullscreen_P(msg_e_cal_knob);
		const bool    multi_screen = msg_next_e_cal_knob != NULL;
		unsigned long msg_millis;

		lcd_show_fullscreen_message_and_wait_P(_i("Mark filament 100mm from extruder body. Click when done."));////MSG_MARK_FIL c=20 r=8
		lcd_clear();
		
		
		lcd_set_cursor(0, 1); lcd_puts_P(_T(MSG_PLEASE_WAIT));
		current_position[E_AXIS] += e_shift_calibration;
		plan_buffer_line_curposXYZE(feedrate, active_extruder);
		st_synchronize();

		lcd_display_message_fullscreen_P(msg_e_cal_knob);
		msg_millis = _millis();
		while (!LCD_CLICKED) {
			if (multi_screen && _millis() - msg_millis > 5000) {
				if (msg_next_e_cal_knob == NULL)
					msg_next_e_cal_knob = msg_e_cal_knob;
					msg_next_e_cal_knob = lcd_display_message_fullscreen_P(msg_next_e_cal_knob);
					msg_millis = _millis();
			}

			//manage_inactivity(true);
			manage_heater();
			if (abs(lcd_encoder_diff) >= ENCODER_PULSES_PER_STEP) {						//adjusting mark by knob rotation
				delay_keep_alive(50);
				//previous_millis_cmd = _millis();
				lcd_encoder += (lcd_encoder_diff / ENCODER_PULSES_PER_STEP);
				lcd_encoder_diff = 0;
				if (!planner_queue_full()) {
					current_position[E_AXIS] += float(abs((int)lcd_encoder)) * 0.01; //0.05
					lcd_encoder = 0;
					plan_buffer_line_curposXYZE(feedrate, active_extruder);
					
				}
			}	
		}
		
		steps_final = current_position[E_AXIS] * axis_steps_per_unit[E_AXIS];
		//steps_final = st_get_position(E_AXIS);
		lcd_draw_update = 1;
		e_steps_per_unit = ((float)(steps_final)) / 100.0f;
		if (e_steps_per_unit < MIN_E_STEPS_PER_UNIT) e_steps_per_unit = MIN_E_STEPS_PER_UNIT;				
		if (e_steps_per_unit > MAX_E_STEPS_PER_UNIT) e_steps_per_unit = MAX_E_STEPS_PER_UNIT;

		lcd_clear();

		axis_steps_per_unit[E_AXIS] = e_steps_per_unit;
		enquecommand_P(PSTR("M500")); //store settings to eeprom
	
		//lcd_drawedit(PSTR("Result"), ftostr31(axis_steps_per_unit[E_AXIS]));
		//delay_keep_alive(2000);
		delay_keep_alive(500);
		lcd_show_fullscreen_message_and_wait_P(_i("E calibration finished. Please clean the nozzle. Click when done."));////MSG_CLEAN_NOZZLE_E c=20 r=8
		lcd_update_enable(true);
		lcd_draw_update = 2;

	}
	else
	{
		show_preheat_nozzle_warning();
	}
	lcd_return_to_status();
}

void lcd_extr_cal_reset() {
	float tmp1[] = DEFAULT_AXIS_STEPS_PER_UNIT;
	axis_steps_per_unit[E_AXIS] = tmp1[3];
	//extrudemultiply = 100;
	enquecommand_P(PSTR("M500"));
}*/

#endif

void lcd_toshiba_flash_air_compatibility_toggle()
{
   card.ToshibaFlashAir_enable(! card.ToshibaFlashAir_isEnabled());
   eeprom_update_byte((uint8_t*)EEPROM_TOSHIBA_FLASH_AIR_COMPATIBLITY, card.ToshibaFlashAir_isEnabled());
}

//! @brief Continue first layer calibration with previous value or start from zero?
//!
//! @code{.unparsed}
//! |01234567890123456789|
//! |Sheet Smooth1 actual|  c=a, c=b, a+b = 13
//! |Z offset: -1.480 mm |  c=a, c=b, a+b = 14
//! |>Continue           |  c=19
//! | Start from zero    |  c=19
//! ----------------------
//! @endcode
void lcd_first_layer_calibration_reset()
{
    typedef struct
    {
        bool reset;
    } MenuData;
    static_assert(sizeof(menu_data)>= sizeof(MenuData),"_menu_data_t doesn't fit into menu_data");
    MenuData* menuData = (MenuData*)&(menu_data[0]);

    if(LCD_CLICKED || !eeprom_is_sheet_initialized(eeprom_read_byte(&(EEPROM_Sheets_base->active_sheet))) ||
            (calibration_status() >= CALIBRATION_STATUS_LIVE_ADJUST) ||
            (0 == static_cast<int16_t>(eeprom_read_word(reinterpret_cast<uint16_t*>
            (&EEPROM_Sheets_base->s[(eeprom_read_byte(&(EEPROM_Sheets_base->active_sheet)))].z_offset)))))
    {
        if (menuData->reset)
        {
            eeprom_update_word(reinterpret_cast<uint16_t*>(&EEPROM_Sheets_base->s[(eeprom_read_byte(&(EEPROM_Sheets_base->active_sheet)))].z_offset), 0xffff);
        }
        menu_goto(lcd_v2_calibration,0,true,true);
    }

    if (lcd_encoder > 0)
    {
        menuData->reset = true;
        lcd_encoder = 1;
    }
    else if (lcd_encoder < 1)
    {
        menuData->reset = false;
        lcd_encoder = 0;
    }

    char sheet_name[sizeof(Sheet::name)];
    eeprom_read_block(sheet_name, &EEPROM_Sheets_base->s[(eeprom_read_byte(&(EEPROM_Sheets_base->active_sheet)))].name, sizeof(Sheet::name));
    lcd_set_cursor(0, 0);
    float offset = static_cast<int16_t>(eeprom_read_word(reinterpret_cast<uint16_t*>(&EEPROM_Sheets_base->s[(eeprom_read_byte(&(EEPROM_Sheets_base->active_sheet)))].z_offset)))/cs.axis_steps_per_unit[Z_AXIS];
    lcd_printf_P(_i("Sheet %.7s\nZ offset: %+1.3f mm\n%cContinue\n%cStart from zero"), //// \n denotes line break, %.7s is replaced by 7 character long sheet name, %+1.3f is replaced by 6 character long floating point number, %c is replaced by > or white space (one character) based on whether first or second option is selected. % denoted place holders can not be reordered. r=4
            sheet_name, offset, menuData->reset ? ' ' : '>', menuData->reset ? '>' : ' ');

}

void lcd_v2_calibration()
{
	if (mmu_enabled)
	{
	    const uint8_t filament = choose_menu_P(
            _i("Select filament:"), ////c=20 r=1
            _T(MSG_FILAMENT),_i("Cancel"));  ////c=19 r=1
	    if (filament < 5)
	    {
	        lay1cal_filament = filament;
	    }
	    else
	    {
	        menu_back();
	        return;
	    }
	}
	else if (!eeprom_read_byte((uint8_t*)EEPROM_WIZARD_ACTIVE))
	{
	    bool loaded = false;
	    if (fsensor_enabled && ir_sensor_detected)
	    {
	        loaded = (digitalRead(IR_SENSOR_PIN) == 0);
	    }
	    else
	    {
	        loaded = lcd_show_fullscreen_message_yes_no_and_wait_P(_T(MSG_FILAMENT_LOADED), false, true);
	        lcd_update_enabled = true;

	    }


		if (!loaded)
		{
			lcd_display_message_fullscreen_P(_i("Please load filament first."));////MSG_PLEASE_LOAD_PLA c=20 r=4
			lcd_consume_click();
			for (uint_least8_t i = 0; i < 20; i++) { //wait max. 2s
				delay_keep_alive(100);
				if (lcd_clicked()) {
					break;
				}
			}
			lcd_update_enabled = true;
			menu_back();
			return;
		}
	}

	eFilamentAction = FilamentAction::Lay1Cal;
	menu_goto(lcd_generic_preheat_menu, 0, true, true);
}

void lcd_wizard() {
	bool result = true;
	if (calibration_status() != CALIBRATION_STATUS_ASSEMBLED) {
		result = lcd_show_multiscreen_message_yes_no_and_wait_P(_i("Running Wizard will delete current calibration results and start from the beginning. Continue?"), false, false);////MSG_WIZARD_RERUN c=20 r=7
	}
	if (result) {
		calibration_status_store(CALIBRATION_STATUS_ASSEMBLED);
		lcd_wizard(WizState::Run);
	}
	else {
		lcd_return_to_status();
		lcd_update_enable(true);
		lcd_update(2);
	}
}

#if (LANG_MODE != 0)
void lcd_language()
{
	lcd_update_enable(true);
	lcd_clear();
	menu_goto(lcd_language_menu, 0, true, true);
	lcd_timeoutToStatus.stop(); //infinite timeout
	lcd_draw_update = 2;
	while ((menu_menu != lcd_status_screen) && (!lang_is_selected()))
	{
		_delay(50);
		lcd_update(0);
		manage_heater();
		manage_inactivity(true);
	}
	if (lang_is_selected())
		lcd_return_to_status();
	else
		lang_select(LANG_ID_PRI);
}
#endif

static void wait_preheat()
{
    current_position[Z_AXIS] = 100; //move in z axis to make space for loading filament
    plan_buffer_line_curposXYZE(homing_feedrate[Z_AXIS] / 60);
    delay_keep_alive(2000);
    lcd_display_message_fullscreen_P(_T(MSG_WIZARD_HEATING));
	lcd_set_custom_characters();
	while (abs(degHotend(0) - degTargetHotend(0)) > 3) {
        lcd_display_message_fullscreen_P(_T(MSG_WIZARD_HEATING));

        lcd_set_cursor(0, 4);
	    //Print the hotend temperature (9 chars total)
		lcdui_print_temp(LCD_STR_THERMOMETER[0], (int)(degHotend(0) + 0.5), (int)(degTargetHotend(0) + 0.5));
        delay_keep_alive(1000);
    }
	
}

static void lcd_wizard_load()
{
	if (mmu_enabled)
	{
		lcd_show_fullscreen_message_and_wait_P(_i("Please insert filament into the first tube of the MMU, then press the knob to load it."));////c=20 r=8
		tmp_extruder = 0;
	} 
	else
	{
		lcd_show_fullscreen_message_and_wait_P(_i("Please insert filament into the extruder, then press the knob to load it."));////MSG_WIZARD_LOAD_FILAMENT c=20 r=8
	}	
	lcd_update_enable(false);
	lcd_clear();
	lcd_puts_at_P(0, 2, _T(MSG_LOADING_FILAMENT));
#ifdef SNMM
	change_extr(0);
#endif
	loading_flag = true;
	gcode_M701();
}

bool lcd_autoDepleteEnabled()
{
    return (lcd_autoDeplete && fsensor_enabled);
}

static void wizard_lay1cal_message(bool cold)
{
    lcd_show_fullscreen_message_and_wait_P(
            _i("Now I will calibrate distance between tip of the nozzle and heatbed surface.")); ////MSG_WIZARD_V2_CAL c=20 r=8
    if (mmu_enabled)
    {
        lcd_show_fullscreen_message_and_wait_P(
                _i("Choose a filament for the First Layer Calibration and select it in the on-screen menu."));
    }
    else if (cold)
    {
        lcd_show_fullscreen_message_and_wait_P(
                _i("Select temperature which matches your material."));
    }
    lcd_show_fullscreen_message_and_wait_P(
            _i("The printer will start printing a zig-zag line. Rotate the knob until you reach the optimal height. Check the pictures in the handbook (Calibration chapter).")); ////MSG_WIZARD_V2_CAL_2 c=20 r=12
}

//! @brief Printer first run wizard (Selftest and calibration)
//!
//!
//! First layer calibration with MMU state diagram
//!
//! @startuml
//! [*] --> IsFil
//! IsFil : Is any filament loaded?
//! LoadFilCold : Push the button to start loading Filament 1
//!
//! IsFil       --> Lay1CalCold : yes
//! IsFil       --> LoadFilCold : no
//! LoadFilCold --> Lay1CalCold : click
//! @enduml
//!
//! First layer calibration without MMU state diagram
//!
//! @startuml
//! [*] --> IsFil
//! IsFil : Is filament loaded?
//! Preheat : Select nozle temperature which matches your material.
//! LoadFilHot : Insert filament to extruder and press the knob.
//!
//! IsFil   --> Lay1CalCold : yes
//! IsFil   --> Preheat    : no
//! Preheat --> LoadFilHot : select
//! LoadFilHot --> Lay1CalHot : click
//! @enduml
//!
//! @param state Entry point of the wizard
//!
//!   state                 | description
//!  ---------------------- | ----------------
//! WizState::Run           | Main entry point
//! WizState::RepeatLay1Cal | Entry point after passing 1st layer calibration
//! WizState::LoadFilHot    | Entry point after temporarily left for preheat before load filament
void lcd_wizard(WizState state)
{
    using S = WizState;
	bool end = false;
	int8_t wizard_event;
	const char *msg = NULL;
	// Make sure EEPROM_WIZARD_ACTIVE is true if entering using different entry point
	// other than WizState::Run - it is useful for debugging wizard.
	if (state != S::Run) eeprom_update_byte((uint8_t*)EEPROM_WIZARD_ACTIVE, 1);
    
    FORCE_BL_ON_START;
	
    while (!end) {
		printf_P(PSTR("Wizard state: %d\n"), state);
		switch (state) {
		case S::Run: //Run wizard?
			
			// 2019-08-07 brutal hack - solving the "viper" situation.
			// It is caused by the fact, that tmc2130_st_isr makes a crash detection before the printers really starts.
			// And thus it calles stop_and_save_print_to_ram which sets the saved_printing flag.
			// Having this flag set during normal printing is lethal - mesh_plan_buffer_line exist in the middle of planning long travels
			// which results in distorted print.
			// This primarily happens when the printer is new and parked in 0,0
			// So any new printer will fail the first layer calibration unless being reset or the Stop function gets called.
			// We really must find a way to prevent the crash from happening before the printer is started - that would be the correct solution.
			// Btw. the flag may even trigger the viper situation on normal start this way and the user won't be able to find out why.			
			saved_printing = false;
			
			if( eeprom_read_byte((uint8_t*)EEPROM_WIZARD_ACTIVE)==2){
				lcd_show_fullscreen_message_and_wait_P(MSG_WIZARD_WELCOME_SHIPPING);
				state = S::Restore;
			} else {
				wizard_event = lcd_show_multiscreen_message_yes_no_and_wait_P(MSG_WIZARD_WELCOME, false, true);
				if (wizard_event) {
					state = S::Restore;
					eeprom_update_byte((uint8_t*)EEPROM_WIZARD_ACTIVE, 1);
				} else {
					eeprom_update_byte((uint8_t*)EEPROM_WIZARD_ACTIVE, 0);
					end = true;
				}
			}
			break;
		case S::Restore:
			switch (calibration_status()) {
			case CALIBRATION_STATUS_ASSEMBLED: state = S::Selftest; break; //run selftest
			case CALIBRATION_STATUS_XYZ_CALIBRATION: state = S::Xyz; break; //run xyz cal.
			case CALIBRATION_STATUS_Z_CALIBRATION: state = S::Z; break; //run z cal.
			case CALIBRATION_STATUS_LIVE_ADJUST: state = S::IsFil; break; //run live adjust
			case CALIBRATION_STATUS_CALIBRATED: end = true; eeprom_update_byte((uint8_t*)EEPROM_WIZARD_ACTIVE, 0); break;
			default: state = S::Selftest; break; //if calibration status is unknown, run wizard from the beginning
			}
			break; 
		case S::Selftest:
			lcd_show_fullscreen_message_and_wait_P(_i("First, I will run the selftest to check most common assembly problems."));////MSG_WIZARD_SELFTEST c=20 r=8
			wizard_event = lcd_selftest();
			if (wizard_event) {
				calibration_status_store(CALIBRATION_STATUS_XYZ_CALIBRATION);
				state = S::Xyz;
			}
			else end = true;
			break;
		case S::Xyz:
			lcd_show_fullscreen_message_and_wait_P(_i("I will run xyz calibration now. It will take approx. 12 mins."));////MSG_WIZARD_XYZ_CAL c=20 r=8
			wizard_event = gcode_M45(false, 0);
			if (wizard_event) state = S::IsFil;
			else end = true;
			break;
		case S::Z:
			lcd_show_fullscreen_message_and_wait_P(_i("Please remove shipping helpers first."));
			lcd_show_fullscreen_message_and_wait_P(_i("Now remove the test print from steel sheet."));
			lcd_show_fullscreen_message_and_wait_P(_i("I will run z calibration now."));////MSG_WIZARD_Z_CAL c=20 r=8
			wizard_event = lcd_show_fullscreen_message_yes_no_and_wait_P(_T(MSG_STEEL_SHEET_CHECK), false, false);
			if (!wizard_event) lcd_show_fullscreen_message_and_wait_P(_T(MSG_PLACE_STEEL_SHEET));
			wizard_event = gcode_M45(true, 0);
			if (wizard_event) {
				//current filament needs to be unloaded and then new filament should be loaded
				//start to preheat nozzle for unloading remaining PLA filament
				setTargetHotend(PLA_PREHEAT_HOTEND_TEMP, 0);
				lcd_display_message_fullscreen_P(_i("Now I will preheat nozzle for PLA."));
				wait_preheat();
				//unload current filament
				unload_filament();
				//load filament
				lcd_wizard_load();
				setTargetHotend(0, 0); //we are finished, cooldown nozzle
				state = S::Finish; //shipped, no need to set first layer, go to final message directly
			}
			else end = true;
			break;
		case S::IsFil:
		    //start to preheat nozzle and bed to save some time later
			setTargetHotend(PLA_PREHEAT_HOTEND_TEMP, 0);
			setTargetBed(PLA_PREHEAT_HPB_TEMP);
			if (mmu_enabled)
			{
			    wizard_event = lcd_show_fullscreen_message_yes_no_and_wait_P(_T(MSG_FILAMENT_LOADED), true);
			} else
			{
			    wizard_event = lcd_show_fullscreen_message_yes_no_and_wait_P(_T(MSG_FILAMENT_LOADED), true);
			}
			if (wizard_event) state = S::Lay1CalCold;
			else
			{
			    if(mmu_enabled) state = S::LoadFilCold;
			    else state = S::Preheat;
			}
			break;
		case S::Preheat:
		    menu_goto(lcd_preheat_menu,0,false,true);
		    lcd_show_fullscreen_message_and_wait_P(_i("Select nozzle preheat temperature which matches your material."));
		    end = true; // Leave wizard temporarily for lcd_preheat_menu
		    break;
		case S::LoadFilHot:
		    wait_preheat();
			lcd_wizard_load();
			state = S::Lay1CalHot;
			break;
        case S::LoadFilCold:
            lcd_wizard_load();
            state = S::Lay1CalCold;
            break;
		case S::Lay1CalCold:
            wizard_lay1cal_message(true);
			menu_goto(lcd_v2_calibration,0,false,true);
			end = true; // Leave wizard temporarily for lcd_v2_calibration
			break;
        case S::Lay1CalHot:
            wizard_lay1cal_message(false);
            lcd_commands_type = LcdCommands::Layer1Cal;
            end = true; // Leave wizard temporarily for lcd_v2_calibration
            break;
		case S::RepeatLay1Cal:
			wizard_event = lcd_show_multiscreen_message_yes_no_and_wait_P(_i("Do you want to repeat last step to readjust distance between nozzle and heatbed?"), false);////MSG_WIZARD_REPEAT_V2_CAL c=20 r=7
			if (wizard_event)
			{
				lcd_show_fullscreen_message_and_wait_P(_i("Please clean heatbed and then press the knob."));////MSG_WIZARD_CLEAN_HEATBED c=20 r=8
				state = S::Lay1CalCold;
			}
			else
			{
			    lcd_show_fullscreen_message_and_wait_P(_i("If you have additional steel sheets, calibrate their presets in Settings - HW Setup - Steel sheets."));
				state = S::Finish;
			}
			break;
		case S::Finish:
			eeprom_update_byte((uint8_t*)EEPROM_WIZARD_ACTIVE, 0);
			end = true;
			break;

		default: break;
		}
	}
    
    FORCE_BL_ON_END;
    
	printf_P(_N("Wizard end state: %d\n"), state);
	switch (state) { //final message
	case S::Restore: //printer was already calibrated
		msg = _T(MSG_WIZARD_DONE);
		break;
	case S::Selftest: //selftest
	case S::Xyz: //xyz cal.
	case S::Z: //z cal.
		msg = _T(MSG_WIZARD_CALIBRATION_FAILED);
		break;
	case S::Finish: //we are finished

		msg = _T(MSG_WIZARD_DONE);
		lcd_reset_alert_level();
		lcd_setstatuspgm(_T(WELCOME_MSG));
		lcd_return_to_status(); 
		break;

	default:
		msg = _T(MSG_WIZARD_QUIT);
		break;

	}
	if (!((S::Lay1CalCold == state) || (S::Lay1CalHot == state) || (S::Preheat == state)))
	{
		lcd_show_fullscreen_message_and_wait_P(msg);
	}
	lcd_update_enable(true);
	lcd_update(2);
}

#ifdef TMC2130
void lcd_settings_linearity_correction_menu(void)
{
	MENU_BEGIN();
    ON_MENU_LEAVE(
        lcd_settings_linearity_correction_menu_save();
    );
	MENU_ITEM_BACK_P(_T(MSG_SETTINGS));
#ifdef TMC2130_LINEARITY_CORRECTION_XYZ
	//tmc2130_wave_fac[X_AXIS]

	MENU_ITEM_EDIT_int3_P(_i("X-correct:"),  &tmc2130_wave_fac[X_AXIS],  TMC2130_WAVE_FAC1000_MIN-TMC2130_WAVE_FAC1000_STP, TMC2130_WAVE_FAC1000_MAX);////MSG_X_CORRECTION c=13
	MENU_ITEM_EDIT_int3_P(_i("Y-correct:"),  &tmc2130_wave_fac[Y_AXIS],  TMC2130_WAVE_FAC1000_MIN-TMC2130_WAVE_FAC1000_STP, TMC2130_WAVE_FAC1000_MAX);////MSG_Y_CORRECTION c=13
	MENU_ITEM_EDIT_int3_P(_i("Z-correct:"),  &tmc2130_wave_fac[Z_AXIS],  TMC2130_WAVE_FAC1000_MIN-TMC2130_WAVE_FAC1000_STP, TMC2130_WAVE_FAC1000_MAX);////MSG_Z_CORRECTION c=13
#endif //TMC2130_LINEARITY_CORRECTION_XYZ
	MENU_ITEM_EDIT_int3_P(_i("E-correct:"),  &tmc2130_wave_fac[E_AXIS],  TMC2130_WAVE_FAC1000_MIN-TMC2130_WAVE_FAC1000_STP, TMC2130_WAVE_FAC1000_MAX);////MSG_EXTRUDER_CORRECTION c=13
	MENU_END();
}
#endif // TMC2130

#ifdef FILAMENT_SENSOR
#define SETTINGS_FILAMENT_SENSOR \
do\
{\
    if (FSensorStateMenu == 0)\
    {\
        if (fsensor_not_responding && (mmu_enabled == false))\
        {\
            /* Filament sensor not working*/\
            MENU_ITEM_TOGGLE_P(_T(MSG_FSENSOR), _T(MSG_NA), lcd_fsensor_state_set);/*////MSG_FSENSOR_NA*/\
            MENU_ITEM_TOGGLE_P(_T(MSG_FSENSOR_AUTOLOAD), NULL, lcd_fsensor_fail);\
        }\
        else\
        {\
            /* Filament sensor turned off, working, no problems*/\
            MENU_ITEM_TOGGLE_P(_T(MSG_FSENSOR), _T(MSG_OFF), lcd_fsensor_state_set);\
            if (mmu_enabled == false)\
            {\
                MENU_ITEM_TOGGLE_P(_T(MSG_FSENSOR_AUTOLOAD), NULL, lcd_filament_autoload_info);\
            }\
        }\
    }\
    else\
    {\
        /* Filament sensor turned on, working, no problems*/\
        MENU_ITEM_TOGGLE_P(_T(MSG_FSENSOR), _T(MSG_ON), lcd_fsensor_state_set);\
        if (mmu_enabled == false)\
        {\
            if (fsensor_autoload_enabled)\
                MENU_ITEM_TOGGLE_P(_T(MSG_FSENSOR_AUTOLOAD), _T(MSG_ON), lcd_set_filament_autoload);/*////MSG_FSENS_AUTOLOAD_ON c=17 r=1*/\
            else\
                MENU_ITEM_TOGGLE_P(_T(MSG_FSENSOR_AUTOLOAD), _T(MSG_OFF), lcd_set_filament_autoload);/*////MSG_FSENS_AUTOLOAD_OFF c=17 r=1*/\
            /*if (fsensor_oq_meassure_enabled)*/\
                /*MENU_ITEM_FUNCTION_P(_i("F. OQ meass. [on]"), lcd_set_filament_oq_meass);*//*////MSG_FSENS_OQMEASS_ON c=17 r=1*/\
            /*else*/\
                /*MENU_ITEM_FUNCTION_P(_i("F. OQ meass.[off]"), lcd_set_filament_oq_meass);*//*////MSG_FSENS_OQMEASS_OFF c=17 r=1*/\
        }\
    }\
}\
while(0)

#else //FILAMENT_SENSOR
#define SETTINGS_FILAMENT_SENSOR do{}while(0)
#endif //FILAMENT_SENSOR

static void auto_deplete_switch()
{
    lcd_autoDeplete = !lcd_autoDeplete;
    eeprom_update_byte((unsigned char *)EEPROM_AUTO_DEPLETE, lcd_autoDeplete);
}

static void settingsAutoDeplete()
{
    if (mmu_enabled)
    {
        if (!fsensor_enabled)
        {
            MENU_ITEM_TOGGLE_P(_T(MSG_AUTO_DEPLETE), _T(MSG_NA), NULL);
        }
        else if (lcd_autoDeplete)
        {
            MENU_ITEM_TOGGLE_P(_T(MSG_AUTO_DEPLETE), _T(MSG_ON), auto_deplete_switch);
        }
        else
        {
            MENU_ITEM_TOGGLE_P(_T(MSG_AUTO_DEPLETE), _T(MSG_OFF), auto_deplete_switch);
        }
    }
}

#define SETTINGS_AUTO_DEPLETE \
do\
{\
    settingsAutoDeplete();\
}\
while(0)\

#ifdef MMU_HAS_CUTTER
static void settingsCutter()
{
    if (mmu_enabled)
    {
        if (EEPROM_MMU_CUTTER_ENABLED_enabled == eeprom_read_byte((uint8_t*)EEPROM_MMU_CUTTER_ENABLED))
        {
            MENU_ITEM_TOGGLE_P(_T(MSG_CUTTER), _T(MSG_ON), lcd_cutter_enabled);
        }
#ifdef MMU_ALWAYS_CUT
        else if (EEPROM_MMU_CUTTER_ENABLED_always == eeprom_read_byte((uint8_t*)EEPROM_MMU_CUTTER_ENABLED))
        {
            MENU_ITEM_TOGGLE_P(_T(MSG_CUTTER), _i("Always"), lcd_cutter_enabled);
        }
#endif
        else
        {
            MENU_ITEM_TOGGLE_P(_T(MSG_CUTTER), _T(MSG_OFF), lcd_cutter_enabled);
        }
    }
}

#define SETTINGS_CUTTER \
do\
{\
    settingsCutter();\
}\
while(0)
#else
#define SETTINGS_CUTTER
#endif //MMU_HAS_CUTTER

#ifdef TMC2130
#define SETTINGS_SILENT_MODE \
do\
{\
    if(!farm_mode)\
    {\
        if (SilentModeMenu == SILENT_MODE_NORMAL)\
        {\
            MENU_ITEM_TOGGLE_P(_T(MSG_MODE), _T(MSG_NORMAL), lcd_silent_mode_set);\
        }\
        else MENU_ITEM_TOGGLE_P(_T(MSG_MODE), _T(MSG_STEALTH), lcd_silent_mode_set);\
        if (SilentModeMenu == SILENT_MODE_NORMAL)\
        {\
            if (lcd_crash_detect_enabled()) MENU_ITEM_TOGGLE_P(_T(MSG_CRASHDETECT), _T(MSG_ON), crash_mode_switch);\
            else MENU_ITEM_TOGGLE_P(_T(MSG_CRASHDETECT), _T(MSG_OFF), crash_mode_switch);\
        }\
        else MENU_ITEM_TOGGLE_P(_T(MSG_CRASHDETECT), NULL, lcd_crash_mode_info);\
    }\
}\
while (0)

#else //TMC2130
#define SETTINGS_SILENT_MODE \
do\
{\
    if(!farm_mode)\
    {\
        switch (SilentModeMenu)\
        {\
        case SILENT_MODE_POWER:\
            MENU_ITEM_TOGGLE_P(_T(MSG_MODE), _T(MSG_HIGH_POWER), lcd_silent_mode_set);\
            break;\
        case SILENT_MODE_SILENT:\
            MENU_ITEM_TOGGLE_P(_T(MSG_MODE), _T(MSG_SILENT), lcd_silent_mode_set);\
            break;\
        case SILENT_MODE_AUTO:\
            MENU_ITEM_TOGGLE_P(_T(MSG_MODE), _T(MSG_AUTO_POWER), lcd_silent_mode_set);\
            break;\
        default:\
            MENU_ITEM_TOGGLE_P(_T(MSG_MODE), _T(MSG_HIGH_POWER), lcd_silent_mode_set);\
            break; /* (probably) not needed*/\
        }\
    }\
}\
while (0)
#endif //TMC2130

#ifndef MMU_FORCE_STEALTH_MODE
#define SETTINGS_MMU_MODE \
do\
{\
	if (mmu_enabled)\
	{\
		if (SilentModeMenu_MMU == 0) MENU_ITEM_TOGGLE_P(_T(MSG_MMU_MODE), _T(MSG_NORMAL), lcd_silent_mode_mmu_set);\
		else MENU_ITEM_TOGGLE_P(_T(MSG_MMU_MODE), _T(MSG_STEALTH), lcd_silent_mode_mmu_set);\
	}\
}\
while (0) 
#else //MMU_FORCE_STEALTH_MODE
#define SETTINGS_MMU_MODE
#endif //MMU_FORCE_STEALTH_MODE

#ifdef SDCARD_SORT_ALPHA
#define SETTINGS_SD \
do\
{\
    if (card.ToshibaFlashAir_isEnabled())\
        MENU_ITEM_TOGGLE_P(_T(MSG_SD_CARD), _T(MSG_TOSHIBA_FLASH_AIR_COMPATIBILITY), lcd_toshiba_flash_air_compatibility_toggle);\
    else\
        MENU_ITEM_TOGGLE_P(_T(MSG_SD_CARD), _T(MSG_NORMAL), lcd_toshiba_flash_air_compatibility_toggle);\
\
    uint8_t sdSort;\
    EEPROM_read(EEPROM_SD_SORT, (uint8_t*)&sdSort, sizeof(sdSort));\
    switch (sdSort)\
    {\
      case SD_SORT_TIME: MENU_ITEM_TOGGLE_P(_T(MSG_SORT), _T(MSG_SORT_TIME), lcd_sort_type_set); break;\
      case SD_SORT_ALPHA: MENU_ITEM_TOGGLE_P(_T(MSG_SORT), _T(MSG_SORT_ALPHA), lcd_sort_type_set); break;\
      default: MENU_ITEM_TOGGLE_P(_T(MSG_SORT), _T(MSG_NONE), lcd_sort_type_set);\
    }\
}\
while (0)
#else // SDCARD_SORT_ALPHA
#define SETTINGS_SD \
do\
{\
    if (card.ToshibaFlashAir_isEnabled())\
        MENU_ITEM_TOGGLE_P(_T(MSG_SD_CARD), _T(MSG_TOSHIBA_FLASH_AIR_COMPATIBILITY), lcd_toshiba_flash_air_compatibility_toggle);\
    else\
        MENU_ITEM_TOGGLE_P(_T(MSG_SD_CARD), _T(MSG_NORMAL), lcd_toshiba_flash_air_compatibility_toggle);\
}\
while (0)
#endif // SDCARD_SORT_ALPHA

/*
#define SETTINGS_MBL_MODE \
do\
{\
    switch(e_mbl_type)\
    {\
    case e_MBL_FAST:\
        MENU_ITEM_FUNCTION_P(_i("Mode    [Fast]"),mbl_mode_set);\ 
         break; \
    case e_MBL_OPTIMAL:\
	    MENU_ITEM_FUNCTION_P(_i("Mode [Optimal]"), mbl_mode_set); \ 
	     break; \
    case e_MBL_PREC:\
	     MENU_ITEM_FUNCTION_P(_i("Mode [Precise]"), mbl_mode_set); \
	     break; \
    default:\
	     MENU_ITEM_FUNCTION_P(_i("Mode [Optimal]"), mbl_mode_set); \
	     break; \
    }\
}\
while (0)
*/

#define SETTINGS_SOUND \
do\
{\
    switch(eSoundMode)\
    {\
        case e_SOUND_MODE_LOUD:\
            MENU_ITEM_TOGGLE_P(_T(MSG_SOUND), _T(MSG_SOUND_LOUD), lcd_sound_state_set);\
            break;\
        case e_SOUND_MODE_ONCE:\
            MENU_ITEM_TOGGLE_P(_T(MSG_SOUND), _T(MSG_SOUND_ONCE), lcd_sound_state_set);\
            break;\
        case e_SOUND_MODE_SILENT:\
            MENU_ITEM_TOGGLE_P(_T(MSG_SOUND), _T(MSG_SILENT), lcd_sound_state_set);\
            break;\
        case e_SOUND_MODE_BLIND:\
            MENU_ITEM_TOGGLE_P(_T(MSG_SOUND), _T(MSG_SOUND_BLIND), lcd_sound_state_set);\
            break;\
        default:\
            MENU_ITEM_TOGGLE_P(_T(MSG_SOUND), _T(MSG_SOUND_LOUD), lcd_sound_state_set);\
    }\
}\
while (0)

//-//
static void lcd_check_mode_set(void)
{
switch(oCheckMode)
     {
     case ClCheckMode::_None:
          oCheckMode=ClCheckMode::_Warn;
          break;
     case ClCheckMode::_Warn:
          oCheckMode=ClCheckMode::_Strict;
          break;
     case ClCheckMode::_Strict:
          oCheckMode=ClCheckMode::_None;
          break;
     default:
          oCheckMode=ClCheckMode::_None;
     }
eeprom_update_byte((uint8_t*)EEPROM_CHECK_MODE,(uint8_t)oCheckMode);
}

#define SETTINGS_MODE \
do\
{\
    switch(oCheckMode)\
         {\
         case ClCheckMode::_None:\
              MENU_ITEM_TOGGLE_P(_T(MSG_NOZZLE), _T(MSG_NONE), lcd_check_mode_set);\
              break;\
         case ClCheckMode::_Warn:\
              MENU_ITEM_TOGGLE_P(_T(MSG_NOZZLE), _T(MSG_WARN), lcd_check_mode_set);\
              break;\
         case ClCheckMode::_Strict:\
              MENU_ITEM_TOGGLE_P(_T(MSG_NOZZLE), _T(MSG_STRICT), lcd_check_mode_set);\
              break;\
         default:\
              MENU_ITEM_TOGGLE_P(_T(MSG_NOZZLE), _T(MSG_NONE), lcd_check_mode_set);\
         }\
}\
while (0)

static void lcd_nozzle_diameter_cycle(void) {
    uint16_t nDiameter;
    switch(oNozzleDiameter){
    case ClNozzleDiameter::_Diameter_250:
        oNozzleDiameter=ClNozzleDiameter::_Diameter_400;
        nDiameter=400;
        break;
    case ClNozzleDiameter::_Diameter_400:
        oNozzleDiameter=ClNozzleDiameter::_Diameter_600;
        nDiameter=600;
        break;
    case ClNozzleDiameter::_Diameter_600:
        oNozzleDiameter=ClNozzleDiameter::_Diameter_800;
        nDiameter=800;
        break;
    case ClNozzleDiameter::_Diameter_800:
        oNozzleDiameter=ClNozzleDiameter::_Diameter_250;
        nDiameter=250;
        break;
    default:
        oNozzleDiameter=ClNozzleDiameter::_Diameter_400;
        nDiameter=400;
    }
    eeprom_update_byte((uint8_t*)EEPROM_NOZZLE_DIAMETER,(uint8_t)oNozzleDiameter);
    eeprom_update_word((uint16_t*)EEPROM_NOZZLE_DIAMETER_uM,nDiameter);
}

#define SETTINGS_NOZZLE \
do\
{\
    float fNozzleDiam;\
    switch(oNozzleDiameter)\
    {\
        case ClNozzleDiameter::_Diameter_250: fNozzleDiam = 0.25f; break;\
        case ClNozzleDiameter::_Diameter_400: fNozzleDiam = 0.4f; break;\
        case ClNozzleDiameter::_Diameter_600: fNozzleDiam = 0.6f; break;\
        case ClNozzleDiameter::_Diameter_800: fNozzleDiam = 0.8f; break;\
        default: fNozzleDiam = 0.4f; break;\
    }\
    MENU_ITEM_TOGGLE(_T(MSG_NOZZLE_DIAMETER), ftostr12ns(fNozzleDiam), lcd_nozzle_diameter_cycle);\
}\
while (0)

static void lcd_check_model_set(void)
{
switch(oCheckModel)
     {
     case ClCheckModel::_None:
          oCheckModel=ClCheckModel::_Warn;
          break;
     case ClCheckModel::_Warn:
          oCheckModel=ClCheckModel::_Strict;
          break;
     case ClCheckModel::_Strict:
          oCheckModel=ClCheckModel::_None;
          break;
     default:
          oCheckModel=ClCheckModel::_None;
     }
eeprom_update_byte((uint8_t*)EEPROM_CHECK_MODEL,(uint8_t)oCheckModel);
}

#define SETTINGS_MODEL \
do\
{\
    switch(oCheckModel)\
         {\
         case ClCheckModel::_None:\
              MENU_ITEM_TOGGLE_P(_T(MSG_MODEL), _T(MSG_NONE), lcd_check_model_set);\
              break;\
         case ClCheckModel::_Warn:\
              MENU_ITEM_TOGGLE_P(_T(MSG_MODEL), _T(MSG_WARN), lcd_check_model_set);\
              break;\
         case ClCheckModel::_Strict:\
              MENU_ITEM_TOGGLE_P(_T(MSG_MODEL), _T(MSG_STRICT), lcd_check_model_set);\
              break;\
         default:\
              MENU_ITEM_TOGGLE_P(_T(MSG_MODEL), _T(MSG_NONE), lcd_check_model_set);\
         }\
}\
while (0)

static void lcd_check_version_set(void)
{
switch(oCheckVersion)
     {
     case ClCheckVersion::_None:
          oCheckVersion=ClCheckVersion::_Warn;
          break;
     case ClCheckVersion::_Warn:
          oCheckVersion=ClCheckVersion::_Strict;
          break;
     case ClCheckVersion::_Strict:
          oCheckVersion=ClCheckVersion::_None;
          break;
     default:
          oCheckVersion=ClCheckVersion::_None;
     }
eeprom_update_byte((uint8_t*)EEPROM_CHECK_VERSION,(uint8_t)oCheckVersion);
}

#define SETTINGS_VERSION \
do\
{\
    switch(oCheckVersion)\
         {\
         case ClCheckVersion::_None:\
              MENU_ITEM_TOGGLE_P(_T(MSG_FIRMWARE), _T(MSG_NONE), lcd_check_version_set);\
              break;\
         case ClCheckVersion::_Warn:\
              MENU_ITEM_TOGGLE_P(_T(MSG_FIRMWARE), _T(MSG_WARN), lcd_check_version_set);\
              break;\
         case ClCheckVersion::_Strict:\
              MENU_ITEM_TOGGLE_P(_T(MSG_FIRMWARE), _T(MSG_STRICT), lcd_check_version_set);\
              break;\
         default:\
              MENU_ITEM_TOGGLE_P(_T(MSG_FIRMWARE), _T(MSG_NONE), lcd_check_version_set);\
         }\
}\
while (0)

#if 0 // temporarily unused
static void lcd_check_gcode_set(void)
{
switch(oCheckGcode)
     {
     case ClCheckGcode::_None:
          oCheckGcode=ClCheckGcode::_Warn;
          break;
     case ClCheckGcode::_Warn:
          oCheckGcode=ClCheckGcode::_Strict;
          break;
     case ClCheckGcode::_Strict:
          oCheckGcode=ClCheckGcode::_None;
          break;
     default:
          oCheckGcode=ClCheckGcode::_None;
     }
eeprom_update_byte((uint8_t*)EEPROM_CHECK_GCODE,(uint8_t)oCheckGcode);
}
#endif

#define SETTINGS_GCODE \
do\
{\
    switch(oCheckGcode)\
         {\
         case ClCheckGcode::_None:\
              MENU_ITEM_TOGGLE_P(_T(MSG_GCODE), _T(MSG_NONE), lcd_check_gcode_set);\
              break;\
         case ClCheckGcode::_Warn:\
              MENU_ITEM_TOGGLE_P(_T(MSG_GCODE), _T(MSG_WARN), lcd_check_gcode_set);\
              break;\
         case ClCheckGcode::_Strict:\
              MENU_ITEM_TOGGLE_P(_T(MSG_GCODE), _T(MSG_STRICT), lcd_check_gcode_set);\
              break;\
         default:\
              MENU_ITEM_TOGGLE_P(_T(MSG_GCODE), _T(MSG_NONE), lcd_check_gcode_set);\
         }\
}\
while (0)

static void lcd_checking_menu(void)
{
MENU_BEGIN();
MENU_ITEM_BACK_P(_T(MSG_HW_SETUP));
SETTINGS_MODE;
SETTINGS_MODEL;
SETTINGS_VERSION;
//-// temporarily disabled
//SETTINGS_GCODE;
MENU_END();
}

#ifdef IR_SENSOR_ANALOG
static void lcd_fsensor_actionNA_set(void)
{
switch(oFsensorActionNA)
     {
     case ClFsensorActionNA::_Continue:
          oFsensorActionNA=ClFsensorActionNA::_Pause;
          break;
     case ClFsensorActionNA::_Pause:
          oFsensorActionNA=ClFsensorActionNA::_Continue;
          break;
     default:
          oFsensorActionNA=ClFsensorActionNA::_Continue;
     }
eeprom_update_byte((uint8_t*)EEPROM_FSENSOR_ACTION_NA,(uint8_t)oFsensorActionNA);
}

#define FSENSOR_ACTION_NA \
do\
{\
    switch(oFsensorActionNA)\
         {\
         case ClFsensorActionNA::_Continue:\
              MENU_ITEM_TOGGLE_P(_T(MSG_FS_ACTION), _T(MSG_FS_CONTINUE), lcd_fsensor_actionNA_set);\
              break;\
         case ClFsensorActionNA::_Pause:\
              MENU_ITEM_TOGGLE_P(_T(MSG_FS_ACTION), _T(MSG_FS_PAUSE), lcd_fsensor_actionNA_set);\
              break;\
         default:\
              oFsensorActionNA=ClFsensorActionNA::_Continue;\
         }\
}\
while (0)
#endif //IR_SENSOR_ANALOG

template <uint8_t number>
static void select_sheet_menu()
{
    selected_sheet = number;
    lcd_sheet_menu();
}

static void sheets_menu()
{
    MENU_BEGIN();
    MENU_ITEM_BACK_P(_T(MSG_HW_SETUP));
    MENU_ITEM_SUBMENU_E(EEPROM_Sheets_base->s[0], select_sheet_menu<0>);
    MENU_ITEM_SUBMENU_E(EEPROM_Sheets_base->s[1], select_sheet_menu<1>);
    MENU_ITEM_SUBMENU_E(EEPROM_Sheets_base->s[2], select_sheet_menu<2>);
    MENU_ITEM_SUBMENU_E(EEPROM_Sheets_base->s[3], select_sheet_menu<3>);
    MENU_ITEM_SUBMENU_E(EEPROM_Sheets_base->s[4], select_sheet_menu<4>);
    MENU_ITEM_SUBMENU_E(EEPROM_Sheets_base->s[5], select_sheet_menu<5>);
    MENU_ITEM_SUBMENU_E(EEPROM_Sheets_base->s[6], select_sheet_menu<6>);
    MENU_ITEM_SUBMENU_E(EEPROM_Sheets_base->s[7], select_sheet_menu<7>);
    MENU_END();
}

void lcd_hw_setup_menu(void)                      // can not be "static"
{
    typedef struct
    {// 2bytes total
        int8_t status;
        uint8_t experimental_menu_visibility;
    } _menu_data_t;
    static_assert(sizeof(menu_data)>= sizeof(_menu_data_t),"_menu_data_t doesn't fit into menu_data");
    _menu_data_t* _md = (_menu_data_t*)&(menu_data[0]);

    if (_md->status == 0 || lcd_draw_update)
    {
        _md->status = 1;
        _md->experimental_menu_visibility = eeprom_read_byte((uint8_t *)EEPROM_EXPERIMENTAL_VISIBILITY);
        if (_md->experimental_menu_visibility == EEPROM_EMPTY_VALUE)
        {
            _md->experimental_menu_visibility = 0;
            eeprom_update_byte((uint8_t *)EEPROM_EXPERIMENTAL_VISIBILITY, _md->experimental_menu_visibility);
        }
    }


    MENU_BEGIN();
    MENU_ITEM_BACK_P(_T(bSettings?MSG_SETTINGS:MSG_BACK)); // i.e. default menu-item / menu-item after checking mismatch

    MENU_ITEM_SUBMENU_P(_T(MSG_STEEL_SHEETS), sheets_menu);
    SETTINGS_NOZZLE;
    MENU_ITEM_SUBMENU_P(_i("Checks"), lcd_checking_menu);

#ifdef IR_SENSOR_ANALOG
    FSENSOR_ACTION_NA;
    //! Fsensor Detection isn't ready for mmu yet it is temporarily disabled.
    //! @todo Don't forget to remove this as soon Fsensor Detection works with mmu
    if(!mmu_enabled) MENU_ITEM_FUNCTION_P(PSTR("Fsensor Detection"), lcd_detect_IRsensor);
#endif //IR_SENSOR_ANALOG

    if (_md->experimental_menu_visibility)
    {
        MENU_ITEM_SUBMENU_P(PSTR("Experimental"), lcd_experimental_menu);////MSG_MENU_EXPERIMENTAL c=18
    }

#ifdef PINDA_TEMP_COMP
	//! The SuperPINDA is detected when the PINDA temp is below its defined limit.
	//! This works well on the EINSY board but not on the miniRAMBo board as
	//! as a disconnected SuperPINDA will show higher temps compared to an EINSY board.
	//! 
	//! This menu allows the user to en-/disable the SuperPINDA manualy
	MENU_ITEM_TOGGLE_P(_N("SuperPINDA"), eeprom_read_byte((uint8_t *)EEPROM_PINDA_TEMP_COMPENSATION) ? _T(MSG_YES) : _T(MSG_NO), lcd_pinda_temp_compensation_toggle);
#endif //PINDA_TEMP_COMP

    MENU_END();
}

static void lcd_settings_menu()
{
	EEPROM_read(EEPROM_SILENT, (uint8_t*)&SilentModeMenu, sizeof(SilentModeMenu));
	MENU_BEGIN();
	MENU_ITEM_BACK_P(_T(MSG_MAIN));

	MENU_ITEM_SUBMENU_P(_i("Temperature"), lcd_control_temperature_menu);////MSG_TEMPERATURE
	if (!homing_flag)
	    MENU_ITEM_SUBMENU_P(_i("Move axis"), lcd_move_menu_1mm);////MSG_MOVE_AXIS
	if (!isPrintPaused)
	    MENU_ITEM_GCODE_P(_i("Disable steppers"), PSTR("M84"));////MSG_DISABLE_STEPPERS

	SETTINGS_FILAMENT_SENSOR;

	SETTINGS_AUTO_DEPLETE;

	SETTINGS_CUTTER;

	MENU_ITEM_TOGGLE_P(_T(MSG_FANS_CHECK), fans_check_enabled ? _T(MSG_ON) : _T(MSG_OFF), lcd_set_fan_check);

	SETTINGS_SILENT_MODE;

    if(!farm_mode)
    {
        bSettings=true;                              // flag ('fake parameter') for 'lcd_hw_setup_menu()' function
        MENU_ITEM_SUBMENU_P(_T(MSG_HW_SETUP), lcd_hw_setup_menu);
    }
    
	SETTINGS_MMU_MODE;

	MENU_ITEM_SUBMENU_P(_T(MSG_MESH_BED_LEVELING), lcd_mesh_bed_leveling_settings);

#if defined (TMC2130) && defined (LINEARITY_CORRECTION)
    MENU_ITEM_SUBMENU_P(_i("Lin. correction"), lcd_settings_linearity_correction_menu);
#endif //LINEARITY_CORRECTION && TMC2130
    if(has_temperature_compensation())
    {
	    MENU_ITEM_TOGGLE_P(_T(MSG_TEMP_CALIBRATION), eeprom_read_byte((unsigned char *)EEPROM_TEMP_CAL_ACTIVE) ? _T(MSG_ON) : _T(MSG_OFF), lcd_temp_calibration_set);
    }

#ifdef HAS_SECOND_SERIAL_PORT
    MENU_ITEM_TOGGLE_P(_T(MSG_RPI_PORT), (selectedSerialPort == 0) ? _T(MSG_OFF) : _T(MSG_ON), lcd_second_serial_set);
#endif //HAS_SECOND_SERIAL

	if (!isPrintPaused && !homing_flag)
		MENU_ITEM_SUBMENU_P(_T(MSG_BABYSTEP_Z), lcd_babystep_z);

#if (LANG_MODE != 0)
	MENU_ITEM_SUBMENU_P(_i("Select language"), lcd_language_menu);////MSG_LANGUAGE_SELECT
#endif //(LANG_MODE != 0)

	SETTINGS_SD;
	SETTINGS_SOUND;

#ifdef LCD_BL_PIN
    if (backlightSupport)
    {
        MENU_ITEM_SUBMENU_P(_T(MSG_BRIGHTNESS), lcd_backlight_menu);
    }
#endif //LCD_BL_PIN

	if (farm_mode)
	{
		MENU_ITEM_FUNCTION_P(PSTR("Disable farm mode"), lcd_disable_farm_mode);
	}

	MENU_END();
}

#ifdef TMC2130
static void lcd_ustep_linearity_menu_save()
{
    eeprom_update_byte((uint8_t*)EEPROM_TMC2130_WAVE_X_FAC, tmc2130_wave_fac[X_AXIS]);
    eeprom_update_byte((uint8_t*)EEPROM_TMC2130_WAVE_Y_FAC, tmc2130_wave_fac[Y_AXIS]);
    eeprom_update_byte((uint8_t*)EEPROM_TMC2130_WAVE_Z_FAC, tmc2130_wave_fac[Z_AXIS]);
    eeprom_update_byte((uint8_t*)EEPROM_TMC2130_WAVE_E_FAC, tmc2130_wave_fac[E_AXIS]);
}
#endif //TMC2130

#ifdef TMC2130
static void lcd_settings_linearity_correction_menu_save()
{
    bool changed = false;
    if (tmc2130_wave_fac[X_AXIS] < TMC2130_WAVE_FAC1000_MIN) tmc2130_wave_fac[X_AXIS] = 0;
    if (tmc2130_wave_fac[Y_AXIS] < TMC2130_WAVE_FAC1000_MIN) tmc2130_wave_fac[Y_AXIS] = 0;
    if (tmc2130_wave_fac[Z_AXIS] < TMC2130_WAVE_FAC1000_MIN) tmc2130_wave_fac[Z_AXIS] = 0;
    if (tmc2130_wave_fac[E_AXIS] < TMC2130_WAVE_FAC1000_MIN) tmc2130_wave_fac[E_AXIS] = 0;
    changed |= (eeprom_read_byte((uint8_t*)EEPROM_TMC2130_WAVE_X_FAC) != tmc2130_wave_fac[X_AXIS]);
    changed |= (eeprom_read_byte((uint8_t*)EEPROM_TMC2130_WAVE_Y_FAC) != tmc2130_wave_fac[Y_AXIS]);
    changed |= (eeprom_read_byte((uint8_t*)EEPROM_TMC2130_WAVE_Z_FAC) != tmc2130_wave_fac[Z_AXIS]);
    changed |= (eeprom_read_byte((uint8_t*)EEPROM_TMC2130_WAVE_E_FAC) != tmc2130_wave_fac[E_AXIS]);
    lcd_ustep_linearity_menu_save();
    if (changed) tmc2130_init();
}
#endif //TMC2130

static void lcd_calibration_menu()
{
  MENU_BEGIN();
  MENU_ITEM_BACK_P(_T(MSG_MAIN));
  if (!isPrintPaused)
  {
	MENU_ITEM_FUNCTION_P(_i("Wizard"), lcd_wizard);////MSG_WIZARD c=17 r=1
    if (lcd_commands_type == LcdCommands::Idle)
    {
         MENU_ITEM_SUBMENU_P(_T(MSG_V2_CALIBRATION), lcd_first_layer_calibration_reset);////MSG_V2_CALIBRATION c=18
    }
	MENU_ITEM_GCODE_P(_T(MSG_AUTO_HOME), PSTR("G28 W"));
#ifdef TMC2130
	MENU_ITEM_FUNCTION_P(_i("Belt test        "), lcd_belttest_v);////MSG_BELTTEST c=17
#endif //TMC2130
	MENU_ITEM_FUNCTION_P(_i("Selftest         "), lcd_selftest_v);////MSG_SELFTEST c=17
#ifdef MK1BP
    // MK1
    // "Calibrate Z"
    MENU_ITEM_GCODE_P(_T(MSG_HOMEYZ), PSTR("G28 Z"));
#else //MK1BP
    // MK2
    MENU_ITEM_FUNCTION_P(_i("Calibrate XYZ"), lcd_mesh_calibration);////MSG_CALIBRATE_BED
    // "Calibrate Z" with storing the reference values to EEPROM.
    MENU_ITEM_SUBMENU_P(_T(MSG_HOMEYZ), lcd_mesh_calibration_z);
#ifndef SNMM
	//MENU_ITEM_FUNCTION_P(_i("Calibrate E"), lcd_calibrate_extruder);////MSG_CALIBRATE_E c=20 r=1
#endif
    // "Mesh Bed Leveling"
    MENU_ITEM_SUBMENU_P(_T(MSG_MESH_BED_LEVELING), lcd_mesh_bedleveling);
	
#endif //MK1BP

    MENU_ITEM_SUBMENU_P(_i("Bed level correct"), lcd_adjust_bed);////MSG_BED_CORRECTION_MENU
	MENU_ITEM_SUBMENU_P(_i("PID calibration"), pid_extruder);////MSG_PID_EXTRUDER c=17 r=1
#ifndef TMC2130
    MENU_ITEM_SUBMENU_P(_i("Show end stops"), menu_show_end_stops);////MSG_SHOW_END_STOPS c=18
#endif
#ifndef MK1BP
    MENU_ITEM_GCODE_P(_i("Reset XYZ calibr."), PSTR("M44"));////MSG_CALIBRATE_BED_RESET
#endif //MK1BP
#ifndef SNMM
	//MENU_ITEM_FUNCTION_P(MSG_RESET_CALIBRATE_E, lcd_extr_cal_reset);
#endif
#ifndef MK1BP
    if(has_temperature_compensation())
    {
	    MENU_ITEM_SUBMENU_P(_i("Temp. calibration"), lcd_pinda_calibration_menu);////MSG_CALIBRATION_PINDA_MENU c=17 r=1
    }
#endif //MK1BP
  }
  
  MENU_END();
}

void bowden_menu() {
	int enc_dif = lcd_encoder_diff;
	int cursor_pos = 0;
	lcd_clear();
	lcd_putc_at(0, 0, '>');
	for (uint_least8_t i = 0; i < 4; i++) {
		lcd_puts_at_P(1, i, PSTR("Extruder "));
		lcd_print(i);
		lcd_print(": ");
		EEPROM_read_B(EEPROM_BOWDEN_LENGTH + i * 2, &bowden_length[i]);
		lcd_print(bowden_length[i] - 48);

	}
	enc_dif = lcd_encoder_diff;
	lcd_consume_click();
	while (1) {

		manage_heater();
		manage_inactivity(true);

		if (abs((enc_dif - lcd_encoder_diff)) > 2) {

			if (enc_dif > lcd_encoder_diff) {
					cursor_pos--;
				}

				if (enc_dif < lcd_encoder_diff) {
					cursor_pos++;
				}

				if (cursor_pos > 3) {
					cursor_pos = 3;
					Sound_MakeSound(e_SOUND_TYPE_BlindAlert);
				}

				if (cursor_pos < 0) {
					cursor_pos = 0;
					Sound_MakeSound(e_SOUND_TYPE_BlindAlert);
				}

				lcd_puts_at_P(0, 0, PSTR(" \n \n \n "));
				lcd_putc_at(0, cursor_pos, '>');
				Sound_MakeSound(e_SOUND_TYPE_EncoderMove);
				enc_dif = lcd_encoder_diff;
				_delay(100);
		}

		if (lcd_clicked()) {
			Sound_MakeSound(e_SOUND_TYPE_ButtonEcho);
			lcd_clear();
			while (1) {

				manage_heater();
				manage_inactivity(true);

				lcd_puts_at_P(1, 1, PSTR("Extruder "));
				lcd_print(cursor_pos);
				lcd_print(": ");
				lcd_set_cursor(13, 1);
				lcd_print(bowden_length[cursor_pos] - 48);

				if (abs((enc_dif - lcd_encoder_diff)) > 2) {
						if (enc_dif > lcd_encoder_diff) {
							bowden_length[cursor_pos]--;
							lcd_set_cursor(13, 1);
							lcd_print(bowden_length[cursor_pos] - 48);
							enc_dif = lcd_encoder_diff;
						}

						if (enc_dif < lcd_encoder_diff) {
							bowden_length[cursor_pos]++;
							lcd_set_cursor(13, 1);
							lcd_print(bowden_length[cursor_pos] - 48);
							enc_dif = lcd_encoder_diff;
						}
				}
				_delay(100);
				if (lcd_clicked()) {
					Sound_MakeSound(e_SOUND_TYPE_ButtonEcho);
					EEPROM_save_B(EEPROM_BOWDEN_LENGTH + cursor_pos * 2, &bowden_length[cursor_pos]);
					if (lcd_show_fullscreen_message_yes_no_and_wait_P(PSTR("Continue with another bowden?"))) {
						lcd_update_enable(true);
						lcd_clear();
						enc_dif = lcd_encoder_diff;
						lcd_putc_at(0, cursor_pos, '>');
						for (uint_least8_t i = 0; i < 4; i++) {
							lcd_puts_at_P(1, i, PSTR("Extruder "));
							lcd_print(i);
							lcd_print(": ");
							EEPROM_read_B(EEPROM_BOWDEN_LENGTH + i * 2, &bowden_length[i]);
							lcd_print(bowden_length[i] - 48);

						}
						break;
					}
					else return;
				}
			}
		}
	}
}

#ifdef SNMM

static char snmm_stop_print_menu() { //menu for choosing which filaments will be unloaded in stop print
	lcd_clear();
	lcd_puts_at_P(0,0,_T(MSG_UNLOAD_FILAMENT)); lcd_print(':');
	lcd_set_cursor(0, 1); lcd_print('>');
	lcd_puts_at_P(1,2,_i("Used during print"));////MSG_USED c=19 r=1
	lcd_puts_at_P(1,3,_i("Current"));////MSG_CURRENT c=19 r=1
	char cursor_pos = 1;
	int enc_dif = 0;
	KEEPALIVE_STATE(PAUSED_FOR_USER);
	lcd_consume_click();
	while (1) {
		manage_heater();
		manage_inactivity(true);
		if (abs((enc_dif - lcd_encoder_diff)) > 4) {

			if ((abs(enc_dif - lcd_encoder_diff)) > 1) {
				if (enc_dif > lcd_encoder_diff) cursor_pos--;
				if (enc_dif < lcd_encoder_diff) cursor_pos++;
				if (cursor_pos > 3) {
					cursor_pos = 3;
					Sound_MakeSound(e_SOUND_TYPE_BlindAlert);
				}
				if (cursor_pos < 1){
					cursor_pos = 1;
					Sound_MakeSound(e_SOUND_TYPE_BlindAlert);
				}	

				lcd_puts_at_P(0, 1, PSTR(" \n \n "));
				lcd_set_cursor(0, cursor_pos);
				lcd_print('>');
				enc_dif = lcd_encoder_diff;
				Sound_MakeSound(e_SOUND_TYPE_EncoderMove);
				_delay(100);
			}
		}
		if (lcd_clicked()) {
			Sound_MakeSound(e_SOUND_TYPE_ButtonEcho);
			KEEPALIVE_STATE(IN_HANDLER);
			return(cursor_pos - 1);
		}
	}
	
}

#endif //SNMM

//! @brief Select one of numbered items
//!
//! Create list of items with header. Header can not be selected.
//! Each item has text description passed by function parameter and
//! number. There are 5 numbered items, if mmu_enabled, 4 otherwise.
//! Items are numbered from 1 to 4 or 5. But index returned starts at 0.
//! There can be last item with different text and no number.
//!
//! @param header Header text
//! @param item Item text
//! @param last_item Last item text, or nullptr if there is no Last item
//! @return selected item index, first item index is 0
uint8_t choose_menu_P(const char *header, const char *item, const char *last_item)
{
    //following code should handle 3 to 127 number of items well
    const int8_t items_no = last_item?(mmu_enabled?6:5):(mmu_enabled?5:4);
    const uint8_t item_len = item?strlen_P(item):0;
	int8_t first = 0;
	int8_t enc_dif = lcd_encoder_diff;
	int8_t cursor_pos = 1;
	
	lcd_clear();

	KEEPALIVE_STATE(PAUSED_FOR_USER);
	while (1)
	{
		manage_heater();
		manage_inactivity(true);

		if (abs((enc_dif - lcd_encoder_diff)) > 4)
		{
            if (enc_dif > lcd_encoder_diff)
            {
                cursor_pos--;
            }

            if (enc_dif < lcd_encoder_diff)
            {
                cursor_pos++;
            }
            enc_dif = lcd_encoder_diff;
			Sound_MakeSound(e_SOUND_TYPE_EncoderMove);
		}

		if (cursor_pos > 3)
		{		
            cursor_pos = 3;
            if (first < items_no - 3)
            {
                first++;
                lcd_clear();
            } else { // here we are at the very end of the list
				Sound_MakeSound(e_SOUND_TYPE_BlindAlert);
            }
        }

        if (cursor_pos < 1)
        {
            cursor_pos = 1;
            if (first > 0)
            {
                first--;
                lcd_clear();
            } else { // here we are at the very end of the list
				Sound_MakeSound(e_SOUND_TYPE_BlindAlert);
            }
        }

        if (header) lcd_puts_at_P(0,0,header);

        const bool last_visible = (first == items_no - 3);
        const uint_least8_t ordinary_items = (last_item&&last_visible)?2:3;

        for (uint_least8_t i = 0; i < ordinary_items; i++)
        {
            if (item) lcd_puts_at_P(1, i + 1, item);
        }

        for (uint_least8_t i = 0; i < ordinary_items; i++)
        {
            lcd_set_cursor(2 + item_len, i+1);
            lcd_print(first + i + 1);
        }

        if (last_item&&last_visible) lcd_puts_at_P(1, 3, last_item);

        lcd_puts_at_P(0, 1, PSTR(" \n \n "));
        lcd_putc_at(0, cursor_pos, '>');
        _delay(100);

		if (lcd_clicked())
		{
			Sound_MakeSound(e_SOUND_TYPE_ButtonEcho);
		    KEEPALIVE_STATE(IN_HANDLER);
			lcd_encoder_diff = 0;
			return(cursor_pos + first - 1);
		}
	}
}

char reset_menu() {
    const uint8_t items_no =
#ifdef SNMM
        6;
#else
        5;
#endif
    static int8_t first = 0;
    int8_t enc_dif = 0;
	char cursor_pos = 0;

    const char *const item[items_no] PROGMEM = {PSTR("Language"), PSTR("Statistics"), PSTR("Shipping prep"), PSTR("All Data"), PSTR("Service prep")
#ifdef SNMM
    , PSTR("Bowden length")
#endif
    };
	
	enc_dif = lcd_encoder_diff;
	lcd_clear();
	lcd_set_cursor(0, 0);
    lcd_putc('>');
	lcd_consume_click();
	while (1) {		

		for (uint_least8_t i = 0; i < 4; i++) {
			lcd_puts_at_P(1, i, item[first + i]);
		}

		manage_heater();
		manage_inactivity(true);

		if (abs((enc_dif - lcd_encoder_diff)) > 4) {

			if ((abs(enc_dif - lcd_encoder_diff)) > 1) {
				if (enc_dif > lcd_encoder_diff) {
					cursor_pos--;
				}

				if (enc_dif < lcd_encoder_diff) {
					cursor_pos++;
				}

				if (cursor_pos > 3) {
					cursor_pos = 3;
					Sound_MakeSound(e_SOUND_TYPE_BlindAlert);
					if (first < items_no - 4) {
						first++;
						lcd_clear();
					}
				}

				if (cursor_pos < 0) {
					cursor_pos = 0;
					Sound_MakeSound(e_SOUND_TYPE_BlindAlert);
					if (first > 0) {
						first--;
						lcd_clear();
					}
				}
				lcd_puts_at_P(0, 0, PSTR(" \n \n \n "));
				lcd_set_cursor(0, cursor_pos);
				lcd_putc('>');
				Sound_MakeSound(e_SOUND_TYPE_EncoderMove);
				enc_dif = lcd_encoder_diff;
				_delay(100);
			}

		}

		if (lcd_clicked()) {
			Sound_MakeSound(e_SOUND_TYPE_ButtonEcho);
			return(cursor_pos + first);
		}

	}

}

static void lcd_disable_farm_mode()
{
	int8_t disable = lcd_show_fullscreen_message_yes_no_and_wait_P(PSTR("Disable farm mode?"), true, false); //allow timeouting, default no
	if (disable)
	{
		enquecommand_P(PSTR("G99"));
		lcd_return_to_status();
	}
	lcd_update_enable(true);
	lcd_draw_update = 2;
	
}



static void fil_load_menu()
{
    MENU_BEGIN();
    MENU_ITEM_BACK_P(_T(MSG_MAIN));
    MENU_ITEM_FUNCTION_P(_i("Load all"), load_all); ////MSG_LOAD_ALL c=17
    MENU_ITEM_FUNCTION_NR_P(_T(MSG_LOAD_FILAMENT), '1', extr_adj, 0); ////MSG_LOAD_FILAMENT_1 c=16
    MENU_ITEM_FUNCTION_NR_P(_T(MSG_LOAD_FILAMENT), '2', extr_adj, 1); ////MSG_LOAD_FILAMENT_2 c=17
    MENU_ITEM_FUNCTION_NR_P(_T(MSG_LOAD_FILAMENT), '3', extr_adj, 2); ////MSG_LOAD_FILAMENT_3 c=17
    MENU_ITEM_FUNCTION_NR_P(_T(MSG_LOAD_FILAMENT), '4', extr_adj, 3); ////MSG_LOAD_FILAMENT_4 c=17

    if (mmu_enabled)
    {
        MENU_ITEM_FUNCTION_NR_P(_T(MSG_LOAD_FILAMENT), '5', extr_adj, 4);
    }
    MENU_END();
}

static void mmu_load_to_nozzle_menu()
{
    if (bFilamentAction)
    {
        MENU_BEGIN();
        MENU_ITEM_BACK_P(_T(MSG_MAIN));
        MENU_ITEM_FUNCTION_NR_P(_T(MSG_LOAD_FILAMENT), '1', lcd_mmu_load_to_nozzle, 0);
        MENU_ITEM_FUNCTION_NR_P(_T(MSG_LOAD_FILAMENT), '2', lcd_mmu_load_to_nozzle, 1);
        MENU_ITEM_FUNCTION_NR_P(_T(MSG_LOAD_FILAMENT), '3', lcd_mmu_load_to_nozzle, 2);
        MENU_ITEM_FUNCTION_NR_P(_T(MSG_LOAD_FILAMENT), '4', lcd_mmu_load_to_nozzle, 3);
        MENU_ITEM_FUNCTION_NR_P(_T(MSG_LOAD_FILAMENT), '5', lcd_mmu_load_to_nozzle, 4);
        MENU_END();
    }
    else
    {
        eFilamentAction = FilamentAction::MmuLoad;
        preheat_or_continue();
    }
}

static void mmu_eject_filament(uint8_t filament)
{
    menu_back();
    mmu_eject_filament(filament, true);
}

static void mmu_fil_eject_menu()
{
    if (bFilamentAction)
    {
        MENU_BEGIN();
        MENU_ITEM_BACK_P(_T(MSG_MAIN));
        MENU_ITEM_FUNCTION_NR_P(_T(MSG_EJECT_FILAMENT), '1', mmu_eject_filament, 0);
        MENU_ITEM_FUNCTION_NR_P(_T(MSG_EJECT_FILAMENT), '2', mmu_eject_filament, 1);
        MENU_ITEM_FUNCTION_NR_P(_T(MSG_EJECT_FILAMENT), '3', mmu_eject_filament, 2);
        MENU_ITEM_FUNCTION_NR_P(_T(MSG_EJECT_FILAMENT), '4', mmu_eject_filament, 3);
        MENU_ITEM_FUNCTION_NR_P(_T(MSG_EJECT_FILAMENT), '5', mmu_eject_filament, 4);
        MENU_END();
    }
    else
    {
        eFilamentAction = FilamentAction::MmuEject;
        preheat_or_continue();
    }
}

#ifdef MMU_HAS_CUTTER

static void mmu_cut_filament_menu()
{
    if(bFilamentAction)
    {
        MENU_BEGIN();
        MENU_ITEM_BACK_P(_T(MSG_MAIN));
        MENU_ITEM_FUNCTION_NR_P(_T(MSG_CUT_FILAMENT), '1', mmu_cut_filament, 0);
        MENU_ITEM_FUNCTION_NR_P(_T(MSG_CUT_FILAMENT), '2', mmu_cut_filament, 1);
        MENU_ITEM_FUNCTION_NR_P(_T(MSG_CUT_FILAMENT), '3', mmu_cut_filament, 2);
        MENU_ITEM_FUNCTION_NR_P(_T(MSG_CUT_FILAMENT), '4', mmu_cut_filament, 3);
        MENU_ITEM_FUNCTION_NR_P(_T(MSG_CUT_FILAMENT), '5', mmu_cut_filament, 4);
        MENU_END();
    }
    else
    {
        eFilamentAction=FilamentAction::MmuCut;
        bFilamentFirstRun=false;
        if(target_temperature[0]>=EXTRUDE_MINTEMP)
        {
            bFilamentPreheatState=true;
            mFilamentItem(target_temperature[0],target_temperature_bed);
        }
        else lcd_generic_preheat_menu();
    }
}
#endif //MMU_HAS_CUTTER

#ifdef SNMM
static void fil_unload_menu()
{
	MENU_BEGIN();
	MENU_ITEM_BACK_P(_T(MSG_MAIN));
	MENU_ITEM_FUNCTION_P(_i("Unload all"), extr_unload_all);////MSG_UNLOAD_ALL c=17
	MENU_ITEM_FUNCTION_P(_i("Unload filament 1"), extr_unload_0);////MSG_UNLOAD_FILAMENT_1 c=17
	MENU_ITEM_FUNCTION_P(_i("Unload filament 2"), extr_unload_1);////MSG_UNLOAD_FILAMENT_2 c=17
	MENU_ITEM_FUNCTION_P(_i("Unload filament 3"), extr_unload_2);////MSG_UNLOAD_FILAMENT_3 c=17
	MENU_ITEM_FUNCTION_P(_i("Unload filament 4"), extr_unload_3);////MSG_UNLOAD_FILAMENT_4 c=17

	if (mmu_enabled)
		MENU_ITEM_FUNCTION_P(_i("Unload filament 5"), extr_unload_4);////MSG_UNLOAD_FILAMENT_5 c=17

	MENU_END();
}


static void change_extr_menu(){
	MENU_BEGIN();
	MENU_ITEM_BACK_P(_T(MSG_MAIN));
	MENU_ITEM_FUNCTION_P(_i("Extruder 1"), extr_change_0);////MSG_EXTRUDER_1 c=17 r=1
	MENU_ITEM_FUNCTION_P(_i("Extruder 2"), extr_change_1);////MSG_EXTRUDER_2 c=17 r=1
	MENU_ITEM_FUNCTION_P(_i("Extruder 3"), extr_change_2);////MSG_EXTRUDER_3 c=17 r=1
	MENU_ITEM_FUNCTION_P(_i("Extruder 4"), extr_change_3);////MSG_EXTRUDER_4 c=17 r=1

	MENU_END();
}
#endif //SNMM

//unload filament for single material printer (used in M702 gcode)
void unload_filament()
{
	custom_message_type = CustomMsg::FilamentLoading;
	lcd_setstatuspgm(_T(MSG_UNLOADING_FILAMENT));

    raise_z_above(MIN_Z_FOR_UNLOAD);

	//		extr_unload2();

	current_position[E_AXIS] -= 45;
	plan_buffer_line_curposXYZE(5200 / 60);
	st_synchronize();
	current_position[E_AXIS] -= 15;
	plan_buffer_line_curposXYZE(1000 / 60);
	st_synchronize();
	current_position[E_AXIS] -= 20;
	plan_buffer_line_curposXYZE(1000 / 60);
	st_synchronize();

	lcd_display_message_fullscreen_P(_T(MSG_PULL_OUT_FILAMENT));

	//disable extruder steppers so filament can be removed
	disable_e0();
	disable_e1();
	disable_e2();
	_delay(100);

	Sound_MakeSound(e_SOUND_TYPE_StandardPrompt);
	uint8_t counterBeep = 0;
	while (!lcd_clicked() && (counterBeep < 50)) {
		delay_keep_alive(100);
		counterBeep++;
	}
	st_synchronize();
	while (lcd_clicked()) delay_keep_alive(100);

	lcd_update_enable(true);

	lcd_setstatuspgm(_T(WELCOME_MSG));
	custom_message_type = CustomMsg::Status;

}

unsigned char lcd_choose_color() {
	//function returns index of currently chosen item
	//following part can be modified from 2 to 255 items:
	//-----------------------------------------------------
	unsigned char items_no = 2;
	const char *item[items_no];
	item[0] = "Orange";
	item[1] = "Black";
	//-----------------------------------------------------
	uint_least8_t active_rows;
	static int first = 0;
	int enc_dif = 0;
	unsigned char cursor_pos = 1;
	enc_dif = lcd_encoder_diff;
	lcd_clear();
	lcd_putc_at(0, 1, '>');

	active_rows = items_no < 3 ? items_no : 3;
	lcd_consume_click();
	while (1) {
		lcd_puts_at_P(0, 0, PSTR("Choose color:"));
		for (uint_least8_t i = 0; i < active_rows; i++) {
			lcd_set_cursor(1, i+1);
			lcd_print(item[first + i]);
		}

		manage_heater();
		manage_inactivity(true);
		proc_commands();
		if (abs((enc_dif - lcd_encoder_diff)) > 12) {
					
				if (enc_dif > lcd_encoder_diff) {
					cursor_pos--;
				}

				if (enc_dif < lcd_encoder_diff) {
					cursor_pos++;
				}
				
				if (cursor_pos > active_rows) {
					cursor_pos = active_rows;
					Sound_MakeSound(e_SOUND_TYPE_BlindAlert);
					if (first < items_no - active_rows) {
						first++;
						lcd_clear();
					}
				}

				if (cursor_pos < 1) {
					cursor_pos = 1;
					Sound_MakeSound(e_SOUND_TYPE_BlindAlert);
					if (first > 0) {
						first--;
						lcd_clear();
					}
				}
				lcd_putc_at(0, 1, ' ');
				lcd_putc_at(0, 2, ' ');
				lcd_putc_at(0, 3, ' ');
				lcd_putc_at(0, cursor_pos, '>');
				Sound_MakeSound(e_SOUND_TYPE_EncoderMove);
				enc_dif = lcd_encoder_diff;
				_delay(100);

		}

		if (lcd_clicked()) {
			Sound_MakeSound(e_SOUND_TYPE_ButtonEcho);
			switch(cursor_pos + first - 1) {
			case 0: return 1; break;
			case 1: return 0; break;
			default: return 99; break;
			}
		}

	}

}

#include "w25x20cl.h"

#ifdef LCD_TEST
static void lcd_test_menu()
{
	W25X20CL_SPI_ENTER();
	w25x20cl_enable_wr();
	w25x20cl_chip_erase();
	w25x20cl_disable_wr();
}
#endif //LCD_TEST

static bool fan_error_selftest()
{
#ifdef FANCHECK
    if (!fans_check_enabled) return 0;

    fanSpeed = 255;
#ifdef FAN_SOFT_PWM
	fanSpeedSoftPwm = 255;
#endif //FAN_SOFT_PWM
    manage_heater(); //enables print fan
    setExtruderAutoFanState(3); //force enables the extruder fan
#ifdef FAN_SOFT_PWM
    extruder_autofan_last_check = _millis();
    fan_measuring = true;
#endif //FAN_SOFT_PWM
    _delay(1000); //delay_keep_alive would turn off extruder fan, because temerature is too low (maybe)
    manage_heater();
    fanSpeed = 0;
	setExtruderAutoFanState(1); //releases lock on the extruder fan
#ifdef FAN_SOFT_PWM
    fanSpeedSoftPwm = 0;
#endif //FAN_SOFT_PWM
    manage_heater();
#ifdef TACH_0
    if (fan_speed[0] <= 20) { //extruder fan error
        LCD_ALERTMESSAGERPGM(MSG_FANCHECK_EXTRUDER);
        return 1;
    }
#endif
#ifdef TACH_1
    if (fan_speed[1] <= 20) { //print fan error
        LCD_ALERTMESSAGERPGM(MSG_FANCHECK_PRINT);
        return 1;
    }
#endif
#endif //FANCHECK
    return 0;
}

//! @brief Resume paused print, send host action "resumed"
//! @todo It is not good to call restore_print_from_ram_and_continue() from function called by lcd_update(),
//! as restore_print_from_ram_and_continue() calls lcd_update() internally.
void lcd_resume_print()
{
    lcd_return_to_status();
    lcd_reset_alert_level(); //for fan speed error
    if (fan_error_selftest()) {
        if (is_usb_printing) SERIAL_PROTOCOLLNRPGM(MSG_OCTOPRINT_PAUSED);
        return; //abort if error persists
    }
    cmdqueue_serial_disabled = false;
    lcd_setstatuspgm(_T(MSG_FINISHING_MOVEMENTS));
    st_synchronize();
    custom_message_type = CustomMsg::Resuming;
    isPrintPaused = false;
    restore_print_from_ram_and_continue(default_retraction);
    pause_time += (_millis() - start_pause_print); //accumulate time when print is paused for correct statistics calculation
    refresh_cmd_timeout();
    SERIAL_PROTOCOLLNRPGM(MSG_OCTOPRINT_RESUMED); //resume octoprint
    custom_message_type = CustomMsg::Status;
}

//! @brief Resume paused USB/host print, send host action "resume"
void lcd_resume_usb_print()
{
    SERIAL_PROTOCOLLNRPGM(MSG_OCTOPRINT_RESUME); //resume octoprint
}

static void change_sheet()
{
	eeprom_update_byte(&(EEPROM_Sheets_base->active_sheet), selected_sheet);
    menu_back(3);
}



static void lcd_rename_sheet_menu()
{
    struct MenuData
    {
        bool initialized;
        uint8_t selected;
        char name[sizeof(Sheet::name)];
    };
    static_assert(sizeof(menu_data)>= sizeof(MenuData),"MenuData doesn't fit into menu_data");
    MenuData* menuData = (MenuData*)&(menu_data[0]);

    if (!menuData->initialized)
    {
        eeprom_read_block(menuData->name, EEPROM_Sheets_base->s[selected_sheet].name, sizeof(Sheet::name));
        lcd_encoder = menuData->name[0];
        menuData->initialized = true;
    }
    if (lcd_encoder < '\x20') lcd_encoder = '\x20';
    if (lcd_encoder > '\x7F') lcd_encoder = '\x7F';

    menuData->name[menuData->selected] = lcd_encoder;
    lcd_set_cursor(0,0);
    for (uint_least8_t i = 0; i < sizeof(Sheet::name); ++i)
    {
        lcd_putc(menuData->name[i]);
    }
    lcd_set_cursor(menuData->selected, 1);
    lcd_putc('^');
    if (lcd_clicked())
    {
        if ((menuData->selected + 1u) < sizeof(Sheet::name))
        {
            lcd_encoder = menuData->name[++(menuData->selected)];
        }
        else
        {
            eeprom_update_block(menuData->name,
                EEPROM_Sheets_base->s[selected_sheet].name,
                sizeof(Sheet::name));
            menu_back();
        }
    }
}

static void lcd_reset_sheet()
{
    SheetName sheetName;
    eeprom_default_sheet_name(selected_sheet, sheetName);
	eeprom_update_word(reinterpret_cast<uint16_t *>(&(EEPROM_Sheets_base->s[selected_sheet].z_offset)),EEPROM_EMPTY_VALUE16);
	eeprom_update_block(sheetName.c,EEPROM_Sheets_base->s[selected_sheet].name,sizeof(Sheet::name));
	if (selected_sheet == eeprom_read_byte(&(EEPROM_Sheets_base->active_sheet)))
	{
        eeprom_switch_to_next_sheet();
        if((-1 == eeprom_next_initialized_sheet(0)) && (CALIBRATION_STATUS_CALIBRATED == calibration_status()))
        {
            calibration_status_store(CALIBRATION_STATUS_LIVE_ADJUST);
        }
	}

	menu_back();
}

//! @brief Activate selected_sheet and run first layer calibration
static void activate_calibrate_sheet()
{
    eeprom_update_byte(&(EEPROM_Sheets_base->active_sheet), selected_sheet);
    lcd_first_layer_calibration_reset();
}

static void lcd_sheet_menu()
{
    MENU_BEGIN();
    MENU_ITEM_BACK_P(_T(MSG_STEEL_SHEETS));

	if(eeprom_is_sheet_initialized(selected_sheet)){
	    MENU_ITEM_SUBMENU_P(_i("Select"), change_sheet); //// c=18
	}

    if (lcd_commands_type == LcdCommands::Idle)
    {
        MENU_ITEM_SUBMENU_P(_T(MSG_V2_CALIBRATION), activate_calibrate_sheet);////MSG_V2_CALIBRATION c=18
    }
    MENU_ITEM_SUBMENU_P(_i("Rename"), lcd_rename_sheet_menu); //// c=18
	MENU_ITEM_FUNCTION_P(_T(MSG_RESET), lcd_reset_sheet); ////MSG_RESET c=14

    MENU_END();
}

//! @brief Show Main Menu
//!
//! @code{.unparsed}
//! |01234567890123456789|
//! | Info screen        | allways
//!
//! | tst - Save         | ifdef RESUME_DEBUG
//! | tst - Restore      | ifdef RESUME_DEBUG
//!
//! | recover print      | ifdef TMC2130_DEBUG
//! | power panic        | ifdef TMC2130_DEBUG
//! 
//! | Live adjust Z      | printing + Z low 
//!
//! | Change filament    | farm mode
//!
//! | Tune               | printing + paused
//! | Pause print        | printing + not paused
//! | Resume print       | printing + paused
//! | Stop print         | printing or paused + NOT MBL
//! | Preheat            | not printing + not paused
//! | Print from SD      | not printing or paused
//!
//! | Switch sheet       | farm mode
//!
//! | AutoLoad filament  | not printing + not mmu or paused
//! | Load filament      | not printing + mmu or paused
//! | Load to nozzle      | not printing + mmu or paused
//! | Unload filament    | not printing or paused
//! | Eject filament     | not printing + mmu or paused
//! | Cut filament       | not printing + mmu or paused + cut atctive
//! | Settings           | not printing or paused
//! | Calibration        | not printing 
//! | Statistics         | not printing
//! | Fail stats         | allways
//! | Fail stats MMU     | mmu
//! | Support            | allways
//! @endcode
static void lcd_main_menu()
{

    MENU_BEGIN();

    // Majkl superawesome menu


    MENU_ITEM_BACK_P(_T(MSG_WATCH));

#ifdef RESUME_DEBUG 
    if (!saved_printing) 
        MENU_ITEM_FUNCTION_P(PSTR("tst - Save"), lcd_menu_test_save);
    else
        MENU_ITEM_FUNCTION_P(PSTR("tst - Restore"), lcd_menu_test_restore);
#endif //RESUME_DEBUG 

#ifdef TMC2130_DEBUG
    MENU_ITEM_FUNCTION_P(PSTR("recover print"), recover_print);
    MENU_ITEM_FUNCTION_P(PSTR("power panic"), uvlo_);
#endif //TMC2130_DEBUG

    if ( ( IS_SD_PRINTING || is_usb_printing || (lcd_commands_type == LcdCommands::Layer1Cal)) && (current_position[Z_AXIS] < Z_HEIGHT_HIDE_LIVE_ADJUST_MENU) && !homing_flag && !mesh_bed_leveling_flag) {
        MENU_ITEM_SUBMENU_P(_T(MSG_BABYSTEP_Z), lcd_babystep_z);//8
    }

    if (farm_mode)
        MENU_ITEM_FUNCTION_P(_T(MSG_FILAMENTCHANGE), lcd_colorprint_change);//8

    if ( moves_planned() || PRINTER_ACTIVE ) {
        MENU_ITEM_SUBMENU_P(_i("Tune"), lcd_tune_menu);////MSG_TUNE
    } else {
        MENU_ITEM_SUBMENU_P(_i("Preheat"), lcd_preheat_menu);////MSG_PREHEAT
    }

    if (mesh_bed_leveling_flag == false && homing_flag == false && !isPrintPaused) {
        if (is_usb_printing) {
            MENU_ITEM_FUNCTION_P(_T(MSG_PAUSE_PRINT), lcd_pause_usb_print);////MSG_PAUSE_PRINT c=18
        } else if (IS_SD_PRINTING) {
            MENU_ITEM_FUNCTION_P(_T(MSG_PAUSE_PRINT), lcd_pause_print);////MSG_PAUSE_PRINT c=18
        }
    }
    if(isPrintPaused)
    {
#ifdef FANCHECK
        if((fan_check_error == EFCE_FIXED) || (fan_check_error == EFCE_OK))
#endif //FANCHECK
        {
            if (is_usb_printing) {
                MENU_ITEM_SUBMENU_P(_T(MSG_RESUME_PRINT), lcd_resume_usb_print);////MSG_RESUME_PRINT c=18
            } else {
                MENU_ITEM_SUBMENU_P(_T(MSG_RESUME_PRINT), lcd_resume_print);////MSG_RESUME_PRINT c=18
            }
        }
    }
    if((IS_SD_PRINTING || is_usb_printing || isPrintPaused) && (custom_message_type != CustomMsg::MeshBedLeveling)) {
        MENU_ITEM_SUBMENU_P(_T(MSG_STOP_PRINT), lcd_sdcard_stop);
    }
#ifdef SDSUPPORT //!@todo SDSUPPORT undefined creates several issues in source code
    if (card.cardOK || lcd_commands_type == LcdCommands::Layer1Cal) {
        if (!card.isFileOpen()) {
            if (!is_usb_printing && (lcd_commands_type != LcdCommands::Layer1Cal)) {
            //if (farm_mode) MENU_ITEM_SUBMENU_P(MSG_FARM_CARD_MENU, lcd_farm_sdcard_menu);
            /*else*/{
                        bMain=true;               // flag ('fake parameter') for 'lcd_sdcard_menu()' function
                        MENU_ITEM_SUBMENU_P(_T(MSG_CARD_MENU), lcd_sdcard_menu);
                    }
        }
#if SDCARDDETECT < 1
        MENU_ITEM_GCODE_P(_i("Change SD card"), PSTR("M21"));  // SD-card changed by user////MSG_CNG_SDCARD
#endif //SDCARDDETECT
        }
    } else {
        bMain=true;                                   // flag (i.e. 'fake parameter') for 'lcd_sdcard_menu()' function
        MENU_ITEM_SUBMENU_P(_i("No SD card"), lcd_sdcard_menu);////MSG_NO_CARD
#if SDCARDDETECT < 1
        MENU_ITEM_GCODE_P(_i("Init. SD card"), PSTR("M21")); // Manually initialize the SD-card via user interface////MSG_INIT_SDCARD
#endif //SDCARDDETECT
    }
#endif //SDSUPPORT

    if(!isPrintPaused && !IS_SD_PRINTING && !is_usb_printing && (lcd_commands_type != LcdCommands::Layer1Cal)) {
        if (!farm_mode) {
            const int8_t sheet = eeprom_read_byte(&(EEPROM_Sheets_base->active_sheet));
            const int8_t nextSheet = eeprom_next_initialized_sheet(sheet);
            if ((nextSheet >= 0) && (sheet != nextSheet)) { // show menu only if we have 2 or more sheets initialized
                MENU_ITEM_FUNCTION_E(EEPROM_Sheets_base->s[sheet], eeprom_switch_to_next_sheet);
            }
        }
    }

    if ( ! ( IS_SD_PRINTING || is_usb_printing || (lcd_commands_type == LcdCommands::Layer1Cal) ) ) {
        if (mmu_enabled) {
            MENU_ITEM_SUBMENU_P(_T(MSG_LOAD_FILAMENT), fil_load_menu);
            MENU_ITEM_SUBMENU_P(_i("Load to nozzle"), mmu_load_to_nozzle_menu);
//-//          MENU_ITEM_FUNCTION_P(_T(MSG_UNLOAD_FILAMENT), extr_unload);
//bFilamentFirstRun=true;
            MENU_ITEM_SUBMENU_P(_T(MSG_UNLOAD_FILAMENT), mmu_unload_filament);
            MENU_ITEM_SUBMENU_P(_T(MSG_EJECT_FILAMENT), mmu_fil_eject_menu);
#ifdef  MMU_HAS_CUTTER
            MENU_ITEM_SUBMENU_P(_T(MSG_CUT_FILAMENT), mmu_cut_filament_menu);
#endif //MMU_HAS_CUTTER
        } else {
#ifdef SNMM
            MENU_ITEM_SUBMENU_P(_T(MSG_UNLOAD_FILAMENT), fil_unload_menu);
            MENU_ITEM_SUBMENU_P(_i("Change extruder"), change_extr_menu);////MSG_CHANGE_EXTR c=20 r=1
#endif
#ifdef FILAMENT_SENSOR
            if ((fsensor_autoload_enabled == true) && (fsensor_enabled == true) && (mmu_enabled == false))
                MENU_ITEM_SUBMENU_P(_i("AutoLoad filament"), lcd_menu_AutoLoadFilament);////MSG_AUTOLOAD_FILAMENT c=18
            else
#endif //FILAMENT_SENSOR
            {
                bFilamentFirstRun=true;
                MENU_ITEM_SUBMENU_P(_T(MSG_LOAD_FILAMENT), lcd_LoadFilament);
            }
            bFilamentFirstRun=true;
            MENU_ITEM_SUBMENU_P(_T(MSG_UNLOAD_FILAMENT), lcd_unLoadFilament);
        }
    MENU_ITEM_SUBMENU_P(_T(MSG_SETTINGS), lcd_settings_menu);
    if(!isPrintPaused) MENU_ITEM_SUBMENU_P(_T(MSG_MENU_CALIBRATION), lcd_calibration_menu);
    }

    if (!is_usb_printing && (lcd_commands_type != LcdCommands::Layer1Cal)) {
        MENU_ITEM_SUBMENU_P(_i("Statistics  "), lcd_menu_statistics);////MSG_STATISTICS
    }

#if defined(TMC2130) || defined(FILAMENT_SENSOR)
    MENU_ITEM_SUBMENU_P(_i("Fail stats"), lcd_menu_fails_stats);
#endif
    if (mmu_enabled) {
        MENU_ITEM_SUBMENU_P(_i("Fail stats MMU"), lcd_menu_fails_stats_mmu);
    }
    MENU_ITEM_SUBMENU_P(_i("Support"), lcd_support_menu);////MSG_SUPPORT
#ifdef LCD_TEST
    MENU_ITEM_SUBMENU_P(_i("W25x20CL init"), lcd_test_menu);////MSG_SUPPORT
#endif //LCD_TEST

    MENU_END();

}

void stack_error() {
	Sound_MakeCustom(1000,0,true);
	lcd_display_message_fullscreen_P(_i("Error - static memory has been overwritten"));////MSG_STACK_ERROR c=20 r=4
	//err_triggered = 1;
	 while (1) delay_keep_alive(1000);
}

#ifdef DEBUG_STEPPER_TIMER_MISSED
bool stepper_timer_overflow_state = false;
uint16_t stepper_timer_overflow_max = 0;
uint16_t stepper_timer_overflow_last = 0;
uint16_t stepper_timer_overflow_cnt = 0;
void stepper_timer_overflow() {
  char msg[28];
  sprintf_P(msg, PSTR("#%d %d max %d"), ++ stepper_timer_overflow_cnt, stepper_timer_overflow_last >> 1, stepper_timer_overflow_max >> 1);
  lcd_setstatus(msg);
  stepper_timer_overflow_state = false;
  if (stepper_timer_overflow_last > stepper_timer_overflow_max)
    stepper_timer_overflow_max = stepper_timer_overflow_last;
  SERIAL_ECHOPGM("Stepper timer overflow: ");
  MYSERIAL.print(msg);
  SERIAL_ECHOLNPGM("");

  WRITE(BEEPER, LOW);
}
#endif /* DEBUG_STEPPER_TIMER_MISSED */


static void lcd_colorprint_change() {
	
	enquecommand_P(PSTR("M600"));

	custom_message_type = CustomMsg::FilamentLoading; //just print status message
	lcd_setstatuspgm(_T(MSG_FINISHING_MOVEMENTS));
	lcd_return_to_status();
	lcd_draw_update = 3;
}


#ifdef LA_LIVE_K
// @wavexx: looks like there's no generic float editing function in menu.cpp so we
//          redefine our custom handling functions to mimick other tunables
const char menu_fmt_float13off[] PROGMEM = "%c%-13.13S%6.6S";

static void lcd_advance_draw_K(char chr, float val)
{
    if (val <= 0)
        lcd_printf_P(menu_fmt_float13off, chr, MSG_ADVANCE_K, _T(MSG_OFF));
    else
        lcd_printf_P(menu_fmt_float13, chr, MSG_ADVANCE_K, val);
}

static void lcd_advance_edit_K(void)
{
    if (lcd_draw_update)
    {
        if (lcd_encoder < 0) lcd_encoder = 0;
        if (lcd_encoder > 999) lcd_encoder = 999;
        lcd_set_cursor(0, 1);
        lcd_advance_draw_K(' ', 0.01 * lcd_encoder);
    }
    if (LCD_CLICKED)
    {
        extruder_advance_K = 0.01 * lcd_encoder;
        menu_back_no_reset();
    }
}

static uint8_t lcd_advance_K()
{
    if (menu_item == menu_line)
    {
        if (lcd_draw_update)
        {
            lcd_set_cursor(0, menu_row);
            lcd_advance_draw_K((lcd_encoder == menu_item)?'>':' ', extruder_advance_K);
        }
        if (menu_clicked && (lcd_encoder == menu_item))
        {
            menu_submenu_no_reset(lcd_advance_edit_K);
            lcd_encoder = 100. * extruder_advance_K;
            return menu_item_ret();
        }
    }
    menu_item++;
    return 0;
}

#define MENU_ITEM_EDIT_advance_K() do { if (lcd_advance_K()) return; } while (0)
#endif


static void lcd_tune_menu()
{
	typedef struct
	{
	    menu_data_edit_t reserved; //!< reserved for number editing functions
		int8_t  status; //!< To recognize, whether the menu has been just initialized.
		//! Backup of extrudemultiply, to recognize, that the value has been changed and
		//! it needs to be applied.
		int16_t extrudemultiply;
	} _menu_data_t;
	static_assert(sizeof(menu_data)>= sizeof(_menu_data_t),"_menu_data_t doesn't fit into menu_data");
	_menu_data_t* _md = (_menu_data_t*)&(menu_data[0]);
	if (_md->status == 0)
	{
		// Menu was entered. Mark the menu as entered and save the current extrudemultiply value.
		_md->status = 1;
		_md->extrudemultiply = extrudemultiply;
	}
	else if (_md->extrudemultiply != extrudemultiply)
	{
		// extrudemultiply has been changed from the child menu. Apply the new value.
		_md->extrudemultiply = extrudemultiply;
		calculate_extruder_multipliers();
	}

  EEPROM_read(EEPROM_SILENT, (uint8_t*)&SilentModeMenu, sizeof(SilentModeMenu));



	MENU_BEGIN();
	MENU_ITEM_BACK_P(_T(MSG_MAIN)); //1
	MENU_ITEM_EDIT_int3_P(_i("Speed"), &feedmultiply, 10, 999);//2////MSG_SPEED

	MENU_ITEM_EDIT_int3_P(_T(MSG_NOZZLE), &target_temperature[0], 0, HEATER_0_MAXTEMP - 10);//3
	MENU_ITEM_EDIT_int3_P(_T(MSG_BED), &target_temperature_bed, 0, BED_MAXTEMP - 10);//4

	MENU_ITEM_EDIT_int3_P(_T(MSG_FAN_SPEED), &fanSpeed, 0, 255);//5
	MENU_ITEM_EDIT_int3_P(_i("Flow"), &extrudemultiply, 10, 999);//6////MSG_FLOW
#ifdef LA_LIVE_K
	MENU_ITEM_EDIT_advance_K();//7
#endif
#ifdef FILAMENTCHANGEENABLE
    if (!farm_mode)
        MENU_ITEM_FUNCTION_P(_T(MSG_FILAMENTCHANGE), lcd_colorprint_change);//8
#endif

#ifdef FILAMENT_SENSOR
	if (FSensorStateMenu == 0) {
          if (fsensor_not_responding && (mmu_enabled == false)) {
               /* Filament sensor not working*/
               MENU_ITEM_TOGGLE_P(_T(MSG_FSENSOR), _T(MSG_NA), lcd_fsensor_state_set);
          }
          else {
               /* Filament sensor turned off, working, no problems*/
               MENU_ITEM_TOGGLE_P(_T(MSG_FSENSOR), _T(MSG_OFF), lcd_fsensor_state_set);
          }
	}
	else {
		MENU_ITEM_TOGGLE_P(_T(MSG_FSENSOR), _T(MSG_ON), lcd_fsensor_state_set);
	}
#ifdef IR_SENSOR_ANALOG
     FSENSOR_ACTION_NA;
#endif //IR_SENSOR_ANALOG
#endif //FILAMENT_SENSOR

	SETTINGS_AUTO_DEPLETE;

	SETTINGS_CUTTER;

	MENU_ITEM_TOGGLE_P(_T(MSG_FANS_CHECK), fans_check_enabled ? _T(MSG_ON) : _T(MSG_OFF), lcd_set_fan_check);


#ifdef TMC2130
     if(!farm_mode)
     {
          if (SilentModeMenu == SILENT_MODE_NORMAL) MENU_ITEM_TOGGLE_P(_T(MSG_MODE), _T(MSG_NORMAL), lcd_silent_mode_set);
          else MENU_ITEM_TOGGLE_P(_T(MSG_MODE), _T(MSG_STEALTH), lcd_silent_mode_set);

          if (SilentModeMenu == SILENT_MODE_NORMAL)
          {
               if (lcd_crash_detect_enabled()) MENU_ITEM_TOGGLE_P(_T(MSG_CRASHDETECT), _T(MSG_ON), crash_mode_switch);
               else MENU_ITEM_TOGGLE_P(_T(MSG_CRASHDETECT), _T(MSG_OFF), crash_mode_switch);
          }
          else MENU_ITEM_TOGGLE_P(_T(MSG_CRASHDETECT), NULL, lcd_crash_mode_info);
     }
#else //TMC2130
	if (!farm_mode) { //dont show in menu if we are in farm mode
		switch (SilentModeMenu) {
		case SILENT_MODE_POWER: MENU_ITEM_TOGGLE_P(_T(MSG_MODE), _T(MSG_HIGH_POWER), lcd_silent_mode_set); break;
		case SILENT_MODE_SILENT: MENU_ITEM_TOGGLE_P(_T(MSG_MODE), _T(MSG_SILENT), lcd_silent_mode_set); break;
		case SILENT_MODE_AUTO: MENU_ITEM_TOGGLE_P(_T(MSG_MODE), _T(MSG_AUTO_POWER), lcd_silent_mode_set); break;
		default: MENU_ITEM_TOGGLE_P(_T(MSG_MODE), _T(MSG_HIGH_POWER), lcd_silent_mode_set); break; // (probably) not needed
		}
	}
#endif //TMC2130
	SETTINGS_MMU_MODE;
    SETTINGS_SOUND;
#ifdef LCD_BL_PIN
    if (backlightSupport)
    {
        MENU_ITEM_SUBMENU_P(_T(MSG_BRIGHTNESS), lcd_backlight_menu);
    }
#endif //LCD_BL_PIN
	MENU_END();
}

static void mbl_magnets_elimination_toggle() {
	bool magnet_elimination = (eeprom_read_byte((uint8_t*)EEPROM_MBL_MAGNET_ELIMINATION) > 0);
	magnet_elimination = !magnet_elimination;
	eeprom_update_byte((uint8_t*)EEPROM_MBL_MAGNET_ELIMINATION, (uint8_t)magnet_elimination);
}

static void mbl_mesh_toggle() {
	uint8_t mesh_nr = eeprom_read_byte((uint8_t*)EEPROM_MBL_POINTS_NR);
	if(mesh_nr == 3) mesh_nr = 7;
	else mesh_nr = 3;
	eeprom_update_byte((uint8_t*)EEPROM_MBL_POINTS_NR, mesh_nr);
}

static void mbl_probe_nr_toggle() {
	mbl_z_probe_nr = eeprom_read_byte((uint8_t*)EEPROM_MBL_PROBE_NR);
	switch (mbl_z_probe_nr) {
		case 1: mbl_z_probe_nr = 3; break;
		case 3: mbl_z_probe_nr = 5; break;
		case 5: mbl_z_probe_nr = 1; break;
		default: mbl_z_probe_nr = 3; break;
	}
	eeprom_update_byte((uint8_t*)EEPROM_MBL_PROBE_NR, mbl_z_probe_nr);
}

static void lcd_mesh_bed_leveling_settings()
{
	
	bool magnet_elimination = (eeprom_read_byte((uint8_t*)EEPROM_MBL_MAGNET_ELIMINATION) > 0);
	uint8_t points_nr = eeprom_read_byte((uint8_t*)EEPROM_MBL_POINTS_NR);
	char sToggle[4]; //enough for nxn format

	MENU_BEGIN();
	MENU_ITEM_BACK_P(_T(MSG_SETTINGS));
	sToggle[0] = points_nr + '0';
	sToggle[1] = 'x';
	sToggle[2] = points_nr + '0';
	sToggle[3] = 0;
	MENU_ITEM_TOGGLE(_T(MSG_MESH), sToggle, mbl_mesh_toggle);
	sToggle[0] = mbl_z_probe_nr + '0';
	sToggle[1] = 0;
	MENU_ITEM_TOGGLE(_T(MSG_Z_PROBE_NR), sToggle, mbl_probe_nr_toggle);
	MENU_ITEM_TOGGLE_P(_T(MSG_MAGNETS_COMP), (points_nr == 7) ? (magnet_elimination ? _T(MSG_ON): _T(MSG_OFF)) : _T(MSG_NA), mbl_magnets_elimination_toggle);
	MENU_END();
	//SETTINGS_MBL_MODE;
}

#ifdef LCD_BL_PIN
static void backlight_mode_toggle()
{
    switch (backlightMode)
    {
        case BACKLIGHT_MODE_BRIGHT: backlightMode = BACKLIGHT_MODE_DIM; break;
        case BACKLIGHT_MODE_DIM: backlightMode = BACKLIGHT_MODE_AUTO; break;
        case BACKLIGHT_MODE_AUTO: backlightMode = BACKLIGHT_MODE_BRIGHT; break;
        default: backlightMode = BACKLIGHT_MODE_BRIGHT; break;
    }
    backlight_save();
}

static void lcd_backlight_menu()
{
    MENU_BEGIN();
    ON_MENU_LEAVE(
        backlight_save();
    );
    
    MENU_ITEM_BACK_P(_T(MSG_BACK));
    MENU_ITEM_EDIT_int3_P(_T(MSG_BL_HIGH), &backlightLevel_HIGH, backlightLevel_LOW, 255);
    MENU_ITEM_EDIT_int3_P(_T(MSG_BL_LOW), &backlightLevel_LOW, 0, backlightLevel_HIGH);
	MENU_ITEM_TOGGLE_P(_T(MSG_MODE), ((backlightMode==BACKLIGHT_MODE_BRIGHT) ? _T(MSG_BRIGHT) : ((backlightMode==BACKLIGHT_MODE_DIM) ? _T(MSG_DIM) : _T(MSG_AUTO))), backlight_mode_toggle);
    MENU_ITEM_EDIT_int3_P(_T(MSG_TIMEOUT), &backlightTimer_period, 1, 999);
    
    MENU_END();
}
#endif //LCD_BL_PIN

static void lcd_control_temperature_menu()
{
#ifdef PIDTEMP
  // set up temp variables - undo the default scaling
//  raw_Ki = unscalePID_i(Ki);
//  raw_Kd = unscalePID_d(Kd);
#endif

  MENU_BEGIN();
  MENU_ITEM_BACK_P(_T(MSG_SETTINGS));
#if TEMP_SENSOR_0 != 0
  MENU_ITEM_EDIT_int3_P(_T(MSG_NOZZLE), &target_temperature[0], 0, HEATER_0_MAXTEMP - 10);
#endif
#if TEMP_SENSOR_1 != 0
  MENU_ITEM_EDIT_int3_P(_i("Nozzle2"), &target_temperature[1], 0, HEATER_1_MAXTEMP - 10);////MSG_NOZZLE1
#endif
#if TEMP_SENSOR_2 != 0
  MENU_ITEM_EDIT_int3_P(_i("Nozzle3"), &target_temperature[2], 0, HEATER_2_MAXTEMP - 10);////MSG_NOZZLE2
#endif
#if TEMP_SENSOR_BED != 0
  MENU_ITEM_EDIT_int3_P(_T(MSG_BED), &target_temperature_bed, 0, BED_MAXTEMP - 3);
#endif
  MENU_ITEM_EDIT_int3_P(_T(MSG_FAN_SPEED), &fanSpeed, 0, 255);
#if defined AUTOTEMP && (TEMP_SENSOR_0 != 0)
//MENU_ITEM_EDIT removed, following code must be redesigned if AUTOTEMP enabled
  MENU_ITEM_EDIT(bool, MSG_AUTOTEMP, &autotemp_enabled);
  MENU_ITEM_EDIT(float3, _i(" \002 Min"), &autotemp_min, 0, HEATER_0_MAXTEMP - 10);////MSG_MIN
  MENU_ITEM_EDIT(float3, _i(" \002 Max"), &autotemp_max, 0, HEATER_0_MAXTEMP - 10);////MSG_MAX
  MENU_ITEM_EDIT(float32, _i(" \002 Fact"), &autotemp_factor, 0.0, 1.0);////MSG_FACTOR
#endif

  MENU_END();
}



static void lcd_sd_refresh()
{
#if SDCARDDETECT == -1
  card.initsd();
#else
  card.presort();
#endif
  menu_top = 0;
  lcd_encoder = 0;
  menu_data_reset(); //Forces reloading of cached variables.
}

static void lcd_sd_updir()
{
  card.updir();
  menu_top = 0;
  lcd_encoder = 0;
  menu_data_reset(); //Forces reloading of cached variables.
}

void lcd_print_stop()
{
    if (!card.sdprinting) {
        SERIAL_ECHOLNRPGM(MSG_OCTOPRINT_CANCEL);   // for Octoprint
    }
    cmdqueue_serial_disabled = false; //for when canceling a print with a fancheck

    CRITICAL_SECTION_START;

    // Clear any saved printing state
    cancel_saved_printing();

    // Abort the planner/queue/sd
    planner_abort_hard();
	cmdqueue_reset();
	card.sdprinting = false;
	card.closefile();
    st_reset_timer();

    CRITICAL_SECTION_END;

#ifdef MESH_BED_LEVELING
    mbl.active = false; //also prevents undoing the mbl compensation a second time in the second planner_abort_hard()
#endif

	lcd_setstatuspgm(_T(MSG_PRINT_ABORTED));
	stoptime = _millis();
	unsigned long t = (stoptime - starttime - pause_time) / 1000; //time in s
	pause_time = 0;
	save_statistics(total_filament_used, t);

    lcd_commands_step = 0;
    lcd_commands_type = LcdCommands::Idle;

    lcd_cooldown(); //turns off heaters and fan; goes to status screen.
    cancel_heatup = true; //unroll temperature wait loop stack.

    current_position[Z_AXIS] += 10; //lift Z.
    plan_buffer_line_curposXYZE(manual_feedrate[Z_AXIS] / 60);

    if (axis_known_position[X_AXIS] && axis_known_position[Y_AXIS]) //if axis are homed, move to parked position.
    {
        current_position[X_AXIS] = X_CANCEL_POS;
        current_position[Y_AXIS] = Y_CANCEL_POS;
        plan_buffer_line_curposXYZE(manual_feedrate[0] / 60);
    }
    st_synchronize();

    if (mmu_enabled) extr_unload(); //M702 C

    finishAndDisableSteppers(); //M84

    lcd_setstatuspgm(_T(WELCOME_MSG));
    custom_message_type = CustomMsg::Status;

    planner_abort_hard(); //needs to be done since plan_buffer_line resets waiting_inside_plan_buffer_line_print_aborted to false. Also copies current to destination.
    
    axis_relative_modes = E_AXIS_MASK; //XYZ absolute, E relative
    
    isPrintPaused = false; //clear isPrintPaused flag to allow starting next print after pause->stop scenario.
}

void lcd_sdcard_stop()
{

	lcd_puts_at_P(0, 0, _T(MSG_STOP_PRINT));
	lcd_puts_at_P(2, 2, _T(MSG_NO));
	lcd_puts_at_P(2, 3, _T(MSG_YES));
	lcd_putc_at(0, 2, ' ');
	lcd_putc_at(0, 3, ' ');

	if ((int32_t)lcd_encoder > 2) { lcd_encoder = 2; }
	if ((int32_t)lcd_encoder < 1) { lcd_encoder = 1; }
	
	lcd_putc_at(0, 1 + lcd_encoder, '>');

	if (lcd_clicked())
	{
		Sound_MakeSound(e_SOUND_TYPE_ButtonEcho);
		if ((int32_t)lcd_encoder == 1)
		{
			lcd_return_to_status();
		}
		if ((int32_t)lcd_encoder == 2)
		{
			lcd_print_stop();
		}
	}

}

void lcd_sdcard_menu()
{
	enum menuState_t : uint8_t {_uninitialized, _standard, _scrolling};
	typedef struct
	{
		menuState_t menuState = _uninitialized;
		uint8_t offset;
		bool isDir;
		const char* scrollPointer;
		uint16_t selectedFileID;
		uint16_t fileCnt;
		int8_t row;
		uint8_t sdSort;
		ShortTimer lcd_scrollTimer;
	} _menu_data_sdcard_t;
	static_assert(sizeof(menu_data)>= sizeof(_menu_data_sdcard_t),"_menu_data_sdcard_t doesn't fit into menu_data");
	_menu_data_sdcard_t* _md = (_menu_data_sdcard_t*)&(menu_data[0]);
	
	switch(_md->menuState)
	{
		case _uninitialized: //Initialize menu data
		{
			if (card.presort_flag == true) //used to force resorting if sorting type is changed.
			{
				card.presort_flag = false;
				card.presort();
			}
			_md->fileCnt = card.getnrfilenames();
			_md->sdSort = eeprom_read_byte((uint8_t*)EEPROM_SD_SORT);
			_md->menuState = _standard;
			// FALLTHRU
		}
		case _standard: //normal menu structure.
		{
			if (!_md->lcd_scrollTimer.running()) //if the timer is not running, then the menu state was just switched, so redraw the screen.
			{
				_md->lcd_scrollTimer.start();
				lcd_draw_update = 1;
			}
			if (_md->lcd_scrollTimer.expired(500) && (_md->row != -1)) //switch to the scrolling state on timeout if a file/dir is selected.
			{
				_md->menuState = _scrolling;
				_md->offset = 0;
				_md->scrollPointer = NULL;
				_md->lcd_scrollTimer.start();
				lcd_draw_update = 1; //forces last load before switching to scrolling.
			}
			if (lcd_draw_update == 0 && !LCD_CLICKED)
				return; // nothing to do (so don't thrash the SD card)
			
			_md->row = -1; // assume that no SD file/dir is currently selected. Once they are rendered, it will be changed to the correct row for the _scrolling state.
			
			//if we reached this point it means that the encoder moved or clicked or the state is being switched. Reset the scrollTimer.
			_md->lcd_scrollTimer.start();
			
			MENU_BEGIN();
			MENU_ITEM_BACK_P(_T(bMain?MSG_MAIN:MSG_BACK));  // i.e. default menu-item / menu-item after card insertion
			card.getWorkDirName();
			if (card.filename[0] == '/')
			{
#if SDCARDDETECT == -1
				MENU_ITEM_FUNCTION_P(_T(MSG_REFRESH), lcd_sd_refresh);
#else
				if (card.ToshibaFlashAir_isEnabled())
					MENU_ITEM_FUNCTION_P(_T(MSG_REFRESH), lcd_sd_refresh); //show the refresh option if in flashAir mode.
#endif
			}
			else
				MENU_ITEM_FUNCTION_P(PSTR(LCD_STR_FOLDER ".."), lcd_sd_updir); //Show the updir button if in a subdir.

			for (uint16_t i = _md->fileCnt; i-- > 0;) // Every file, from top to bottom.
			{
				if (menu_item == menu_line) //If the file is on the screen.
				{
					//load filename to memory.
#ifdef SDCARD_SORT_ALPHA
					if (_md->sdSort == SD_SORT_NONE)
						card.getfilename(i);
					else
						card.getfilename_sorted(i);
#else
					card.getfilename(i);
#endif
					if (lcd_encoder == menu_item) //If the file is selected.
					{
						
						_md->selectedFileID = i;
						_md->isDir = card.filenameIsDir;
						_md->row = menu_row;
					}
					if (card.filenameIsDir)
						MENU_ITEM_SDDIR(card.filename, card.longFilename);
					else
						MENU_ITEM_SDFILE(card.filename, card.longFilename);
				}
				else MENU_ITEM_DUMMY(); //dummy item that just increments the internal menu counters.
			}
			MENU_END();
		} break;
		case _scrolling: //scrolling filename
		{
			const bool rewindFlag = LCD_CLICKED || lcd_draw_update; //flag that says whether the menu should return to _standard state.
			
			if (_md->scrollPointer == NULL)
			{
				//load filename to memory.
#ifdef SDCARD_SORT_ALPHA
				if (_md->sdSort == SD_SORT_NONE)
					card.getfilename(_md->selectedFileID);
				else
					card.getfilename_sorted(_md->selectedFileID);
#else
				card.getfilename(_md->selectedFileID);
#endif
				_md->scrollPointer = (card.longFilename[0] == '\0') ? card.filename : card.longFilename;
			}
			
			if (rewindFlag == 1)
				_md->offset = 0; //redraw once again from the beginning.
			if (_md->lcd_scrollTimer.expired(300) || rewindFlag)
			{
				uint8_t i = LCD_WIDTH - ((_md->isDir)?2:1);
				lcd_set_cursor(0, _md->row);
				lcd_print('>');
				if (_md->isDir)
					lcd_print(LCD_STR_FOLDER[0]);
				for (; i != 0; i--)
				{
					const char* c = (_md->scrollPointer + _md->offset + ((LCD_WIDTH - ((_md->isDir)?2:1)) - i));
					lcd_print(c[0]);
					if (c[1])
						_md->lcd_scrollTimer.start();
					else
					{
						_md->lcd_scrollTimer.stop();
						break; //stop at the end of the string
					}
				}
				if (i != 0) //adds spaces if string is incomplete or at the end (instead of null).
				{
					lcd_space(i);
				}
				_md->offset++;
			}
			if (rewindFlag) //go back to sd_menu.
			{
				_md->lcd_scrollTimer.stop(); //forces redraw in _standard state
				_md->menuState = _standard;
			}
		} break;
		default: _md->menuState = _uninitialized; //shouldn't ever happen. Anyways, initialize the menu.
	}
}
#ifdef TMC2130
static void lcd_belttest_v()
{
    lcd_belttest();
    menu_back_if_clicked();
}

void lcd_belttest()
{
    lcd_clear();
	// Belttest requires high power mode. Enable it.
	FORCE_HIGH_POWER_START;
    
    uint16_t   X = eeprom_read_word((uint16_t*)(EEPROM_BELTSTATUS_X));
    uint16_t   Y = eeprom_read_word((uint16_t*)(EEPROM_BELTSTATUS_Y));
	lcd_printf_P(_T(MSG_CHECKING_X));
	lcd_set_cursor(0,1), lcd_printf_P(PSTR("X: %u -> ..."),X);
    KEEPALIVE_STATE(IN_HANDLER);
    
	// N.B: it doesn't make sense to handle !lcd_selfcheck...() because selftest_sg throws its own error screen
	// that clobbers ours, with more info than we could provide. So on fail we just fall through to take us back to status.
    if (lcd_selfcheck_axis_sg(X_AXIS)){
		X = eeprom_read_word((uint16_t*)(EEPROM_BELTSTATUS_X));
		lcd_set_cursor(10,1), lcd_printf_P(PSTR("%u"),X); // Show new X value next to old one.
        lcd_puts_at_P(0,2,_T(MSG_CHECKING_Y));
		lcd_set_cursor(0,3), lcd_printf_P(PSTR("Y: %u -> ..."),Y);
		if (lcd_selfcheck_axis_sg(Y_AXIS))
		{
			Y = eeprom_read_word((uint16_t*)(EEPROM_BELTSTATUS_Y));
			lcd_set_cursor(10,3),lcd_printf_P(PSTR("%u"),Y);
			lcd_set_cursor(19, 3);
			lcd_print(LCD_STR_UPLEVEL);
			lcd_wait_for_click_delay(10);
		}
    }
	
	FORCE_HIGH_POWER_END;
    KEEPALIVE_STATE(NOT_BUSY);
}
#endif //TMC2130

#ifdef IR_SENSOR_ANALOG
// called also from marlin_main.cpp
void printf_IRSensorAnalogBoardChange(){
    printf_P(PSTR("Filament sensor board change detected: revision%S\n"), FsensorIRVersionText());
}

static bool lcd_selftest_IRsensor(bool bStandalone)
{
    bool bPCBrev04;
    uint16_t volt_IR_int;

    volt_IR_int = current_voltage_raw_IR;
    bPCBrev04=(volt_IR_int < IRsensor_Hopen_TRESHOLD);
    printf_P(PSTR("Measured filament sensor high level: %4.2fV\n"), Raw2Voltage(volt_IR_int) );
    if(volt_IR_int < IRsensor_Hmin_TRESHOLD){
        if(!bStandalone)
            lcd_selftest_error(TestError::FsensorLevel,"HIGH","");
        return(false);
    }
    lcd_show_fullscreen_message_and_wait_P(_i("Insert the filament (do not load it) into the extruder and then press the knob."));////c=20 r=6
    volt_IR_int = current_voltage_raw_IR;
    printf_P(PSTR("Measured filament sensor low level: %4.2fV\n"), Raw2Voltage(volt_IR_int));
    if(volt_IR_int > (IRsensor_Lmax_TRESHOLD)){
        if(!bStandalone)
            lcd_selftest_error(TestError::FsensorLevel,"LOW","");
        return(false);
    }
    if((bPCBrev04 ? 1 : 0) != (uint8_t)oFsensorPCB){        // safer then "(uint8_t)bPCBrev04"
        oFsensorPCB=bPCBrev04 ? ClFsensorPCB::_Rev04 : ClFsensorPCB::_Old;
        printf_IRSensorAnalogBoardChange();
        eeprom_update_byte((uint8_t*)EEPROM_FSENSOR_PCB,(uint8_t)oFsensorPCB);
    }
    return(true);
}

static void lcd_detect_IRsensor(){
    bool bAction;
    bool loaded;
    bMenuFSDetect = true;                               // inhibits some code inside "manage_inactivity()"
    /// Check if filament is loaded. If it is loaded stop detection.
    /// @todo Add autodetection with MMU2s
    loaded = ! READ(IR_SENSOR_PIN);
    if(loaded ){
        lcd_show_fullscreen_message_and_wait_P(_i("Please unload the filament first, then repeat this action."));
        return;
    } else {
        lcd_show_fullscreen_message_and_wait_P(_i("Please check the IR sensor connection, unload filament if present."));
        bAction = lcd_selftest_IRsensor(true);
    }
    if(bAction){
        lcd_show_fullscreen_message_and_wait_P(_i("Sensor verified, remove the filament now."));////c=20 r=3
        // the fsensor board has been successfully identified, any previous "not responding" may be cleared now
        fsensor_not_responding = false;
    } else {
        lcd_show_fullscreen_message_and_wait_P(_i("Verification failed, remove the filament and try again."));////c=20 r=5
        // here it is unclear what to to with the fsensor_not_responding flag
    }
    bMenuFSDetect=false;                              // de-inhibits some code inside "manage_inactivity()"
}
#endif //IR_SENSOR_ANALOG

static void lcd_selftest_v()
{
	(void)lcd_selftest();
}

bool lcd_selftest()
{
	int _progress = 0;
	bool _result = true;
	bool _swapped_fan = false;
#ifdef IR_SENSOR_ANALOG
	//!   Check if IR sensor is in unknown state, if so run Fsensor Detection
	//!   As the Fsensor Detection isn't yet ready for the mmu2s we set temporarily the IR sensor 0.3 or older for mmu2s
	//! @todo Don't forget to remove this as soon Fsensor Detection works with mmu
	if( oFsensorPCB == ClFsensorPCB::_Undef) {
		if (!mmu_enabled) {
			lcd_detect_IRsensor();
		}
		else {
			eeprom_update_byte((uint8_t*)EEPROM_FSENSOR_PCB,0);
		}
	}
#endif //IR_SENSOR_ANALOG
	lcd_wait_for_cool_down();
	lcd_clear();
	lcd_puts_at_P(0, 0, _i("Self test start  "));////MSG_SELFTEST_START c=20
	#ifdef TMC2130
	  FORCE_HIGH_POWER_START;
	#endif // TMC2130
	FORCE_BL_ON_START;
	_delay(2000);
	KEEPALIVE_STATE(IN_HANDLER);

	_progress = lcd_selftest_screen(TestScreen::ExtruderFan, _progress, 3, true, 2000);
#if (defined(FANCHECK) && defined(TACH_0))
	switch (lcd_selftest_fan_auto(0)){		// check extruder Fan
		case FanCheck::ExtruderFan:
			_result = false;
			break;
		case FanCheck::SwappedFan:
			_swapped_fan = true;
			// no break
		default:
			_result = true;
			break;
	}
#else //defined(TACH_0)
	_result = lcd_selftest_manual_fan_check(0, false);
#endif //defined(TACH_0)
	if (!_result)
	{
		lcd_selftest_error(TestError::ExtruderFan, "", "");
	}

	if (_result)
	{
		_progress = lcd_selftest_screen(TestScreen::PrintFan, _progress, 3, true, 2000);
#if (defined(FANCHECK) && defined(TACH_1))
	switch (lcd_selftest_fan_auto(1)){		// check print fan
		case FanCheck::PrintFan:
			_result = false;
			break;
		case FanCheck::SwappedFan:
			_swapped_fan = true;
			// no break
		default:
			_result = true;
			break;
	}
#else //defined(TACH_1)
		_result = lcd_selftest_manual_fan_check(1, false);
#endif //defined(TACH_1)
		if (!_result)
		{
			lcd_selftest_error(TestError::PrintFan, "", ""); //print fan not spinning
		}
	}

	if (_swapped_fan) {
		//turn on print fan and check that left extruder fan is not spinning
		_result = lcd_selftest_manual_fan_check(1, true);
		if (_result) {
			//print fan is stil turned on; check that it is spinning
			_result = lcd_selftest_manual_fan_check(1, false, true);
			if (!_result){
				lcd_selftest_error(TestError::PrintFan, "", "");
			}
		}
		else {
			// fans are swapped
			lcd_selftest_error(TestError::SwappedFan, "", "");
		}
	}

	if (_result)
	{
		_progress = lcd_selftest_screen(TestScreen::FansOk, _progress, 3, true, 2000);
		_result = lcd_selfcheck_endstops(); //With TMC2130, only the Z probe is tested.
	}

	if (_result)
	{
		//current_position[Z_AXIS] += 15;									//move Z axis higher to avoid false triggering of Z end stop in case that we are very low - just above heatbed
		_progress = lcd_selftest_screen(TestScreen::AxisX, _progress, 3, true, 2000);
#ifdef TMC2130
        _result = lcd_selfcheck_axis_sg(X_AXIS);
#else
        _result = lcd_selfcheck_axis(X_AXIS, X_MAX_POS);
#endif //TMC2130
	}




	if (_result)
	{
		_progress = lcd_selftest_screen(TestScreen::AxisX, _progress, 3, true, 0);

#ifndef TMC2130
		_result = lcd_selfcheck_pulleys(X_AXIS);
#endif
	}


	if (_result)
	{
		_progress = lcd_selftest_screen(TestScreen::AxisY, _progress, 3, true, 1500);
#ifdef TMC2130
		_result = lcd_selfcheck_axis_sg(Y_AXIS);
#else
		_result = lcd_selfcheck_axis(Y_AXIS, Y_MAX_POS);
#endif // TMC2130
	}

	if (_result)
	{
		_progress = lcd_selftest_screen(TestScreen::AxisZ, _progress, 3, true, 0);
#ifndef TMC2130
		_result = lcd_selfcheck_pulleys(Y_AXIS);
#endif // TMC2130
	}


	if (_result)
	{
#ifdef TMC2130
		tmc2130_home_exit();
		enable_endstops(false);
#endif

		//homeaxis(X_AXIS);
		//homeaxis(Y_AXIS);
        current_position[X_AXIS] = pgm_read_float(bed_ref_points_4);
		current_position[Y_AXIS] = pgm_read_float(bed_ref_points_4+1);
#ifdef TMC2130
		//current_position[X_AXIS] += 0;
		current_position[Y_AXIS] += 4;
#endif //TMC2130
		current_position[Z_AXIS] = current_position[Z_AXIS] + 10;
		plan_buffer_line_curposXYZE(manual_feedrate[0] / 60);
		st_synchronize();
        set_destination_to_current();
		_progress = lcd_selftest_screen(TestScreen::AxisZ, _progress, 3, true, 1500);
#ifdef TMC2130
		homeaxis(Z_AXIS); //In case of failure, the code gets stuck in this function.
#else
        _result = lcd_selfcheck_axis(Z_AXIS, Z_MAX_POS);
#endif //TMC2130

		//raise Z to not damage the bed during and hotend testing
		current_position[Z_AXIS] += 20;
		plan_buffer_line_curposXYZE(manual_feedrate[0] / 60);
		st_synchronize();
	}

#ifdef TMC2130
	if (_result)
	{
		current_position[Z_AXIS] = current_position[Z_AXIS] + 10;
		plan_buffer_line_curposXYZE(manual_feedrate[0] / 60);
		st_synchronize();
		_progress = lcd_selftest_screen(TestScreen::Home, 0, 2, true, 0);
		bool bres = tmc2130_home_calibrate(X_AXIS);
		_progress = lcd_selftest_screen(TestScreen::Home, 1, 2, true, 0);
		bres &= tmc2130_home_calibrate(Y_AXIS);
		_progress = lcd_selftest_screen(TestScreen::Home, 2, 2, true, 0);
		if (bres)
			eeprom_update_byte((uint8_t*)EEPROM_TMC2130_HOME_ENABLED, 1);
		_result = bres;
	}
#endif //TMC2130

	if (_result)
	{
		_progress = lcd_selftest_screen(TestScreen::Bed, _progress, 3, true, 2000);
		_result = lcd_selfcheck_check_heater(true);
	}

    if (_result)
    {
        _progress = lcd_selftest_screen(TestScreen::Hotend, _progress, 3, true, 1000);
        _result = lcd_selfcheck_check_heater(false);
    }
	if (_result)
	{
		_progress = lcd_selftest_screen(TestScreen::HotendOk, _progress, 3, true, 2000); //nozzle ok
	}
#ifdef FILAMENT_SENSOR
    if (_result)
    {

        if (mmu_enabled)
        {        
			_progress = lcd_selftest_screen(TestScreen::Fsensor, _progress, 3, true, 2000); //check filaments sensor
            _result = selftest_irsensor();
		    if (_result)
			{
				_progress = lcd_selftest_screen(TestScreen::FsensorOk, _progress, 3, true, 2000); //fil sensor OK
			}
        } else
        {
#ifdef PAT9125
			_progress = lcd_selftest_screen(TestScreen::Fsensor, _progress, 3, true, 2000); //check filaments sensor
               _result = lcd_selftest_fsensor();
			if (_result)
			{
				_progress = lcd_selftest_screen(TestScreen::FsensorOk, _progress, 3, true, 2000); //fil sensor OK
			}
#endif //PAT9125
#if 0
	// Intentionally disabled - that's why we moved the detection to runtime by just checking the two voltages.
	// The idea is not to force the user to remove and insert the filament on an assembled printer.
//def IR_SENSOR_ANALOG
			_progress = lcd_selftest_screen(TestScreen::Fsensor, _progress, 3, true, 2000); //check filament sensor
			_result = lcd_selftest_IRsensor();
			if (_result)
			{
				_progress = lcd_selftest_screen(TestScreen::FsensorOk, _progress, 3, true, 2000); //filament sensor OK
			}
#endif //IR_SENSOR_ANALOG
        }
    }
#endif //FILAMENT_SENSOR
	if (_result)
	{
		_progress = lcd_selftest_screen(TestScreen::AllCorrect, _progress, 3, true, 5000); //all correct
	}
	else
	{
		_progress = lcd_selftest_screen(TestScreen::Failed, _progress, 3, true, 5000);
	}
	lcd_reset_alert_level();
	enquecommand_P(PSTR("M84"));
	lcd_update_enable(true);
	
	if (_result)
	{
		LCD_ALERTMESSAGERPGM(_i("Self test OK"));////MSG_SELFTEST_OK
	}
	else
	{
		LCD_ALERTMESSAGERPGM(_T(MSG_SELFTEST_FAILED));
	}
	#ifdef TMC2130
	  FORCE_HIGH_POWER_END;
	#endif // TMC2130
    
    FORCE_BL_ON_END;
	
    KEEPALIVE_STATE(NOT_BUSY);
	return(_result);
}

#ifdef TMC2130

static void reset_crash_det(unsigned char axis) {
	current_position[axis] += 10;
	plan_buffer_line_curposXYZE(manual_feedrate[0] / 60);
	st_synchronize();
	if (eeprom_read_byte((uint8_t*)EEPROM_CRASH_DET)) tmc2130_sg_stop_on_crash = true;
}

static bool lcd_selfcheck_axis_sg(unsigned char axis) {
// each axis length is measured twice	
	float axis_length, current_position_init, current_position_final;
	float measured_axis_length[2];
	float margin = 60;
	float max_error_mm = 5;
	switch (axis) {
	case 0: axis_length = X_MAX_POS; break;
	case 1: axis_length = Y_MAX_POS + 8; break;
	default: axis_length = 210; break;
	}

	tmc2130_sg_stop_on_crash = false;
	tmc2130_home_exit();
	enable_endstops(true);


	raise_z_above(MESH_HOME_Z_SEARCH);
	st_synchronize();
	tmc2130_home_enter(1 << axis);

// first axis length measurement begin	
	
	current_position[axis] -= (axis_length + margin);
	plan_buffer_line_curposXYZE(manual_feedrate[0] / 60);

	
	st_synchronize();

	tmc2130_sg_meassure_start(axis);

	current_position_init = st_get_position_mm(axis);

	current_position[axis] += 2 * margin;
	plan_buffer_line_curposXYZE(manual_feedrate[0] / 60);
	st_synchronize();

	current_position[axis] += axis_length;
	plan_buffer_line_curposXYZE(manual_feedrate[0] / 60);

	st_synchronize();

	uint16_t sg1 = tmc2130_sg_meassure_stop();
	printf_P(PSTR("%c AXIS SG1=%d\n"), 'X'+axis, sg1);
	eeprom_write_word(((uint16_t*)((axis == X_AXIS)?EEPROM_BELTSTATUS_X:EEPROM_BELTSTATUS_Y)), sg1);

	current_position_final = st_get_position_mm(axis);
	measured_axis_length[0] = abs(current_position_final - current_position_init);


// first measurement end and second measurement begin	


	current_position[axis] -= margin;
	plan_buffer_line_curposXYZE(manual_feedrate[0] / 60);
	st_synchronize();	

	current_position[axis] -= (axis_length + margin);
	plan_buffer_line_curposXYZE(manual_feedrate[0] / 60);
		
	st_synchronize();

	current_position_init = st_get_position_mm(axis);

	measured_axis_length[1] = abs(current_position_final - current_position_init);

	tmc2130_home_exit();

//end of second measurement, now check for possible errors:

	for(uint_least8_t i = 0; i < 2; i++){ //check if measured axis length corresponds to expected length
		printf_P(_N("Measured axis length:%.3f\n"), measured_axis_length[i]);
		if (abs(measured_axis_length[i] - axis_length) > max_error_mm) {
			enable_endstops(false);

			const char *_error_1;

			if (axis == X_AXIS) _error_1 = "X";
			if (axis == Y_AXIS) _error_1 = "Y";
			if (axis == Z_AXIS) _error_1 = "Z";

			lcd_selftest_error(TestError::Axis, _error_1, "");
			current_position[axis] = 0;
			plan_set_position_curposXYZE();
			reset_crash_det(axis);
			enable_endstops(true);
			endstops_hit_on_purpose();
			return false;
		}
	}

		printf_P(_N("Axis length difference:%.3f\n"), abs(measured_axis_length[0] - measured_axis_length[1]));
	
		if (abs(measured_axis_length[0] - measured_axis_length[1]) > 1) { //check if difference between first and second measurement is low
			//loose pulleys
			const char *_error_1;

			if (axis == X_AXIS) _error_1 = "X";
			if (axis == Y_AXIS) _error_1 = "Y";
			if (axis == Z_AXIS) _error_1 = "Z";

			lcd_selftest_error(TestError::Pulley, _error_1, "");
			current_position[axis] = 0;
			plan_set_position_curposXYZE();
			reset_crash_det(axis);
			endstops_hit_on_purpose();
			return false;
		}
		current_position[axis] = 0;
		plan_set_position_curposXYZE();
		reset_crash_det(axis);
		endstops_hit_on_purpose();
		return true;
}
#endif //TMC2130

#ifndef TMC2130

static bool lcd_selfcheck_axis(int _axis, int _travel)
{
//	printf_P(PSTR("lcd_selfcheck_axis %d, %d\n"), _axis, _travel);
	bool _stepdone = false;
	bool _stepresult = false;
	int _progress = 0;
	int _travel_done = 0;
	int _err_endstop = 0;
	int _lcd_refresh = 0;
	_travel = _travel + (_travel / 10);

	if (_axis == X_AXIS) {
		current_position[Z_AXIS] += 17;
		plan_buffer_line_curposXYZE(manual_feedrate[0] / 60);
	}

	do {
		current_position[_axis] = current_position[_axis] - 1;

		plan_buffer_line_curposXYZE(manual_feedrate[0] / 60);
		st_synchronize();
#ifdef TMC2130
		if ((READ(Z_MIN_PIN) ^ (bool)Z_MIN_ENDSTOP_INVERTING))
#else //TMC2130
		if ((READ(X_MIN_PIN) ^ (bool)X_MIN_ENDSTOP_INVERTING) ||
			(READ(Y_MIN_PIN) ^ (bool)Y_MIN_ENDSTOP_INVERTING) ||
			(READ(Z_MIN_PIN) ^ (bool)Z_MIN_ENDSTOP_INVERTING))
#endif //TMC2130
		{
			if (_axis == 0)
			{
				_stepresult = ((READ(X_MIN_PIN) ^ X_MIN_ENDSTOP_INVERTING) == 1) ? true : false;
				_err_endstop = ((READ(Y_MIN_PIN) ^ Y_MIN_ENDSTOP_INVERTING) == 1) ? 1 : 2;

			}
			if (_axis == 1)
			{
				_stepresult = ((READ(Y_MIN_PIN) ^ Y_MIN_ENDSTOP_INVERTING) == 1) ? true : false;
				_err_endstop = ((READ(X_MIN_PIN) ^ X_MIN_ENDSTOP_INVERTING) == 1) ? 0 : 2;

			}
			if (_axis == 2)
			{
				_stepresult = ((READ(Z_MIN_PIN) ^ Z_MIN_ENDSTOP_INVERTING) == 1) ? true : false;
				_err_endstop = ((READ(X_MIN_PIN) ^ X_MIN_ENDSTOP_INVERTING) == 1) ? 0 : 1;
	printf_P(PSTR("lcd_selfcheck_axis %d, %d\n"), _stepresult, _err_endstop);
				/*disable_x();
				disable_y();
				disable_z();*/
			}
			_stepdone = true;
		}

		if (_lcd_refresh < 6)
		{
			_lcd_refresh++;
		}
		else
		{
			_progress = lcd_selftest_screen(static_cast<TestScreen>(static_cast<int>(TestScreen::AxisX) + _axis), _progress, 3, false, 0);
			_lcd_refresh = 0;
		}

		manage_heater();
		manage_inactivity(true);

		//_delay(100);
		(_travel_done <= _travel) ? _travel_done++ : _stepdone = true;

	} while (!_stepdone);


	//current_position[_axis] = current_position[_axis] + 15;
	//plan_buffer_line_curposXYZE(manual_feedrate[0] / 60, active_extruder);

	if (!_stepresult)
	{
		const char *_error_1;
		const char *_error_2;

		if (_axis == X_AXIS) _error_1 = "X";
		if (_axis == Y_AXIS) _error_1 = "Y";
		if (_axis == Z_AXIS) _error_1 = "Z";

		if (_err_endstop == 0) _error_2 = "X";
		if (_err_endstop == 1) _error_2 = "Y";
		if (_err_endstop == 2) _error_2 = "Z";


		if (_travel_done >= _travel)
		{
			lcd_selftest_error(TestError::Endstop, _error_1, _error_2);
		}
		else
		{
			lcd_selftest_error(TestError::Motor, _error_1, _error_2);
		}
	}    
	current_position[_axis] = 0; //simulate axis home to avoid negative numbers for axis position, especially Z.
	plan_set_position_curposXYZE();

	return _stepresult;
}

static bool lcd_selfcheck_pulleys(int axis)
{
	float tmp_motor_loud[3] = DEFAULT_PWM_MOTOR_CURRENT_LOUD;
	float tmp_motor[3] = DEFAULT_PWM_MOTOR_CURRENT;
	float current_position_init;
	float move;
	bool endstop_triggered = false;
	int i;
	unsigned long timeout_counter;
	refresh_cmd_timeout();
	manage_inactivity(true);

	if (axis == 0) move = 50; //X_AXIS 
	else move = 50; //Y_AXIS

	current_position_init = current_position[axis];

	current_position[axis] += 2;
	plan_buffer_line_curposXYZE(manual_feedrate[0] / 60);
	for (i = 0; i < 5; i++) {
		refresh_cmd_timeout();
		current_position[axis] = current_position[axis] + move;
		st_current_set(0, 850); //set motor current higher
		plan_buffer_line_curposXYZE(200);
		st_synchronize();
          if (SilentModeMenu != SILENT_MODE_OFF) st_current_set(0, tmp_motor[0]); //set back to normal operation currents
		else st_current_set(0, tmp_motor_loud[0]); //set motor current back			
		current_position[axis] = current_position[axis] - move;
		plan_buffer_line_curposXYZE(50);
		st_synchronize();
		if (((READ(X_MIN_PIN) ^ X_MIN_ENDSTOP_INVERTING) == 1) ||
			((READ(Y_MIN_PIN) ^ Y_MIN_ENDSTOP_INVERTING) == 1)) {
			lcd_selftest_error(TestError::Pulley, (axis == 0) ? "X" : "Y", "");
			return(false);
		}
	}
	timeout_counter = _millis() + 2500;
	endstop_triggered = false;
	manage_inactivity(true);
	while (!endstop_triggered) {
		if (((READ(X_MIN_PIN) ^ X_MIN_ENDSTOP_INVERTING) == 1) ||
			((READ(Y_MIN_PIN) ^ Y_MIN_ENDSTOP_INVERTING) == 1)) {
			endstop_triggered = true;
			if (current_position_init - 1 <= current_position[axis] && current_position_init + 1 >= current_position[axis]) {
				current_position[axis] += 10;
				plan_buffer_line_curposXYZE(manual_feedrate[0] / 60);
				st_synchronize();
				return(true);
			}
			else {
				lcd_selftest_error(TestError::Pulley, (axis == 0) ? "X" : "Y", "");
				return(false);
			}
		}
		else {
			current_position[axis] -= 1;
			plan_buffer_line_curposXYZE(manual_feedrate[0] / 60);
			st_synchronize();
			if (_millis() > timeout_counter) {
				lcd_selftest_error(TestError::Pulley, (axis == 0) ? "X" : "Y", "");
				return(false);
			}
		}
	}
	return(true);
}
#endif //not defined TMC2130


static bool lcd_selfcheck_endstops()
{
	bool _result = true;

	if (
	#ifndef TMC2130
		((READ(X_MIN_PIN) ^ X_MIN_ENDSTOP_INVERTING) == 1) ||
		((READ(Y_MIN_PIN) ^ Y_MIN_ENDSTOP_INVERTING) == 1) ||
	#endif //!TMC2130
		((READ(Z_MIN_PIN) ^ Z_MIN_ENDSTOP_INVERTING) == 1))
	{
	#ifndef TMC2130
		if ((READ(X_MIN_PIN) ^ X_MIN_ENDSTOP_INVERTING) == 1) current_position[0] += 10;
		if ((READ(Y_MIN_PIN) ^ Y_MIN_ENDSTOP_INVERTING) == 1) current_position[1] += 10;
	#endif //!TMC2130
		if ((READ(Z_MIN_PIN) ^ Z_MIN_ENDSTOP_INVERTING) == 1) current_position[2] += 10;
	}
	plan_buffer_line_curposXYZE(manual_feedrate[0] / 60);
	st_synchronize();

	if (
	#ifndef TMC2130
		((READ(X_MIN_PIN) ^ X_MIN_ENDSTOP_INVERTING) == 1) ||
		((READ(Y_MIN_PIN) ^ Y_MIN_ENDSTOP_INVERTING) == 1) ||
	#endif //!TMC2130
		((READ(Z_MIN_PIN) ^ Z_MIN_ENDSTOP_INVERTING) == 1))
	{
		_result = false;
		char _error[4] = "";
	#ifndef TMC2130
		if ((READ(X_MIN_PIN) ^ X_MIN_ENDSTOP_INVERTING) == 1) strcat(_error, "X");
		if ((READ(Y_MIN_PIN) ^ Y_MIN_ENDSTOP_INVERTING) == 1) strcat(_error, "Y");
	#endif //!TMC2130
		if ((READ(Z_MIN_PIN) ^ Z_MIN_ENDSTOP_INVERTING) == 1) strcat(_error, "Z");
		lcd_selftest_error(TestError::Endstops, _error, "");
	}
	manage_heater();
	manage_inactivity(true);
	return _result;
}

static bool lcd_selfcheck_check_heater(bool _isbed)
{
	int _counter = 0;
	int _progress = 0;
	bool _stepresult = false;
	bool _docycle = true;

	int _checked_snapshot = (_isbed) ? degBed() : degHotend(0);
	int _opposite_snapshot = (_isbed) ? degHotend(0) : degBed();
	int _cycles = (_isbed) ? 180 : 60; //~ 90s / 30s

	target_temperature[0] = (_isbed) ? 0 : 200;
	target_temperature_bed = (_isbed) ? 100 : 0;
	manage_heater();
	manage_inactivity(true);
	KEEPALIVE_STATE(NOT_BUSY); //we are sending temperatures on serial line, so no need to send host keepalive messages

	do {
		_counter++;
		_docycle = (_counter < _cycles) ? true : false;

		manage_heater();
		manage_inactivity(true);
		_progress = (_isbed) ? lcd_selftest_screen(TestScreen::Bed, _progress, 2, false, 400) : lcd_selftest_screen(TestScreen::Hotend, _progress, 2, false, 400);
		/*if (_isbed) {
			MYSERIAL.print("Bed temp:");
			MYSERIAL.println(degBed());
		}
		else {
			MYSERIAL.print("Hotend temp:");
			MYSERIAL.println(degHotend(0));
		}*/
		if(_counter%5 == 0) serialecho_temperatures(); //show temperatures once in two seconds

	} while (_docycle); 

	target_temperature[0] = 0;
	target_temperature_bed = 0;
	manage_heater();

	int _checked_result = (_isbed) ? degBed() - _checked_snapshot : degHotend(0) - _checked_snapshot;
	int _opposite_result = (_isbed) ? degHotend(0) - _opposite_snapshot : degBed() - _opposite_snapshot;
	/*
	MYSERIAL.println("");
	MYSERIAL.print("Checked result:");
	MYSERIAL.println(_checked_result);
	MYSERIAL.print("Opposite result:");
	MYSERIAL.println(_opposite_result);
	*/

	if (_opposite_result < ((_isbed) ? 30 : 9))
	{
		if (_checked_result >= ((_isbed) ? 9 : 30))
		{
			_stepresult = true;
		}
		else
		{
			lcd_selftest_error(TestError::Heater, "", "");
		}
	}
	else
	{
		lcd_selftest_error(TestError::Bed, "", "");
	}

	manage_heater();
	manage_inactivity(true);
	KEEPALIVE_STATE(IN_HANDLER);
	return _stepresult;

}
static void lcd_selftest_error(TestError testError, const char *_error_1, const char *_error_2)
{
	lcd_beeper_quick_feedback();
    
    FORCE_BL_ON_END;
    
	target_temperature[0] = 0;
	target_temperature_bed = 0;
	manage_heater();
	manage_inactivity();

	lcd_clear();

	lcd_puts_at_P(0, 0, _i("Selftest error !"));////MSG_SELFTEST_ERROR
	lcd_puts_at_P(0, 1, _i("Please check :"));////MSG_SELFTEST_PLEASECHECK

	switch (testError)
	{
	case TestError::Heater:
		lcd_puts_at_P(0, 2, _i("Heater/Thermistor"));////MSG_SELFTEST_HEATERTHERMISTOR
		lcd_puts_at_P(0, 3, _i("Not connected"));////MSG_SELFTEST_NOTCONNECTED
		break;
	case TestError::Bed:
		lcd_puts_at_P(0, 2, _i("Bed / Heater"));////MSG_SELFTEST_BEDHEATER
		lcd_puts_at_P(0, 3, _T(MSG_SELFTEST_WIRINGERROR));
		break;
	case TestError::Endstops:
		lcd_puts_at_P(0, 2, _i("Endstops"));////MSG_SELFTEST_ENDSTOPS
		lcd_puts_at_P(0, 3, _T(MSG_SELFTEST_WIRINGERROR));
		lcd_set_cursor(17, 3);
		lcd_print(_error_1);
		break;
	case TestError::Motor:
		lcd_puts_at_P(0, 2, _T(MSG_SELFTEST_MOTOR));
		lcd_set_cursor(18, 2);
		lcd_print(_error_1);
		lcd_puts_at_P(0, 3, _i("Endstop"));////MSG_SELFTEST_ENDSTOP
		lcd_set_cursor(18, 3);
		lcd_print(_error_2);
		break;
	case TestError::Endstop:
		lcd_puts_at_P(0, 2, _i("Endstop not hit"));////MSG_SELFTEST_ENDSTOP_NOTHIT c=20
		lcd_puts_at_P(0, 3, _T(MSG_SELFTEST_MOTOR));
		lcd_set_cursor(18, 3);
		lcd_print(_error_1);
		break;
	case TestError::PrintFan:
		lcd_puts_at_P(0, 2, _T(MSG_SELFTEST_COOLING_FAN));
		lcd_puts_at_P(0, 3, _T(MSG_SELFTEST_WIRINGERROR));
		lcd_set_cursor(18, 3);
		lcd_print(_error_1);
		break;
	case TestError::ExtruderFan:
		lcd_puts_at_P(0, 2, _T(MSG_SELFTEST_EXTRUDER_FAN));
		lcd_puts_at_P(0, 3, _T(MSG_SELFTEST_WIRINGERROR));
		lcd_set_cursor(18, 3);
		lcd_print(_error_1);
		break;
	case TestError::Pulley:
		lcd_puts_at_P(0, 2, _i("Loose pulley"));////MSG_LOOSE_PULLEY c=20 r=1
		lcd_puts_at_P(0, 3, _T(MSG_SELFTEST_MOTOR));
		lcd_set_cursor(18, 3);
		lcd_print(_error_1);
		break;
	case TestError::Axis:
		lcd_puts_at_P(0, 2, _i("Axis length"));////MSG_SELFTEST_AXIS_LENGTH
		lcd_puts_at_P(0, 3, _i("Axis"));////MSG_SELFTEST_AXIS
		lcd_set_cursor(18, 3);
		lcd_print(_error_1);
		break;
	case TestError::SwappedFan:
		lcd_puts_at_P(0, 2, _i("Front/left fans"));////MSG_SELFTEST_FANS
		lcd_puts_at_P(0, 3, _i("Swapped"));////MSG_SELFTEST_SWAPPED
		lcd_set_cursor(18, 3);
		lcd_print(_error_1);
		break;
	case TestError::WiringFsensor:
		lcd_puts_at_P(0, 2, _T(MSG_SELFTEST_FILAMENT_SENSOR));
		lcd_puts_at_P(0, 3, _T(MSG_SELFTEST_WIRINGERROR));
		break;
	case TestError::TriggeringFsensor:
          lcd_puts_at_P(0, 2, _T(MSG_SELFTEST_FILAMENT_SENSOR));
          lcd_puts_at_P(0, 3, _i("False triggering"));////c=20
          break;
	case TestError::FsensorLevel:
          lcd_puts_at_P(0, 2, _T(MSG_SELFTEST_FILAMENT_SENSOR));
          lcd_set_cursor(0, 3);
          lcd_printf_P(_i("%s level expected"),_error_1);////c=20
          break;
	}

	_delay(1000);
	lcd_beeper_quick_feedback();

	do {
		_delay(100);
		manage_heater();
		manage_inactivity();
	} while (!lcd_clicked());

	LCD_ALERTMESSAGERPGM(_T(MSG_SELFTEST_FAILED));
	lcd_return_to_status();

}

#ifdef FILAMENT_SENSOR
#ifdef PAT9125
static bool lcd_selftest_fsensor(void)
{
	fsensor_init();
	if (fsensor_not_responding)
	{
		lcd_selftest_error(TestError::WiringFsensor, "", "");
	}
	return (!fsensor_not_responding);
}
#endif //PAT9125

//! @brief Self-test of infrared barrier filament sensor mounted on MK3S with MMUv2 printer
//!
//! Test whether sensor is not triggering filament presence when extruder idler is moving without filament.
//!
//! Steps:
//!  * Backup current active extruder temperature
//!  * Pre-heat to PLA extrude temperature.
//!  * Unload filament possibly present.
//!  * Move extruder idler same way as during filament load
//!    and sample IR_SENSOR_PIN.
//!  * Check that pin doesn't go low.
//!
//! @retval true passed
//! @retval false failed
static bool selftest_irsensor()
{
    class TempBackup
    {
    public:
        TempBackup():
            m_temp(degTargetHotend(active_extruder)),
            m_extruder(active_extruder){}
        ~TempBackup(){setTargetHotend(m_temp,m_extruder);}
    private:
        float m_temp;
        uint8_t m_extruder;
    };
    uint8_t progress;
    {
        TempBackup tempBackup;
        setTargetHotend(ABS_PREHEAT_HOTEND_TEMP,active_extruder);
        mmu_wait_for_heater_blocking();
        progress = lcd_selftest_screen(TestScreen::Fsensor, 0, 1, true, 0);
        mmu_filament_ramming();
    }
    progress = lcd_selftest_screen(TestScreen::Fsensor, progress, 1, true, 0);
    mmu_command(MmuCmd::U0);
    manage_response(false, false);

    for(uint_least8_t i = 0; i < 200; ++i)
    {
        if (0 == (i % 32)) progress = lcd_selftest_screen(TestScreen::Fsensor, progress, 1, true, 0);

        mmu_load_step(false);
        while (blocks_queued())
        {
            if (READ(IR_SENSOR_PIN) == 0)
            {
                lcd_selftest_error(TestError::TriggeringFsensor, "", "");
                return false;
            }
#ifdef TMC2130
            manage_heater();
            // Vojtech: Don't disable motors inside the planner!
            if (!tmc2130_update_sg())
            {
                manage_inactivity(true);
            }
#else //TMC2130
            manage_heater();
            // Vojtech: Don't disable motors inside the planner!
            manage_inactivity(true);
#endif //TMC2130
        }
    }
    return true;
}
#endif //FILAMENT_SENSOR

static bool lcd_selftest_manual_fan_check(int _fan, bool check_opposite,
	bool _default)
{

	bool _result = check_opposite;
	lcd_clear();

	lcd_puts_at_P(0, 0, _T(MSG_SELFTEST_FAN));

	switch (_fan)
	{
	case 0:
		// extruder cooling fan
		lcd_puts_at_P(0, 1, check_opposite ? _T(MSG_SELFTEST_COOLING_FAN) : _T(MSG_SELFTEST_EXTRUDER_FAN));
		setExtruderAutoFanState(3);
		break;
	case 1:
		// object cooling fan
		lcd_puts_at_P(0, 1, check_opposite ? _T(MSG_SELFTEST_EXTRUDER_FAN) : _T(MSG_SELFTEST_COOLING_FAN));
		SET_OUTPUT(FAN_PIN);
#ifdef FAN_SOFT_PWM
		fanSpeedSoftPwm = 255;
#else //FAN_SOFT_PWM
		analogWrite(FAN_PIN, 255);
#endif //FAN_SOFT_PWM

		break;
	}
	_delay(500);

	lcd_puts_at_P(1, 2, _T(MSG_SELFTEST_FAN_YES));
	lcd_putc_at(0, 3, '>');
	lcd_puts_at_P(1, 3, _T(MSG_SELFTEST_FAN_NO));

	int8_t enc_dif = int(_default)*3;

	KEEPALIVE_STATE(PAUSED_FOR_USER);

	lcd_button_pressed = false;
	do
	{
		if (abs((enc_dif - lcd_encoder_diff)) > 2) {
			if (enc_dif > lcd_encoder_diff) {
				_result = !check_opposite;
				lcd_putc_at(0, 2, '>');
				lcd_puts_at_P(1, 2, _T(MSG_SELFTEST_FAN_YES));
				lcd_putc_at(0, 3, ' ');
				lcd_puts_at_P(1, 3, _T(MSG_SELFTEST_FAN_NO));
			}

			if (enc_dif < lcd_encoder_diff) {
				_result = check_opposite;
				lcd_putc_at(0, 2, ' ');
				lcd_puts_at_P(1, 2, _T(MSG_SELFTEST_FAN_YES));
				lcd_putc_at(0, 3, '>');
				lcd_puts_at_P(1, 3, _T(MSG_SELFTEST_FAN_NO));
			}
			enc_dif = 0;
			lcd_encoder_diff = 0;
		}


		manage_heater();
		_delay(100);

	} while (!lcd_clicked());
	KEEPALIVE_STATE(IN_HANDLER);
	setExtruderAutoFanState(0);
	SET_OUTPUT(FAN_PIN);
#ifdef FAN_SOFT_PWM
	fanSpeedSoftPwm = 0;
#else //FAN_SOFT_PWM
	analogWrite(FAN_PIN, 0);
#endif //FAN_SOFT_PWM
	fanSpeed = 0;
	manage_heater();

	return _result;
}

#ifdef FANCHECK
static FanCheck lcd_selftest_fan_auto(int _fan)
{
	switch (_fan) {
	case 0:
		fanSpeed = 0;
		manage_heater();			//turn off fan
		setExtruderAutoFanState(3); //extruder fan
#ifdef FAN_SOFT_PWM
		extruder_autofan_last_check = _millis();
		fan_measuring = true;
#endif //FAN_SOFT_PWM
		_delay(2000);
		setExtruderAutoFanState(0); //extruder fan
		manage_heater();			//count average fan speed from 2s delay and turn off fans

		puts_P(PSTR("Test 1:"));
		printf_P(PSTR("Print fan speed: %d\n"), fan_speed[1]);
		printf_P(PSTR("Extr fan speed: %d\n"), fan_speed[0]);

		if (fan_speed[0] < 20) { // < 1200 RPM would mean either a faulty Noctua or Altfan
			return FanCheck::ExtruderFan;
		}
#ifdef FAN_SOFT_PWM
		else if (fan_speed[0] > 50 ) { // printerFan is faster
			return FanCheck::SwappedFan;
		}
		break;
#endif

	case 1:
		//will it work with Thotend > 50 C ?
#ifdef FAN_SOFT_PWM
		fanSpeed = 255;
		fanSpeedSoftPwm = 255;
		extruder_autofan_last_check = _millis(); //store time when measurement starts
		fan_measuring = true; //start fan measuring, rest is on manage_heater
#else //FAN_SOFT_PWM
		fanSpeed = 150;				//print fan
#endif //FAN_SOFT_PWM
		for (uint8_t i = 0; i < 5; i++) {
			delay_keep_alive(1000);
			lcd_putc_at(18, 3, '-');
			delay_keep_alive(1000);
			lcd_putc_at(18, 3, '|');
		}
		fanSpeed = 0;

#ifdef FAN_SOFT_PWM
		fanSpeedSoftPwm = 0;
#else //FAN_SOFT_PWM
		manage_heater();			//turn off fan
		manage_inactivity(true);	//to turn off print fan
#endif //FAN_SOFT_PWM
		puts_P(PSTR("Test 2:"));
		printf_P(PSTR("Print fan speed: %d\n"), fan_speed[1]);
		printf_P(PSTR("Extr fan speed: %d\n"), fan_speed[0]);
		if (!fan_speed[1]) {
			return FanCheck::PrintFan;
		}

#ifdef FAN_SOFT_PWM
		fanSpeed = 80;
		fanSpeedSoftPwm = 80;

		for (uint8_t i = 0; i < 5; i++) {
			delay_keep_alive(1000);
			lcd_putc_at(18, 3, '-');
			delay_keep_alive(1000);
			lcd_putc_at(18, 3, '|');
		}
		fanSpeed = 0;

		// noctua speed is between 17 and 24, turbine more then 30
		if (fan_speed[1] < 30) {
			return FanCheck::SwappedFan;
		}
#else
		// fan is spinning, but measured RPM are too low for print fan, it must
		// be left extruder fan
		else if (fan_speed[1] < 34) {
			return FanCheck::SwappedFan;
		}
#endif //FAN_SOFT_PWM
		break;
	}
	return FanCheck::Success;
}

#endif //FANCHECK

static int lcd_selftest_screen(TestScreen screen, int _progress, int _progress_scale, bool _clear, int _delay)
{

	lcd_update_enable(false);

	const char *_indicator = (_progress >= _progress_scale) ? "-" : "|";

	if (_clear) lcd_clear();


	lcd_set_cursor(0, 0);

	if (screen == TestScreen::ExtruderFan) lcd_puts_P(_T(MSG_SELFTEST_FAN));
	if (screen == TestScreen::PrintFan) lcd_puts_P(_T(MSG_SELFTEST_FAN));
	if (screen == TestScreen::FansOk) lcd_puts_P(_T(MSG_SELFTEST_FAN));
	if (screen == TestScreen::EndStops) lcd_puts_P(_i("Checking endstops"));////MSG_SELFTEST_CHECK_ENDSTOPS c=20
	if (screen == TestScreen::AxisX) lcd_puts_P(_T(MSG_CHECKING_X));
	if (screen == TestScreen::AxisY) lcd_puts_P(_T(MSG_CHECKING_Y));
	if (screen == TestScreen::AxisZ) lcd_puts_P(_i("Checking Z axis"));////MSG_SELFTEST_CHECK_Z c=20
	if (screen == TestScreen::Bed) lcd_puts_P(_T(MSG_SELFTEST_CHECK_BED));
	if (screen == TestScreen::Hotend
	    || screen == TestScreen::HotendOk) lcd_puts_P(_i("Checking hotend  "));////MSG_SELFTEST_CHECK_HOTEND c=20
	if (screen == TestScreen::Fsensor) lcd_puts_P(_T(MSG_SELFTEST_CHECK_FSENSOR));
	if (screen == TestScreen::FsensorOk) lcd_puts_P(_T(MSG_SELFTEST_CHECK_FSENSOR));
	if (screen == TestScreen::AllCorrect) lcd_puts_P(_i("All correct      "));////MSG_SELFTEST_CHECK_ALLCORRECT c=20
	if (screen == TestScreen::Failed) lcd_puts_P(_T(MSG_SELFTEST_FAILED));
	if (screen == TestScreen::Home) lcd_puts_P(_i("Calibrating home"));////c=20 r=1

	lcd_puts_at_P(0, 1, separator);
	if ((screen >= TestScreen::ExtruderFan) && (screen <= TestScreen::FansOk))
	{
		//SERIAL_ECHOLNPGM("Fan test");
		lcd_puts_at_P(0, 2, _i("Extruder fan:"));////MSG_SELFTEST_EXTRUDER_FAN_SPEED c=18
		lcd_set_cursor(18, 2);
		(screen < TestScreen::PrintFan) ? lcd_print(_indicator) : lcd_print("OK");
		lcd_puts_at_P(0, 3, _i("Print fan:"));////MSG_SELFTEST_PRINT_FAN_SPEED c=18
		lcd_set_cursor(18, 3);
		(screen < TestScreen::FansOk) ? lcd_print(_indicator) : lcd_print("OK");
	}
	else if (screen >= TestScreen::Fsensor && screen <= TestScreen::FsensorOk)
	{
		lcd_puts_at_P(0, 2, _T(MSG_SELFTEST_FILAMENT_SENSOR));
		lcd_putc(':');
		lcd_set_cursor(18, 2);
		(screen == TestScreen::Fsensor) ? lcd_print(_indicator) : lcd_print("OK");
	}
	else if (screen < TestScreen::Fsensor)
	{
		//SERIAL_ECHOLNPGM("Other tests");

		TestScreen _step_block = TestScreen::AxisX;
		lcd_selftest_screen_step(2, 2, ((screen == _step_block) ? 1 : (screen < _step_block) ? 0 : 2), PSTR("X"), _indicator);

		_step_block = TestScreen::AxisY;
		lcd_selftest_screen_step(2, 8, ((screen == _step_block) ? 1 : (screen < _step_block) ? 0 : 2), PSTR("Y"), _indicator);

		_step_block = TestScreen::AxisZ;
		lcd_selftest_screen_step(2, 14, ((screen == _step_block) ? 1 : (screen < _step_block) ? 0 : 2), PSTR("Z"), _indicator);

		_step_block = TestScreen::Bed;
		lcd_selftest_screen_step(3, 0, ((screen == _step_block) ? 1 : (screen < _step_block) ? 0 : 2), PSTR("Bed"), _indicator);

		_step_block = TestScreen::Hotend;
		lcd_selftest_screen_step(3, 9, ((screen == _step_block) ? 1 : (screen < _step_block) ? 0 : 2), PSTR("Hotend"), _indicator);
	}

	if (_delay > 0) delay_keep_alive(_delay);
	_progress++;

	return (_progress >= _progress_scale * 2) ? 0 : _progress;
}

static void lcd_selftest_screen_step(int _row, int _col, int _state, const char *_name_PROGMEM, const char *_indicator)
{
	lcd_set_cursor(_col, _row);
    uint8_t strlenNameP = strlen_P(_name_PROGMEM);

	switch (_state)
	{
	case 1:
		lcd_puts_P(_name_PROGMEM);
		lcd_putc_at(_col + strlenNameP, _row, ':');
		lcd_set_cursor(_col + strlenNameP + 1, _row);
		lcd_print(_indicator);
		break;
	case 2:
		lcd_puts_P(_name_PROGMEM);
		lcd_putc_at(_col + strlenNameP, _row, ':');
		lcd_puts_at_P(_col + strlenNameP + 1, _row, PSTR("OK"));
		break;
	default:
		lcd_puts_P(_name_PROGMEM);
	}
}


/** End of menus **/

/** Menu action functions **/

static bool check_file(const char* filename) {
	if (farm_mode) return true;
	card.openFileReadFilteredGcode(filename, true);
	bool result = false;
	const uint32_t filesize = card.getFileSize();
	uint32_t startPos = 0;
	const uint16_t bytesToCheck = min(END_FILE_SECTION, filesize);
	if (filesize > END_FILE_SECTION) {
		startPos = filesize - END_FILE_SECTION;
		card.setIndex(startPos);
	}
	cmdqueue_reset();
	cmdqueue_serial_disabled = true;

	menu_progressbar_init(bytesToCheck, _i("Checking file"));
	while (!card.eof() && !result) {
		menu_progressbar_update(card.get_sdpos() - startPos);
		card.sdprinting = true;
		get_command();
		result = check_commands();
	}
	
	menu_progressbar_finish();
	
	cmdqueue_serial_disabled = false;
	card.printingHasFinished();

	strncpy_P(lcd_status_message, _T(WELCOME_MSG), LCD_WIDTH);
	lcd_finishstatus();
	return result;
}

static void menu_action_sdfile(const char* filename)
{
  loading_flag = false;
  char cmd[30];
  char* c;
  bool result = true;
  sprintf_P(cmd, PSTR("M23 %s"), filename);
  for (c = &cmd[4]; *c; c++)
    *c = tolower(*c);

  const char end[5] = ".gco";

  //we are storing just first 8 characters of 8.3 filename assuming that extension is always ".gco"
  for (uint_least8_t i = 0; i < 8; i++) {
	  if (strcmp((cmd + i + 4), end) == 0) {
		  //filename is shorter then 8.3, store '\0' character on position where ".gco" string was found to terminate stored string properly
 		  eeprom_write_byte((uint8_t*)EEPROM_FILENAME + i, '\0');
		  break;
	  }
	  else {
		  eeprom_write_byte((uint8_t*)EEPROM_FILENAME + i, cmd[i + 4]);
	  }
  }

  uint8_t depth = (uint8_t)card.getWorkDirDepth();
  eeprom_write_byte((uint8_t*)EEPROM_DIR_DEPTH, depth);

  for (uint_least8_t i = 0; i < depth; i++) {
	  for (uint_least8_t j = 0; j < 8; j++) {
		  eeprom_write_byte((uint8_t*)EEPROM_DIRS + j + 8 * i, card.dir_names[i][j]);
	  }
  }
  
  if (!check_file(filename)) {
	  result = lcd_show_fullscreen_message_yes_no_and_wait_P(_i("File incomplete. Continue anyway?"), false, false);////MSG_FILE_INCOMPLETE c=20 r=3
	  lcd_update_enable(true);
  }
  if (result) {
	  enquecommand(cmd);
	  enquecommand_P(PSTR("M24"));
  }

  lcd_return_to_status();
}

void menu_action_sddirectory(const char* filename)
{
	card.chdir(filename, true);
	lcd_encoder = 0;
	menu_data_reset(); //Forces reloading of cached variables.
}

/** LCD API **/

void ultralcd_init()
{
    {
        uint8_t autoDepleteRaw = eeprom_read_byte(reinterpret_cast<uint8_t*>(EEPROM_AUTO_DEPLETE));
        if (0xff == autoDepleteRaw) lcd_autoDeplete = false;
        else lcd_autoDeplete = autoDepleteRaw;

    }
    backlight_init();
	lcd_init();
	lcd_refresh();
	lcd_longpress_func = menu_lcd_longpress_func;
	lcd_charsetup_func = menu_lcd_charsetup_func;
	lcd_lcdupdate_func = menu_lcd_lcdupdate_func;
	menu_menu = lcd_status_screen;
	menu_lcd_charsetup_func();

  SET_INPUT(BTN_EN1);
  SET_INPUT(BTN_EN2);
  WRITE(BTN_EN1, HIGH);
  WRITE(BTN_EN2, HIGH);
#if BTN_ENC > 0
  SET_INPUT(BTN_ENC);
  WRITE(BTN_ENC, HIGH);
#endif

#if defined (SDSUPPORT) && defined(SDCARDDETECT) && (SDCARDDETECT > 0)
  pinMode(SDCARDDETECT, INPUT);
  WRITE(SDCARDDETECT, HIGH);
  lcd_oldcardstatus = IS_SD_INSERTED;
#endif//(SDCARDDETECT > 0)
  lcd_encoder_diff = 0;
}





void lcd_printer_connected() {
	printer_connected = true;
}

static void lcd_send_status() {
	if (farm_mode && no_response && ((_millis() - NcTime) > (NC_TIME * 1000))) {
		//send important status messages periodicaly
		prusa_statistics(important_status, saved_filament_type);
		NcTime = _millis();
#ifdef FARM_CONNECT_MESSAGE
		lcd_connect_printer();
#endif //FARM_CONNECT_MESSAGE
	}
}

#ifdef FARM_CONNECT_MESSAGE
static void lcd_connect_printer() {
	lcd_update_enable(false);
	lcd_clear();
	
	int i = 0;
	int t = 0;
	lcd_puts_at_P(0, 0, _i("Connect printer to")); 
	lcd_puts_at_P(0, 1, _i("monitoring or hold"));
	lcd_puts_at_P(0, 2, _i("the knob to continue"));
	while (no_response) {
		i++;
		t++;		
		delay_keep_alive(100);
		proc_commands();
		if (t == 10) {
			prusa_statistics(important_status, saved_filament_type);
			t = 0;
		}
		if (READ(BTN_ENC)) { //if button is not pressed
			i = 0; 
			lcd_puts_at_P(0, 3, PSTR("                    "));
		}
		if (i!=0) lcd_puts_at_P((i * 20) / (NC_BUTTON_LONG_PRESS * 10), 3, "\xFF");
		if (i == NC_BUTTON_LONG_PRESS * 10) {
			no_response = false;
		}
	}
	lcd_update_enable(true);
	lcd_update(2);
}
#endif //FARM_CONNECT_MESSAGE

void lcd_ping() { //chceck if printer is connected to monitoring when in farm mode
	if (farm_mode) {
		bool empty = is_buffer_empty();
		if ((_millis() - PingTime) * 0.001 > (empty ? PING_TIME : PING_TIME_LONG)) { //if commands buffer is empty use shorter time period
																							  //if there are comamnds in buffer, some long gcodes can delay execution of ping command
																							  //therefore longer period is used
			printer_connected = false;
		}
		else {
			lcd_printer_connected();
		}
	}
}
void lcd_ignore_click(bool b)
{
  ignore_click = b;
  wait_for_unclick = false;
}

void lcd_finishstatus() {
  SERIAL_PROTOCOLLNRPGM(MSG_LCD_STATUS_CHANGED);
  int len = strlen(lcd_status_message);
  if (len > 0) {
    while (len < LCD_WIDTH) {
      lcd_status_message[len++] = ' ';
    }
  }
  lcd_status_message[LCD_WIDTH] = '\0';
  lcd_draw_update = 2;

}

void lcd_setstatus(const char* message)
{
  if (lcd_status_message_level > 0)
    return;
  lcd_updatestatus(message);
}

void lcd_updatestatuspgm(const char *message){
	strncpy_P(lcd_status_message, message, LCD_WIDTH);
	lcd_status_message[LCD_WIDTH] = 0;
	lcd_finishstatus();
	// hack lcd_draw_update to 1, i.e. without clear
	lcd_draw_update = 1;
}

void lcd_setstatuspgm(const char* message)
{
  if (lcd_status_message_level > 0)
    return;
  lcd_updatestatuspgm(message);
}

void lcd_updatestatus(const char *message){
	strncpy(lcd_status_message, message, LCD_WIDTH);
	lcd_status_message[LCD_WIDTH] = 0;
	lcd_finishstatus();
	// hack lcd_draw_update to 1, i.e. without clear
	lcd_draw_update = 1;
}

void lcd_setalertstatuspgm(const char* message)
{
  lcd_setstatuspgm(message);
  lcd_status_message_level = 1;
  lcd_return_to_status();
}

void lcd_setalertstatus(const char* message)
{
  lcd_setstatus(message);
  lcd_status_message_level = 1;
  lcd_return_to_status();
}

void lcd_reset_alert_level()
{
  lcd_status_message_level = 0;
}

uint8_t get_message_level()
{
	return lcd_status_message_level;
}

void menu_lcd_longpress_func(void)
{
	backlight_wake();
    if (homing_flag || mesh_bed_leveling_flag || menu_menu == lcd_babystep_z || menu_menu == lcd_move_z)
    {
        // disable longpress during re-entry, while homing or calibration
        lcd_quick_feedback();
        return;
    }
    if (menu_menu == lcd_hw_setup_menu)
    {
        // only toggle the experimental menu visibility flag
        lcd_quick_feedback();
        lcd_experimental_toggle();
        return;
    }

    // explicitely listed menus which are allowed to rise the move-z or live-adj-z functions
    // The lists are not the same for both functions, so first decide which function is to be performed
    if ( (moves_planned() || IS_SD_PRINTING || is_usb_printing )){ // long press as live-adj-z
        if(( current_position[Z_AXIS] < Z_HEIGHT_HIDE_LIVE_ADJUST_MENU ) // only allow live-adj-z up to 2mm of print height
        && ( menu_menu == lcd_status_screen // and in listed menus...
          || menu_menu == lcd_main_menu
          || menu_menu == lcd_tune_menu
          || menu_menu == lcd_support_menu
           )
        ){
            lcd_clear();
            menu_submenu(lcd_babystep_z);
        } else {
            // otherwise consume the long press as normal click
            if( menu_menu != lcd_status_screen )
                menu_back();
        }
    } else { // long press as move-z
        if(menu_menu == lcd_status_screen
        || menu_menu == lcd_main_menu
        || menu_menu == lcd_preheat_menu
        || menu_menu == lcd_sdcard_menu
        || menu_menu == lcd_settings_menu
        || menu_menu == lcd_control_temperature_menu
#if (LANG_MODE != 0)
        || menu_menu == lcd_language
#endif
        || menu_menu == lcd_support_menu
        ){
            move_menu_scale = 1.0;
            menu_submenu(lcd_move_z);
        } else {
            // otherwise consume the long press as normal click
            if( menu_menu != lcd_status_screen )
                menu_back();
        }
    }
}

void menu_lcd_charsetup_func(void)
{
	if (menu_menu == lcd_status_screen)
		lcd_set_custom_characters_degree();
	else
		lcd_set_custom_characters_arrows();
}

static inline bool z_menu_expired()
{
    return (menu_menu == lcd_babystep_z
         && lcd_timeoutToStatus.expired(LCD_TIMEOUT_TO_STATUS_BABYSTEP_Z));
}
static inline bool other_menu_expired()
{
    return (menu_menu != lcd_status_screen
            && menu_menu != lcd_babystep_z
            && lcd_timeoutToStatus.expired(LCD_TIMEOUT_TO_STATUS));
}
static inline bool forced_menu_expire()
{
    bool retval = (menu_menu != lcd_status_screen
            && forceMenuExpire);
    forceMenuExpire = false;
    return retval;
}

void menu_lcd_lcdupdate_func(void)
{
#if (SDCARDDETECT > 0)
	if ((IS_SD_INSERTED != lcd_oldcardstatus))
	{
		lcd_draw_update = 2;
		lcd_oldcardstatus = IS_SD_INSERTED;
		lcd_refresh(); // to maybe revive the LCD if static electricity killed it.
        backlight_wake();
		if (lcd_oldcardstatus)
		{
			card.initsd();
               LCD_MESSAGERPGM(_T(WELCOME_MSG));
               bMain=false;                       // flag (i.e. 'fake parameter') for 'lcd_sdcard_menu()' function
               menu_submenu(lcd_sdcard_menu);
			//get_description();
		}
		else
		{
               if(menu_menu==lcd_sdcard_menu)
                    menu_back();
			card.release();
			LCD_MESSAGERPGM(_i("Card removed"));////MSG_SD_REMOVED
		}
	}
#endif//CARDINSERTED
    backlight_update();
	if (lcd_next_update_millis < _millis())
	{
		if (abs(lcd_encoder_diff) >= ENCODER_PULSES_PER_STEP)
		{
			if (lcd_draw_update == 0)
			lcd_draw_update = 1;
			lcd_encoder += lcd_encoder_diff / ENCODER_PULSES_PER_STEP;
			Sound_MakeSound(e_SOUND_TYPE_EncoderMove);
			lcd_encoder_diff = 0;
			lcd_timeoutToStatus.start();
			backlight_wake();
		}

		if (LCD_CLICKED)
		{
			lcd_timeoutToStatus.start();
			backlight_wake();
		}

		(*menu_menu)();

		if (z_menu_expired() || other_menu_expired() || forced_menu_expire())
		{
		// Exiting a menu. Let's call the menu function the last time with menu_leaving flag set to true
		// to give it a chance to save its state.
		// This is useful for example, when the babystep value has to be written into EEPROM.
			if (menu_menu != NULL)
			{
				menu_leaving = 1;
				(*menu_menu)();
				menu_leaving = 0;
			}
			lcd_clear();
			lcd_return_to_status();
			lcd_draw_update = 2;
		}
		if (lcd_draw_update == 2) lcd_clear();
		if (lcd_draw_update) lcd_draw_update--;
		lcd_next_update_millis = _millis() + LCD_UPDATE_INTERVAL;
	}
	if (!SdFatUtil::test_stack_integrity()) stack_error();
	lcd_ping(); //check that we have received ping command if we are in farm mode
	lcd_send_status();
	if (lcd_commands_type == LcdCommands::Layer1Cal) lcd_commands();
}

#ifdef TMC2130
//! @brief Is crash detection enabled?
//!
//! @retval true crash detection enabled
//! @retval false crash detection disabled
bool lcd_crash_detect_enabled()
{
    return eeprom_read_byte((uint8_t*)EEPROM_CRASH_DET);
}

void lcd_crash_detect_enable()
{
    tmc2130_sg_stop_on_crash = true;
    eeprom_update_byte((uint8_t*)EEPROM_CRASH_DET, 0xFF);
}

void lcd_crash_detect_disable()
{
    tmc2130_sg_stop_on_crash = false;
    tmc2130_sg_crash = 0;
    eeprom_update_byte((uint8_t*)EEPROM_CRASH_DET, 0x00);
}
#endif

void lcd_experimental_toggle()
{
    uint8_t oldVal = eeprom_read_byte((uint8_t *)EEPROM_EXPERIMENTAL_VISIBILITY);
    if (oldVal == EEPROM_EMPTY_VALUE)
        oldVal = 0;
    else
        oldVal = !oldVal;
    eeprom_update_byte((uint8_t *)EEPROM_EXPERIMENTAL_VISIBILITY, oldVal);
}

void lcd_experimental_menu()
{
    MENU_BEGIN();
    MENU_ITEM_BACK_P(_T(MSG_BACK));

#ifdef EXTRUDER_ALTFAN_DETECT
    MENU_ITEM_TOGGLE_P(_N("ALTFAN det."), altfanOverride_get()?_T(MSG_OFF):_T(MSG_ON), altfanOverride_toggle);////MSG_MENU_ALTFAN c=18
#endif //EXTRUDER_ALTFAN_DETECT

    MENU_END();
}

#ifdef PINDA_TEMP_COMP
void lcd_pinda_temp_compensation_toggle()
{
	uint8_t pinda_temp_compensation = eeprom_read_byte((uint8_t*)EEPROM_PINDA_TEMP_COMPENSATION);
	if (pinda_temp_compensation == EEPROM_EMPTY_VALUE) // On MK2.5/S the EEPROM_EMPTY_VALUE will be set to 0 during eeprom_init.
		pinda_temp_compensation = 1;                   // But for MK3/S it should be 1 so SuperPINDA is "active"
	else
		pinda_temp_compensation = !pinda_temp_compensation;
	eeprom_update_byte((uint8_t*)EEPROM_PINDA_TEMP_COMPENSATION, pinda_temp_compensation);
	SERIAL_ECHOLNPGM("SuperPINDA:");
	SERIAL_ECHOLN(pinda_temp_compensation);
}
#endif //PINDA_TEMP_COMP<|MERGE_RESOLUTION|>--- conflicted
+++ resolved
@@ -55,13 +55,8 @@
 #endif
 
 
-<<<<<<< HEAD
-=======
-int scrollstuff = 0;
-char longFilenameOLD[LONG_FILENAME_LENGTH];
 int clock_interval = 0;
 
->>>>>>> ffae16bf
 static void lcd_sd_updir();
 static void lcd_mesh_bed_leveling_settings();
 static void lcd_backlight_menu();
@@ -596,152 +591,6 @@
 //! @Brief Print status line on status screen
 void lcdui_print_status_line(void)
 {
-<<<<<<< HEAD
-	if (heating_status)
-	{ // If heating flag, show progress of heating
-		heating_status_counter++;
-		if (heating_status_counter > 13)
-		{
-			heating_status_counter = 0;
-		}
-		lcd_set_cursor(7, 3);
-		lcd_space(13);
-
-		for (unsigned int dots = 0; dots < heating_status_counter; dots++)
-		{
-			lcd_putc_at(7 + dots, 3, '.');
-		}
-		switch (heating_status)
-		{
-		case 1:
-			lcd_puts_at_P(0, 3, _T(MSG_HEATING));
-			break;
-		case 2:
-			lcd_puts_at_P(0, 3, _T(MSG_HEATING_COMPLETE));
-			heating_status = 0;
-			heating_status_counter = 0;
-			break;
-		case 3:
-			lcd_puts_at_P(0, 3, _T(MSG_BED_HEATING));
-			break;
-		case 4:
-			lcd_puts_at_P(0, 3, _T(MSG_BED_DONE));
-			heating_status = 0;
-			heating_status_counter = 0;
-			break;
-		default:
-			break;
-		}
-	}
-	else if ((IS_SD_PRINTING) && (custom_message_type == CustomMsg::Status))
-	{ // If printing from SD, show what we are printing
-		const char* longFilenameOLD = (card.longFilename[0] ? card.longFilename : card.filename);
-		if(strlen(longFilenameOLD) > LCD_WIDTH)
-		{
-			int inters = 0;
-			int gh = scrollstuff;
-			while (((gh - scrollstuff) < LCD_WIDTH) && (inters == 0))
-			{
-				if (longFilenameOLD[gh] == '\0')
-				{
-					lcd_set_cursor(gh - scrollstuff, 3);
-					lcd_print(longFilenameOLD[gh - 1]);
-					scrollstuff = 0;
-					gh = scrollstuff;
-					inters = 1;
-				}
-				else
-				{
-					lcd_set_cursor(gh - scrollstuff, 3);
-					lcd_print(longFilenameOLD[gh - 1]);
-					gh++;
-				}
-			}
-			scrollstuff++;
-		}
-		else
-		{
-			lcd_printf_P(PSTR("%-20s"), longFilenameOLD);
-		}
-	}
-	else
-	{ // Otherwise check for other special events
-   		switch (custom_message_type)
-		{
-		case CustomMsg::Status: // Nothing special, print status message normally
-			lcd_print(lcd_status_message);
-			break;
-		case CustomMsg::MeshBedLeveling: // If mesh bed leveling in progress, show the status
-			if (custom_message_state > 10)
-			{
-				lcd_set_cursor(0, 3);
-				lcd_space(20);
-				lcd_puts_at_P(0, 3, _T(MSG_CALIBRATE_Z_AUTO));
-				lcd_puts_P(PSTR(" : "));
-				lcd_print(custom_message_state-10);
-			}
-			else
-			{
-				if (custom_message_state == 3)
-				{
-					lcd_puts_P(_T(WELCOME_MSG));
-					lcd_setstatuspgm(_T(WELCOME_MSG));
-					custom_message_type = CustomMsg::Status;
-				}
-				if (custom_message_state > 3 && custom_message_state <= 10 )
-				{
-					lcd_set_cursor(0, 3);
-					lcd_space(19);
-					lcd_puts_at_P(0, 3, _i("Calibration done"));////MSG_HOMEYZ_DONE
-					custom_message_state--;
-				}
-			}
-			break;
-		case CustomMsg::FilamentLoading: // If loading filament, print status
-			lcd_print(lcd_status_message);
-			break;
-		case CustomMsg::PidCal: // PID tuning in progress
-			lcd_print(lcd_status_message);
-			if (pid_cycle <= pid_number_of_cycles && custom_message_state > 0)
-			{
-				lcd_set_cursor(10, 3);
-				lcd_print(itostr3(pid_cycle));
-				lcd_print('/');
-				lcd_print(itostr3left(pid_number_of_cycles));
-			}
-			break;
-		case CustomMsg::TempCal: // PINDA temp calibration in progress
-			{
-				char statusLine[LCD_WIDTH + 1];
-				sprintf_P(statusLine, PSTR("%-20S"), _T(MSG_TEMP_CALIBRATION));
-				char progress[4];
-				sprintf_P(progress, PSTR("%d/6"), custom_message_state);
-				memcpy(statusLine + 12, progress, sizeof(progress) - 1);
-				lcd_set_cursor(0, 3);
-				lcd_print(statusLine);
-			}
-			break;
-		case CustomMsg::TempCompPreheat: // temp compensation preheat
-			lcd_puts_at_P(0, 3, _i("PINDA Heating"));////MSG_PINDA_PREHEAT c=20 r=1
-			if (custom_message_state <= PINDA_HEAT_T)
-			{
-				lcd_puts_P(PSTR(": "));
-				lcd_print(custom_message_state); //seconds
-				lcd_print(' ');
-			}
-			break;
-		}
-	}
-    
-=======
-    if (IS_SD_PRINTING) {
-        if (strcmp(longFilenameOLD, (card.longFilename[0] ? card.longFilename : card.filename)) != 0) {
-            memset(longFilenameOLD, '\0', strlen(longFilenameOLD));
-            sprintf_P(longFilenameOLD, PSTR("%s"), (card.longFilename[0] ? card.longFilename : card.filename));
-            scrollstuff = 0;
-        }
-    }
-
     if (heating_status) { // If heating flag, show progress of heating
         heating_status_counter++;
         if (heating_status_counter > 13) {
@@ -775,6 +624,7 @@
         }
     }
     else if ((IS_SD_PRINTING) && (custom_message_type == CustomMsg::Status)) { // If printing from SD, show what we are printing
+		const char* longFilenameOLD = (card.longFilename[0] ? card.longFilename : card.filename);
         if(strlen(longFilenameOLD) > LCD_WIDTH) {
             int inters = 0;
             int gh = scrollstuff;
@@ -859,7 +709,6 @@
         }
     }
 
->>>>>>> ffae16bf
     // Fill the rest of line to have nice and clean output
     for(int fillspace = 0; fillspace < 20; fillspace++)
         if ((lcd_status_message[fillspace] <= 31 ))
