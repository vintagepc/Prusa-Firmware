--- conflicted
+++ resolved
@@ -157,26 +157,13 @@
 static bool lcd_selftest_fsensor();
 static void lcd_selftest_error(int _error_no, const char *_error_1, const char *_error_2);
 static void lcd_colorprint_change();
-<<<<<<< HEAD
 #ifdef SNMM
 static int get_ext_nr();
 #endif //SNMM
 #if defined (SNMM) || defined(SNMM_V2)
-static void extr_adj_0();
-static void extr_adj_1();
-static void extr_adj_2();
-static void extr_adj_3();
 static void fil_load_menu();
 static void fil_unload_menu();
-static void extr_unload_0();
-static void extr_unload_1();
-static void extr_unload_2();
-static void extr_unload_3();
 #endif // SNMM || SNMM_V2
-=======
-static void fil_load_menu();
-static void fil_unload_menu();
->>>>>>> 90ee05a0
 static void lcd_disable_farm_mode();
 static void lcd_set_fan_check();
 static char snmm_stop_print_menu();
@@ -5130,390 +5117,6 @@
 	
 }
 
-
-<<<<<<< HEAD
-#if defined (SNMM) || defined(SNMM_V2) 
-
-static void extr_mov(float shift, float feed_rate) { //move extruder no matter what the current heater temperature is
-	set_extrude_min_temp(.0);
-	current_position[E_AXIS] += shift;
-	plan_buffer_line(current_position[X_AXIS], current_position[Y_AXIS], current_position[Z_AXIS], current_position[E_AXIS], feed_rate, active_extruder);
-	set_extrude_min_temp(EXTRUDE_MINTEMP);
-}
-
-
-void change_extr(int extr) { //switches multiplexer for extruders
-#ifndef SNMM_V2
-	st_synchronize();
-	delay(100);
-
-	disable_e0();
-	disable_e1();
-	disable_e2();
-
-	snmm_extruder = extr;
-
-	pinMode(E_MUX0_PIN, OUTPUT);
-	pinMode(E_MUX1_PIN, OUTPUT);
-
-	switch (extr) {
-	case 1:
-		WRITE(E_MUX0_PIN, HIGH);
-		WRITE(E_MUX1_PIN, LOW);
-		
-		break;
-	case 2:
-		WRITE(E_MUX0_PIN, LOW);
-		WRITE(E_MUX1_PIN, HIGH);
-		
-		break;
-	case 3:
-		WRITE(E_MUX0_PIN, HIGH);
-		WRITE(E_MUX1_PIN, HIGH);
-		
-		break;
-	default:
-		WRITE(E_MUX0_PIN, LOW);
-		WRITE(E_MUX1_PIN, LOW);
-		
-		break;
-	}
-	delay(100);
-#endif
-}
-
-#ifdef SNMM
-static int get_ext_nr() { //reads multiplexer input pins and return current extruder number (counted from 0)
-#ifdef SNMM_V2
-	return(snmm_extruder); //update needed
-#else 
-	return(2 * READ(E_MUX1_PIN) + READ(E_MUX0_PIN));
-#endif
-}
-#endif //SNMM
-
-
-void display_loading() {
-	switch (snmm_extruder) {
-	case 1: lcd_display_message_fullscreen_P(_T(MSG_FILAMENT_LOADING_T1)); break;
-	case 2: lcd_display_message_fullscreen_P(_T(MSG_FILAMENT_LOADING_T2)); break;
-	case 3: lcd_display_message_fullscreen_P(_T(MSG_FILAMENT_LOADING_T3)); break;
-	default: lcd_display_message_fullscreen_P(_T(MSG_FILAMENT_LOADING_T0)); break;
-	}
-}
-
-void extr_adj(int extruder) //loading filament for SNMM
-{
-
-#ifdef SNMM_V2
-    printf_P(PSTR("L%d \n"),extruder);
-    fprintf_P(uart2io, PSTR("L%d\n"), extruder);
-	
-	//show which filament is currently loaded
-	
-
-
-
-
-	lcd_update_enable(false);
-	lcd_clear();
-	lcd_set_cursor(0, 1); lcd_puts_P(_T(MSG_LOADING_FILAMENT));
-	//if(strlen(_T(MSG_LOADING_FILAMENT))>18) lcd.setCursor(0, 1);
-	//else lcd.print(" ");
-	lcd_print(" ");
-	lcd_print(snmm_extruder + 1);
-
-	// get response
-	manage_response();
-
-	lcd_update_enable(true);
-	
-	
-	//lcd_return_to_status();
-#else
-
-	bool correct;
-	max_feedrate[E_AXIS] =80;
-	//max_feedrate[E_AXIS] = 50;
-	START:
-	lcd_clear();
-	lcd_set_cursor(0, 0); 
-	switch (extruder) {
-	case 1: lcd_display_message_fullscreen_P(_T(MSG_FILAMENT_LOADING_T1)); break;
-	case 2: lcd_display_message_fullscreen_P(_T(MSG_FILAMENT_LOADING_T2)); break;
-	case 3: lcd_display_message_fullscreen_P(_T(MSG_FILAMENT_LOADING_T3)); break;
-	default: lcd_display_message_fullscreen_P(_T(MSG_FILAMENT_LOADING_T0)); break;   
-	}
-	KEEPALIVE_STATE(PAUSED_FOR_USER);
-	do{
-		extr_mov(0.001,1000);
-		delay_keep_alive(2);
-	} while (!lcd_clicked());
-	//delay_keep_alive(500);
-	KEEPALIVE_STATE(IN_HANDLER);
-	st_synchronize();
-	//correct = lcd_show_fullscreen_message_yes_no_and_wait_P(MSG_FIL_LOADED_CHECK, false);
-	//if (!correct) goto	START;
-	//extr_mov(BOWDEN_LENGTH/2.f, 500); //dividing by 2 is there because of max. extrusion length limitation (x_max + y_max)
-	//extr_mov(BOWDEN_LENGTH/2.f, 500);
-	extr_mov(bowden_length[extruder], 500);
-	lcd_clear();
-	lcd_set_cursor(0, 0); lcd_puts_P(_T(MSG_LOADING_FILAMENT));
-	if(strlen(_T(MSG_LOADING_FILAMENT))>18) lcd_set_cursor(0, 1);
-	else lcd_print(" ");
-	lcd_print(snmm_extruder + 1);
-	lcd_set_cursor(0, 2); lcd_puts_P(_T(MSG_PLEASE_WAIT));
-	st_synchronize();
-	max_feedrate[E_AXIS] = 50;
-	lcd_update_enable(true);
-	lcd_return_to_status();
-	lcdDrawUpdate = 2;
-#endif
-}
-
-
-void extr_unload() { //unload just current filament for multimaterial printers
-	#ifndef SNMM_V2
-	float tmp_motor[3] = DEFAULT_PWM_MOTOR_CURRENT;
-	float tmp_motor_loud[3] = DEFAULT_PWM_MOTOR_CURRENT_LOUD;
-	uint8_t SilentMode = eeprom_read_byte((uint8_t*)EEPROM_SILENT);
-	#endif
-
-	if (degHotend0() > EXTRUDE_MINTEMP) {
-		#ifdef SNMM_V2
-		st_synchronize();
-		
-		//show which filament is currently unloaded
-		lcd_update_enable(false);
-		lcd_clear();
-		lcd_set_cursor(0, 1); lcd_puts_P(_T(MSG_UNLOADING_FILAMENT));
-		lcd_print(" ");
-		lcd_print(snmm_extruder + 1);
-
-		current_position[E_AXIS] -= 80;
-		plan_buffer_line(current_position[X_AXIS], current_position[Y_AXIS], current_position[Z_AXIS], current_position[E_AXIS], 2500 / 60, active_extruder);
-		st_synchronize();
-		printf_P(PSTR("U0\n"));
-		fprintf_P(uart2io, PSTR("U0\n"));
-
-		// get response
-		manage_response();
-
-		lcd_update_enable(true);
-		#else //SNMM_V2
-
-		lcd_clear();
-		lcd_display_message_fullscreen_P(PSTR(""));
-		max_feedrate[E_AXIS] = 50;
-		lcd_set_cursor(0, 0); lcd_puts_P(_T(MSG_UNLOADING_FILAMENT));
-		lcd_print(" ");
-		lcd_print(snmm_extruder + 1);
-		lcd_set_cursor(0, 2); lcd_puts_P(_T(MSG_PLEASE_WAIT));
-		if (current_position[Z_AXIS] < 15) {
-			current_position[Z_AXIS] += 15; //lifting in Z direction to make space for extrusion
-			plan_buffer_line(current_position[X_AXIS], current_position[Y_AXIS], current_position[Z_AXIS], current_position[E_AXIS], 25, active_extruder);
-		}
-		
-		current_position[E_AXIS] += 10; //extrusion
-		plan_buffer_line(current_position[X_AXIS], current_position[Y_AXIS], current_position[Z_AXIS], current_position[E_AXIS], 10, active_extruder);
-		st_current_set(2, E_MOTOR_HIGH_CURRENT);
-		if (current_temperature[0] < 230) { //PLA & all other filaments
-			current_position[E_AXIS] += 5.4;
-			plan_buffer_line(current_position[X_AXIS], current_position[Y_AXIS], current_position[Z_AXIS], current_position[E_AXIS], 2800 / 60, active_extruder);
-			current_position[E_AXIS] += 3.2;
-			plan_buffer_line(current_position[X_AXIS], current_position[Y_AXIS], current_position[Z_AXIS], current_position[E_AXIS], 3000 / 60, active_extruder);
-			current_position[E_AXIS] += 3;
-			plan_buffer_line(current_position[X_AXIS], current_position[Y_AXIS], current_position[Z_AXIS], current_position[E_AXIS], 3400 / 60, active_extruder);
-		}
-		else { //ABS
-			current_position[E_AXIS] += 3.1;
-			plan_buffer_line(current_position[X_AXIS], current_position[Y_AXIS], current_position[Z_AXIS], current_position[E_AXIS], 2000 / 60, active_extruder);
-			current_position[E_AXIS] += 3.1;
-			plan_buffer_line(current_position[X_AXIS], current_position[Y_AXIS], current_position[Z_AXIS], current_position[E_AXIS], 2500 / 60, active_extruder);
-			current_position[E_AXIS] += 4;
-			plan_buffer_line(current_position[X_AXIS], current_position[Y_AXIS], current_position[Z_AXIS], current_position[E_AXIS], 3000 / 60, active_extruder);
-			/*current_position[X_AXIS] += 23; //delay
-			plan_buffer_line(current_position[X_AXIS], current_position[Y_AXIS], current_position[Z_AXIS], current_position[E_AXIS], 600 / 60, active_extruder); //delay
-			current_position[X_AXIS] -= 23; //delay
-			plan_buffer_line(current_position[X_AXIS], current_position[Y_AXIS], current_position[Z_AXIS], current_position[E_AXIS], 600 / 60, active_extruder); //delay*/
-			delay_keep_alive(4700);
-		}
-	
-		max_feedrate[E_AXIS] = 80;
-		current_position[E_AXIS] -= (bowden_length[snmm_extruder] + 60 + FIL_LOAD_LENGTH) / 2;
-		plan_buffer_line(current_position[X_AXIS], current_position[Y_AXIS], current_position[Z_AXIS], current_position[E_AXIS], 500, active_extruder);
-		current_position[E_AXIS] -= (bowden_length[snmm_extruder] + 60 + FIL_LOAD_LENGTH) / 2;
-		plan_buffer_line(current_position[X_AXIS], current_position[Y_AXIS], current_position[Z_AXIS], current_position[E_AXIS], 500, active_extruder);
-		st_synchronize();
-		//st_current_init();
-		if (SilentMode != SILENT_MODE_OFF) st_current_set(2, tmp_motor[2]); //set back to normal operation currents
-		else st_current_set(2, tmp_motor_loud[2]);
-		lcd_update_enable(true);
-		lcd_return_to_status();
-		max_feedrate[E_AXIS] = 50;
-		#endif //SNMM_V2
-	}
-	else {
-
-		lcd_clear();
-		lcd_set_cursor(0, 0);
-		lcd_puts_P(_T(MSG_ERROR));
-		lcd_set_cursor(0, 2);
-		lcd_puts_P(_T(MSG_PREHEAT_NOZZLE));
-
-		delay(2000);
-		lcd_clear();
-	}
-	//lcd_return_to_status();
-}
-
-//wrapper functions for loading filament
-static void extr_adj_0(){
-	#ifdef SNMM_V2
-	enquecommand_P(PSTR("M701 E0"));
-	#else
-	change_extr(0);
-	extr_adj(0);
-	#endif
-}
-static void extr_adj_1() {
-	#ifdef SNMM_V2
-	enquecommand_P(PSTR("M701 E1"));
-	#else
-	change_extr(1);
-	extr_adj(1);
-	#endif
-}
-static void extr_adj_2() {
-	#ifdef SNMM_V2
-	enquecommand_P(PSTR("M701 E2"));
-	#else
-	change_extr(2);
-	extr_adj(2);
-	#endif
-}
-static void extr_adj_3() {
-	#ifdef SNMM_V2
-	enquecommand_P(PSTR("M701 E3"));
-	#else
-	change_extr(3);
-	extr_adj(3);
-	#endif
-}
-static void extr_adj_4() {
-	#ifdef SNMM_V2
-	enquecommand_P(PSTR("M701 E4"));
-	#else
-	change_extr(4);
-	extr_adj(4);
-	#endif
-}
-
-static void load_all() {
-	#ifdef SNMM_V2
-	enquecommand_P(PSTR("M701 E0"));
-	enquecommand_P(PSTR("M701 E1"));
-	enquecommand_P(PSTR("M701 E2"));
-	enquecommand_P(PSTR("M701 E3"));
-	enquecommand_P(PSTR("M701 E4"));
-	#else
-	for (int i = 0; i < 4; i++) {
-
-		
-
-		change_extr(i);
-		extr_adj(i);
-
-	}
-	#endif
-}
-
-//wrapper functions for changing extruders
-static void extr_change_0() {
-	change_extr(0);
-	lcd_return_to_status();
-}
-static void extr_change_1() {
-	change_extr(1);
-	lcd_return_to_status();
-}
-static void extr_change_2() {
-	change_extr(2);
-	lcd_return_to_status();
-}
-static void extr_change_3() {
-	change_extr(3);
-	lcd_return_to_status();
-}
-
-//wrapper functions for unloading filament
-void extr_unload_all() {
-	if (degHotend0() > EXTRUDE_MINTEMP) {
-		for (int i = 0; i < 4; i++) {
-			change_extr(i);
-			extr_unload();
-		}
-	}
-	else {
-		lcd_clear();
-		lcd_set_cursor(0, 0);
-		lcd_puts_P(_T(MSG_ERROR));
-		lcd_set_cursor(0, 2);
-		lcd_puts_P(_T(MSG_PREHEAT_NOZZLE));
-		delay(2000);
-		lcd_clear();
-		lcd_return_to_status();
-	}
-}
-
-//unloading just used filament (for snmm)
-void extr_unload_used() {
-	if (degHotend0() > EXTRUDE_MINTEMP) {
-		for (int i = 0; i < 4; i++) {
-			if (snmm_filaments_used & (1 << i)) {
-				change_extr(i);
-				extr_unload();
-			}
-		}
-		snmm_filaments_used = 0;
-	}
-	else {
-		lcd_clear();
-		lcd_set_cursor(0, 0);
-		lcd_puts_P(_T(MSG_ERROR));
-		lcd_set_cursor(0, 2);
-		lcd_puts_P(_T(MSG_PREHEAT_NOZZLE));
-		delay(2000);
-		lcd_clear();
-		lcd_return_to_status();
-	}
-}
-
-
-
-static void extr_unload_0() {
-	change_extr(0);
-	extr_unload();
-}
-static void extr_unload_1() {
-	change_extr(1);
-	extr_unload();
-}
-static void extr_unload_2() {
-	change_extr(2);
-	extr_unload();
-}
-static void extr_unload_3() {
-	change_extr(3);
-	extr_unload();
-}
-static void extr_unload_4() {
-	change_extr(4);
-	extr_unload();
-}
-
-=======
->>>>>>> 90ee05a0
 static void fil_load_menu()
 {
 	MENU_BEGIN();
