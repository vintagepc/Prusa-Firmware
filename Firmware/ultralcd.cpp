--- conflicted
+++ resolved
@@ -7448,10 +7448,6 @@
 
 void lcd_belttest()
 {
-<<<<<<< HEAD
-    bool _result = true;
-=======
->>>>>>> 5abee3d3
     lcd_clear();
 	// Belttest requires high power mode. Enable it.
 	FORCE_HIGH_POWER_START;
@@ -7479,26 +7475,10 @@
 			lcd_wait_for_click_delay(10);
 		}
     }
-<<<<<<< HEAD
-    
-    if (!_result) { // If error on X, error appears after X measurement, else done or error after Y measurement.
-        lcd_printf_P(_i("Error"));
-    } else {
-        lcd_printf_P(_i("Done"));
-    }   
-
-	lcd_set_cursor(19, 3);
-	lcd_print(char(2));
-	FORCE_HIGH_POWER_END;
-    
-	lcd_wait_for_click_delay(10):
-    KEEPALIVE_STATE(NOT_BUSY);
-=======
 	
 	FORCE_HIGH_POWER_END;
     KEEPALIVE_STATE(NOT_BUSY);
 	lcd_set_custom_characters(); // restore status screen chars.
->>>>>>> 5abee3d3
 }
 #endif //TMC2130
 
