//! @file
//! @date Aug 28, 2019
//! @author mkbel
//! @brief LCD

#include "temperature.h"
#include "ultralcd.h"
#include "fsensor.h"
#include "Marlin.h"
#include "language.h"
#include "cardreader.h"
#include "temperature.h"
#include "stepper.h"
#include "ConfigurationStore.h"
#include "printers.h"
#include <string.h>


#include "lcd.h"
#include "menu.h"

#include "backlight.h"

#include "util.h"
#include "mesh_bed_leveling.h"
#include "mesh_bed_calibration.h"

//#include "Configuration.h"
#include "cmdqueue.h"

#include "SdFatUtil.h"

#ifdef FILAMENT_SENSOR
#include "pat9125.h"
#include "fsensor.h"
#endif //FILAMENT_SENSOR

#ifdef TMC2130
#include "tmc2130.h"
#endif //TMC2130

#include "sound.h"

#include "mmu.h"

#include "static_assert.h"
#include "io_atmega2560.h"
#include "first_lay_cal.h"

#include "fsensor.h"
#include "adc.h"
#include "config.h"


int scrollstuff = 0;
char longFilenameOLD[LONG_FILENAME_LENGTH];


static void lcd_sd_updir();
static void lcd_mesh_bed_leveling_settings();
static void lcd_backlight_menu();

int8_t ReInitLCD = 0;


int8_t SilentModeMenu = SILENT_MODE_OFF;
uint8_t SilentModeMenu_MMU = 1; //activate mmu unit stealth mode

int8_t FSensorStateMenu = 1;

#ifdef IR_SENSOR_ANALOG
bool bMenuFSDetect=false;
#endif //IR_SENSOR_ANALOG


#ifdef SDCARD_SORT_ALPHA
bool presort_flag = false;
#endif

LcdCommands lcd_commands_type = LcdCommands::Idle;
static uint8_t lcd_commands_step = 0;

CustomMsg custom_message_type = CustomMsg::Status;
unsigned int custom_message_state = 0;


bool isPrintPaused = false;
uint8_t farm_mode = 0;
int farm_no = 0;
int farm_timer = 8;
uint8_t farm_status = 0;
bool printer_connected = true;

unsigned long display_time; //just timer for showing pid finished message on lcd;
float pid_temp = DEFAULT_PID_TEMP;

static bool forceMenuExpire = false;
static bool lcd_autoDeplete;


static float manual_feedrate[] = MANUAL_FEEDRATE;

/* !Configuration settings */

uint8_t lcd_status_message_level;
char lcd_status_message[LCD_WIDTH + 1] = ""; //////WELCOME!
unsigned char firstrun = 1;

static uint8_t lay1cal_filament = 0;


static const char separator[] PROGMEM = "--------------------";

/** forward declarations **/

static const char* lcd_display_message_fullscreen_nonBlocking_P(const char *msg, uint8_t &nlines);
// void copy_and_scalePID_i();
// void copy_and_scalePID_d();

/* Different menus */
//static void lcd_status_screen();                // NOT static due to using inside "Marlin_main" module ("manage_inactivity()")
#if (LANG_MODE != 0)
static void lcd_language_menu();
#endif
static void lcd_main_menu();
static void lcd_tune_menu();
//static void lcd_move_menu();
static void lcd_settings_menu();
static void lcd_calibration_menu();
static void lcd_control_temperature_menu();
static void lcd_settings_linearity_correction_menu_save();
static void prusa_stat_printerstatus(int _status);
static void prusa_stat_farm_number();
static void prusa_stat_diameter();
static void prusa_stat_temperatures();
static void prusa_stat_printinfo();
static void lcd_farm_no();
static void lcd_menu_xyz_y_min();
static void lcd_menu_xyz_skew();
static void lcd_menu_xyz_offset();
static void lcd_menu_fails_stats_mmu();
static void lcd_menu_fails_stats_mmu_print();
static void lcd_menu_fails_stats_mmu_total();
static void mmu_unload_filament();
static void lcd_v2_calibration();
//static void lcd_menu_show_sensors_state();      // NOT static due to using inside "Marlin_main" module ("manage_inactivity()")

static void mmu_fil_eject_menu();
static void mmu_load_to_nozzle_menu();
static void preheat_or_continue();

#ifdef MMU_HAS_CUTTER
static void mmu_cut_filament_menu();
#endif //MMU_HAS_CUTTER

#if defined(TMC2130) || defined(FILAMENT_SENSOR)
static void lcd_menu_fails_stats();
#endif //TMC2130 or FILAMENT_SENSOR

#ifdef TMC2130
static void lcd_belttest_v();
#endif //TMC2130

static void lcd_selftest_v();

#ifdef TMC2130
static void reset_crash_det(unsigned char axis);
static bool lcd_selfcheck_axis_sg(unsigned char axis);
static bool lcd_selfcheck_axis(int _axis, int _travel);
#else
static bool lcd_selfcheck_endstops();
static bool lcd_selfcheck_axis(int _axis, int _travel);
static bool lcd_selfcheck_pulleys(int axis);
#endif //TMC2130

static bool lcd_selfcheck_check_heater(bool _isbed);
enum class TestScreen : uint_least8_t
{
    ExtruderFan,
    PrintFan,
    FansOk,
    EndStops,
    AxisX,
    AxisY,
    AxisZ,
    Bed,
    Hotend,
    HotendOk,
    Fsensor,
    FsensorOk,
    AllCorrect,
    Failed,
    Home,
};

enum class TestError : uint_least8_t
{
    Heater,
    Bed,
    Endstops,
    Motor,
    Endstop,
    PrintFan,
    ExtruderFan,
    Pulley,
    Axis,
    SwappedFan,
    WiringFsensor,
    TriggeringFsensor,
    FsensorLevel
};

static int  lcd_selftest_screen(TestScreen screen, int _progress, int _progress_scale, bool _clear, int _delay);
static void lcd_selftest_screen_step(int _row, int _col, int _state, const char *_name, const char *_indicator);
static bool lcd_selftest_manual_fan_check(int _fan, bool check_opposite,
	bool _default=false);

#ifdef FANCHECK
/** Enumerate for lcd_selftest_fan_auto function.
 */
enum class FanCheck : uint_least8_t {
    Success,
    PrintFan,
    ExtruderFan,
    SwappedFan,
};

/**
 * Try to check fan working and wiring.
 *
 * @param _fan i fan number 0 means extruder fan, 1 means print fan.
 *
 * @returns a TestError noerror, extruderFan, printFan or swappedFan.
 */
static FanCheck lcd_selftest_fan_auto(int _fan);
#endif //FANCHECK

#ifdef PAT9125
static bool lcd_selftest_fsensor();
#endif //PAT9125
static bool selftest_irsensor();
#ifdef IR_SENSOR_ANALOG
static bool lcd_selftest_IRsensor(bool bStandalone=false);
static void lcd_detect_IRsensor();
#endif //IR_SENSOR_ANALOG
static void lcd_selftest_error(TestError error, const char *_error_1, const char *_error_2);
static void lcd_colorprint_change();
#ifdef SNMM
static int get_ext_nr();
#endif //SNMM
#if defined (SNMM) || defined(SNMM_V2)
static void fil_load_menu();
static void fil_unload_menu();
#endif // SNMM || SNMM_V2
static void lcd_disable_farm_mode();
static void lcd_set_fan_check();
static void lcd_cutter_enabled();
#ifdef SNMM
static char snmm_stop_print_menu();
#endif //SNMM
#ifdef SDCARD_SORT_ALPHA
 static void lcd_sort_type_set();
#endif
static void lcd_babystep_z();
static void lcd_send_status();
#ifdef FARM_CONNECT_MESSAGE
static void lcd_connect_printer();
#endif //FARM_CONNECT_MESSAGE

//! Beware: has side effects - forces lcd_draw_update to 2, which means clear the display
void lcd_finishstatus();

static void lcd_sdcard_menu();
static void lcd_sheet_menu();

#ifdef DELTA_CALIBRATION_MENU
static void lcd_delta_calibrate_menu();
#endif // DELTA_CALIBRATION_MENU


/* Different types of actions that can be used in menu items. */
static void menu_action_sdfile(const char* filename);
static void menu_action_sddirectory(const char* filename);

#define ENCODER_FEEDRATE_DEADZONE 10

#define STATE_NA 255
#define STATE_OFF 0
#define STATE_ON 1

/*
#define MENU_ITEM(type, label, args...) do { \
    if (menu_item == menu_line) { \
      if (lcd_draw_update) { \
        const char* _label_pstr = (label); \
        if (lcd_encoder == menu_item) { \
          lcd_implementation_drawmenu_ ## type ## _selected (menu_row, _label_pstr , ## args ); \
        }else{\
          lcd_implementation_drawmenu_ ## type (menu_row, _label_pstr , ## args ); \
        }\
      }\
      if (menu_clicked && (lcd_encoder == menu_item)) {\
        lcd_quick_feedback(); \
        menu_action_ ## type ( args ); \
        return;\
      }\
    }\
    menu_item++;\
  } while(0)
*/

#if (SDCARDDETECT > 0)
bool lcd_oldcardstatus;
#endif

uint8_t selected_sheet = 0;

bool ignore_click = false;
bool wait_for_unclick;

// place-holders for Ki and Kd edits
#ifdef PIDTEMP
// float raw_Ki, raw_Kd;
#endif

bool bMain;                                       // flag (i.e. 'fake parameter') for 'lcd_sdcard_menu()' function
bool bSettings;                                   // flag (i.e. 'fake parameter') for 'lcd_hw_setup_menu()' function



const char STR_SEPARATOR[] PROGMEM = "------------";


static void lcd_implementation_drawmenu_sdfile_selected(uint8_t row, const char* filename, char* longFilename)
{
    char c;
    int enc_dif = lcd_encoder_diff / ENCODER_PULSES_PER_STEP;
    uint8_t n = LCD_WIDTH - 1;

    for(uint_least8_t g = 0; g<4;g++){
      lcd_set_cursor(0, g);
    lcd_print(' ');
    }
    lcd_set_cursor(0, row);
    lcd_print('>');

    if (longFilename[0] == '\0')
    {
        longFilename = filename;
    }

    int i = 1;
    int j = 0;
    char* longFilenameTMP = longFilename;

    while((c = *longFilenameTMP) != '\0')
    {
        lcd_set_cursor(i, row);
        lcd_print(c);
        i++;
        longFilenameTMP++;
        if(i==LCD_WIDTH){
          i=1;
          j++;
          longFilenameTMP = longFilename + j;          
          n = LCD_WIDTH - 1;
          for(int g = 0; g<300 ;g++){
			  manage_heater();
            if(LCD_CLICKED || ( enc_dif != (lcd_encoder_diff / ENCODER_PULSES_PER_STEP))){
				longFilenameTMP = longFilename;
				*(longFilenameTMP + LCD_WIDTH - 2) = '\0';
				i = 1;
				j = 0;
				break;
            }else{
				if (j == 1) _delay_ms(3);	//wait around 1.2 s to start scrolling text
				_delay_ms(1);				//then scroll with redrawing every 300 ms 
            }

          }
        }
    }
    if(c!='\0'){
      lcd_set_cursor(i, row);
        lcd_print(c);
        i++;
    }
    n=n-i+1;
    while(n--)
        lcd_print(' ');
}
static void lcd_implementation_drawmenu_sdfile(uint8_t row, const char* filename, char* longFilename)
{
    char c;
    uint8_t n = LCD_WIDTH - 1;
    lcd_set_cursor(0, row);
    lcd_print(' ');
    if (longFilename[0] != '\0')
    {
        filename = longFilename;
        longFilename[LCD_WIDTH-1] = '\0';
    }
    while( ((c = *filename) != '\0') && (n>0) )
    {
        lcd_print(c);
        filename++;
        n--;
    }
    while(n--)
        lcd_print(' ');
}
static void lcd_implementation_drawmenu_sddirectory_selected(uint8_t row, const char* filename, char* longFilename)
{
    char c;
    uint8_t n = LCD_WIDTH - 2;
    lcd_set_cursor(0, row);
    lcd_print('>');
    lcd_print(LCD_STR_FOLDER[0]);
    if (longFilename[0] != '\0')
    {
        filename = longFilename;
        longFilename[LCD_WIDTH-2] = '\0';
    }
    while( ((c = *filename) != '\0') && (n>0) )
    {
        lcd_print(c);
        filename++;
        n--;
    }
    while(n--)
        lcd_print(' ');
}
static void lcd_implementation_drawmenu_sddirectory(uint8_t row, const char* filename, char* longFilename)
{
    char c;
    uint8_t n = LCD_WIDTH - 2;
    lcd_set_cursor(0, row);
    lcd_print(' ');
    lcd_print(LCD_STR_FOLDER[0]);
    if (longFilename[0] != '\0')
    {
        filename = longFilename;
        longFilename[LCD_WIDTH-2] = '\0';
    }
    while( ((c = *filename) != '\0') && (n>0) )
    {
        lcd_print(c);
        filename++;
        n--;
    }
    while(n--)
        lcd_print(' ');
}



#define MENU_ITEM_SDDIR(str_fn, str_fnl) do { if (menu_item_sddir(str_fn, str_fnl)) return; } while (0)
//#define MENU_ITEM_SDDIR(str, str_fn, str_fnl) MENU_ITEM(sddirectory, str, str_fn, str_fnl)
//extern uint8_t menu_item_sddir(const char* str, const char* str_fn, char* str_fnl);

#define MENU_ITEM_SDFILE(str, str_fn, str_fnl) do { if (menu_item_sdfile(str, str_fn, str_fnl)) return; } while (0)
//#define MENU_ITEM_SDFILE(str, str_fn, str_fnl) MENU_ITEM(sdfile, str, str_fn, str_fnl)
//extern uint8_t menu_item_sdfile(const char* str, const char* str_fn, char* str_fnl);


uint8_t menu_item_sddir(const char* str_fn, char* str_fnl)
{
#ifdef NEW_SD_MENU
//	str_fnl[18] = 0;
//	printf_P(PSTR("menu dir %d '%s' '%s'\n"), menu_row, str_fn, str_fnl);
	if (menu_item == menu_line)
	{
		if (lcd_draw_update)
		{
			lcd_set_cursor(0, menu_row);
			int cnt = lcd_printf_P(PSTR("%c%c%-18s"), (lcd_encoder == menu_item)?'>':' ', LCD_STR_FOLDER[0], str_fnl[0]?str_fnl:str_fn);
//			int cnt = lcd_printf_P(PSTR("%c%c%-18s"), (lcd_encoder == menu_item)?'>':' ', LCD_STR_FOLDER[0], str_fn);
		}
		if (menu_clicked && (lcd_encoder == menu_item))
		{
			uint8_t depth = (uint8_t)card.getWorkDirDepth();
			strcpy(dir_names[depth], str_fn);
//			printf_P(PSTR("%s\n"), dir_names[depth]);
			card.chdir(str_fn);
			lcd_encoder = 0;
			return menu_item_ret();
		}
	}
	menu_item++;
	return 0;
#else //NEW_SD_MENU
	if (menu_item == menu_line)
	{
		if (lcd_draw_update)
		{
			if (lcd_encoder == menu_item)
				lcd_implementation_drawmenu_sddirectory_selected(menu_row, str_fn, str_fnl);
			else
				lcd_implementation_drawmenu_sddirectory(menu_row, str_fn, str_fnl);
		}
		if (menu_clicked && (lcd_encoder == menu_item))
		{
			menu_clicked = false;
			lcd_update_enabled = 0;
			menu_action_sddirectory(str_fn);
			lcd_update_enabled = 1;
			return menu_item_ret();
		}
	}
	menu_item++;
	return 0;

#endif //NEW_SD_MENU
}

static uint8_t menu_item_sdfile(const char*
#ifdef NEW_SD_MENU
        str
#endif //NEW_SD_MENU
         ,const char* str_fn, char* str_fnl)
{
#ifdef NEW_SD_MENU
//	printf_P(PSTR("menu sdfile\n"));
//	str_fnl[19] = 0;
//	printf_P(PSTR("menu file %d '%s' '%s'\n"), menu_row, str_fn, str_fnl);
	if (menu_item == menu_line)
	{
		if (lcd_draw_update)
		{
//			printf_P(PSTR("menu file %d %d '%s'\n"), menu_row, menuData.sdcard_menu.viewState, str_fnl[0]?str_fnl:str_fn);
			lcd_set_cursor(0, menu_row);
/*			if (lcd_encoder == menu_item)
			{
				lcd_printf_P(PSTR("%c%-19s"), (lcd_encoder == menu_item)?'>':' ', (str_fnl[0]?str_fnl:str_fn) + 1);
				if (menuData.sdcard_menu.viewState == 0)
				{
					menuData.sdcard_menu.viewState++;
					lcd_printf_P(PSTR("%c%-19s"), (lcd_encoder == menu_item)?'>':' ', (str_fnl[0]?str_fnl:str_fn) + 1);
				}
				else if (menuData.sdcard_menu.viewState == 1)
				{
					lcd_printf_P(PSTR("%c%-19s"), (lcd_encoder == menu_item)?'>':' ', (str_fnl[0]?str_fnl:str_fn) + 2);
				}
			}
			else*/
			{
				str_fnl[19] = 0;
				lcd_printf_P(PSTR("%c%-19s"), (lcd_encoder == menu_item)?'>':' ', str_fnl[0]?str_fnl:str_fn);
			}

//			int cnt = lcd_printf_P(PSTR("%c%-19s"), (lcd_encoder == menu_item)?'>':' ', str_fnl);
//			int cnt = lcd_printf_P(PSTR("%cTESTIK.gcode"), (lcd_encoder == menu_item)?'>':' ');
		}
		if (menu_clicked && (lcd_encoder == menu_item))
		{
			return menu_item_ret();
		}
	}
	menu_item++;
	return 0;
#else //NEW_SD_MENU
	if (menu_item == menu_line)
	{
		if (lcd_draw_update)
		{
			if (lcd_encoder == menu_item)
				lcd_implementation_drawmenu_sdfile_selected(menu_row, str_fn, str_fnl);
			else
				lcd_implementation_drawmenu_sdfile(menu_row, str_fn, str_fnl);
		}
		if (menu_clicked && (lcd_encoder == menu_item))
		{
		    lcd_consume_click();
			menu_action_sdfile(str_fn);
			return menu_item_ret();
		}
	}
	menu_item++;
	return 0;
#endif //NEW_SD_MENU
}

// Print temperature (nozzle/bed) (9 chars total)
void lcdui_print_temp(char type, int val_current, int val_target)
{
	int chars = lcd_printf_P(_N("%c%3d/%d%c"), type, val_current, val_target, LCD_STR_DEGREE[0]);
	lcd_space(9 - chars);
}

// Print Z-coordinate (8 chars total)
void lcdui_print_Z_coord(void)
{
    if (custom_message_type == CustomMsg::MeshBedLeveling)
        lcd_puts_P(_N("Z   --- "));
    else
		lcd_printf_P(_N("Z%6.2f%c"), current_position[Z_AXIS], axis_known_position[Z_AXIS]?' ':'?');
}

#ifdef PLANNER_DIAGNOSTICS
// Print planner diagnostics (8 chars total)
void lcdui_print_planner_diag(void)
{
	lcd_set_cursor(LCD_WIDTH - 8-2, 1);
	lcd_print(LCD_STR_FEEDRATE[0]);
	lcd_print(itostr3(feedmultiply));
	lcd_puts_P(PSTR("%  Q"));
	{
		uint8_t queue = planner_queue_min();
		if (queue < (BLOCK_BUFFER_SIZE >> 1))
		lcd_putc('!');
		else
		{
			lcd_putc((char)(queue / 10) + '0');
			queue %= 10;
		}
		lcd_putc((char)queue + '0');
		planner_queue_min_reset();
	}
}
#endif // PLANNER_DIAGNOSTICS

// Print feedrate (8 chars total)
void lcdui_print_feedrate(void)
{
	int chars = lcd_printf_P(_N("%c%3d%%"), LCD_STR_FEEDRATE[0], feedmultiply);
	lcd_space(8 - chars);
}

// Print percent done in form "USB---%", " SD---%", "   ---%" (7 chars total)
void lcdui_print_percent_done(void)
{
	const char* src = is_usb_printing?_N("USB"):(IS_SD_PRINTING?_N(" SD"):_N("   "));
	char per[4];
	bool num = IS_SD_PRINTING || (PRINTER_ACTIVE && (print_percent_done_normal != PRINT_PERCENT_DONE_INIT));
	if (!num || heating_status) // either not printing or heating
	{
		const int8_t sheetNR = eeprom_read_byte(&(EEPROM_Sheets_base->active_sheet));
		const int8_t nextSheet = eeprom_next_initialized_sheet(sheetNR);
		if ((nextSheet >= 0) && (sheetNR != nextSheet))
		{
			char sheet[8];
			eeprom_read_block(sheet, EEPROM_Sheets_base->s[sheetNR].name, 7);
			sheet[7] = '\0';
			lcd_printf_P(PSTR("%-7s"),sheet);
			return; //do not also print the percentage
		}
	}
	sprintf_P(per, num?_N("%3hhd"):_N("---"), calc_percent_done());
	lcd_printf_P(_N("%3S%3s%%"), src, per);
}

// Print extruder status (5 chars total)
void lcdui_print_extruder(void)
{
	int chars = 0;
	if (mmu_extruder == tmp_extruder) {
		if (mmu_extruder == MMU_FILAMENT_UNKNOWN) chars = lcd_printf_P(_N(" F?"));
		else chars = lcd_printf_P(_N(" F%u"), mmu_extruder + 1);
	}
	else
	{
		if (mmu_extruder == MMU_FILAMENT_UNKNOWN) chars = lcd_printf_P(_N(" ?>%u"), tmp_extruder + 1);
		else chars = lcd_printf_P(_N(" %u>%u"), mmu_extruder + 1, tmp_extruder + 1);
	}
	lcd_space(5 - chars);
}

// Print farm number (5 chars total)
void lcdui_print_farm(void)
{
	int chars = lcd_printf_P(_N(" F0  "));
//	lcd_space(5 - chars);
/*
	// Farm number display
	if (farm_mode)
	{
		lcd_set_cursor(6, 2);
		lcd_puts_P(PSTR(" F"));
		lcd_print(farm_no);
		lcd_puts_P(PSTR("  "));
        
        // Beat display
        lcd_set_cursor(LCD_WIDTH - 1, 0);
        if ( (_millis() - kicktime) < 60000 ) {
        
            lcd_puts_P(PSTR("L"));
        
        }else{
            lcd_puts_P(PSTR(" "));
        }
        
	}
	else {
#ifdef SNMM
		lcd_puts_P(PSTR(" E"));
		lcd_print(get_ext_nr() + 1);

#else
		lcd_set_cursor(LCD_WIDTH - 8 - 2, 2);
		lcd_puts_P(PSTR(" "));
#endif
	}
*/
}

#ifdef CMD_DIAGNOSTICS
// Print CMD queue diagnostic (8 chars total)
void lcdui_print_cmd_diag(void)
{
	lcd_set_cursor(LCD_WIDTH - 8 -1, 2);
	lcd_puts_P(PSTR("      C"));
	lcd_print(buflen);	// number of commands in cmd buffer
	if (buflen < 9) lcd_puts_P(" ");
}
#endif //CMD_DIAGNOSTICS

// Print time (8 chars total)
void lcdui_print_time(void)
{
	//if remaining print time estimation is available print it else print elapsed time
	uint16_t print_t = 0;
	if (print_time_remaining_normal != PRINT_TIME_REMAINING_INIT)
		print_t = print_time_remaining();
	else if(starttime != 0)
		print_t = _millis() / 60000 - starttime / 60000;
	int chars = 0;
	if ((PRINTER_ACTIVE) && ((print_time_remaining_normal != PRINT_TIME_REMAINING_INIT) || (starttime != 0)))
	{
          char suff = ' ';
          char suff_doubt = ' ';
		if (print_time_remaining_normal != PRINT_TIME_REMAINING_INIT)
          {
               suff = 'R';
               if (feedmultiply != 100)
                    suff_doubt = '?';
          }
		if (print_t < 6000) //time<100h
			chars = lcd_printf_P(_N("%c%02u:%02u%c%c"), LCD_STR_CLOCK[0], print_t / 60, print_t % 60, suff, suff_doubt);
		else //time>=100h
			chars = lcd_printf_P(_N("%c%3uh %c%c"), LCD_STR_CLOCK[0], print_t / 60, suff, suff_doubt);
	}
	else
		chars = lcd_printf_P(_N("%c--:--  "), LCD_STR_CLOCK[0]);
	lcd_space(8 - chars);
}

//Print status line on status screen
void lcdui_print_status_line(void)
{
	if (IS_SD_PRINTING)
	{
		if (strcmp(longFilenameOLD, (card.longFilename[0] ? card.longFilename : card.filename)) != 0)
		{
			memset(longFilenameOLD, '\0', strlen(longFilenameOLD));
			sprintf_P(longFilenameOLD, PSTR("%s"), (card.longFilename[0] ? card.longFilename : card.filename));
			scrollstuff = 0;
		}
	}

	if (heating_status)
	{ // If heating flag, show progress of heating
		heating_status_counter++;
		if (heating_status_counter > 13)
		{
			heating_status_counter = 0;
		}
		lcd_set_cursor(7, 3);
		lcd_puts_P(PSTR("             "));

		for (unsigned int dots = 0; dots < heating_status_counter; dots++)
		{
			lcd_set_cursor(7 + dots, 3);
			lcd_print('.');
		}
		switch (heating_status)
		{
		case 1:
			lcd_set_cursor(0, 3);
			lcd_puts_P(_T(MSG_HEATING));
			break;
		case 2:
			lcd_set_cursor(0, 3);
			lcd_puts_P(_T(MSG_HEATING_COMPLETE));
			heating_status = 0;
			heating_status_counter = 0;
			break;
		case 3:
			lcd_set_cursor(0, 3);
			lcd_puts_P(_T(MSG_BED_HEATING));
			break;
		case 4:
			lcd_set_cursor(0, 3);
			lcd_puts_P(_T(MSG_BED_DONE));
			heating_status = 0;
			heating_status_counter = 0;
			break;
		default:
			break;
		}
	}
	else if ((IS_SD_PRINTING) && (custom_message_type == CustomMsg::Status))
	{ // If printing from SD, show what we are printing
		if(strlen(longFilenameOLD) > LCD_WIDTH)
		{
			int inters = 0;
			int gh = scrollstuff;
			while (((gh - scrollstuff) < LCD_WIDTH) && (inters == 0))
			{
				if (longFilenameOLD[gh] == '\0')
				{
					lcd_set_cursor(gh - scrollstuff, 3);
					lcd_print(longFilenameOLD[gh - 1]);
					scrollstuff = 0;
					gh = scrollstuff;
					inters = 1;
				}
				else
				{
					lcd_set_cursor(gh - scrollstuff, 3);
					lcd_print(longFilenameOLD[gh - 1]);
					gh++;
				}
			}
			scrollstuff++;
		}
		else
		{
			lcd_printf_P(PSTR("%-20s"), longFilenameOLD);
		}
	}
	else
	{ // Otherwise check for other special events
   		switch (custom_message_type)
		{
		case CustomMsg::Status: // Nothing special, print status message normally
			lcd_print(lcd_status_message);
			break;
		case CustomMsg::MeshBedLeveling: // If mesh bed leveling in progress, show the status
			if (custom_message_state > 10)
			{
				lcd_set_cursor(0, 3);
				lcd_puts_P(PSTR("                    "));
				lcd_set_cursor(0, 3);
				lcd_puts_P(_T(MSG_CALIBRATE_Z_AUTO));
				lcd_puts_P(PSTR(" : "));
				lcd_print(custom_message_state-10);
			}
			else
			{
				if (custom_message_state == 3)
				{
					lcd_puts_P(_T(WELCOME_MSG));
					lcd_setstatuspgm(_T(WELCOME_MSG));
					custom_message_type = CustomMsg::Status;
				}
				if (custom_message_state > 3 && custom_message_state <= 10 )
				{
					lcd_set_cursor(0, 3);
					lcd_puts_P(PSTR("                   "));
					lcd_set_cursor(0, 3);
					lcd_puts_P(_i("Calibration done"));////MSG_HOMEYZ_DONE
					custom_message_state--;
				}
			}
			break;
		case CustomMsg::FilamentLoading: // If loading filament, print status
			lcd_print(lcd_status_message);
			break;
		case CustomMsg::PidCal: // PID tuning in progress
			lcd_print(lcd_status_message);
			if (pid_cycle <= pid_number_of_cycles && custom_message_state > 0)
			{
				lcd_set_cursor(10, 3);
				lcd_print(itostr3(pid_cycle));
				lcd_print('/');
				lcd_print(itostr3left(pid_number_of_cycles));
			}
			break;
		case CustomMsg::TempCal: // PINDA temp calibration in progress
			{
				char statusLine[LCD_WIDTH + 1];
				sprintf_P(statusLine, PSTR("%-20S"), _T(MSG_TEMP_CALIBRATION));
				char progress[4];
				sprintf_P(progress, PSTR("%d/6"), custom_message_state);
				memcpy(statusLine + 12, progress, sizeof(progress) - 1);
				lcd_set_cursor(0, 3);
				lcd_print(statusLine);
			}
			break;
		case CustomMsg::TempCompPreheat: // temp compensation preheat
			lcd_set_cursor(0, 3);
			lcd_puts_P(_i("PINDA Heating"));////MSG_PINDA_PREHEAT c=20 r=1
			if (custom_message_state <= PINDA_HEAT_T)
			{
				lcd_puts_P(PSTR(": "));
				lcd_print(custom_message_state); //seconds
				lcd_print(' ');
			}
			break;
		}
	}
    
    // Fill the rest of line to have nice and clean output
	for(int fillspace = 0; fillspace < 20; fillspace++)
		if ((lcd_status_message[fillspace] <= 31 ))
			lcd_print(' ');
}

//! @brief Show Status Screen
//!
//! @code{.unparsed}
//! |01234567890123456789|
//! |N 000/000D  Z000.0  |
//! |B 000/000D  F100%   |
//! |USB100% T0  t--:--  |
//! |Status line.........|
//! ----------------------
//! N - nozzle temp symbol	LCD_STR_THERMOMETER
//! D - Degree sysmbol		LCD_STR_DEGREE
//! B - bed temp symbol 	LCD_STR_BEDTEMP
//! F - feedrate symbol 	LCD_STR_FEEDRATE
//! t - clock symbol 		LCD_STR_THERMOMETER
//! @endcode
void lcdui_print_status_screen(void)
{

    lcd_set_cursor(0, 0); //line 0

    //Print the hotend temperature (9 chars total)
	lcdui_print_temp(LCD_STR_THERMOMETER[0], (int)(degHotend(0) + 0.5), (int)(degTargetHotend(0) + 0.5));

	lcd_space(3); //3 spaces

    //Print Z-coordinate (8 chars total)
	lcdui_print_Z_coord();

    lcd_set_cursor(0, 1); //line 1

	//Print the Bed temperature (9 chars total)
	lcdui_print_temp(LCD_STR_BEDTEMP[0], (int)(degBed() + 0.5), (int)(degTargetBed() + 0.5));

	lcd_space(3); //3 spaces

#ifdef PLANNER_DIAGNOSTICS
	//Print planner diagnostics (8 chars)
	lcdui_print_planner_diag();
#else // PLANNER_DIAGNOSTICS
    //Print Feedrate (8 chars)
	lcdui_print_feedrate();
#endif // PLANNER_DIAGNOSTICS

	lcd_set_cursor(0, 2); //line 2

	//Print SD status (7 chars)
	lcdui_print_percent_done();

	if (mmu_enabled)
		//Print extruder status (5 chars)
		lcdui_print_extruder();
	else if (farm_mode)
		//Print farm number (5 chars)
		lcdui_print_farm();
	else
		lcd_space(5); //5 spaces

#ifdef CMD_DIAGNOSTICS
    //Print cmd queue diagnostics (8chars)
	lcdui_print_cmd_diag();
#else
    //Print time (8chars)
	lcdui_print_time();
#endif //CMD_DIAGNOSTICS

    lcd_set_cursor(0, 3); //line 3

#ifndef DEBUG_DISABLE_LCD_STATUS_LINE
	lcdui_print_status_line();
#endif //DEBUG_DISABLE_LCD_STATUS_LINE

}

// Main status screen. It's up to the implementation specific part to show what is needed. As this is very display dependent
void lcd_status_screen()                          // NOT static due to using inside "Marlin_main" module ("manage_inactivity()")
{
	if (firstrun == 1) 
	{
		firstrun = 0;
		if(lcd_status_message_level == 0)
		{
			strncpy_P(lcd_status_message, _T(WELCOME_MSG), LCD_WIDTH);
			lcd_finishstatus();
		}
		if (eeprom_read_byte((uint8_t *)EEPROM_TOTALTIME) == 255 && eeprom_read_byte((uint8_t *)EEPROM_TOTALTIME + 1) == 255 && eeprom_read_byte((uint8_t *)EEPROM_TOTALTIME + 2) == 255 && eeprom_read_byte((uint8_t *)EEPROM_TOTALTIME + 3) == 255)
		{
			eeprom_update_dword((uint32_t *)EEPROM_TOTALTIME, 0);
			eeprom_update_dword((uint32_t *)EEPROM_FILAMENTUSED, 0);
		}
	}

	if (lcd_status_update_delay)
		lcd_status_update_delay--;
	else
		lcd_draw_update = 1;


	if (lcd_draw_update)
	{
		ReInitLCD++;
		if (ReInitLCD == 30)
		{
			lcd_refresh(); // to maybe revive the LCD if static electricity killed it.
			ReInitLCD = 0 ;
		}
		else
		{
			if ((ReInitLCD % 10) == 0)
				lcd_refresh_noclear(); //to maybe revive the LCD if static electricity killed it.
		}

		lcdui_print_status_screen();

		if (farm_mode)
		{
			farm_timer--;
			if (farm_timer < 1)
			{
				farm_timer = 10;
				prusa_statistics(0);
			}
			switch (farm_timer)
			{
			case 8:
				prusa_statistics(21);
				if(loading_flag)
					prusa_statistics(22);
				break;
			case 5:
				if (IS_SD_PRINTING)
					prusa_statistics(20);
				break;
			}
		} // end of farm_mode

		lcd_status_update_delay = 10;   /* redraw the main screen every second. This is easier then trying keep track of all things that change on the screen */
		if (lcd_commands_type != LcdCommands::Idle)
			lcd_commands();
	} // end of lcd_draw_update

	bool current_click = LCD_CLICKED;

	if (ignore_click)
	{
		if (wait_for_unclick)
		{
			if (!current_click)
				ignore_click = wait_for_unclick = false;
			else
				current_click = false;
		}
		else if (current_click)
		{
			lcd_quick_feedback();
			wait_for_unclick = true;
			current_click = false;
		}
	}

	if (current_click
		&& ( menu_block_entering_on_serious_errors == SERIOUS_ERR_NONE ) // or a serious error blocks entering the menu
	)
	{
		menu_depth = 0; //redundant, as already done in lcd_return_to_status(), just to be sure
		menu_submenu(lcd_main_menu);
		lcd_refresh(); // to maybe revive the LCD if static electricity killed it.
	}

#ifdef ULTIPANEL_FEEDMULTIPLY
	// Dead zone at 100% feedrate
	if ((feedmultiply < 100 && (feedmultiply + int(lcd_encoder)) > 100) ||
		(feedmultiply > 100 && (feedmultiply + int(lcd_encoder)) < 100))
	{
		lcd_encoder = 0;
		feedmultiply = 100;
	}
	if (feedmultiply == 100 && int(lcd_encoder) > ENCODER_FEEDRATE_DEADZONE)
	{
		feedmultiply += int(lcd_encoder) - ENCODER_FEEDRATE_DEADZONE;
		lcd_encoder = 0;
	}
	else if (feedmultiply == 100 && int(lcd_encoder) < -ENCODER_FEEDRATE_DEADZONE)
	{
		feedmultiply += int(lcd_encoder) + ENCODER_FEEDRATE_DEADZONE;
		lcd_encoder = 0;
	}
	else if (feedmultiply != 100)
	{
		feedmultiply += int(lcd_encoder);
		lcd_encoder = 0;
	}
#endif //ULTIPANEL_FEEDMULTIPLY

	if (feedmultiply < 10)
		feedmultiply = 10;
	else if (feedmultiply > 999)
		feedmultiply = 999;
}

void lcd_commands()
{
	if (lcd_commands_type == LcdCommands::LongPause)
	{
		if (!blocks_queued() && !homing_flag)
		{
			lcd_setstatuspgm(_i("Print paused"));////MSG_PRINT_PAUSED c=20 r=1
            lcd_commands_type = LcdCommands::Idle;
            lcd_commands_step = 0;
            long_pause();
		}
	}


#ifdef SNMM
	if (lcd_commands_type == LcdCommands::Layer1Cal)
	{
		char cmd1[30];
		float width = 0.4;
		float length = 20 - width;
		float extr = count_e(0.2, width, length);
		float extr_short_segment = count_e(0.2, width, width);

		if (lcd_commands_step>1) lcd_timeoutToStatus.start(); //if user dont confirm live adjust Z value by pressing the knob, we are saving last value by timeout to status screen
		if (lcd_commands_step == 0)
		{
			lcd_commands_step = 10;
		}
		if (lcd_commands_step == 10 && !blocks_queued() && cmd_buffer_empty())
		{
			enquecommand_P(PSTR("M107"));
			enquecommand_P(PSTR("M104 S" STRINGIFY(PLA_PREHEAT_HOTEND_TEMP)));
			enquecommand_P(PSTR("M140 S" STRINGIFY(PLA_PREHEAT_HPB_TEMP)));
			enquecommand_P(PSTR("M190 S" STRINGIFY(PLA_PREHEAT_HPB_TEMP)));
			enquecommand_P(PSTR("M109 S" STRINGIFY(PLA_PREHEAT_HOTEND_TEMP)));
			enquecommand_P(PSTR("T0"));
			enquecommand_P(_T(MSG_M117_V2_CALIBRATION));
			enquecommand_P(PSTR("G87")); //sets calibration status
			enquecommand_P(PSTR("G28"));
			enquecommand_P(PSTR("G21")); //set units to millimeters
			enquecommand_P(PSTR("G90")); //use absolute coordinates
			enquecommand_P(PSTR("M83")); //use relative distances for extrusion
			enquecommand_P(PSTR("G92 E0"));
			enquecommand_P(PSTR("M203 E100"));
			enquecommand_P(PSTR("M92 E140"));
			lcd_commands_step = 9;
		}
		if (lcd_commands_step == 9 && !blocks_queued() && cmd_buffer_empty())
		{
			lcd_timeoutToStatus.start();
			enquecommand_P(PSTR("G1 Z0.250 F7200.000"));
			enquecommand_P(PSTR("G1 X50.0 E80.0 F1000.0"));
			enquecommand_P(PSTR("G1 X160.0 E20.0 F1000.0"));
			enquecommand_P(PSTR("G1 Z0.200 F7200.000"));
			enquecommand_P(PSTR("G1 X220.0 E13 F1000.0"));
			enquecommand_P(PSTR("G1 X240.0 E0 F1000.0"));
			enquecommand_P(PSTR("G92 E0.0"));
			enquecommand_P(PSTR("G21"));
			enquecommand_P(PSTR("G90"));
			enquecommand_P(PSTR("M83"));
			enquecommand_P(PSTR("G1 E-4 F2100.00000"));
			enquecommand_P(PSTR("G1 Z0.150 F7200.000"));
			enquecommand_P(PSTR("M204 S1000"));
			enquecommand_P(PSTR("G1 F4000"));

			lcd_clear();
			menu_goto(lcd_babystep_z, 0, false, true);


			lcd_commands_step = 8;
		}
		if (lcd_commands_step == 8 && !blocks_queued() && cmd_buffer_empty()) //draw meander
		{
			lcd_timeoutToStatus.start();


			enquecommand_P(PSTR("G1 X50 Y155"));
			enquecommand_P(PSTR("G1 X60 Y155 E4"));
			enquecommand_P(PSTR("G1 F1080"));
			enquecommand_P(PSTR("G1 X75 Y155 E2.5"));
			enquecommand_P(PSTR("G1 X100 Y155 E2"));
			enquecommand_P(PSTR("G1 X200 Y155 E2.62773"));
			enquecommand_P(PSTR("G1 X200 Y135 E0.66174"));
			enquecommand_P(PSTR("G1 X50 Y135 E3.62773"));
			enquecommand_P(PSTR("G1 X50 Y115 E0.49386"));
			enquecommand_P(PSTR("G1 X200 Y115 E3.62773"));
			enquecommand_P(PSTR("G1 X200 Y95 E0.49386"));
			enquecommand_P(PSTR("G1 X50 Y95 E3.62773"));
			enquecommand_P(PSTR("G1 X50 Y75 E0.49386"));
			enquecommand_P(PSTR("G1 X200 Y75 E3.62773"));
			enquecommand_P(PSTR("G1 X200 Y55 E0.49386"));
			enquecommand_P(PSTR("G1 X50 Y55 E3.62773"));

			lcd_commands_step = 7;
		}

		if (lcd_commands_step == 7 && !blocks_queued() && cmd_buffer_empty())
		{
			lcd_timeoutToStatus.start();
			strcpy(cmd1, "G1 X50 Y35 E");
			strcat(cmd1, ftostr43(extr));
			enquecommand(cmd1);

			for (int i = 0; i < 4; i++) {
				strcpy(cmd1, "G1 X70 Y");
				strcat(cmd1, ftostr32(35 - i*width * 2));
				strcat(cmd1, " E");
				strcat(cmd1, ftostr43(extr));
				enquecommand(cmd1);
				strcpy(cmd1, "G1 Y");
				strcat(cmd1, ftostr32(35 - (2 * i + 1)*width));
				strcat(cmd1, " E");
				strcat(cmd1, ftostr43(extr_short_segment));
				enquecommand(cmd1);
				strcpy(cmd1, "G1 X50 Y");
				strcat(cmd1, ftostr32(35 - (2 * i + 1)*width));
				strcat(cmd1, " E");
				strcat(cmd1, ftostr43(extr));
				enquecommand(cmd1);
				strcpy(cmd1, "G1 Y");
				strcat(cmd1, ftostr32(35 - (i + 1)*width * 2));
				strcat(cmd1, " E");
				strcat(cmd1, ftostr43(extr_short_segment));
				enquecommand(cmd1);
			}

			lcd_commands_step = 6;
		}

		if (lcd_commands_step == 6 && !blocks_queued() && cmd_buffer_empty())
		{
			lcd_timeoutToStatus.start();
			for (int i = 4; i < 8; i++) {
				strcpy(cmd1, "G1 X70 Y");
				strcat(cmd1, ftostr32(35 - i*width * 2));
				strcat(cmd1, " E");
				strcat(cmd1, ftostr43(extr));
				enquecommand(cmd1);
				strcpy(cmd1, "G1 Y");
				strcat(cmd1, ftostr32(35 - (2 * i + 1)*width));
				strcat(cmd1, " E");
				strcat(cmd1, ftostr43(extr_short_segment));
				enquecommand(cmd1);
				strcpy(cmd1, "G1 X50 Y");
				strcat(cmd1, ftostr32(35 - (2 * i + 1)*width));
				strcat(cmd1, " E");
				strcat(cmd1, ftostr43(extr));
				enquecommand(cmd1);
				strcpy(cmd1, "G1 Y");
				strcat(cmd1, ftostr32(35 - (i + 1)*width * 2));
				strcat(cmd1, " E");
				strcat(cmd1, ftostr43(extr_short_segment));
				enquecommand(cmd1);
			}

			lcd_commands_step = 5;
		}

		if (lcd_commands_step == 5 && !blocks_queued() && cmd_buffer_empty())
		{
			lcd_timeoutToStatus.start();
			for (int i = 8; i < 12; i++) {
				strcpy(cmd1, "G1 X70 Y");
				strcat(cmd1, ftostr32(35 - i*width * 2));
				strcat(cmd1, " E");
				strcat(cmd1, ftostr43(extr));
				enquecommand(cmd1);
				strcpy(cmd1, "G1 Y");
				strcat(cmd1, ftostr32(35 - (2 * i + 1)*width));
				strcat(cmd1, " E");
				strcat(cmd1, ftostr43(extr_short_segment));
				enquecommand(cmd1);
				strcpy(cmd1, "G1 X50 Y");
				strcat(cmd1, ftostr32(35 - (2 * i + 1)*width));
				strcat(cmd1, " E");
				strcat(cmd1, ftostr43(extr));
				enquecommand(cmd1);
				strcpy(cmd1, "G1 Y");
				strcat(cmd1, ftostr32(35 - (i + 1)*width * 2));
				strcat(cmd1, " E");
				strcat(cmd1, ftostr43(extr_short_segment));
				enquecommand(cmd1);
			}

			lcd_commands_step = 4;
		}

		if (lcd_commands_step == 4 && !blocks_queued() && cmd_buffer_empty())
		{
			lcd_timeoutToStatus.start();
			for (int i = 12; i < 16; i++) {
				strcpy(cmd1, "G1 X70 Y");
				strcat(cmd1, ftostr32(35 - i*width * 2));
				strcat(cmd1, " E");
				strcat(cmd1, ftostr43(extr));
				enquecommand(cmd1);
				strcpy(cmd1, "G1 Y");
				strcat(cmd1, ftostr32(35 - (2 * i + 1)*width));
				strcat(cmd1, " E");
				strcat(cmd1, ftostr43(extr_short_segment));
				enquecommand(cmd1);
				strcpy(cmd1, "G1 X50 Y");
				strcat(cmd1, ftostr32(35 - (2 * i + 1)*width));
				strcat(cmd1, " E");
				strcat(cmd1, ftostr43(extr));
				enquecommand(cmd1);
				strcpy(cmd1, "G1 Y");
				strcat(cmd1, ftostr32(35 - (i + 1)*width * 2));
				strcat(cmd1, " E");
				strcat(cmd1, ftostr43(extr_short_segment));
				enquecommand(cmd1);
			}

			lcd_commands_step = 3;
		}

		if (lcd_commands_step == 3 && !blocks_queued() && cmd_buffer_empty())
		{
			lcd_timeoutToStatus.start();
			enquecommand_P(PSTR("G1 E-0.07500 F2100.00000"));
			enquecommand_P(PSTR("G4 S0"));
			enquecommand_P(PSTR("G1 E-4 F2100.00000"));
			enquecommand_P(PSTR("G1 Z0.5 F7200.000"));
			enquecommand_P(PSTR("G1 X245 Y1"));
			enquecommand_P(PSTR("G1 X240 E4"));
			enquecommand_P(PSTR("G1 F4000"));
			enquecommand_P(PSTR("G1 X190 E2.7"));
			enquecommand_P(PSTR("G1 F4600"));
			enquecommand_P(PSTR("G1 X110 E2.8"));
			enquecommand_P(PSTR("G1 F5200"));
			enquecommand_P(PSTR("G1 X40 E3"));
			enquecommand_P(PSTR("G1 E-15.0000 F5000"));
			enquecommand_P(PSTR("G1 E-50.0000 F5400"));
			enquecommand_P(PSTR("G1 E-15.0000 F3000"));
			enquecommand_P(PSTR("G1 E-12.0000 F2000"));
			enquecommand_P(PSTR("G1 F1600"));

			lcd_commands_step = 2;
		}
		if (lcd_commands_step == 2 && !blocks_queued() && cmd_buffer_empty())
		{
			lcd_timeoutToStatus.start();

			enquecommand_P(PSTR("G1 X0 Y1 E3.0000"));
			enquecommand_P(PSTR("G1 X50 Y1 E-5.0000"));
			enquecommand_P(PSTR("G1 F2000"));
			enquecommand_P(PSTR("G1 X0 Y1 E5.0000"));
			enquecommand_P(PSTR("G1 X50 Y1 E-5.0000"));
			enquecommand_P(PSTR("G1 F2400"));
			enquecommand_P(PSTR("G1 X0 Y1 E5.0000"));
			enquecommand_P(PSTR("G1 X50 Y1 E-5.0000"));
			enquecommand_P(PSTR("G1 F2400"));
			enquecommand_P(PSTR("G1 X0 Y1 E5.0000"));
			enquecommand_P(PSTR("G1 X50 Y1 E-3.0000"));
			enquecommand_P(PSTR("G4 S0"));
			enquecommand_P(PSTR("M107"));
			enquecommand_P(PSTR("M104 S0"));
			enquecommand_P(PSTR("M140 S0"));
			enquecommand_P(PSTR("G1 X10 Y180 F4000"));
			enquecommand_P(PSTR("G1 Z10 F1300.000"));
			enquecommand_P(PSTR("M84"));

			lcd_commands_step = 1;

		}

		if (lcd_commands_step == 1 && !blocks_queued() && cmd_buffer_empty())
		{
			lcd_setstatuspgm(_T(WELCOME_MSG));
			lcd_commands_step = 0;
			lcd_commands_type = 0;
			if (eeprom_read_byte((uint8_t*)EEPROM_WIZARD_ACTIVE) == 1) {
				lcd_wizard(WizState::RepeatLay1Cal);
			}
		}

	}

#else //if not SNMM

	if (lcd_commands_type == LcdCommands::Layer1Cal)
	{
		char cmd1[30];

		if(lcd_commands_step>1) lcd_timeoutToStatus.start(); //if user dont confirm live adjust Z value by pressing the knob, we are saving last value by timeout to status screen

        if (!blocks_queued() && cmd_buffer_empty() && !saved_printing)
        {
            switch(lcd_commands_step)
            {
            case 0:
                lcd_commands_step = 11;
                break;
            case 11:
                lay1cal_wait_preheat();
                lcd_commands_step = 10;
                break;
            case 10:
                lay1cal_load_filament(cmd1, lay1cal_filament);
                lcd_commands_step = 9;
                break;
            case 9:
                lcd_clear();
                menu_depth = 0;
                menu_submenu(lcd_babystep_z);
                lay1cal_intro_line();
                lcd_commands_step = 8;
                break;
            case 8:
                lay1cal_before_meander();
                lcd_commands_step = 7;
                break;
            case 7:
                lay1cal_meander(cmd1);
                lcd_commands_step = 6;
                break;
            case 6:
                for (uint8_t i = 0; i < 4; i++)
                {
                    lay1cal_square(cmd1, i);
                }
                lcd_commands_step = 5;
                break;
            case 5:
                for (uint8_t i = 4; i < 8; i++)
                {
                    lay1cal_square(cmd1, i);
                }
                lcd_commands_step = 4;
                break;
            case 4:
                for (uint8_t i = 8; i < 12; i++)
                {
                    lay1cal_square(cmd1, i);
                }
                lcd_commands_step = 3;
                break;
            case 3:
                for (uint8_t i = 12; i < 16; i++)
                {
                    lay1cal_square(cmd1, i);
                }
                lcd_commands_step = 2;
                break;
            case 2:
                enquecommand_P(PSTR("M107")); //turn off printer fan
                enquecommand_P(PSTR("G1 E-0.07500 F2100.00000")); //retract
                enquecommand_P(PSTR("M104 S0")); // turn off temperature
                enquecommand_P(PSTR("M140 S0")); // turn off heatbed
                enquecommand_P(PSTR("G1 Z10 F1300.000")); //lift Z
                enquecommand_P(PSTR("G1 X10 Y180 F4000")); //Go to parking position
                if (mmu_enabled) enquecommand_P(PSTR("M702 C")); //unload from nozzle
                enquecommand_P(PSTR("M84"));// disable motors
                forceMenuExpire = true; //if user dont confirm live adjust Z value by pressing the knob, we are saving last value by timeout to status screen
                lcd_commands_step = 1;
                break;
            case 1:
                lcd_setstatuspgm(_T(WELCOME_MSG));
                lcd_commands_step = 0;
                lcd_commands_type = LcdCommands::Idle;
                if (eeprom_read_byte((uint8_t*)EEPROM_WIZARD_ACTIVE) == 1)
                {
                    lcd_wizard(WizState::RepeatLay1Cal);
                }
                break;
		}
			}
		}

#endif // not SNMM

	if (lcd_commands_type == LcdCommands::FarmModeConfirm)   /// farm mode confirm
	{

		if (lcd_commands_step == 0) { lcd_commands_step = 6; }

		if (lcd_commands_step == 1 && !blocks_queued())
		{
			lcd_confirm_print();
			lcd_commands_step = 0;
			lcd_commands_type = LcdCommands::Idle;
		}
		if (lcd_commands_step == 2 && !blocks_queued())
		{
			lcd_commands_step = 1;
		}
		if (lcd_commands_step == 3 && !blocks_queued())
		{
			lcd_commands_step = 2;
		}
		if (lcd_commands_step == 4 && !blocks_queued())
		{
			enquecommand_P(PSTR("G90"));
			enquecommand_P(PSTR("G1 X"  STRINGIFY(X_CANCEL_POS) " Y" STRINGIFY(Y_CANCEL_POS) " E0 F7000"));
			lcd_commands_step = 3;
		}
		if (lcd_commands_step == 5 && !blocks_queued())
		{
			lcd_commands_step = 4;
		}
		if (lcd_commands_step == 6 && !blocks_queued())
		{
			enquecommand_P(PSTR("G91"));
			enquecommand_P(PSTR("G1 Z15 F1500"));
			st_synchronize();
			#ifdef SNMM
			lcd_commands_step = 7;
			#else
			lcd_commands_step = 5;
			#endif
		}

	}
	if (lcd_commands_type == LcdCommands::PidExtruder) {
		char cmd1[30];
		
		if (lcd_commands_step == 0) {
			custom_message_type = CustomMsg::PidCal;
			custom_message_state = 1;
			lcd_draw_update = 3;
			lcd_commands_step = 3;
		}
		if (lcd_commands_step == 3 && !blocks_queued()) { //PID calibration
			strcpy(cmd1, "M303 E0 S");
			strcat(cmd1, ftostr3(pid_temp));
			// setting the correct target temperature (for visualization) is done in PID_autotune
			enquecommand(cmd1);
			lcd_setstatuspgm(_i("PID cal.           "));////MSG_PID_RUNNING c=20 r=1
			lcd_commands_step = 2;
		}
		if (lcd_commands_step == 2 && pid_tuning_finished) { //saving to eeprom
			pid_tuning_finished = false;
			custom_message_state = 0;
			lcd_setstatuspgm(_i("PID cal. finished"));////MSG_PID_FINISHED c=20 r=1
			setAllTargetHotends(0);  // reset all hotends temperature including the number displayed on the main screen
			if (_Kp != 0 || _Ki != 0 || _Kd != 0) {
			strcpy(cmd1, "M301 P");
			strcat(cmd1, ftostr32(_Kp));
			strcat(cmd1, " I");
			strcat(cmd1, ftostr32(_Ki));
			strcat(cmd1, " D");
			strcat(cmd1, ftostr32(_Kd));
			enquecommand(cmd1);
			enquecommand_P(PSTR("M500"));
			}
			else {
				SERIAL_ECHOPGM("Invalid PID cal. results. Not stored to EEPROM.");
			}
			display_time = _millis();
			lcd_commands_step = 1;
		}
		if ((lcd_commands_step == 1) && ((_millis()- display_time)>2000)) { //calibration finished message
			lcd_setstatuspgm(_T(WELCOME_MSG));
			custom_message_type = CustomMsg::Status;
			pid_temp = DEFAULT_PID_TEMP;
			lcd_commands_step = 0;
			lcd_commands_type = LcdCommands::Idle;
		}
	}


}

void lcd_return_to_status()
{
	lcd_refresh(); // to maybe revive the LCD if static electricity killed it.
	menu_goto(lcd_status_screen, 0, false, true);
	menu_depth = 0;
    eFilamentAction = FilamentAction::None; // i.e. non-autoLoad
}

//! @brief Pause print, disable nozzle heater, move to park position
void lcd_pause_print()
{
    stop_and_save_print_to_ram(0.0, -default_retraction);
    lcd_return_to_status();
    isPrintPaused = true;
    if (LcdCommands::Idle == lcd_commands_type)
    {
        lcd_commands_type = LcdCommands::LongPause;
    }
	SERIAL_PROTOCOLLNRPGM(MSG_OCTOPRINT_PAUSED); //pause for octoprint
}


float move_menu_scale;
static void lcd_move_menu_axis();



/* Menu implementation */

static void lcd_cooldown()
{
  setAllTargetHotends(0);
  setTargetBed(0);
  fanSpeed = 0;
  eFilamentAction = FilamentAction::None;
  lcd_return_to_status();
}

//! @brief append text label with a colon and format it into a fixed size output buffer
//! It would have been much easier if there was a ':' in the labels.
//! But since the texts like Bed, Nozzle and PINDA are used in other places
//! it is better to reuse these texts even though it requires some extra formatting code.
//! @param [in] ipgmLabel pointer to string in PROGMEM
//! @param [out] pointer to string in RAM which will receive the formatted text. Must be allocated to appropriate size
//! @param [in] dstSize allocated length of dst
static void pgmtext_with_colon(const char *ipgmLabel, char *dst, uint8_t dstSize){
    uint8_t i = 0;
    for(; i < dstSize - 2; ++i){ // 2 byte less than buffer, we'd be adding a ':' to the end
        uint8_t b = pgm_read_byte(ipgmLabel + i);
        if( ! b )
            break;
        dst[i] = b;
    }
    dst[i] = ':';               // append the colon
    ++i;
    for(; i < dstSize - 1; ++i) // fill the rest with spaces
        dst[i] = ' ';
    dst[dstSize-1] = '\0';      // terminate the string properly
}

//! @brief Show Extruder Info
//!
//! @code{.unparsed}
//! |01234567890123456789|
//! |Nozzle FAN: 0000 RPM|	FAN c=10 r=1  SPEED c=3 r=1
//! |Print FAN:  0000 RPM|	FAN c=10 r=1  SPEED c=3 r=1
//! |Fil. Xd:000 Yd:000  |	Fil. c=4 r=1
//! |Int:  000 Shut: 000 |	Int: c=4 r=1  Shut: c=4 r=1
//! ----------------------
//! @endcode
//! @todo Positioning of the messages and values on LCD aren't fixed to their exact place. This causes issues with translations.
void lcd_menu_extruder_info()                     // NOT static due to using inside "Marlin_main" module ("manage_inactivity()")
{

    // Display Nozzle fan RPM
    lcd_timeoutToStatus.stop(); //infinite timeout
    lcd_home();
    static const size_t maxChars = 12;
    char nozzle[maxChars], print[maxChars];
    pgmtext_with_colon(_i("Nozzle FAN"), nozzle, maxChars);  ////c=10 r=1
    pgmtext_with_colon(_i("Print FAN"), print, maxChars);  ////c=10 r=1
    lcd_printf_P(_N("%s %4d RPM\n" "%s %4d RPM\n"), nozzle, 60*fan_speed[0], print, 60*fan_speed[1] ); 

#ifdef PAT9125
	// Display X and Y difference from Filament sensor    
    // Display Light intensity from Filament sensor
    //  Frame_Avg register represents the average brightness of all pixels within a frame (324 pixels). This
    //  value ranges from 0(darkest) to 255(brightest).
    // Display LASER shutter time from Filament sensor
    //  Shutter register is an index of LASER shutter time. It is automatically controlled by the chip's internal
    //  auto-exposure algorithm. When the chip is tracking on a good reflection surface, the Shutter is small.
    //  When the chip is tracking on a poor reflection surface, the Shutter is large. Value ranges from 0 to 46.
	if (mmu_enabled == false)
	{
		if (!fsensor_enabled)
			lcd_puts_P(_N("Filament sensor\n" "is disabled."));
		else
		{
			if (!moves_planned() && !IS_SD_PRINTING && !is_usb_printing && (lcd_commands_type != LcdCommands::Layer1Cal))
				pat9125_update();
			lcd_printf_P(_N(
				"Fil. Xd:%3d Yd:%3d\n" ////c=4 r=1
				"Int: %3d  " ////c=4 r=1
				"Shut: %3d"  ////c=4 r=1
			),
				pat9125_x, pat9125_y,
				pat9125_b, pat9125_s
			);
		}
	}
#endif //PAT9125
    
    menu_back_if_clicked();
}

//! @brief Show Fails Statistics MMU
//!
//! @code{.unparsed}
//! |01234567890123456789|
//! | Main               |	c=18 r=1
//! | Last print         |	c=18 r=1
//! | Total              |	c=18 r=1
//! |                    |
//! ----------------------
//! @endcode
static void lcd_menu_fails_stats_mmu()
{
	MENU_BEGIN();
	MENU_ITEM_BACK_P(_T(MSG_MAIN));
	MENU_ITEM_SUBMENU_P(_i("Last print"), lcd_menu_fails_stats_mmu_print); ////c=18 r=1
	MENU_ITEM_SUBMENU_P(_i("Total"), lcd_menu_fails_stats_mmu_total); ////c=18 r=1
	MENU_END();
}

//! @brief Show Last Print Failures Statistics MMU
//!
//! @code{.unparsed}
//! |01234567890123456789|
//! |Last print failures |	c=20 r=1
//! | MMU fails:      000|	c=14 r=1
//! | MMU load fails: 000|	c=14 r=1
//! |                    |
//! ----------------------
//! @endcode
//! @todo Positioning of the messages and values on LCD aren't fixed to their exact place. This causes issues with translations.
static void lcd_menu_fails_stats_mmu_print()
{
	lcd_timeoutToStatus.stop(); //infinite timeout
    uint8_t fails = eeprom_read_byte((uint8_t*)EEPROM_MMU_FAIL);
    uint16_t load_fails = eeprom_read_byte((uint8_t*)EEPROM_MMU_LOAD_FAIL);
    lcd_home();
    lcd_printf_P(PSTR("%S\n" " %-16.16S%-3d\n" " %-16.16S%-3d"), 
        _i("Last print failures"), ////c=20 r=1
        _i("MMU fails"), fails, ////c=14 r=1
        _i("MMU load fails"), load_fails); ////c=14 r=1
    menu_back_if_clicked_fb();
}

//! @brief Show Total Failures Statistics MMU
//!
//! @code{.unparsed}
//! |01234567890123456789|
//! |Total failures      |	c=20 r=1
//! | MMU fails:      000|	c=14 r=1
//! | MMU load fails: 000|	c=14 r=1
//! | MMU power fails:000|	c=14 r=1
//! ----------------------
//! @endcode
//! @todo Positioning of the messages and values on LCD aren't fixed to their exact place. This causes issues with translations.
static void lcd_menu_fails_stats_mmu_total()
{
	mmu_command(MmuCmd::S3);
	lcd_timeoutToStatus.stop(); //infinite timeout
    uint8_t fails = eeprom_read_byte((uint8_t*)EEPROM_MMU_FAIL_TOT);
    uint16_t load_fails = eeprom_read_byte((uint8_t*)EEPROM_MMU_LOAD_FAIL_TOT);
    lcd_home();
    lcd_printf_P(PSTR("%S\n" " %-16.16S%-3d\n" " %-16.16S%-3d\n" " %-16.16S%-3d"), 
        _i("Total failures"), ////c=20 r=1
        _i("MMU fails"), fails, ////c=14 r=1
        _i("MMU load fails"), load_fails, ////c=14 r=1
        _i("MMU power fails"), mmu_power_failures); ////c=14 r=1
    menu_back_if_clicked_fb();
}

#if defined(TMC2130) && defined(FILAMENT_SENSOR)
static const char failStatsFmt[] PROGMEM = "%S\n" " %-16.16S%-3d\n" " %-16.16S%-3d\n" " %-7.7SX %-3d  Y %-3d";

//! @brief Show Total Failures Statistics MMU
//!
//! @code{.unparsed}
//! |01234567890123456789|
//! |Total failures      |	c=20 r=1
//! | Power failures: 000|	c=14 r=1
//! | Filam. runouts: 000|	c=14 r=1
//! | Crash   X:000 Y:000|	c=7 r=1
//! ----------------------
//! @endcode
//! @todo Positioning of the messages and values on LCD aren't fixed to their exact place. This causes issues with translations.
static void lcd_menu_fails_stats_total()
{
	lcd_timeoutToStatus.stop(); //infinite timeout
    uint16_t power = eeprom_read_word((uint16_t*)EEPROM_POWER_COUNT_TOT);
    uint16_t filam = eeprom_read_word((uint16_t*)EEPROM_FERROR_COUNT_TOT);
    uint16_t crashX = eeprom_read_word((uint16_t*)EEPROM_CRASH_COUNT_X_TOT);
    uint16_t crashY = eeprom_read_word((uint16_t*)EEPROM_CRASH_COUNT_Y_TOT);
    lcd_home();
    lcd_printf_P(failStatsFmt, 
        _i("Total failures"),   ////c=20 r=1
        _i("Power failures"), power,   ////c=14 r=1
        _i("Filam. runouts"), filam,   ////c=14 r=1
        _i("Crash"), crashX, crashY);  ////c=7 r=1
    menu_back_if_clicked_fb();
}

//! @brief Show Last Print Failures Statistics
//!
//! @code{.unparsed}
//! |01234567890123456789|
//! |Last print failures |	c=20 r=1
//! | Power failures  000|	c=14 r=1
//! | Filam. runouts  000|	c=14 r=1
//! | Crash   X:000 Y:000|	c=7 r=1
//! ----------------------
//! @endcode
//! @todo Positioning of the messages and values on LCD aren't fixed to their exact place. This causes issues with translations.
static void lcd_menu_fails_stats_print()
{
	lcd_timeoutToStatus.stop(); //infinite timeout
    uint8_t power = eeprom_read_byte((uint8_t*)EEPROM_POWER_COUNT);
    uint8_t filam = eeprom_read_byte((uint8_t*)EEPROM_FERROR_COUNT);
    uint8_t crashX = eeprom_read_byte((uint8_t*)EEPROM_CRASH_COUNT_X);
    uint8_t crashY = eeprom_read_byte((uint8_t*)EEPROM_CRASH_COUNT_Y);
    lcd_home();
#ifndef PAT9125
    lcd_printf_P(failStatsFmt,
        _i("Last print failures"),  ////c=20 r=1
        _i("Power failures"), power,  ////c=14 r=1
        _i("Filam. runouts"), filam,  ////c=14 r=1
        _i("Crash"), crashX, crashY);  ////c=7 r=1
#else
    // On the MK3 include detailed PAT9125 statistics about soft failures
    lcd_printf_P(PSTR("%S\n"
                      " %-16.16S%-3d\n"
                      " %-7.7S H %-3d S %-3d\n"
                      " %-7.7S X %-3d Y %-3d"),
                 _i("Last print failures"), ////c=20 r=1
                 _i("Power failures"), power, ////c=14 r=1
                 _i("Runouts"), filam, fsensor_softfail, //c=7 r=1
                 _i("Crash"), crashX, crashY);  ////c=7 r=1
#endif
    menu_back_if_clicked_fb();
}

//! @brief Open fail statistics menu
//! 
//! This version of function is used, when there is filament sensor,
//! power failure and crash detection.
//! There are Last print and Total menu items.
//! 
//! @code{.unparsed}
//! |01234567890123456789|
//! | Main               |	c=18 r=1
//! | Last print         |	c=18 r=1
//! | Total              |	c=18 r=1
//! |                    |
//! ----------------------
//! @endcode

static void lcd_menu_fails_stats()
{
	MENU_BEGIN();
	MENU_ITEM_BACK_P(_T(MSG_MAIN));
	MENU_ITEM_SUBMENU_P(_i("Last print"), lcd_menu_fails_stats_print);  ////c=18 r=1
	MENU_ITEM_SUBMENU_P(_i("Total"), lcd_menu_fails_stats_total);  ////c=18 r=1
	MENU_END();
}

#elif defined(FILAMENT_SENSOR)
static const char failStatsFmt[] PROGMEM = "%S\n" " %-16.16S%-3d\n" "%S\n" " %-16.16S%-3d\n";
//! 
//! @brief Print last print and total filament run outs
//! 
//! This version of function is used, when there is filament sensor,
//! but no other sensors (e.g. power failure, crash detection).
//! 
//! Example screen:
//! @code{.unparsed}
//! |01234567890123456789|
//! |Last print failures |	c=20 r=1
//! | Filam. runouts  000|	c=14 r=1
//! |Total failures      |	c=20 r=1
//! | Filam. runouts  000|	c=14 r=1
//! ----------------------
//! @endcode
//! @todo Positioning of the messages and values on LCD aren't fixed to their exact place. This causes issues with translations.
static void lcd_menu_fails_stats()
{
	lcd_timeoutToStatus.stop(); //infinite timeout
    uint8_t filamentLast = eeprom_read_byte((uint8_t*)EEPROM_FERROR_COUNT);
    uint16_t filamentTotal = eeprom_read_word((uint16_t*)EEPROM_FERROR_COUNT_TOT);
	lcd_home();
	lcd_printf_P(failStatsFmt, 
        _i("Last print failures"),   ////c=20 r=1
        _i("Filam. runouts"), filamentLast,   ////c=14 r=1
        _i("Total failures"),  ////c=20 r=1
        _i("Filam. runouts"), filamentTotal);   ////c=14 r=1

	menu_back_if_clicked();
}
#else
static void lcd_menu_fails_stats()
{
	lcd_timeoutToStatus.stop(); //infinite timeout
	MENU_BEGIN();
	MENU_ITEM_BACK_P(_T(MSG_MAIN));
	MENU_END();
}
#endif //TMC2130


#ifdef DEBUG_BUILD
#ifdef DEBUG_STACK_MONITOR
extern uint16_t SP_min;
extern char* __malloc_heap_start;
extern char* __malloc_heap_end;
#endif //DEBUG_STACK_MONITOR

//! @brief Show Debug Information
//!
//! @code{.unparsed}
//! |01234567890123456789|
//! |RAM statistics      |	c=20 r=1
//! | SP_min:        0000|	c=14 r=1
//! | heap_start:    0000|	c=14 r=1
//! | heap_end:      0000|	c=14 r=1
//! ----------------------
//! @endcode
//! @todo Positioning of the messages and values on LCD aren't fixed to their exact place. This causes issues with translations.
static void lcd_menu_debug()
{
#ifdef DEBUG_STACK_MONITOR
	lcd_home();
	lcd_printf_P(PSTR("RAM statistics\n"  ////c=20 r=1
        " SP_min: 0x%04x\n"   ////c=14 r=1
        " heap_start: 0x%04x\n"   ////c=14 r=1
        " heap_end: 0x%04x"), SP_min, __malloc_heap_start, __malloc_heap_end);  ////c=14 r=1
#endif //DEBUG_STACK_MONITOR

	menu_back_if_clicked_fb();
}
#endif /* DEBUG_BUILD */

//! @brief common line print for lcd_menu_temperatures
//! @param [in] ipgmLabel pointer to string in PROGMEM
//! @param [in] value to be printed behind the label
static void lcd_menu_temperatures_line(const char *ipgmLabel, int value){
    static const size_t maxChars = 15;    
    char tmp[maxChars];
    pgmtext_with_colon(ipgmLabel, tmp, maxChars);
    lcd_printf_P(PSTR(" %s%3d\x01 \n"), tmp, value); // no need to add -14.14 to string alignment
}

//! @brief Show Temperatures
//!
//! @code{.unparsed}
//! |01234567890123456789|
//! | Nozzle:        000D|	c=14 r=1
//! | Bed:           000D|	c=14 r=1
//! | Ambient:       000D|	c=14 r=1
//! | PINDA:         000D|	c=14 r=1
//! ----------------------
//! D - Degree sysmbol		LCD_STR_DEGREE
//! @endcode
//! @todo Positioning of the messages and values on LCD aren't fixed to their exact place. This causes issues with translations.
static void lcd_menu_temperatures()
{
    lcd_timeoutToStatus.stop(); //infinite timeout
    lcd_home();
    lcd_menu_temperatures_line( _T(MSG_NOZZLE), (int)current_temperature[0] ); ////c=14 r=1
    lcd_menu_temperatures_line( _T(MSG_BED), (int)current_temperature_bed );  ////c=14 r=1
#ifdef AMBIENT_THERMISTOR
    lcd_menu_temperatures_line( _i("Ambient"), (int)current_temperature_ambient );  ////c=14 r=1
#endif //AMBIENT_THERMISTOR
#ifdef PINDA_THERMISTOR
    lcd_menu_temperatures_line( _i("PINDA"), (int)current_temperature_pinda );  ////c=14 r=1
#endif //PINDA_THERMISTOR
    menu_back_if_clicked();
}

#if defined (VOLT_BED_PIN) || defined (VOLT_PWR_PIN) || defined(IR_SENSOR_ANALOG)
#define VOLT_DIV_R1 10000
#define VOLT_DIV_R2 2370
#define VOLT_DIV_FAC ((float)VOLT_DIV_R2 / (VOLT_DIV_R2 + VOLT_DIV_R1))

//! @brief Show Voltages
//!
//! @code{.unparsed}
//! |01234567890123456789|
//! |                    |
//! | PWR:         00.0V |	c=12 r=1
//! | Bed:         00.0V |	c=12 r=1
//! | IR :         00.0V |  c=12 r=1 optional
//! ----------------------
//! @endcode
//! @todo Positioning of the messages and values on LCD aren't fixed to their exact place. This causes issues with translations.
static void lcd_menu_voltages()
{
    lcd_timeoutToStatus.stop(); //infinite timeout
    float volt_pwr = VOLT_DIV_REF * ((float)current_voltage_raw_pwr / (1023 * OVERSAMPLENR)) / VOLT_DIV_FAC;
    float volt_bed = VOLT_DIV_REF * ((float)current_voltage_raw_bed / (1023 * OVERSAMPLENR)) / VOLT_DIV_FAC;
    lcd_home();
    lcd_printf_P(PSTR(" PWR:      %4.1fV\n" " BED:      %4.1fV"), volt_pwr, volt_bed);
#ifdef IR_SENSOR_ANALOG
    float volt_IR = VOLT_DIV_REF * ((float)current_voltage_raw_IR / (1023 * OVERSAMPLENR));
    lcd_printf_P(PSTR("\n IR :       %3.1fV"),volt_IR);
#endif //IR_SENSOR_ANALOG
    menu_back_if_clicked();
}
#endif //defined (VOLT_BED_PIN) || defined (VOLT_PWR_PIN) || defined(IR_SENSOR_ANALOG)

#ifdef TMC2130
//! @brief Show Belt Status
//!
//! @code{.unparsed}
//! |01234567890123456789|
//! | Belt status        |	c=18 r=1
//! |  X:            000 |
//! |  Y:            000 |
//! |                    |
//! ----------------------
//! @endcode
//! @todo Positioning of the messages and values on LCD aren't fixed to their exact place. This causes issues with translations.
static void lcd_menu_belt_status()
{
	lcd_home();
    lcd_printf_P(PSTR("%S\n" " X %d\n" " Y %d"), _i("Belt status"), eeprom_read_word((uint16_t*)(EEPROM_BELTSTATUS_X)), eeprom_read_word((uint16_t*)(EEPROM_BELTSTATUS_Y)));
    menu_back_if_clicked();
}
#endif //TMC2130

#ifdef RESUME_DEBUG 
extern void stop_and_save_print_to_ram(float z_move, float e_move);
extern void restore_print_from_ram_and_continue(float e_move);

static void lcd_menu_test_save()
{
	stop_and_save_print_to_ram(10, -0.8);
}

static void lcd_menu_test_restore()
{
	restore_print_from_ram_and_continue(0.8);
}
#endif //RESUME_DEBUG 

//! @brief Show Preheat Menu
static void lcd_preheat_menu()
{
    eFilamentAction = FilamentAction::Preheat;
    lcd_generic_preheat_menu();
}

//! @brief Show Support Menu
//!
//! @code{.unparsed}
//! |01234567890123456789|
//! | Main               |
//! | Firmware:          |	c=18 r=1
//! |  3.7.2.-2363       |	c=16 r=1
//! | prusa3d.com        |	MSG_PRUSA3D
//! | forum.prusa3d.com  |	MSG_PRUSA3D_FORUM
//! | howto.prusa3d.com  |	MSG_PRUSA3D_HOWTO
//! | --------------     |	STR_SEPARATOR
//! | 1_75mm_MK3         |	FILAMENT_SIZE
//! | howto.prusa3d.com  |	ELECTRONICS
//! | howto.prusa3d.com  |	NOZZLE_TYPE
//! | --------------     |	STR_SEPARATOR
//! | Date:              |	c=17 r=1
//! | MMM DD YYYY        |	__DATE__
//! | --------------     |	STR_SEPARATOR
//! @endcode
//! 
//! If MMU is connected
//! 
//! 	@code{.unparsed}
//! 	| MMU2 connected     |	c=18 r=1
//! 	|  FW: 1.0.6-7064523 |
//! 	@endcode
//! 
//! If MMU is not connected
//! 
//! 	@code{.unparsed}
//! 	| MMU2       N/A     |	c=18 r=1
//! 	@endcode
//! 
//! If Flash Air is connected
//! 
//! 	@code{.unparsed}
//! 	| --------------     |	STR_SEPARATOR
//! 	| FlashAir IP Addr:  |	c=18 r=1
//! 	|  192.168.1.100     |
//! 	@endcode
//! 
//! @code{.unparsed}
//! | --------------     |	STR_SEPARATOR
//! | XYZ cal. details   |	MSG_XYZ_DETAILS
//! | Extruder info      |	MSG_INFO_EXTRUDER
//! | XYZ cal. details   |	MSG_INFO_SENSORS
//! @endcode
//! 
//! If TMC2130 defined
//! 
//! 	@code{.unparsed}
//! 	| Belt status        |	MSG_MENU_BELT_STATUS
//! @endcode
//! 
//! @code{.unparsed}
//! | Temperatures       |	MSG_MENU_TEMPERATURES
//! @endcode
//! 
//! If Voltage Bed and PWR Pin are defined
//! 
//! 	@code{.unparsed}
//! 	| Voltages           |	MSG_MENU_VOLTAGES
//! 	@endcode
//! 
//! 
//! If DEBUG_BUILD is defined
//! 
//! 	@code{.unparsed}
//! 	| Debug              |	c=18 r=1
//! 	@endcode
//! ----------------------
//! @endcode
static void lcd_support_menu()
{
	typedef struct
	{	// 22bytes total
		int8_t status;                 // 1byte
		bool is_flash_air;             // 1byte
		uint8_t ip[4];                 // 4bytes
		char ip_str[3*4+3+1];          // 16bytes
	} _menu_data_t;
    static_assert(sizeof(menu_data)>= sizeof(_menu_data_t),"_menu_data_t doesn't fit into menu_data");
	_menu_data_t* _md = (_menu_data_t*)&(menu_data[0]);
    if (_md->status == 0 || lcd_draw_update == 2)
	{
        // Menu was entered or SD card status has changed (plugged in or removed).
        // Initialize its status.
        _md->status = 1;
        _md->is_flash_air = card.ToshibaFlashAir_isEnabled() && card.ToshibaFlashAir_GetIP(_md->ip);
        if (_md->is_flash_air)
            sprintf_P(_md->ip_str, PSTR("%d.%d.%d.%d"), 
                _md->ip[0], _md->ip[1], 
                _md->ip[2], _md->ip[3]);
    } else if (_md->is_flash_air && 
        _md->ip[0] == 0 && _md->ip[1] == 0 && 
        _md->ip[2] == 0 && _md->ip[3] == 0 &&
        ++ _md->status == 16)
	{
        // Waiting for the FlashAir card to get an IP address from a router. Force an update.
        _md->status = 0;
    }

  MENU_BEGIN();

  MENU_ITEM_BACK_P(_T(MSG_MAIN));

  MENU_ITEM_BACK_P(PSTR("Firmware:"));
  MENU_ITEM_BACK_P(PSTR(" " FW_VERSION_FULL));
#if (FW_DEV_VERSION != FW_VERSION_GOLD) && (FW_DEV_VERSION != FW_VERSION_RC)
  MENU_ITEM_BACK_P(PSTR(" repo " FW_REPOSITORY));
#endif
  // Ideally this block would be optimized out by the compiler.
/*  const uint8_t fw_string_len = strlen_P(FW_VERSION_STR_P());
  if (fw_string_len < 6) {
      MENU_ITEM_BACK_P(PSTR(MSG_FW_VERSION " - " FW_version));
  } else {
      MENU_ITEM_BACK_P(PSTR("FW - " FW_version));
  }*/
      
  MENU_ITEM_BACK_P(_i("prusa3d.com"));////MSG_PRUSA3D
  MENU_ITEM_BACK_P(_i("forum.prusa3d.com"));////MSG_PRUSA3D_FORUM
  MENU_ITEM_BACK_P(_i("howto.prusa3d.com"));////MSG_PRUSA3D_HOWTO
  MENU_ITEM_BACK_P(STR_SEPARATOR);
  MENU_ITEM_BACK_P(PSTR(FILAMENT_SIZE));
  MENU_ITEM_BACK_P(PSTR(ELECTRONICS));
  MENU_ITEM_BACK_P(PSTR(NOZZLE_TYPE));
  MENU_ITEM_BACK_P(STR_SEPARATOR);
  MENU_ITEM_BACK_P(_i("Date:"));////MSG_DATE c=17 r=1
  MENU_ITEM_BACK_P(PSTR(__DATE__));

#ifdef IR_SENSOR_ANALOG
  MENU_ITEM_BACK_P(STR_SEPARATOR);
  MENU_ITEM_BACK_P(PSTR("Fil. sensor v.:"));
  switch(oFsensorPCB)
       {
       case ClFsensorPCB::_Old:
            MENU_ITEM_BACK_P(PSTR(" 03 or older"));
            break;
       case ClFsensorPCB::_Rev03b:
            MENU_ITEM_BACK_P(PSTR(" 03b or newer"));
            break;
       case ClFsensorPCB::_Undef:
       default:
            MENU_ITEM_BACK_P(PSTR(" state unknown"));
       }
#endif // IR_SENSOR_ANALOG

	MENU_ITEM_BACK_P(STR_SEPARATOR);
	if (mmu_enabled)
	{
		MENU_ITEM_BACK_P(_i("MMU2 connected"));  ////c=18 r=1
		MENU_ITEM_BACK_P(PSTR(" FW:"));  ////c=17 r=1
		if (((menu_item - 1) == menu_line) && lcd_draw_update)
		{
		    lcd_set_cursor(6, menu_row);
			if ((mmu_version > 0) && (mmu_buildnr > 0))
				lcd_printf_P(PSTR("%d.%d.%d-%d"), mmu_version/100, mmu_version%100/10, mmu_version%10, mmu_buildnr);
			else
				lcd_puts_P(_i("unknown")); 
		}
	}
	else
		MENU_ITEM_BACK_P(PSTR("MMU2       N/A"));


  // Show the FlashAir IP address, if the card is available.
  if (_md->is_flash_air) {
      MENU_ITEM_BACK_P(STR_SEPARATOR);
      MENU_ITEM_BACK_P(PSTR("FlashAir IP Addr:"));  //c=18 r=1
///!      MENU_ITEM(back_RAM, _md->ip_str, 0);
  }

  #ifndef MK1BP
  MENU_ITEM_BACK_P(STR_SEPARATOR);
  MENU_ITEM_SUBMENU_P(_i("XYZ cal. details"), lcd_menu_xyz_y_min);////MSG_XYZ_DETAILS c=19 r=1
  MENU_ITEM_SUBMENU_P(_i("Extruder info"), lcd_menu_extruder_info);////MSG_INFO_EXTRUDER c=18 r=1
  MENU_ITEM_SUBMENU_P(_i("Sensor info"), lcd_menu_show_sensors_state);////MSG_INFO_SENSORS c=18 r=1

#ifdef TMC2130
  MENU_ITEM_SUBMENU_P(_i("Belt status"), lcd_menu_belt_status);////MSG_MENU_BELT_STATUS c=18 r=1
#endif //TMC2130
    
  MENU_ITEM_SUBMENU_P(_i("Temperatures"), lcd_menu_temperatures);////MSG_MENU_TEMPERATURES c=18 r=1

#if defined (VOLT_BED_PIN) || defined (VOLT_PWR_PIN)
  MENU_ITEM_SUBMENU_P(_i("Voltages"), lcd_menu_voltages);////MSG_MENU_VOLTAGES c=18 r=1
#endif //defined VOLT_BED_PIN || defined VOLT_PWR_PIN

#ifdef DEBUG_BUILD
  MENU_ITEM_SUBMENU_P(PSTR("Debug"), lcd_menu_debug);////c=18 r=1
#endif /* DEBUG_BUILD */

  #endif //MK1BP

  MENU_END();
}

void lcd_set_fan_check() {
	fans_check_enabled = !fans_check_enabled;
	eeprom_update_byte((unsigned char *)EEPROM_FAN_CHECK_ENABLED, fans_check_enabled);
#ifdef FANCHECK
	if (fans_check_enabled == false) fan_check_error = EFCE_OK; //reset error if fanCheck is disabled during error. Allows resuming print.
#endif //FANCHECK
}

#ifdef MMU_HAS_CUTTER
void lcd_cutter_enabled()
{
    if (EEPROM_MMU_CUTTER_ENABLED_enabled == eeprom_read_byte((uint8_t*)EEPROM_MMU_CUTTER_ENABLED))
    {
#ifndef MMU_ALWAYS_CUT
        eeprom_update_byte((uint8_t*)EEPROM_MMU_CUTTER_ENABLED, 0);
    }
#else //MMU_ALWAYS_CUT
        eeprom_update_byte((uint8_t*)EEPROM_MMU_CUTTER_ENABLED, EEPROM_MMU_CUTTER_ENABLED_always);
    }
    else if (EEPROM_MMU_CUTTER_ENABLED_always == eeprom_read_byte((uint8_t*)EEPROM_MMU_CUTTER_ENABLED))
    {
        eeprom_update_byte((uint8_t*)EEPROM_MMU_CUTTER_ENABLED, 0);
    }
#endif //MMU_ALWAYS_CUT
    else
    {
        eeprom_update_byte((uint8_t*)EEPROM_MMU_CUTTER_ENABLED, EEPROM_MMU_CUTTER_ENABLED_enabled);
    }
}
#endif //MMU_HAS_CUTTER

void lcd_set_filament_autoload() {
     fsensor_autoload_set(!fsensor_autoload_enabled);
}

#if defined(FILAMENT_SENSOR) && defined(PAT9125)
void lcd_set_filament_oq_meass()
{
     fsensor_oq_meassure_set(!fsensor_oq_meassure_enabled);
}
#endif


FilamentAction eFilamentAction=FilamentAction::None; // must be initialized as 'non-autoLoad'
bool bFilamentFirstRun;
bool bFilamentPreheatState;
bool bFilamentAction=false;
static bool bFilamentWaitingFlag=false;

static void mFilamentPrompt()
{
uint8_t nLevel;

lcd_set_cursor(0,0);
lcdui_print_temp(LCD_STR_THERMOMETER[0],(int)degHotend(0),(int)degTargetHotend(0));
lcd_set_cursor(0,2);
lcd_puts_P(_i("Press the knob"));                 ////MSG_ c=20 r=1
lcd_set_cursor(0,3);
switch(eFilamentAction)
     {
     case FilamentAction::Load:
     case FilamentAction::AutoLoad:
     case FilamentAction::MmuLoad:
          lcd_puts_P(_i("to load filament"));     ////MSG_ c=20 r=1
          break;
     case FilamentAction::UnLoad:
     case FilamentAction::MmuUnLoad:
          lcd_puts_P(_i("to unload filament"));   ////MSG_ c=20 r=1
          break;
     case FilamentAction::MmuEject:
     case FilamentAction::MmuCut:
     case FilamentAction::None:
     case FilamentAction::Preheat:
     case FilamentAction::Lay1Cal:
          break;
     }
if(lcd_clicked())
     {
     nLevel=2;
     if(!bFilamentPreheatState)
          {
          nLevel++;
//          setTargetHotend0(0.0);                  // uncoment if return to base-state is required
          }
     menu_back(nLevel);
     switch(eFilamentAction)
          {
          case FilamentAction::AutoLoad:
               eFilamentAction=FilamentAction::None; // i.e. non-autoLoad
               // no break
          case FilamentAction::Load:
               loading_flag=true;
               enquecommand_P(PSTR("M701"));      // load filament
               break;
          case FilamentAction::UnLoad:
               enquecommand_P(PSTR("M702"));      // unload filament
               break;
          case FilamentAction::MmuLoad:
          case FilamentAction::MmuUnLoad:
          case FilamentAction::MmuEject:
          case FilamentAction::MmuCut:
          case FilamentAction::None:
          case FilamentAction::Preheat:
          case FilamentAction::Lay1Cal:
               break;
          }
     }
}

void mFilamentItem(uint16_t nTemp, uint16_t nTempBed)
{
    static int nTargetOld;
    static int nTargetBedOld;
    uint8_t nLevel;

    nTargetOld = target_temperature[0];
    nTargetBedOld = target_temperature_bed;
    setTargetHotend0((float )nTemp);
    setTargetBed((float) nTempBed);

    {
        const FilamentAction action = eFilamentAction;
        if (action == FilamentAction::Preheat || action == FilamentAction::Lay1Cal)
        {
            lcd_return_to_status();
            if (action == FilamentAction::Lay1Cal)
            {
                lcd_commands_type = LcdCommands::Layer1Cal;
            }
            else
            {
                raise_z_above(MIN_Z_FOR_PREHEAT);
                if (eeprom_read_byte((uint8_t*)EEPROM_WIZARD_ACTIVE))
                    lcd_wizard(WizState::LoadFilHot);
            }
            return;
        }
    }

    lcd_timeoutToStatus.stop();

    if (current_temperature[0] > (target_temperature[0] * 0.95))
    {
        switch (eFilamentAction)
        {
        case FilamentAction::Load:
        case FilamentAction::AutoLoad:
        case FilamentAction::UnLoad:
            if (bFilamentWaitingFlag) menu_submenu(mFilamentPrompt);
            else
            {
                nLevel = bFilamentPreheatState ? 1 : 2;
                menu_back(nLevel);
                if ((eFilamentAction == FilamentAction::Load) || (eFilamentAction == FilamentAction::AutoLoad))
                {
                    loading_flag = true;
                    enquecommand_P(PSTR("M701")); // load filament
                    if (eFilamentAction == FilamentAction::AutoLoad) eFilamentAction = FilamentAction::None; // i.e. non-autoLoad
                }
                if (eFilamentAction == FilamentAction::UnLoad)
                enquecommand_P(PSTR("M702")); // unload filament
            }
            break;
        case FilamentAction::MmuLoad:
            nLevel = bFilamentPreheatState ? 1 : 2;
            bFilamentAction = true;
            menu_back(nLevel);
            menu_submenu(mmu_load_to_nozzle_menu);
            break;
        case FilamentAction::MmuUnLoad:
            nLevel = bFilamentPreheatState ? 1 : 2;
            bFilamentAction = true;
            menu_back(nLevel);
            extr_unload();
            break;
        case FilamentAction::MmuEject:
            nLevel = bFilamentPreheatState ? 1 : 2;
            bFilamentAction = true;
            menu_back(nLevel);
            menu_submenu(mmu_fil_eject_menu);
            break;
        case FilamentAction::MmuCut:
#ifdef MMU_HAS_CUTTER
            nLevel=bFilamentPreheatState?1:2;
            bFilamentAction=true;
            menu_back(nLevel);
            menu_submenu(mmu_cut_filament_menu);
#endif //MMU_HAS_CUTTER
            break;
        case FilamentAction::None:
        case FilamentAction::Preheat:
        case FilamentAction::Lay1Cal:

            break;
        }
        if (bFilamentWaitingFlag) Sound_MakeSound(e_SOUND_TYPE_StandardPrompt);
        bFilamentWaitingFlag = false;
    }
    else
    {
        bFilamentWaitingFlag = true;
        lcd_set_cursor(0, 0);
        lcdui_print_temp(LCD_STR_THERMOMETER[0], (int) degHotend(0), (int) degTargetHotend(0));
        lcd_set_cursor(0, 1);
        switch (eFilamentAction)
        {
        case FilamentAction::Load:
        case FilamentAction::AutoLoad:
        case FilamentAction::MmuLoad:
            lcd_puts_P(_i("Preheating to load")); ////MSG_ c=20 r=1
            break;
        case FilamentAction::UnLoad:
        case FilamentAction::MmuUnLoad:
            lcd_puts_P(_i("Preheating to unload")); ////MSG_ c=20 r=1
            break;
        case FilamentAction::MmuEject:
            lcd_puts_P(_i("Preheating to eject")); ////MSG_ c=20 r=1
            break;
        case FilamentAction::MmuCut:
            lcd_puts_P(_i("Preheating to cut")); ////MSG_ c=20 r=1
            break;
        case FilamentAction::None:
        case FilamentAction::Preheat:
        case FilamentAction::Lay1Cal:
            break;
        }
        lcd_set_cursor(0, 3);
        lcd_puts_P(_i(">Cancel"));                   ////MSG_ c=20 r=1
        if (lcd_clicked())
        {
            bFilamentWaitingFlag = false;
            if (!bFilamentPreheatState)
            {
                setTargetHotend0(0.0);
                setTargetBed(0.0);
                menu_back();
            }
            else
            {
                setTargetHotend0((float )nTargetOld);
                setTargetBed((float) nTargetBedOld);
            }
            menu_back();
            if (eFilamentAction == FilamentAction::AutoLoad) eFilamentAction = FilamentAction::None; // i.e. non-autoLoad
        }
    }
}

static void mFilamentItem_farm()
{
    bFilamentPreheatState = false;
    mFilamentItem(FARM_PREHEAT_HOTEND_TEMP, FARM_PREHEAT_HPB_TEMP);
}
static void mFilamentItem_farm_nozzle()
{
    bFilamentPreheatState = false;
    mFilamentItem(FARM_PREHEAT_HOTEND_TEMP, 0);
}

static void mFilamentItem_PLA()
{
    bFilamentPreheatState = false;
    mFilamentItem(PLA_PREHEAT_HOTEND_TEMP, PLA_PREHEAT_HPB_TEMP);
}

static void mFilamentItem_PET()
{
    bFilamentPreheatState = false;
    mFilamentItem(PET_PREHEAT_HOTEND_TEMP, PET_PREHEAT_HPB_TEMP);
}

static void mFilamentItem_ASA()
{
    bFilamentPreheatState = false;
    mFilamentItem(ASA_PREHEAT_HOTEND_TEMP, ASA_PREHEAT_HPB_TEMP);
}

static void mFilamentItem_ABS()
{
    bFilamentPreheatState = false;
    mFilamentItem(ABS_PREHEAT_HOTEND_TEMP, ABS_PREHEAT_HPB_TEMP);
}

static void mFilamentItem_HIPS()
{
    bFilamentPreheatState = false;
    mFilamentItem(HIPS_PREHEAT_HOTEND_TEMP, HIPS_PREHEAT_HPB_TEMP);
}

static void mFilamentItem_PP()
{
    bFilamentPreheatState = false;
    mFilamentItem(PP_PREHEAT_HOTEND_TEMP, PP_PREHEAT_HPB_TEMP);
}

static void mFilamentItem_FLEX()
{
    bFilamentPreheatState = false;
    mFilamentItem(FLEX_PREHEAT_HOTEND_TEMP, FLEX_PREHEAT_HPB_TEMP);
}

void mFilamentBack()
{
    menu_back();
    if (eFilamentAction == FilamentAction::AutoLoad ||
            eFilamentAction == FilamentAction::Preheat ||
            eFilamentAction == FilamentAction::Lay1Cal)
    {
        eFilamentAction = FilamentAction::None; // i.e. non-autoLoad
    }
}

void lcd_generic_preheat_menu()
{
    MENU_BEGIN();
    if (!eeprom_read_byte((uint8_t*)EEPROM_WIZARD_ACTIVE))
    {
        if (eFilamentAction == FilamentAction::Lay1Cal)
        {
            MENU_ITEM_FUNCTION_P(_T(MSG_BACK), mFilamentBack);
        }
        else
        {
            MENU_ITEM_FUNCTION_P(_T(MSG_MAIN), mFilamentBack);
        }
    }
    if (farm_mode)
    {
        MENU_ITEM_FUNCTION_P(PSTR("farm   -  " STRINGIFY(FARM_PREHEAT_HOTEND_TEMP) "/" STRINGIFY(FARM_PREHEAT_HPB_TEMP)), mFilamentItem_farm);
        MENU_ITEM_FUNCTION_P(PSTR("nozzle -  " STRINGIFY(FARM_PREHEAT_HOTEND_TEMP) "/0"), mFilamentItem_farm_nozzle);
    }
    else
    {
        MENU_ITEM_SUBMENU_P(PSTR("PLA  -  " STRINGIFY(PLA_PREHEAT_HOTEND_TEMP) "/" STRINGIFY(PLA_PREHEAT_HPB_TEMP)),mFilamentItem_PLA);
        MENU_ITEM_SUBMENU_P(PSTR("PET  -  " STRINGIFY(PET_PREHEAT_HOTEND_TEMP) "/" STRINGIFY(PET_PREHEAT_HPB_TEMP)),mFilamentItem_PET);
        MENU_ITEM_SUBMENU_P(PSTR("ASA  -  " STRINGIFY(ASA_PREHEAT_HOTEND_TEMP) "/" STRINGIFY(ASA_PREHEAT_HPB_TEMP)),mFilamentItem_ASA);
        MENU_ITEM_SUBMENU_P(PSTR("ABS  -  " STRINGIFY(ABS_PREHEAT_HOTEND_TEMP) "/" STRINGIFY(ABS_PREHEAT_HPB_TEMP)),mFilamentItem_ABS);
        MENU_ITEM_SUBMENU_P(PSTR("HIPS -  " STRINGIFY(HIPS_PREHEAT_HOTEND_TEMP) "/" STRINGIFY(HIPS_PREHEAT_HPB_TEMP)),mFilamentItem_HIPS);
        MENU_ITEM_SUBMENU_P(PSTR("PP   -  " STRINGIFY(PP_PREHEAT_HOTEND_TEMP) "/" STRINGIFY(PP_PREHEAT_HPB_TEMP)),mFilamentItem_PP);
        MENU_ITEM_SUBMENU_P(PSTR("FLEX -  " STRINGIFY(FLEX_PREHEAT_HOTEND_TEMP) "/" STRINGIFY(FLEX_PREHEAT_HPB_TEMP)),mFilamentItem_FLEX);
    }
    if (!eeprom_read_byte((uint8_t*)EEPROM_WIZARD_ACTIVE) && eFilamentAction == FilamentAction::Preheat) MENU_ITEM_FUNCTION_P(_T(MSG_COOLDOWN), lcd_cooldown);
    MENU_END();
}

void mFilamentItemForce()
{
mFilamentItem(target_temperature[0],target_temperature_bed);
}


void lcd_unLoadFilament()
{
     eFilamentAction=FilamentAction::UnLoad;
     preheat_or_continue();
}

static void mmu_unload_filament()
{
    eFilamentAction = FilamentAction::MmuUnLoad;
    preheat_or_continue();
}


void lcd_wait_interact() {

  lcd_clear();

  lcd_set_cursor(0, 1);
#ifdef SNMM 
  lcd_puts_P(_i("Prepare new filament"));////MSG_PREPARE_FILAMENT c=20 r=1
#else
  lcd_puts_P(_i("Insert filament"));////MSG_INSERT_FILAMENT c=20
#endif
  if (!fsensor_autoload_enabled) {
	  lcd_set_cursor(0, 2);
	  lcd_puts_P(_i("and press the knob"));////MSG_PRESS c=20
  }
}


void lcd_change_success() {

  lcd_clear();

  lcd_set_cursor(0, 2);

  lcd_puts_P(_i("Change success!"));////MSG_CHANGE_SUCCESS


}

static void lcd_loading_progress_bar(uint16_t loading_time_ms) { 

	for (uint_least8_t i = 0; i < 20; i++) {
		lcd_set_cursor(i, 3);
		lcd_print(".");
		//loading_time_ms/20 delay
		for (uint_least8_t j = 0; j < 5; j++) {
			delay_keep_alive(loading_time_ms / 100);
		}
	}
}


void lcd_loading_color() {
	//we are extruding 25mm with feedrate 200mm/min -> 7.5 seconds for whole action, 0.375 s for one character

  lcd_clear();

  lcd_set_cursor(0, 0);

  lcd_puts_P(_i("Loading color"));////MSG_LOADING_COLOR
  lcd_set_cursor(0, 2);
  lcd_puts_P(_T(MSG_PLEASE_WAIT));
  lcd_loading_progress_bar((FILAMENTCHANGE_FINALFEED * 1000ul) / FILAMENTCHANGE_EFEED_FINAL); //show progress bar during filament loading slow sequence
}


void lcd_loading_filament() {


  lcd_clear();

  lcd_set_cursor(0, 0);

  lcd_puts_P(_T(MSG_LOADING_FILAMENT));
  lcd_set_cursor(0, 2);
  lcd_puts_P(_T(MSG_PLEASE_WAIT));
#ifdef SNMM
  for (int i = 0; i < 20; i++) {

    lcd_set_cursor(i, 3);
    lcd_print(".");
    for (int j = 0; j < 10 ; j++) {
      manage_heater();
      manage_inactivity(true);

      _delay(153);
    }


  }
#else //SNMM
  uint16_t slow_seq_time = (FILAMENTCHANGE_FINALFEED * 1000ul) / FILAMENTCHANGE_EFEED_FINAL;
  uint16_t fast_seq_time = (FILAMENTCHANGE_FIRSTFEED * 1000ul) / FILAMENTCHANGE_EFEED_FIRST;
  lcd_loading_progress_bar(slow_seq_time + fast_seq_time); //show progress bar for total time of filament loading fast + slow sequence
#endif //SNMM
}




void lcd_alright() {
  int enc_dif = 0;
  int cursor_pos = 1;




  lcd_clear();

  lcd_set_cursor(0, 0);

  lcd_puts_P(_i("Changed correctly?"));////MSG_CORRECTLY c=20

  lcd_set_cursor(1, 1);

  lcd_puts_P(_T(MSG_YES));

  lcd_set_cursor(1, 2);

  lcd_puts_P(_i("Filament not loaded"));////MSG_NOT_LOADED c=19


  lcd_set_cursor(1, 3);
  lcd_puts_P(_i("Color not correct"));////MSG_NOT_COLOR


  lcd_set_cursor(0, 1);

  lcd_print(">");


  enc_dif = lcd_encoder_diff;
  lcd_consume_click();
  while (lcd_change_fil_state == 0) {

    manage_heater();
    manage_inactivity(true);

    if ( abs((enc_dif - lcd_encoder_diff)) > 4 ) {

      if ( (abs(enc_dif - lcd_encoder_diff)) > 1 ) {
        if (enc_dif > lcd_encoder_diff ) {
          cursor_pos --;
        }

        if (enc_dif < lcd_encoder_diff  ) {
          cursor_pos ++;
        }

        if (cursor_pos > 3) {
          cursor_pos = 3;
					Sound_MakeSound(e_SOUND_TYPE_BlindAlert);
        }

        if (cursor_pos < 1) {
          cursor_pos = 1;
					Sound_MakeSound(e_SOUND_TYPE_BlindAlert);
        }
        lcd_set_cursor(0, 1);
        lcd_print(" ");
        lcd_set_cursor(0, 2);
        lcd_print(" ");
        lcd_set_cursor(0, 3);
        lcd_print(" ");
        lcd_set_cursor(0, cursor_pos);
        lcd_print(">");
        enc_dif = lcd_encoder_diff;
				Sound_MakeSound(e_SOUND_TYPE_EncoderMove);
        _delay(100);
      }

    }


    if (lcd_clicked()) {
			Sound_MakeSound(e_SOUND_TYPE_ButtonEcho);
      lcd_change_fil_state = cursor_pos;
      _delay(500);

    }



  };


  lcd_clear();
  lcd_return_to_status();

}

void show_preheat_nozzle_warning()
{	
    lcd_clear();
    lcd_set_cursor(0, 0);
    lcd_puts_P(_T(MSG_ERROR));
    lcd_set_cursor(0, 2);
    lcd_puts_P(_T(MSG_PREHEAT_NOZZLE));
    _delay(2000);
    lcd_clear();
}

void lcd_load_filament_color_check()
{
	bool clean = lcd_show_fullscreen_message_yes_no_and_wait_P(_T(MSG_FILAMENT_CLEAN), false, true);
	while (!clean) {
		lcd_update_enable(true);
		lcd_update(2);
		load_filament_final_feed();
		st_synchronize();
		clean = lcd_show_fullscreen_message_yes_no_and_wait_P(_T(MSG_FILAMENT_CLEAN), false, true);
	}
}

#ifdef FILAMENT_SENSOR
static void lcd_menu_AutoLoadFilament()
{
     uint8_t nlines;
     lcd_display_message_fullscreen_nonBlocking_P(_i("Autoloading filament is active, just press the knob and insert filament..."),nlines);////MSG_AUTOLOADING_ENABLED c=20 r=4
     menu_back_if_clicked();
}
#endif //FILAMENT_SENSOR

static void preheat_or_continue()
{
    bFilamentFirstRun = false;
    if (target_temperature[0] >= EXTRUDE_MINTEMP)
    {
        bFilamentPreheatState = true;
        mFilamentItem(target_temperature[0], target_temperature_bed);
    }
    else lcd_generic_preheat_menu();
}

static void lcd_LoadFilament()
{
    eFilamentAction = FilamentAction::Load;
    preheat_or_continue();
}


//! @brief Show filament used a print time
//!
//! If printing current print statistics are shown
//!
//! @code{.unparsed}
//! |01234567890123456789|
//! |Filament used:      | c=19 r=1
//! |           0000.00m |
//! |Print time:         | c=19 r=1
//! |        00h 00m 00s |
//! ----------------------
//! @endcode
//!
//! If not printing, total statistics are shown
//!
//! @code{.unparsed}
//! |01234567890123456789|
//! |Total filament:     | c=19 r=1
//! |           0000.00m |
//! |Total print time:   | c=19 r=1
//! |        00d 00h 00m |
//! ----------------------
//! @endcode
//! @todo Positioning of the messages and values on LCD aren't fixed to their exact place. This causes issues with translations. Translations missing for "d"days, "h"ours, "m"inutes", "s"seconds".
void lcd_menu_statistics()
{
    lcd_timeoutToStatus.stop(); //infinite timeout
	if (IS_SD_PRINTING)
	{
		const float _met = ((float)total_filament_used) / (100000.f);
		const uint32_t _t = (_millis() - starttime) / 1000ul;
		const uint32_t _h = _t / 3600;
		const uint8_t _m = (_t - (_h * 3600ul)) / 60ul;
		const uint8_t _s = _t - ((_h * 3600ul) + (_m * 60ul));

        lcd_home();
		lcd_printf_P(_N(
			"%S:\n"
			"%18.2fm \n"
			"%S:\n"
			"%10ldh %02hhdm %02hhds"
		    ),
            _i("Filament used"), _met,  ////c=19 r=1
            _i("Print time"), _h, _m, _s);  ////c=19 r=1
		menu_back_if_clicked_fb();
	}
	else
	{
		unsigned long _filament = eeprom_read_dword((uint32_t *)EEPROM_FILAMENTUSED);
		unsigned long _time = eeprom_read_dword((uint32_t *)EEPROM_TOTALTIME); //in minutes
		uint8_t _hours, _minutes;
		uint32_t _days;
		float _filament_m = (float)_filament/100;
		_days = _time / 1440;
		_hours = (_time - (_days * 1440)) / 60;
		_minutes = _time - ((_days * 1440) + (_hours * 60));

		lcd_home();
		lcd_printf_P(_N(
			"%S:\n"
			"%18.2fm \n"
			"%S:\n"
			"%10ldd %02hhdh %02hhdm"
            ),
            _i("Total filament"), _filament_m,  ////c=19 r=1
            _i("Total print time"), _days, _hours, _minutes);  ////c=19 r=1
        menu_back_if_clicked_fb();
	}
}


static void _lcd_move(const char *name, int axis, int min, int max)
{
	typedef struct
	{	// 2bytes total
		bool initialized;              // 1byte
		bool endstopsEnabledPrevious;  // 1byte
	} _menu_data_t;
	static_assert(sizeof(menu_data)>= sizeof(_menu_data_t),"_menu_data_t doesn't fit into menu_data");
	_menu_data_t* _md = (_menu_data_t*)&(menu_data[0]);
	if (!_md->initialized)
	{
		_md->endstopsEnabledPrevious = enable_endstops(false);
		_md->initialized = true;
	}
	if (lcd_encoder != 0)
	{
		refresh_cmd_timeout();
		if (! planner_queue_full())
		{
			current_position[axis] += float((int)lcd_encoder) * move_menu_scale;
			if (min_software_endstops && current_position[axis] < min) current_position[axis] = min;
			if (max_software_endstops && current_position[axis] > max) current_position[axis] = max;
			lcd_encoder = 0;
			world2machine_clamp(current_position[X_AXIS], current_position[Y_AXIS]);
			plan_buffer_line_curposXYZE(manual_feedrate[axis] / 60, active_extruder);
			lcd_draw_update = 1;
		}
	}
	if (lcd_draw_update)
	{
	    lcd_set_cursor(0, 1);
		menu_draw_float31(name, current_position[axis]);
	}
	if (menu_leaving || LCD_CLICKED) (void)enable_endstops(_md->endstopsEnabledPrevious);
	if (LCD_CLICKED) menu_back();
}


static void lcd_move_e()
{
	if (degHotend0() > EXTRUDE_MINTEMP)
	{
		if (lcd_encoder != 0)
		{
			refresh_cmd_timeout();
			if (! planner_queue_full())
			{
				current_position[E_AXIS] += float((int)lcd_encoder) * move_menu_scale;
				lcd_encoder = 0;
				plan_buffer_line_curposXYZE(manual_feedrate[E_AXIS] / 60, active_extruder);
				lcd_draw_update = 1;
			}
		}
		if (lcd_draw_update)
		{
		    lcd_set_cursor(0, 1);
			// Note: the colon behind the text is necessary to greatly shorten
			// the implementation of menu_draw_float31
			menu_draw_float31(PSTR("Extruder:"), current_position[E_AXIS]);
		}
		if (LCD_CLICKED) menu_back();
	}
	else
	{
		show_preheat_nozzle_warning();
		lcd_return_to_status();
	}
}


//! @brief Show measured Y distance of front calibration points from Y_MIN_POS
//! If those points are detected too close to edge of reachable area, their confidence is lowered.
//! This functionality is applied more often for MK2 printers.
//! @code{.unparsed}
//! |01234567890123456789|
//! |Y distance from min |	c=19 r=1
//! | --------------     |	STR_SEPARATOR
//! |Left:       00.00mm |	c=11 r=1
//! |Right:      00.00mm |	c=11 r=1
//! ----------------------
//! @endcode
//! @todo Positioning of the messages and values on LCD aren't fixed to their exact place. This causes issues with translations.
static void lcd_menu_xyz_y_min()
{
	float distanceMin[2];
    count_xyz_details(distanceMin);
	lcd_home();
	lcd_printf_P(_N(
	  "%S:\n"
	  "%S\n"
	  "%S:\n"
	  "%S:"
	 ),
	 _i("Y distance from min"),  ////c=19 r=1
	 separator,
	 _i("Left"),  ////c=11 r=1
	 _i("Right")  ////c=11 r=1
	);
	for (uint8_t i = 0; i < 2; i++)
	{
		lcd_set_cursor(11,2+i);
		if (distanceMin[i] >= 200) lcd_puts_P(_T(MSG_NA)); ////c=3 r=1
		else lcd_printf_P(_N("%6.2fmm"), distanceMin[i]);
	}
    if (lcd_clicked())
        menu_goto(lcd_menu_xyz_skew, 0, true, true);
}

//@brief Show measured axis skewness
float _deg(float rad)
{
	return rad * 180 / M_PI;
}

//! @brief Show Measured XYZ Skew
//! 
//! @code{.unparsed}
//! |01234567890123456789|
//! |Measured skew: 0.00D|	c=13 r=1
//! | --------------     |	STR_SEPARATOR
//! |Slight skew:   0.12D|	c=13 r=1  c=4 r=1
//! |Severe skew:   0.25D|	c=13 r=1  c=4 r=1
//! ----------------------
//! D - Degree sysmbol		LCD_STR_DEGREE
//! @endcode
//! @todo Positioning of the messages and values on LCD aren't fixed to their exact place. This causes issues with translations.
static void lcd_menu_xyz_skew()
{
    float angleDiff = eeprom_read_float((float*)(EEPROM_XYZ_CAL_SKEW));
	lcd_home();
	lcd_printf_P(_N(
	  "%S:\n"
	  "%S\n"
	  "%-15.15S%3.2f\x01\n"
	  "%-15.15S%3.2f\x01"
	 ),
	 _i("Measured skew"),  ////c=13 r=1
	 separator,
	 _i("Slight skew:"), _deg(bed_skew_angle_mild),  ////c=13 r=1  c=4 r=1
	 _i("Severe skew:"), _deg(bed_skew_angle_extreme)  ////c=13 r=1  c=4 r=1
	);
	if (angleDiff < 100){
		lcd_set_cursor(15,0);
		lcd_printf_P(_N("%3.2f\x01"), _deg(angleDiff));
	}
	else{
		lcd_set_cursor(15,0);
		lcd_puts_P(_T(MSG_NA));
	}
    if (lcd_clicked())
        menu_goto(lcd_menu_xyz_offset, 0, true, true);
}
//! @brief Show measured bed offset from expected position
//! 
//! @code{.unparsed}
//! |01234567890123456789|
//! |[0;0] point offset  |	c=20 r=1
//! | --------------     |	STR_SEPARATOR
//! |X:          000.00mm|	c=10 r=1
//! |Y:          000.00mm|	c=10 r=1
//! ----------------------
//! @endcode
//! @todo Positioning of the messages and values on LCD aren't fixed to their exact place. This causes issues with translations.
static void lcd_menu_xyz_offset()
{
    lcd_set_cursor(0,0);
    lcd_puts_P(_i("[0;0] point offset"));////MSG_MEASURED_OFFSET
    lcd_puts_at_P(0, 1, separator);
    lcd_puts_at_P(0, 2, PSTR("X"));  ////c=10 r=1
    lcd_puts_at_P(0, 3, PSTR("Y"));  ////c=10 r=1

    float vec_x[2];
    float vec_y[2];
    float cntr[2];
    world2machine_read_valid(vec_x, vec_y, cntr);

    for (uint_least8_t i = 0; i < 2; i++)
    {
        lcd_set_cursor((cntr[i] < 0) ? 10 : 11, i+2);
        lcd_print(cntr[i]);
        lcd_puts_at_P(16, i + 2, PSTR("mm"));
    }
    menu_back_if_clicked();
}

// Save a single axis babystep value.
void EEPROM_save_B(int pos, int* value)
{
  eeprom_update_byte((unsigned char*)pos, (unsigned char)((*value) & 0xff));
  eeprom_update_byte((unsigned char*)pos + 1, (unsigned char)((*value) >> 8));
}

// Read a single axis babystep value.
void EEPROM_read_B(int pos, int* value)
{
  *value = (int)eeprom_read_byte((unsigned char*)pos) | (int)(eeprom_read_byte((unsigned char*)pos + 1) << 8);
}


// Note: the colon behind the text (X, Y, Z) is necessary to greatly shorten
// the implementation of menu_draw_float31
static void lcd_move_x() {
  _lcd_move(PSTR("X:"), X_AXIS, X_MIN_POS, X_MAX_POS);
}
static void lcd_move_y() {
  _lcd_move(PSTR("Y:"), Y_AXIS, Y_MIN_POS, Y_MAX_POS);
}
static void lcd_move_z() {
  _lcd_move(PSTR("Z:"), Z_AXIS, Z_MIN_POS, Z_MAX_POS);
}


/**
 * @brief Adjust first layer offset from bed if axis is Z_AXIS
 *
 * If menu is left (button pushed or timed out), value is stored to EEPROM and
 * if the axis is Z_AXIS, CALIBRATION_STATUS_CALIBRATED is also stored.
 * Purpose of this function for other axis then Z is unknown.
 *
 * @param axis AxisEnum X_AXIS Y_AXIS Z_AXIS
 * other value leads to storing Z_AXIS
 * @param msg text to be displayed
 */
static void lcd_babystep_z()
{
	typedef struct
	{
		int8_t status;
		int16_t babystepMemZ;
		float babystepMemMMZ;
	} _menu_data_t;
	static_assert(sizeof(menu_data)>= sizeof(_menu_data_t),"_menu_data_t doesn't fit into menu_data");
	_menu_data_t* _md = (_menu_data_t*)&(menu_data[0]);
	if (_md->status == 0)
	{
		// Menu was entered.
		// Initialize its status.
		_md->status = 1;
		check_babystep();
		
		if(!eeprom_is_sheet_initialized(eeprom_read_byte(&(EEPROM_Sheets_base->active_sheet)))){
			_md->babystepMemZ = 0;
		}
		else{
			_md->babystepMemZ = eeprom_read_word(reinterpret_cast<uint16_t *>(&(EEPROM_Sheets_base->
					s[(eeprom_read_byte(&(EEPROM_Sheets_base->active_sheet)))].z_offset)));
		}

		// same logic as in babystep_load
	    if (calibration_status() >= CALIBRATION_STATUS_LIVE_ADJUST)
			_md->babystepMemZ = 0;

		_md->babystepMemMMZ = _md->babystepMemZ/cs.axis_steps_per_unit[Z_AXIS];
		lcd_draw_update = 1;
		//SERIAL_ECHO("Z baby step: ");
		//SERIAL_ECHO(_md->babystepMem[2]);
		// Wait 90 seconds before closing the live adjust dialog.
		lcd_timeoutToStatus.start();
	}

	if (lcd_encoder != 0) 
	{
		if (homing_flag) lcd_encoder = 0;
		_md->babystepMemZ += (int)lcd_encoder;

        if (_md->babystepMemZ < Z_BABYSTEP_MIN) _md->babystepMemZ = Z_BABYSTEP_MIN; //-3999 -> -9.99 mm
        else if (_md->babystepMemZ > Z_BABYSTEP_MAX) _md->babystepMemZ = Z_BABYSTEP_MAX; //0
        else
        {
            CRITICAL_SECTION_START
            babystepsTodo[Z_AXIS] += (int)lcd_encoder;
            CRITICAL_SECTION_END
        }

		_md->babystepMemMMZ = _md->babystepMemZ/cs.axis_steps_per_unit[Z_AXIS];
		_delay(50);
		lcd_encoder = 0;
		lcd_draw_update = 1;
	}
	if (lcd_draw_update)
	{
	    SheetFormatBuffer buffer;
	    menu_format_sheet_E(EEPROM_Sheets_base->s[(eeprom_read_byte(&(EEPROM_Sheets_base->active_sheet)))], buffer);
	    lcd_set_cursor(0, 0);
	    lcd_print(buffer.c);
	    lcd_set_cursor(0, 1);
		menu_draw_float13(_i("Adjusting Z:"), _md->babystepMemMMZ); ////MSG_BABYSTEPPING_Z c=15 Beware: must include the ':' as its last character
	}
	if (LCD_CLICKED || menu_leaving)
	{
		// Only update the EEPROM when leaving the menu.
          uint8_t active_sheet=eeprom_read_byte(&(EEPROM_Sheets_base->active_sheet));
		eeprom_update_word(reinterpret_cast<uint16_t *>(&(EEPROM_Sheets_base->s[active_sheet].z_offset)),_md->babystepMemZ);
		eeprom_update_byte(&(EEPROM_Sheets_base->s[active_sheet].bed_temp),target_temperature_bed);
#ifdef PINDA_THERMISTOR        
		eeprom_update_byte(&(EEPROM_Sheets_base->s[active_sheet].pinda_temp),current_temperature_pinda);
#endif //PINDA_THERMISTOR
		calibration_status_store(CALIBRATION_STATUS_CALIBRATED);
	}
	if (LCD_CLICKED) menu_back();
}


typedef struct
{	// 12bytes + 9bytes = 21bytes total
    menu_data_edit_t reserved; //12 bytes reserved for number editing functions
	int8_t status;                   // 1byte
	int16_t left;                    // 2byte
	int16_t right;                   // 2byte
	int16_t front;                   // 2byte
	int16_t rear;                    // 2byte
} _menu_data_adjust_bed_t;
static_assert(sizeof(menu_data)>= sizeof(_menu_data_adjust_bed_t),"_menu_data_adjust_bed_t doesn't fit into menu_data");

void lcd_adjust_bed_reset(void)
{
	eeprom_update_byte((unsigned char*)EEPROM_BED_CORRECTION_VALID, 1);
	eeprom_update_byte((unsigned char*)EEPROM_BED_CORRECTION_LEFT , 0);
	eeprom_update_byte((unsigned char*)EEPROM_BED_CORRECTION_RIGHT, 0);
	eeprom_update_byte((unsigned char*)EEPROM_BED_CORRECTION_FRONT, 0);
	eeprom_update_byte((unsigned char*)EEPROM_BED_CORRECTION_REAR , 0);
	_menu_data_adjust_bed_t* _md = (_menu_data_adjust_bed_t*)&(menu_data[0]);
	_md->status = 0;
}

//! @brief Show Bed level correct
//! 
//! @code{.unparsed}
//! |01234567890123456789|
//! |Settings:           |	MSG_SETTINGS
//! |Left side [um]:     |	MSG_BED_CORRECTION_LEFT
//! |Right side[um]:     |	MSG_BED_CORRECTION_RIGHT
//! |Front side[um]:     |	MSG_BED_CORRECTION_FRONT
//! |Rear side [um]:     |	MSG_BED_CORRECTION_REAR
//! |Reset               |	MSG_BED_CORRECTION_RESET
//! ----------------------
//! @endcode
void lcd_adjust_bed(void)
{
	_menu_data_adjust_bed_t* _md = (_menu_data_adjust_bed_t*)&(menu_data[0]);
    if (_md->status == 0)
	{
        // Menu was entered.
		_md->left  = 0;
		_md->right = 0;
		_md->front = 0;
		_md->rear  = 0;
        if (eeprom_read_byte((unsigned char*)EEPROM_BED_CORRECTION_VALID) == 1)
		{
			_md->left  = eeprom_read_int8((unsigned char*)EEPROM_BED_CORRECTION_LEFT);
			_md->right = eeprom_read_int8((unsigned char*)EEPROM_BED_CORRECTION_RIGHT);
			_md->front = eeprom_read_int8((unsigned char*)EEPROM_BED_CORRECTION_FRONT);
			_md->rear  = eeprom_read_int8((unsigned char*)EEPROM_BED_CORRECTION_REAR);
		}
        _md->status = 1;
    }
    MENU_BEGIN();
	// leaving menu - this condition must be immediately before MENU_ITEM_BACK_P
    ON_MENU_LEAVE(
        eeprom_update_int8((unsigned char*)EEPROM_BED_CORRECTION_LEFT,  _md->left);
        eeprom_update_int8((unsigned char*)EEPROM_BED_CORRECTION_RIGHT, _md->right);
        eeprom_update_int8((unsigned char*)EEPROM_BED_CORRECTION_FRONT, _md->front);
        eeprom_update_int8((unsigned char*)EEPROM_BED_CORRECTION_REAR,  _md->rear);
        eeprom_update_byte((unsigned char*)EEPROM_BED_CORRECTION_VALID, 1);
    );
    MENU_ITEM_BACK_P(_T(MSG_SETTINGS));
	MENU_ITEM_EDIT_int3_P(_i("Left side [um]"),  &_md->left,  -BED_ADJUSTMENT_UM_MAX, BED_ADJUSTMENT_UM_MAX);////MSG_BED_CORRECTION_LEFT c=14 r=1
    MENU_ITEM_EDIT_int3_P(_i("Right side[um]"), &_md->right, -BED_ADJUSTMENT_UM_MAX, BED_ADJUSTMENT_UM_MAX);////MSG_BED_CORRECTION_RIGHT c=14 r=1
    MENU_ITEM_EDIT_int3_P(_i("Front side[um]"), &_md->front, -BED_ADJUSTMENT_UM_MAX, BED_ADJUSTMENT_UM_MAX);////MSG_BED_CORRECTION_FRONT c=14 r=1
    MENU_ITEM_EDIT_int3_P(_i("Rear side [um]"),  &_md->rear,  -BED_ADJUSTMENT_UM_MAX, BED_ADJUSTMENT_UM_MAX);////MSG_BED_CORRECTION_REAR c=14 r=1
    MENU_ITEM_FUNCTION_P(_i("Reset"), lcd_adjust_bed_reset);////MSG_BED_CORRECTION_RESET
    MENU_END();
}

//! @brief Show PID Extruder
//! 
//! @code{.unparsed}
//! |01234567890123456789|
//! | Set temperature:   |	MSG_SET_TEMPERATURE
//! |                    |
//! | 210                |
//! |                    |
//! ----------------------
//! @endcode
void pid_extruder()
{
	lcd_clear();
	lcd_set_cursor(1, 0);
	lcd_puts_P(_i("Set temperature:"));////MSG_SET_TEMPERATURE c=19 r=1
	pid_temp += int(lcd_encoder);
	if (pid_temp > HEATER_0_MAXTEMP) pid_temp = HEATER_0_MAXTEMP;
	if (pid_temp < HEATER_0_MINTEMP) pid_temp = HEATER_0_MINTEMP;
	lcd_encoder = 0;
	lcd_set_cursor(1, 2);
	lcd_print(ftostr3(pid_temp));
	if (lcd_clicked()) {
		lcd_commands_type = LcdCommands::PidExtruder;
		lcd_return_to_status();
		lcd_update(2);
	}

}
/*
void lcd_adjust_z() {
  int enc_dif = 0;
  int cursor_pos = 1;
  int fsm = 0;




  lcd_clear();
  lcd_set_cursor(0, 0);
  lcd_puts_P(_i("Auto adjust Z?"));////MSG_ADJUSTZ
  lcd_set_cursor(1, 1);
  lcd_puts_P(_T(MSG_YES));

  lcd_set_cursor(1, 2);

  lcd_puts_P(_T(MSG_NO));

  lcd_set_cursor(0, 1);

  lcd_print(">");


  enc_dif = lcd_encoder_diff;

  while (fsm == 0) {

    manage_heater();
    manage_inactivity(true);

    if ( abs((enc_dif - lcd_encoder_diff)) > 4 ) {

      if ( (abs(enc_dif - lcd_encoder_diff)) > 1 ) {
        if (enc_dif > lcd_encoder_diff ) {
          cursor_pos --;
        }

        if (enc_dif < lcd_encoder_diff  ) {
          cursor_pos ++;
        }

        if (cursor_pos > 2) {
          cursor_pos = 2;
        }

        if (cursor_pos < 1) {
          cursor_pos = 1;
        }
        lcd_set_cursor(0, 1);
        lcd_print(" ");
        lcd_set_cursor(0, 2);
        lcd_print(" ");
        lcd_set_cursor(0, cursor_pos);
        lcd_print(">");
        enc_dif = lcd_encoder_diff;
        _delay(100);
      }

    }


    if (lcd_clicked()) {
      fsm = cursor_pos;
      if (fsm == 1) {
        int babystepLoadZ = 0;
        EEPROM_read_B(EEPROM_BABYSTEP_Z, &babystepLoadZ);
        CRITICAL_SECTION_START
        babystepsTodo[Z_AXIS] = babystepLoadZ;
        CRITICAL_SECTION_END
      } else {
        int zero = 0;
        EEPROM_save_B(EEPROM_BABYSTEP_X, &zero);
        EEPROM_save_B(EEPROM_BABYSTEP_Y, &zero);
        EEPROM_save_B(EEPROM_BABYSTEP_Z, &zero);
      }
      _delay(500);
    }
  };

  lcd_clear();
  lcd_return_to_status();

}*/

#ifdef PINDA_THERMISTOR
bool lcd_wait_for_pinda(float temp) {
	lcd_set_custom_characters_degree();
	setAllTargetHotends(0);
	setTargetBed(0);
	LongTimer pinda_timeout;
	pinda_timeout.start();
	bool target_temp_reached = true;

	while (current_temperature_pinda > temp){
		lcd_display_message_fullscreen_P(_i("Waiting for PINDA probe cooling"));////MSG_WAITING_TEMP_PINDA c=20 r=3

		lcd_set_cursor(0, 4);
		lcd_print(LCD_STR_THERMOMETER[0]);
		lcd_print(ftostr3(current_temperature_pinda));
		lcd_print("/");
		lcd_print(ftostr3(temp));
		lcd_print(LCD_STR_DEGREE);
		delay_keep_alive(1000);
		serialecho_temperatures();
		if (pinda_timeout.expired(8 * 60 * 1000ul)) { //PINDA cooling from 60 C to 35 C takes about 7 minutes
			target_temp_reached = false;
			break;
		}
	}
	lcd_set_custom_characters_arrows();
	lcd_update_enable(true);
	return target_temp_reached;
}
#endif //PINDA_THERMISTOR

void lcd_wait_for_heater() {
		lcd_display_message_fullscreen_P(_T(MSG_WIZARD_HEATING));
		lcd_set_degree();
		lcd_set_cursor(0, 4);
		lcd_print(LCD_STR_THERMOMETER[0]);
		lcd_print(ftostr3(degHotend(active_extruder)));
		lcd_print("/");
		lcd_print(ftostr3(degTargetHotend(active_extruder)));
		lcd_print(LCD_STR_DEGREE);
}

void lcd_wait_for_cool_down() {
	lcd_set_custom_characters_degree();
	setAllTargetHotends(0);
	setTargetBed(0);
	int fanSpeedBckp = fanSpeed;
	fanSpeed = 255;
	while ((degHotend(0)>MAX_HOTEND_TEMP_CALIBRATION) || (degBed() > MAX_BED_TEMP_CALIBRATION)) {
		lcd_display_message_fullscreen_P(_i("Waiting for nozzle and bed cooling"));////MSG_WAITING_TEMP c=20 r=3

		lcd_set_cursor(0, 4);
		lcd_print(LCD_STR_THERMOMETER[0]);
		lcd_print(ftostr3(degHotend(0)));
		lcd_print("/0");		
		lcd_print(LCD_STR_DEGREE);

		lcd_set_cursor(9, 4);
		lcd_print(LCD_STR_BEDTEMP[0]);
		lcd_print(ftostr3(degBed()));
		lcd_print("/0");		
		lcd_print(LCD_STR_DEGREE);
		lcd_set_custom_characters();
		delay_keep_alive(1000);
		serialecho_temperatures();
	}
	fanSpeed = fanSpeedBckp;
	lcd_set_custom_characters_arrows();
	lcd_update_enable(true);
}

// Lets the user move the Z carriage up to the end stoppers.
// When done, it sets the current Z to Z_MAX_POS and returns true.
// Otherwise the Z calibration is not changed and false is returned.

#ifndef TMC2130
bool lcd_calibrate_z_end_stop_manual(bool only_z)
{
    // Don't know where we are. Let's claim we are Z=0, so the soft end stops will not be triggered when moving up.
    current_position[Z_AXIS] = 0;
    plan_set_position(current_position[X_AXIS], current_position[Y_AXIS], current_position[Z_AXIS], current_position[E_AXIS]);

    // Until confirmed by the confirmation dialog.
    for (;;) {
        const char   *msg                 = only_z ? _i("Calibrating Z. Rotate the knob to move the Z carriage up to the end stoppers. Click when done.") : _i("Calibrating XYZ. Rotate the knob to move the Z carriage up to the end stoppers. Click when done.");////MSG_MOVE_CARRIAGE_TO_THE_TOP c=20 r=8////MSG_MOVE_CARRIAGE_TO_THE_TOP_Z c=20 r=8
        const char   *msg_next            = lcd_display_message_fullscreen_P(msg);
        const bool    multi_screen        = msg_next != NULL;
        unsigned long previous_millis_msg = _millis();
        // Until the user finishes the z up movement.
        lcd_encoder_diff = 0;
        lcd_encoder = 0;
        for (;;) {
            manage_heater();
            manage_inactivity(true);
            if (abs(lcd_encoder_diff) >= ENCODER_PULSES_PER_STEP) {
                _delay(50);
                lcd_encoder += abs(lcd_encoder_diff / ENCODER_PULSES_PER_STEP);
                lcd_encoder_diff = 0;
                if (! planner_queue_full()) {
                    // Only move up, whatever direction the user rotates the encoder.
                    current_position[Z_AXIS] += fabs(lcd_encoder);
                    lcd_encoder = 0;
                    plan_buffer_line_curposXYZE(manual_feedrate[Z_AXIS] / 60, active_extruder);
                }
            }
            if (lcd_clicked()) {
                // Abort a move if in progress.
                planner_abort_hard();
                while (lcd_clicked()) ;
                _delay(10);
                while (lcd_clicked()) ;
                break;
            }
            if (multi_screen && _millis() - previous_millis_msg > 5000) {
                if (msg_next == NULL)
                    msg_next = msg;
                msg_next = lcd_display_message_fullscreen_P(msg_next);
                previous_millis_msg = _millis();
            }
        }
        // Let the user confirm, that the Z carriage is at the top end stoppers.
        int8_t result = lcd_show_fullscreen_message_yes_no_and_wait_P(_i("Are left and right Z~carriages all up?"), false);////MSG_CONFIRM_CARRIAGE_AT_THE_TOP c=20 r=2
        if (result == -1)
            goto canceled;
        else if (result == 1)
            goto calibrated;
        // otherwise perform another round of the Z up dialog.
    }

calibrated:
    // Let the machine think the Z axis is a bit higher than it is, so it will not home into the bed
    // during the search for the induction points.
	if ((PRINTER_TYPE == PRINTER_MK25) || (PRINTER_TYPE == PRINTER_MK2) || (PRINTER_TYPE == PRINTER_MK2_SNMM)) {
		current_position[Z_AXIS] = Z_MAX_POS-3.f;
	}
	else {
		current_position[Z_AXIS] = Z_MAX_POS+4.f;
	}
    plan_set_position(current_position[X_AXIS], current_position[Y_AXIS], current_position[Z_AXIS], current_position[E_AXIS]);
    return true;

canceled:
    return false;
}

#endif // TMC2130

static inline bool pgm_is_whitespace(const char *c_addr)
{
    const char c = pgm_read_byte(c_addr);
    return c == ' ' || c == '\t' || c == '\r' || c == '\n';
}

static inline bool pgm_is_interpunction(const char *c_addr)
{
    const char c = pgm_read_byte(c_addr);
    return c == '.' || c == ',' || c == ':'|| c == ';' || c == '?' || c == '!' || c == '/';
}

/**
 * @brief show full screen message
 *
 * This function is non-blocking
 * @param msg message to be displayed from PROGMEM
 * @param nlines
 * @return rest of the text (to be displayed on next page)
 */
static const char* lcd_display_message_fullscreen_nonBlocking_P(const char *msg, uint8_t &nlines)
{
    lcd_set_cursor(0, 0);
    const char *msgend = msg;
    uint8_t row = 0;
    bool multi_screen = false;
    for (; row < 4; ++ row) {
        while (pgm_is_whitespace(msg))
            ++ msg;
        if (pgm_read_byte(msg) == 0)
            // End of the message.
            break;
        lcd_set_cursor(0, row);
        uint8_t linelen = min(strlen_P(msg), 20);
        const char *msgend2 = msg + linelen;
        msgend = msgend2;
        if (row == 3 && linelen == 20) {
            // Last line of the display, full line shall be displayed.
            // Find out, whether this message will be split into multiple screens.
            while (pgm_is_whitespace(msgend))
                ++ msgend;
            multi_screen = pgm_read_byte(msgend) != 0;
            if (multi_screen)
                msgend = (msgend2 -= 2);
        }
        if (pgm_read_byte(msgend) != 0 && ! pgm_is_whitespace(msgend) && ! pgm_is_interpunction(msgend)) {
            // Splitting a word. Find the start of the current word.
            while (msgend > msg && ! pgm_is_whitespace(msgend - 1))
                 -- msgend;
            if (msgend == msg)
                // Found a single long word, which cannot be split. Just cut it.
                msgend = msgend2;
        }
        for (; msg < msgend; ++ msg) {
            char c = char(pgm_read_byte(msg));
            if (c == '~')
                c = ' ';
            lcd_print(c);
        }
    }

    if (multi_screen) {
        // Display the "next screen" indicator character.
        // lcd_set_custom_characters_arrows();
        lcd_set_custom_characters_nextpage();
        lcd_set_cursor(19, 3);
        // Display the down arrow.
        lcd_print(char(1));
    }

    nlines = row;
    return multi_screen ? msgend : NULL;
}

const char* lcd_display_message_fullscreen_P(const char *msg, uint8_t &nlines)
{
    // Disable update of the screen by the usual lcd_update(0) routine.
    lcd_update_enable(false);
    lcd_clear();
//	uint8_t nlines;
    return lcd_display_message_fullscreen_nonBlocking_P(msg, nlines);
}
const char* lcd_display_message_fullscreen_P(const char *msg) 
{
  uint8_t nlines;
  return lcd_display_message_fullscreen_P(msg, nlines);
}


/**
 * @brief show full screen message and wait
 *
 * This function is blocking.
 * @param msg message to be displayed from PROGMEM
 */
void lcd_show_fullscreen_message_and_wait_P(const char *msg)
{
    LcdUpdateDisabler lcdUpdateDisabler;
    const char *msg_next = lcd_display_message_fullscreen_P(msg);
    bool multi_screen = msg_next != NULL;
	lcd_set_custom_characters_nextpage();
	lcd_consume_click();
	KEEPALIVE_STATE(PAUSED_FOR_USER);
	// Until confirmed by a button click.
	for (;;) {
		if (!multi_screen) {
			lcd_set_cursor(19, 3);
			// Display the confirm char.
			lcd_print(char(2));
		}
        // Wait for 5 seconds before displaying the next text.
        for (uint8_t i = 0; i < 100; ++ i) {
            delay_keep_alive(50);
            if (lcd_clicked()) {
				if (msg_next == NULL) {
					KEEPALIVE_STATE(IN_HANDLER);
					lcd_set_custom_characters();
					lcd_update_enable(true);
					lcd_update(2);
					return;
				}
				else {
					break;
				}
            }
        }
        if (multi_screen) {
            if (msg_next == NULL)
                msg_next = msg;
            msg_next = lcd_display_message_fullscreen_P(msg_next);
			if (msg_next == NULL) {

				lcd_set_cursor(19, 3);
				// Display the confirm char.
				lcd_print(char(2));
			}
        }
    }
}

bool lcd_wait_for_click_delay(uint16_t nDelay)
// nDelay :: timeout [s] (0 ~ no timeout)
// true ~ clicked, false ~ delayed
{
bool bDelayed;
long nTime0 = _millis()/1000;
	lcd_consume_click();
	KEEPALIVE_STATE(PAUSED_FOR_USER);
    for (;;) {
        manage_heater();
        manage_inactivity(true);
        bDelayed = ((_millis()/1000-nTime0) > nDelay);
        bDelayed = (bDelayed && (nDelay != 0));   // 0 ~ no timeout, always waiting for click
        if (lcd_clicked() || bDelayed) {
			KEEPALIVE_STATE(IN_HANDLER);
            return(!bDelayed);
        }
    }
}

void lcd_wait_for_click()
{
lcd_wait_for_click_delay(0);
}

//! @brief Show multiple screen message with yes and no possible choices and wait with possible timeout
//! @param msg Message to show
//! @param allow_timeouting if true, allows time outing of the screen
//! @param default_yes if true, yes choice is selected by default, otherwise no choice is preselected
//! @retval 1 yes choice selected by user
//! @retval 0 no choice selected by user
//! @retval -1 screen timed out
int8_t lcd_show_multiscreen_message_yes_no_and_wait_P(const char *msg, bool allow_timeouting, bool default_yes) //currently just max. n*4 + 3 lines supported (set in language header files)
{
    return lcd_show_multiscreen_message_two_choices_and_wait_P(msg, allow_timeouting, default_yes, _T(MSG_YES), _T(MSG_NO));
}
//! @brief Show multiple screen message with two possible choices and wait with possible timeout
//! @param msg Message to show
//! @param allow_timeouting if true, allows time outing of the screen
//! @param default_first if true, fist choice is selected by default, otherwise second choice is preselected
//! @param first_choice text caption of first possible choice
//! @param second_choice text caption of second possible choice
//! @retval 1 first choice selected by user
//! @retval 0 second choice selected by user
//! @retval -1 screen timed out
int8_t lcd_show_multiscreen_message_two_choices_and_wait_P(const char *msg, bool allow_timeouting, bool default_first,
        const char *first_choice, const char *second_choice)
{
	const char *msg_next = lcd_display_message_fullscreen_P(msg);
	bool multi_screen = msg_next != NULL;
	bool yes = default_first ? true : false;

	// Wait for user confirmation or a timeout.
	unsigned long previous_millis_cmd = _millis();
	int8_t        enc_dif = lcd_encoder_diff;
	lcd_consume_click();
	//KEEPALIVE_STATE(PAUSED_FOR_USER);
	for (;;) {
		for (uint8_t i = 0; i < 100; ++i) {
			delay_keep_alive(50);
			if (allow_timeouting && _millis() - previous_millis_cmd > LCD_TIMEOUT_TO_STATUS)
				return -1;
			manage_heater();
			manage_inactivity(true);

			if (abs(enc_dif - lcd_encoder_diff) > 4) {
				if (msg_next == NULL) {
					lcd_set_cursor(0, 3);
					if (enc_dif < lcd_encoder_diff && yes) {
						lcd_puts_P((PSTR(" ")));
						lcd_set_cursor(7, 3);
						lcd_puts_P((PSTR(">")));
						yes = false;
						Sound_MakeSound(e_SOUND_TYPE_EncoderMove);
					}
					else if (enc_dif > lcd_encoder_diff && !yes) {
						lcd_puts_P((PSTR(">")));
						lcd_set_cursor(7, 3);
						lcd_puts_P((PSTR(" ")));
						yes = true;
						Sound_MakeSound(e_SOUND_TYPE_EncoderMove);
					}
					enc_dif = lcd_encoder_diff;
				}
				else {
					Sound_MakeSound(e_SOUND_TYPE_BlindAlert);
					break; //turning knob skips waiting loop
				}
			}
			if (lcd_clicked()) {
				Sound_MakeSound(e_SOUND_TYPE_ButtonEcho);
				if (msg_next == NULL) {
					//KEEPALIVE_STATE(IN_HANDLER);
					lcd_set_custom_characters();
					return yes;
				}
				else break;
			}
		}
		if (multi_screen) {
			if (msg_next == NULL) {
				msg_next = msg;
			}
			msg_next = lcd_display_message_fullscreen_P(msg_next);
		}
		if (msg_next == NULL) {
			lcd_set_cursor(0, 3);
			if (yes) lcd_puts_P(PSTR(">"));
			lcd_set_cursor(1, 3);
			lcd_puts_P(first_choice);
			lcd_set_cursor(7, 3);
			if (!yes) lcd_puts_P(PSTR(">"));
			lcd_set_cursor(8, 3);
			lcd_puts_P(second_choice);
		}
	}
}

//! @brief Show single screen message with yes and no possible choices and wait with possible timeout
//! @param msg Message to show
//! @param allow_timeouting if true, allows time outing of the screen
//! @param default_yes if true, yes choice is selected by default, otherwise no choice is preselected
//! @retval 1 yes choice selected by user
//! @retval 0 no choice selected by user
//! @retval -1 screen timed out
int8_t lcd_show_fullscreen_message_yes_no_and_wait_P(const char *msg, bool allow_timeouting, bool default_yes)
{

	lcd_display_message_fullscreen_P(msg);
	
	if (default_yes) {
		lcd_set_cursor(0, 2);
		lcd_puts_P(PSTR(">"));
		lcd_puts_P(_T(MSG_YES));
		lcd_set_cursor(1, 3);
		lcd_puts_P(_T(MSG_NO));
	}
	else {
		lcd_set_cursor(1, 2);
		lcd_puts_P(_T(MSG_YES));
		lcd_set_cursor(0, 3);
		lcd_puts_P(PSTR(">"));
		lcd_puts_P(_T(MSG_NO));
	}
	int8_t retval = default_yes ? true : false;

	// Wait for user confirmation or a timeout.
	unsigned long previous_millis_cmd = _millis();
	int8_t        enc_dif = lcd_encoder_diff;
	lcd_consume_click();
	KEEPALIVE_STATE(PAUSED_FOR_USER);
	for (;;) {
		if (allow_timeouting && _millis() - previous_millis_cmd > LCD_TIMEOUT_TO_STATUS)
		{
		    retval = -1;
		    break;
		}
		manage_heater();
		manage_inactivity(true);
		if (abs(enc_dif - lcd_encoder_diff) > 4) {
			lcd_set_cursor(0, 2);
				if (enc_dif < lcd_encoder_diff && retval) {
					lcd_puts_P((PSTR(" ")));
					lcd_set_cursor(0, 3);
					lcd_puts_P((PSTR(">")));
					retval = 0;
					Sound_MakeSound(e_SOUND_TYPE_EncoderMove);

				}
				else if (enc_dif > lcd_encoder_diff && !retval) {
					lcd_puts_P((PSTR(">")));
					lcd_set_cursor(0, 3);
					lcd_puts_P((PSTR(" ")));
					retval = 1;
					Sound_MakeSound(e_SOUND_TYPE_EncoderMove);
				}
				enc_dif = lcd_encoder_diff;
		}
		if (lcd_clicked()) {
			Sound_MakeSound(e_SOUND_TYPE_ButtonEcho);
			KEEPALIVE_STATE(IN_HANDLER);
			break;
		}
	}
    lcd_encoder_diff = 0;
    return retval;
}

void lcd_bed_calibration_show_result(BedSkewOffsetDetectionResultType result, uint8_t point_too_far_mask)
{
    const char *msg = NULL;
    if (result == BED_SKEW_OFFSET_DETECTION_POINT_NOT_FOUND) {
        lcd_show_fullscreen_message_and_wait_P(_i("XYZ calibration failed. Bed calibration point was not found."));////MSG_BED_SKEW_OFFSET_DETECTION_POINT_NOT_FOUND c=20 r=8
    } else if (result == BED_SKEW_OFFSET_DETECTION_FITTING_FAILED) {
        if (point_too_far_mask == 0)
            msg = _T(MSG_BED_SKEW_OFFSET_DETECTION_FITTING_FAILED);
        else if (point_too_far_mask == 2 || point_too_far_mask == 7)
            // Only the center point or all the three front points.
            msg = _i("XYZ calibration failed. Front calibration points not reachable.");////MSG_BED_SKEW_OFFSET_DETECTION_FAILED_FRONT_BOTH_FAR c=20 r=8
        else if ((point_too_far_mask & 1) == 0)
            // The right and maybe the center point out of reach.
            msg = _i("XYZ calibration failed. Right front calibration point not reachable.");////MSG_BED_SKEW_OFFSET_DETECTION_FAILED_FRONT_RIGHT_FAR c=20 r=8
        else
            // The left and maybe the center point out of reach.
            msg = _i("XYZ calibration failed. Left front calibration point not reachable.");////MSG_BED_SKEW_OFFSET_DETECTION_FAILED_FRONT_LEFT_FAR c=20 r=8
        lcd_show_fullscreen_message_and_wait_P(msg);
    } else {
        if (point_too_far_mask != 0) {
            if (point_too_far_mask == 2 || point_too_far_mask == 7)
                // Only the center point or all the three front points.
                msg = _i("XYZ calibration compromised. Front calibration points not reachable.");////MSG_BED_SKEW_OFFSET_DETECTION_WARNING_FRONT_BOTH_FAR c=20 r=8
            else if ((point_too_far_mask & 1) == 0)
                // The right and maybe the center point out of reach.
                msg = _i("XYZ calibration compromised. Right front calibration point not reachable.");////MSG_BED_SKEW_OFFSET_DETECTION_WARNING_FRONT_RIGHT_FAR c=20 r=8
            else
                // The left and maybe the center point out of reach.
                msg = _i("XYZ calibration compromised. Left front calibration point not reachable.");////MSG_BED_SKEW_OFFSET_DETECTION_WARNING_FRONT_LEFT_FAR c=20 r=8
            lcd_show_fullscreen_message_and_wait_P(msg);
        }
        if (point_too_far_mask == 0 || result > 0) {
            switch (result) {
                default:
                    // should not happen
                    msg = _T(MSG_BED_SKEW_OFFSET_DETECTION_FITTING_FAILED);
                    break;
                case BED_SKEW_OFFSET_DETECTION_PERFECT:
                    msg = _i("XYZ calibration ok. X/Y axes are perpendicular. Congratulations!");////MSG_BED_SKEW_OFFSET_DETECTION_PERFECT c=20 r=8
                    break;
                case BED_SKEW_OFFSET_DETECTION_SKEW_MILD:
                    msg = _i("XYZ calibration all right. X/Y axes are slightly skewed. Good job!");////MSG_BED_SKEW_OFFSET_DETECTION_SKEW_MILD c=20 r=8
                    break;
                case BED_SKEW_OFFSET_DETECTION_SKEW_EXTREME:
                    msg = _i("XYZ calibration all right. Skew will be corrected automatically.");////MSG_BED_SKEW_OFFSET_DETECTION_SKEW_EXTREME c=20 r=8
                    break;
            }
            lcd_show_fullscreen_message_and_wait_P(msg);
        }
    }
}

void lcd_temp_cal_show_result(bool result) {
	
	custom_message_type = CustomMsg::Status;
	disable_x();
	disable_y();
	disable_z();
	disable_e0();
	disable_e1();
	disable_e2();
	setTargetBed(0); //set bed target temperature back to 0

	if (result == true) {
		eeprom_update_byte((uint8_t*)EEPROM_CALIBRATION_STATUS_PINDA, 1);
		SERIAL_ECHOLNPGM("Temperature calibration done. Continue with pressing the knob.");
		lcd_show_fullscreen_message_and_wait_P(_T(MSG_TEMP_CALIBRATION_DONE));
		temp_cal_active = true;
		eeprom_update_byte((unsigned char *)EEPROM_TEMP_CAL_ACTIVE, 1);
	}
	else {
		eeprom_update_byte((uint8_t*)EEPROM_CALIBRATION_STATUS_PINDA, 0);
		SERIAL_ECHOLNPGM("Temperature calibration failed. Continue with pressing the knob.");
		lcd_show_fullscreen_message_and_wait_P(_i("Temperature calibration failed"));////MSG_TEMP_CAL_FAILED c=20 r=8
		temp_cal_active = false;
		eeprom_update_byte((unsigned char *)EEPROM_TEMP_CAL_ACTIVE, 0);
	}
	lcd_update_enable(true);
	lcd_update(2);
}

static void lcd_show_end_stops() {
	lcd_set_cursor(0, 0);
	lcd_puts_P((PSTR("End stops diag")));
	lcd_set_cursor(0, 1);
	lcd_puts_P((READ(X_MIN_PIN) ^ (bool)X_MIN_ENDSTOP_INVERTING) ? (PSTR("X1")) : (PSTR("X0")));
	lcd_set_cursor(0, 2);
	lcd_puts_P((READ(Y_MIN_PIN) ^ (bool)Y_MIN_ENDSTOP_INVERTING) ? (PSTR("Y1")) : (PSTR("Y0")));
	lcd_set_cursor(0, 3);
	lcd_puts_P((READ(Z_MIN_PIN) ^ (bool)Z_MIN_ENDSTOP_INVERTING) ? (PSTR("Z1")) : (PSTR("Z0")));
}

#ifndef TMC2130
static void menu_show_end_stops() {
    lcd_show_end_stops();
    if (LCD_CLICKED) menu_back();
}
#endif // not defined TMC2130

// Lets the user move the Z carriage up to the end stoppers.
// When done, it sets the current Z to Z_MAX_POS and returns true.
// Otherwise the Z calibration is not changed and false is returned.
void lcd_diag_show_end_stops()
{
    lcd_clear();
	lcd_consume_click();
    for (;;) {
        manage_heater();
        manage_inactivity(true);
        lcd_show_end_stops();
        if (lcd_clicked()) {
            break;
        }
    }
    lcd_clear();
    lcd_return_to_status();
}

static void lcd_print_state(uint8_t state)
{
	switch (state) {
		case STATE_ON:
			lcd_puts_P(_N("  1"));
		break;
		case STATE_OFF:
			lcd_puts_P(_N("  0"));
		break;
		default: 
			lcd_puts_P(_T(MSG_NA));
		break;
	}
}

static void lcd_show_sensors_state()
{
	//0: N/A; 1: OFF; 2: ON
	uint8_t pinda_state = STATE_NA;
	uint8_t finda_state = STATE_NA;
	uint8_t idler_state = STATE_NA;

	pinda_state = READ(Z_MIN_PIN);
	if (mmu_enabled && ((_millis() - mmu_last_finda_response) < 1000ul) )
	{
		finda_state = mmu_finda;
	}
	if (ir_sensor_detected) {
		idler_state = !PIN_GET(IR_SENSOR_PIN);
	}
	lcd_puts_at_P(0, 0, _i("Sensor state"));
	lcd_puts_at_P(1, 1, _i("PINDA:"));
	lcd_set_cursor(LCD_WIDTH - 4, 1);
	lcd_print_state(pinda_state);
	
	lcd_puts_at_P(1, 2, _i("FINDA:"));
	lcd_set_cursor(LCD_WIDTH - 4, 2);
	lcd_print_state(finda_state);
	
	lcd_puts_at_P(1, 3, _i("IR:"));
	lcd_set_cursor(LCD_WIDTH - 4, 3);
	lcd_print_state(idler_state);
}

void lcd_menu_show_sensors_state()                // NOT static due to using inside "Marlin_main" module ("manage_inactivity()")
{
	lcd_timeoutToStatus.stop();
	lcd_show_sensors_state();
	if(LCD_CLICKED)
	{
		lcd_timeoutToStatus.start();
		menu_back();
	}
}

void prusa_statistics_err(char c){
	SERIAL_ECHO("{[ERR:");
	SERIAL_ECHO(c);
	SERIAL_ECHO(']');
	prusa_stat_farm_number();
}

static void prusa_statistics_case0(uint8_t statnr){
	SERIAL_ECHO("{");
	prusa_stat_printerstatus(statnr);
	prusa_stat_farm_number();
	prusa_stat_printinfo();
}

void prusa_statistics(int _message, uint8_t _fil_nr) {
#ifdef DEBUG_DISABLE_PRUSA_STATISTICS
	return;
#endif //DEBUG_DISABLE_PRUSA_STATISTICS
	switch (_message)
	{

	case 0: // default message
		if (busy_state == PAUSED_FOR_USER) 
		{   
			prusa_statistics_case0(15);
		}
		else if (isPrintPaused)
		{
			prusa_statistics_case0(14);
		}
		else if (IS_SD_PRINTING || loading_flag)
		{
			prusa_statistics_case0(4);
		}
		else
		{
			SERIAL_ECHO("{");
			prusa_stat_printerstatus(1);
			prusa_stat_farm_number();
			prusa_stat_diameter();
			status_number = 1;
		}
		break;

	case 1:		// 1 heating
		farm_status = 2;
		SERIAL_ECHO('{');
		prusa_stat_printerstatus(2);
		prusa_stat_farm_number();
		status_number = 2;
		farm_timer = 1;
		break;

	case 2:		// heating done
		farm_status = 3;
		SERIAL_ECHO('{');
		prusa_stat_printerstatus(3);
		prusa_stat_farm_number();
		SERIAL_ECHOLN('}');
		status_number = 3;
		farm_timer = 1;

		if (IS_SD_PRINTING || loading_flag)
		{
			farm_status = 4;
			SERIAL_ECHO('{');
			prusa_stat_printerstatus(4);
			prusa_stat_farm_number();
			status_number = 4;
		}
		else
		{
			SERIAL_ECHO('{');
			prusa_stat_printerstatus(3);
			prusa_stat_farm_number();
			status_number = 3;
		}
		farm_timer = 1;
		break;

	case 3:		// filament change
		// must do a return here to prevent doing SERIAL_ECHOLN("}") at the very end of this function
		// saved a considerable amount of FLASH
		return;
		break;
	case 4:		// print succesfull
		SERIAL_ECHO("{[RES:1][FIL:");
		MYSERIAL.print(int(_fil_nr));
		SERIAL_ECHO(']');
		prusa_stat_printerstatus(status_number);
		prusa_stat_farm_number();
		farm_timer = 2;
		break;
	case 5:		// print not succesfull
		SERIAL_ECHO("{[RES:0][FIL:");
		MYSERIAL.print(int(_fil_nr));
		SERIAL_ECHO(']');
		prusa_stat_printerstatus(status_number);
		prusa_stat_farm_number();
		farm_timer = 2;
		break;
	case 6:		// print done
		SERIAL_ECHO("{[PRN:8]");
		prusa_stat_farm_number();
		status_number = 8;
		farm_timer = 2;
		break;
	case 7:		// print done - stopped
		SERIAL_ECHO("{[PRN:9]");
		prusa_stat_farm_number();
		status_number = 9;
		farm_timer = 2;
		break;
	case 8:		// printer started
		SERIAL_ECHO("{[PRN:0][PFN:");
		status_number = 0;
		SERIAL_ECHO(farm_no);
		SERIAL_ECHO(']');
		farm_timer = 2;
		break;
	case 20:		// echo farm no
		SERIAL_ECHO('{');
		prusa_stat_printerstatus(status_number);
		prusa_stat_farm_number();
		farm_timer = 4;
		break;
	case 21: // temperatures
		SERIAL_ECHO('{');
		prusa_stat_temperatures();
		prusa_stat_farm_number();
		prusa_stat_printerstatus(status_number);
		break;
    case 22: // waiting for filament change
        SERIAL_ECHO("{[PRN:5]");
		prusa_stat_farm_number();
		status_number = 5;
        break;
	
	case 90: // Error - Thermal Runaway
		prusa_statistics_err('1');
		break;
	case 91: // Error - Thermal Runaway Preheat
		prusa_statistics_err('2');
		break;
	case 92: // Error - Min temp
		prusa_statistics_err('3');
		break;
	case 93: // Error - Max temp
		prusa_statistics_err('4');
		break;

    case 99:		// heartbeat
        SERIAL_ECHO("{[PRN:99]");
        prusa_stat_temperatures();
		SERIAL_ECHO("[PFN:");
		SERIAL_ECHO(farm_no);
		SERIAL_ECHO(']');
            
        break;
	}
	SERIAL_ECHOLN('}');	

}

static void prusa_stat_printerstatus(int _status)
{
	SERIAL_ECHO("[PRN:");
	SERIAL_ECHO(_status);
	SERIAL_ECHO(']');
}

static void prusa_stat_farm_number() {
	SERIAL_ECHO("[PFN:");
	SERIAL_ECHO(farm_no);
	SERIAL_ECHO(']');
}

static void prusa_stat_diameter() {
	SERIAL_ECHO("[DIA:");
	SERIAL_ECHO(eeprom_read_word((uint16_t*)EEPROM_NOZZLE_DIAMETER_uM));
	SERIAL_ECHO(']');
}

static void prusa_stat_temperatures()
{
	SERIAL_ECHO("[ST0:");
	SERIAL_ECHO(target_temperature[0]);
	SERIAL_ECHO("][STB:");
	SERIAL_ECHO(target_temperature_bed);
	SERIAL_ECHO("][AT0:");
	SERIAL_ECHO(current_temperature[0]);
	SERIAL_ECHO("][ATB:");
	SERIAL_ECHO(current_temperature_bed);
	SERIAL_ECHO(']');
}

static void prusa_stat_printinfo()
{
	SERIAL_ECHO("[TFU:");
	SERIAL_ECHO(total_filament_used);
	SERIAL_ECHO("][PCD:");
	SERIAL_ECHO(itostr3(card.percentDone()));
	SERIAL_ECHO("][FEM:");
	SERIAL_ECHO(itostr3(feedmultiply));
	SERIAL_ECHO("][FNM:");
	SERIAL_ECHO(longFilenameOLD);
	SERIAL_ECHO("][TIM:");
	if (starttime != 0)
	{
		SERIAL_ECHO(_millis() / 1000 - starttime / 1000);
	}
	else
	{
		SERIAL_ECHO(0);
	}
	SERIAL_ECHO("][FWR:");
	SERIAL_ECHO(FW_VERSION);
	SERIAL_ECHO(']');
     prusa_stat_diameter();
}

/*
void lcd_pick_babystep(){
    int enc_dif = 0;
    int cursor_pos = 1;
    int fsm = 0;
    
    
    
    
    lcd_clear();
    
    lcd_set_cursor(0, 0);
    
    lcd_puts_P(_i("Pick print"));////MSG_PICK_Z
    
    
    lcd_set_cursor(3, 2);
    
    lcd_print("1");
    
    lcd_set_cursor(3, 3);
    
    lcd_print("2");
    
    lcd_set_cursor(12, 2);
    
    lcd_print("3");
    
    lcd_set_cursor(12, 3);
    
    lcd_print("4");
    
    lcd_set_cursor(1, 2);
    
    lcd_print(">");
    
    
    enc_dif = lcd_encoder_diff;
    
    while (fsm == 0) {
        
        manage_heater();
        manage_inactivity(true);
        
        if ( abs((enc_dif - lcd_encoder_diff)) > 4 ) {
            
            if ( (abs(enc_dif - lcd_encoder_diff)) > 1 ) {
                if (enc_dif > lcd_encoder_diff ) {
                    cursor_pos --;
                }
                
                if (enc_dif < lcd_encoder_diff  ) {
                    cursor_pos ++;
                }
                
                if (cursor_pos > 4) {
                    cursor_pos = 4;
                }
                
                if (cursor_pos < 1) {
                    cursor_pos = 1;
                }

                
                lcd_set_cursor(1, 2);
                lcd_print(" ");
                lcd_set_cursor(1, 3);
                lcd_print(" ");
                lcd_set_cursor(10, 2);
                lcd_print(" ");
                lcd_set_cursor(10, 3);
                lcd_print(" ");
                
                if (cursor_pos < 3) {
                    lcd_set_cursor(1, cursor_pos+1);
                    lcd_print(">");
                }else{
                    lcd_set_cursor(10, cursor_pos-1);
                    lcd_print(">");
                }
                
   
                enc_dif = lcd_encoder_diff;
                _delay(100);
            }
            
        }
        
        if (lcd_clicked()) {
            fsm = cursor_pos;
            int babyStepZ;
            EEPROM_read_B(EEPROM_BABYSTEP_Z0+((fsm-1)*2),&babyStepZ);
            EEPROM_save_B(EEPROM_BABYSTEP_Z,&babyStepZ);
            calibration_status_store(CALIBRATION_STATUS_CALIBRATED);
            _delay(500);
            
        }
    };
    
    lcd_clear();
    lcd_return_to_status();
}
*/
void lcd_move_menu_axis()
{
	MENU_BEGIN();
	MENU_ITEM_BACK_P(_T(MSG_SETTINGS));
	MENU_ITEM_SUBMENU_P(_i("Move X"), lcd_move_x);////MSG_MOVE_X
	MENU_ITEM_SUBMENU_P(_i("Move Y"), lcd_move_y);////MSG_MOVE_Y
	MENU_ITEM_SUBMENU_P(_i("Move Z"), lcd_move_z);////MSG_MOVE_Z
	MENU_ITEM_SUBMENU_P(_i("Extruder"), lcd_move_e);////MSG_MOVE_E
	MENU_END();
}

static void lcd_move_menu_1mm()
{
  move_menu_scale = 1.0;
  lcd_move_menu_axis();
}


void EEPROM_save(int pos, uint8_t* value, uint8_t size)
{
  do
  {
    eeprom_write_byte((unsigned char*)pos, *value);
    pos++;
    value++;
  } while (--size);
}

void EEPROM_read(int pos, uint8_t* value, uint8_t size)
{
  do
  {
    *value = eeprom_read_byte((unsigned char*)pos);
    pos++;
    value++;
  } while (--size);
}

#ifdef SDCARD_SORT_ALPHA
static void lcd_sort_type_set() {
	uint8_t sdSort;
		EEPROM_read(EEPROM_SD_SORT, (uint8_t*)&sdSort, sizeof(sdSort));
	switch (sdSort) {
		case SD_SORT_TIME: sdSort = SD_SORT_ALPHA; break;
		case SD_SORT_ALPHA: sdSort = SD_SORT_NONE; break;
		default: sdSort = SD_SORT_TIME;
	}
	eeprom_update_byte((unsigned char *)EEPROM_SD_SORT, sdSort);
	presort_flag = true;
}
#endif //SDCARD_SORT_ALPHA

#ifdef TMC2130
static void lcd_crash_mode_info()
{
	lcd_update_enable(true);
	static uint32_t tim = 0;
	if ((tim + 1000) < _millis())
	{
		lcd_clear();
		fputs_P(_i("Crash detection can\nbe turned on only in\nNormal mode"), lcdout);////MSG_CRASH_DET_ONLY_IN_NORMAL c=20 r=4
		tim = _millis();
	}
    menu_back_if_clicked();
}

static void lcd_crash_mode_info2()
{
	lcd_update_enable(true);
	static uint32_t tim = 0;
	if ((tim + 1000) < _millis())
	{
		lcd_clear();
		fputs_P(_i("WARNING:\nCrash detection\ndisabled in\nStealth mode"), lcdout);////MSG_CRASH_DET_STEALTH_FORCE_OFF c=20 r=4
		tim = _millis();
	}
    menu_back_if_clicked();
}
#endif //TMC2130

#ifdef FILAMENT_SENSOR
static void lcd_filament_autoload_info()
{
uint8_t nlines;
	lcd_update_enable(true);
	static uint32_t tim = 0;
	if ((tim + 1000) < _millis())
	{
          lcd_display_message_fullscreen_nonBlocking_P(_i("Autoloading filament available only when filament sensor is turned on..."), nlines); ////MSG_AUTOLOADING_ONLY_IF_FSENS_ON c=20 r=4
		tim = _millis();
	}
    menu_back_if_clicked();
}

static void lcd_fsensor_fail()
{
uint8_t nlines;
	lcd_update_enable(true);
	static uint32_t tim = 0;
	if ((tim + 1000) < _millis())
	{
          lcd_display_message_fullscreen_nonBlocking_P(_i("ERROR: Filament sensor is not responding, please check connection."), nlines);////MSG_FSENS_NOT_RESPONDING c=20 r=4
		tim = _millis();
	}
    menu_back_if_clicked();
}
#endif //FILAMENT_SENSOR

//-//
static void lcd_sound_state_set(void)
{
Sound_CycleState();
}

#ifndef MMU_FORCE_STEALTH_MODE
static void lcd_silent_mode_mmu_set() {
	if (SilentModeMenu_MMU == 1) SilentModeMenu_MMU = 0;
	else SilentModeMenu_MMU = 1;
	//saving to eeprom is done in mmu_loop() after mmu actually switches state and confirms with "ok"
}
#endif //MMU_FORCE_STEALTH_MODE

static void lcd_silent_mode_set() {
	switch (SilentModeMenu) {
#ifdef TMC2130
	case SILENT_MODE_NORMAL: SilentModeMenu = SILENT_MODE_STEALTH; break;
	case SILENT_MODE_STEALTH: SilentModeMenu = SILENT_MODE_NORMAL; break;
	default: SilentModeMenu = SILENT_MODE_NORMAL; break; // (probably) not needed
#else
	case SILENT_MODE_POWER: SilentModeMenu = SILENT_MODE_SILENT; break;
	case SILENT_MODE_SILENT: SilentModeMenu = SILENT_MODE_AUTO; break;
	case SILENT_MODE_AUTO: SilentModeMenu = SILENT_MODE_POWER; break;
	default: SilentModeMenu = SILENT_MODE_POWER; break; // (probably) not needed
#endif //TMC2130
	}
  eeprom_update_byte((unsigned char *)EEPROM_SILENT, SilentModeMenu);
#ifdef TMC2130
  lcd_display_message_fullscreen_P(_i("Mode change in progress ..."));
  // Wait until the planner queue is drained and the stepper routine achieves
  // an idle state.
  st_synchronize();
  if (tmc2130_wait_standstill_xy(1000)) {}
//	  MYSERIAL.print("standstill OK");
//  else
//	  MYSERIAL.print("standstill NG!");
	cli();
	tmc2130_mode = (SilentModeMenu != SILENT_MODE_NORMAL)?TMC2130_MODE_SILENT:TMC2130_MODE_NORMAL;
	update_mode_profile();
	tmc2130_init();
  // We may have missed a stepper timer interrupt due to the time spent in tmc2130_init.
  // Be safe than sorry, reset the stepper timer before re-enabling interrupts.
  st_reset_timer();
  sei();
#endif //TMC2130
  st_current_init();
#ifdef TMC2130
  if (lcd_crash_detect_enabled() && (SilentModeMenu != SILENT_MODE_NORMAL))
	  menu_submenu(lcd_crash_mode_info2);
  lcd_encoder_diff=0;                             // reset 'encoder buffer'
#endif //TMC2130
}

#ifdef TMC2130
static void crash_mode_switch()
{
    if (lcd_crash_detect_enabled())
    {
        lcd_crash_detect_disable();
    }
    else
    {
        lcd_crash_detect_enable();
    }
	if (IS_SD_PRINTING || is_usb_printing || (lcd_commands_type == LcdCommands::Layer1Cal)) menu_goto(lcd_tune_menu, 9, true, true);
	else menu_goto(lcd_settings_menu, 9, true, true);
}
#endif //TMC2130
 

#ifdef FILAMENT_SENSOR
static void lcd_fsensor_state_set()
{
	FSensorStateMenu = !FSensorStateMenu; //set also from fsensor_enable() and fsensor_disable()
	if (!FSensorStateMenu) {
		fsensor_disable();
		if (fsensor_autoload_enabled && !mmu_enabled)
			menu_submenu(lcd_filament_autoload_info);
	}
	else {
		fsensor_enable();
		if (fsensor_not_responding && !mmu_enabled)
			menu_submenu(lcd_fsensor_fail);
	}
}
#endif //FILAMENT_SENSOR


#if !SDSORT_USES_RAM
void lcd_set_degree() {
	lcd_set_custom_characters_degree();
}

void lcd_set_progress() {
	lcd_set_custom_characters_progress();
}
#endif

#if (LANG_MODE != 0)

void menu_setlang(unsigned char lang)
{
	if (!lang_select(lang))
	{
		if (lcd_show_fullscreen_message_yes_no_and_wait_P(_i("Copy selected language?"), false, true))
			lang_boot_update_start(lang);
		lcd_update_enable(true);
		lcd_clear();
		menu_goto(lcd_language_menu, 0, true, true);
		lcd_timeoutToStatus.stop(); //infinite timeout
		lcd_draw_update = 2;
	}
}

static void lcd_language_menu()
{
	MENU_BEGIN();
	if (lang_is_selected()) MENU_ITEM_BACK_P(_T(MSG_SETTINGS)); //
	if (menu_item_text_P(lang_get_name_by_code(lang_get_code(0)))) //primary language
	{
		menu_setlang(0);
		return;
	}
	uint8_t cnt = lang_get_count();
#ifdef W25X20CL
	if (cnt == 2) //display secondary language in case of clear xflash 
	{
		if (menu_item_text_P(lang_get_name_by_code(lang_get_code(1))))
		{
			menu_setlang(1);
			return;
		}
	}
	else
		for (int i = 2; i < cnt; i++) //skip seconday language - solved in lang_select (MK3)
#else //W25X20CL
		for (int i = 1; i < cnt; i++) //all seconday languages (MK2/25)
#endif //W25X20CL
			if (menu_item_text_P(lang_get_name_by_code(lang_get_code(i))))
			{
				menu_setlang(i);
				return;
			}
	MENU_END();
}
#endif //(LANG_MODE != 0)


void lcd_mesh_bedleveling()
{
	mesh_bed_run_from_menu = true;
	enquecommand_P(PSTR("G80"));
	lcd_return_to_status();
}

void lcd_mesh_calibration()
{
  enquecommand_P(PSTR("M45"));
  lcd_return_to_status();
}

void lcd_mesh_calibration_z()
{
  enquecommand_P(PSTR("M45 Z"));
  lcd_return_to_status();
}

void lcd_pinda_calibration_menu()
{
	MENU_BEGIN();
		MENU_ITEM_BACK_P(_T(MSG_MENU_CALIBRATION));
		MENU_ITEM_SUBMENU_P(_i("Calibrate"), lcd_calibrate_pinda);////MSG_CALIBRATE_PINDA c=17 r=1
	MENU_END();
}

void lcd_temp_calibration_set() {
	temp_cal_active = !temp_cal_active;
	eeprom_update_byte((unsigned char *)EEPROM_TEMP_CAL_ACTIVE, temp_cal_active);
	st_current_init();
}

#ifdef HAS_SECOND_SERIAL_PORT
void lcd_second_serial_set() {
	if(selectedSerialPort == 1) selectedSerialPort = 0;
	else selectedSerialPort = 1;
	eeprom_update_byte((unsigned char *)EEPROM_SECOND_SERIAL_ACTIVE, selectedSerialPort);
	MYSERIAL.begin(BAUDRATE);
}
#endif //HAS_SECOND_SERIAL_PORT

void lcd_calibrate_pinda() {
	enquecommand_P(PSTR("G76"));
	lcd_return_to_status();
}

#ifndef SNMM

/*void lcd_calibrate_extruder() {
	
	if (degHotend0() > EXTRUDE_MINTEMP)
	{
		current_position[E_AXIS] = 0;									//set initial position to zero
		plan_set_e_position(current_position[E_AXIS]);
		
		//long steps_start = st_get_position(E_AXIS);

		long steps_final;
		float e_steps_per_unit;
		float feedrate = (180 / axis_steps_per_unit[E_AXIS]) * 1;	//3	//initial automatic extrusion feedrate (depends on current value of axis_steps_per_unit to avoid too fast extrusion)
		float e_shift_calibration = (axis_steps_per_unit[E_AXIS] > 180 ) ? ((180 / axis_steps_per_unit[E_AXIS]) * 70): 70; //length of initial automatic extrusion sequence
		const char   *msg_e_cal_knob = _i("Rotate knob until mark reaches extruder body. Click when done.");////MSG_E_CAL_KNOB c=20 r=8
		const char   *msg_next_e_cal_knob = lcd_display_message_fullscreen_P(msg_e_cal_knob);
		const bool    multi_screen = msg_next_e_cal_knob != NULL;
		unsigned long msg_millis;

		lcd_show_fullscreen_message_and_wait_P(_i("Mark filament 100mm from extruder body. Click when done."));////MSG_MARK_FIL c=20 r=8
		lcd_clear();
		
		
		lcd_set_cursor(0, 1); lcd_puts_P(_T(MSG_PLEASE_WAIT));
		current_position[E_AXIS] += e_shift_calibration;
		plan_buffer_line_curposXYZE(feedrate, active_extruder);
		st_synchronize();

		lcd_display_message_fullscreen_P(msg_e_cal_knob);
		msg_millis = _millis();
		while (!LCD_CLICKED) {
			if (multi_screen && _millis() - msg_millis > 5000) {
				if (msg_next_e_cal_knob == NULL)
					msg_next_e_cal_knob = msg_e_cal_knob;
					msg_next_e_cal_knob = lcd_display_message_fullscreen_P(msg_next_e_cal_knob);
					msg_millis = _millis();
			}

			//manage_inactivity(true);
			manage_heater();
			if (abs(lcd_encoder_diff) >= ENCODER_PULSES_PER_STEP) {						//adjusting mark by knob rotation
				delay_keep_alive(50);
				//previous_millis_cmd = _millis();
				lcd_encoder += (lcd_encoder_diff / ENCODER_PULSES_PER_STEP);
				lcd_encoder_diff = 0;
				if (!planner_queue_full()) {
					current_position[E_AXIS] += float(abs((int)lcd_encoder)) * 0.01; //0.05
					lcd_encoder = 0;
					plan_buffer_line_curposXYZE(feedrate, active_extruder);
					
				}
			}	
		}
		
		steps_final = current_position[E_AXIS] * axis_steps_per_unit[E_AXIS];
		//steps_final = st_get_position(E_AXIS);
		lcd_draw_update = 1;
		e_steps_per_unit = ((float)(steps_final)) / 100.0f;
		if (e_steps_per_unit < MIN_E_STEPS_PER_UNIT) e_steps_per_unit = MIN_E_STEPS_PER_UNIT;				
		if (e_steps_per_unit > MAX_E_STEPS_PER_UNIT) e_steps_per_unit = MAX_E_STEPS_PER_UNIT;

		lcd_clear();

		axis_steps_per_unit[E_AXIS] = e_steps_per_unit;
		enquecommand_P(PSTR("M500")); //store settings to eeprom
	
		//lcd_drawedit(PSTR("Result"), ftostr31(axis_steps_per_unit[E_AXIS]));
		//delay_keep_alive(2000);
		delay_keep_alive(500);
		lcd_show_fullscreen_message_and_wait_P(_i("E calibration finished. Please clean the nozzle. Click when done."));////MSG_CLEAN_NOZZLE_E c=20 r=8
		lcd_update_enable(true);
		lcd_draw_update = 2;

	}
	else
	{
		show_preheat_nozzle_warning();
	}
	lcd_return_to_status();
}

void lcd_extr_cal_reset() {
	float tmp1[] = DEFAULT_AXIS_STEPS_PER_UNIT;
	axis_steps_per_unit[E_AXIS] = tmp1[3];
	//extrudemultiply = 100;
	enquecommand_P(PSTR("M500"));
}*/

#endif

void lcd_toshiba_flash_air_compatibility_toggle()
{
   card.ToshibaFlashAir_enable(! card.ToshibaFlashAir_isEnabled());
   eeprom_update_byte((uint8_t*)EEPROM_TOSHIBA_FLASH_AIR_COMPATIBLITY, card.ToshibaFlashAir_isEnabled());
}

//! @brief Continue first layer calibration with previous value or start from zero?
//!
//! @code{.unparsed}
//! |01234567890123456789|
//! |Sheet Smooth1 actual|  c=a, c=b, a+b = 13
//! |Z offset: -1.480 mm |  c=a, c=b, a+b = 14
//! |>Continue           |  c=19
//! | Start from zero    |  c=19
//! ----------------------
//! @endcode
void lcd_first_layer_calibration_reset()
{
    typedef struct
    {
        bool reset;
    } MenuData;
    static_assert(sizeof(menu_data)>= sizeof(MenuData),"_menu_data_t doesn't fit into menu_data");
    MenuData* menuData = (MenuData*)&(menu_data[0]);

    if(LCD_CLICKED || !eeprom_is_sheet_initialized(eeprom_read_byte(&(EEPROM_Sheets_base->active_sheet))) ||
            (calibration_status() >= CALIBRATION_STATUS_LIVE_ADJUST) ||
            (0 == static_cast<int16_t>(eeprom_read_word(reinterpret_cast<uint16_t*>
            (&EEPROM_Sheets_base->s[(eeprom_read_byte(&(EEPROM_Sheets_base->active_sheet)))].z_offset)))))
    {
        if (menuData->reset)
        {
            eeprom_update_word(reinterpret_cast<uint16_t*>(&EEPROM_Sheets_base->s[(eeprom_read_byte(&(EEPROM_Sheets_base->active_sheet)))].z_offset), 0xffff);
        }
        menu_goto(lcd_v2_calibration,0,true,true);
    }

    if (lcd_encoder > 0)
    {
        menuData->reset = true;
        lcd_encoder = 1;
    }
    else if (lcd_encoder < 1)
    {
        menuData->reset = false;
        lcd_encoder = 0;
    }

    char sheet_name[sizeof(Sheet::name)];
    eeprom_read_block(sheet_name, &EEPROM_Sheets_base->s[(eeprom_read_byte(&(EEPROM_Sheets_base->active_sheet)))].name, sizeof(Sheet::name));
    lcd_set_cursor(0, 0);
    float offset = static_cast<int16_t>(eeprom_read_word(reinterpret_cast<uint16_t*>(&EEPROM_Sheets_base->s[(eeprom_read_byte(&(EEPROM_Sheets_base->active_sheet)))].z_offset)))/cs.axis_steps_per_unit[Z_AXIS];
    lcd_printf_P(_i("Sheet %.7s\nZ offset: %+1.3f mm\n%cContinue\n%cStart from zero"), //// \n denotes line break, %.7s is replaced by 7 character long sheet name, %+1.3f is replaced by 6 character long floating point number, %c is replaced by > or white space (one character) based on whether first or second option is selected. % denoted place holders can not be reordered. r=4
            sheet_name, offset, menuData->reset ? ' ' : '>', menuData->reset ? '>' : ' ');

}

void lcd_v2_calibration()
{
	if (mmu_enabled)
	{
	    const uint8_t filament = choose_menu_P(
            _i("Select filament:"), ////c=20 r=1
            _T(MSG_FILAMENT),_i("Cancel"));  ////c=19 r=1
	    if (filament < 5)
	    {
	        lay1cal_filament = filament;
	    }
	    else
	    {
	        menu_back();
	        return;
	    }
	}
	else if (!eeprom_read_byte((uint8_t*)EEPROM_WIZARD_ACTIVE))
	{
	    bool loaded = false;
	    if (fsensor_enabled && ir_sensor_detected)
	    {
	        loaded = (digitalRead(IR_SENSOR_PIN) == 0);
	    }
	    else
	    {
	        loaded = lcd_show_fullscreen_message_yes_no_and_wait_P(_i("Is filament loaded?"), false, true);////MSG_PLA_FILAMENT_LOADED c=20 r=2
	        lcd_update_enabled = true;

	    }


		if (!loaded)
		{
			lcd_display_message_fullscreen_P(_i("Please load filament first."));////MSG_PLEASE_LOAD_PLA c=20 r=4
			lcd_consume_click();
			for (uint_least8_t i = 0; i < 20; i++) { //wait max. 2s
				delay_keep_alive(100);
				if (lcd_clicked()) {
					break;
				}
			}
			lcd_update_enabled = true;
			menu_back();
			return;
		}
	}

	eFilamentAction = FilamentAction::Lay1Cal;
	menu_goto(lcd_generic_preheat_menu, 0, true, true);
}

void lcd_wizard() {
	bool result = true;
	if (calibration_status() != CALIBRATION_STATUS_ASSEMBLED) {
		result = lcd_show_multiscreen_message_yes_no_and_wait_P(_i("Running Wizard will delete current calibration results and start from the beginning. Continue?"), false, false);////MSG_WIZARD_RERUN c=20 r=7
	}
	if (result) {
		calibration_status_store(CALIBRATION_STATUS_ASSEMBLED);
		lcd_wizard(WizState::Run);
	}
	else {
		lcd_return_to_status();
		lcd_update_enable(true);
		lcd_update(2);
	}
}

#if (LANG_MODE != 0)
void lcd_language()
{
	lcd_update_enable(true);
	lcd_clear();
	menu_goto(lcd_language_menu, 0, true, true);
	lcd_timeoutToStatus.stop(); //infinite timeout
	lcd_draw_update = 2;
	while ((menu_menu != lcd_status_screen) && (!lang_is_selected()))
	{
		_delay(50);
		lcd_update(0);
		manage_heater();
		manage_inactivity(true);
	}
	if (lang_is_selected())
		lcd_return_to_status();
	else
		lang_select(LANG_ID_PRI);
}
#endif

static void wait_preheat()
{
    current_position[Z_AXIS] = 100; //move in z axis to make space for loading filament
    plan_buffer_line_curposXYZE(homing_feedrate[Z_AXIS] / 60, active_extruder);
    delay_keep_alive(2000);
    lcd_display_message_fullscreen_P(_T(MSG_WIZARD_HEATING));
	lcd_set_custom_characters();
	while (abs(degHotend(0) - degTargetHotend(0)) > 3) {
        lcd_display_message_fullscreen_P(_T(MSG_WIZARD_HEATING));

        lcd_set_cursor(0, 4);
	    //Print the hotend temperature (9 chars total)
		lcdui_print_temp(LCD_STR_THERMOMETER[0], (int)(degHotend(0) + 0.5), (int)(degTargetHotend(0) + 0.5));
        delay_keep_alive(1000);
    }
	
}

static void lcd_wizard_load()
{
	if (mmu_enabled)
	{
		lcd_show_fullscreen_message_and_wait_P(_i("Please insert filament into the first tube of the MMU, then press the knob to load it."));////c=20 r=8
		tmp_extruder = 0;
	} 
	else
	{
		lcd_show_fullscreen_message_and_wait_P(_i("Please insert filament into the extruder, then press the knob to load it."));////MSG_WIZARD_LOAD_FILAMENT c=20 r=8
	}	
	lcd_update_enable(false);
	lcd_clear();
	lcd_puts_at_P(0, 2, _T(MSG_LOADING_FILAMENT));
#ifdef SNMM
	change_extr(0);
#endif
	loading_flag = true;
	gcode_M701();
}

bool lcd_autoDepleteEnabled()
{
    return (lcd_autoDeplete && fsensor_enabled);
}

static void wizard_lay1cal_message(bool cold)
{
    lcd_show_fullscreen_message_and_wait_P(
            _i("Now I will calibrate distance between tip of the nozzle and heatbed surface.")); ////MSG_WIZARD_V2_CAL c=20 r=8
    if (mmu_enabled)
    {
        lcd_show_fullscreen_message_and_wait_P(
                _i("Choose a filament for the First Layer Calibration and select it in the on-screen menu."));
    }
    else if (cold)
    {
        lcd_show_fullscreen_message_and_wait_P(
                _i("Select temperature which matches your material."));
    }
    lcd_show_fullscreen_message_and_wait_P(
            _i("The printer will start printing a zig-zag line. Rotate the knob until you reach the optimal height. Check the pictures in the handbook (Calibration chapter).")); ////MSG_WIZARD_V2_CAL_2 c=20 r=12
}

//! @brief Printer first run wizard (Selftest and calibration)
//!
//!
//! First layer calibration with MMU state diagram
//!
//! @startuml
//! [*] --> IsFil
//! IsFil : Is any filament loaded?
//! LoadFilCold : Push the button to start loading Filament 1
//!
//! IsFil       --> Lay1CalCold : yes
//! IsFil       --> LoadFilCold : no
//! LoadFilCold --> Lay1CalCold : click
//! @enduml
//!
//! First layer calibration without MMU state diagram
//!
//! @startuml
//! [*] --> IsFil
//! IsFil : Is filament loaded?
//! Preheat : Select nozle temperature which matches your material.
//! LoadFilHot : Insert filament to extruder and press the knob.
//!
//! IsFil   --> Lay1CalCold : yes
//! IsFil   --> Preheat    : no
//! Preheat --> LoadFilHot : select
//! LoadFilHot --> Lay1CalHot : click
//! @enduml
//!
//! @param state Entry point of the wizard
//!
//!   state                 | description
//!  ---------------------- | ----------------
//! WizState::Run           | Main entry point
//! WizState::RepeatLay1Cal | Entry point after passing 1st layer calibration
//! WizState::LoadFilHot    | Entry point after temporarily left for preheat before load filament
void lcd_wizard(WizState state)
{
    using S = WizState;
	bool end = false;
	int wizard_event;
	const char *msg = NULL;
	// Make sure EEPROM_WIZARD_ACTIVE is true if entering using different entry point
	// other than WizState::Run - it is useful for debugging wizard.
	if (state != S::Run) eeprom_update_byte((uint8_t*)EEPROM_WIZARD_ACTIVE, 1);
    
    FORCE_BL_ON_START;
	
    while (!end) {
		printf_P(PSTR("Wizard state: %d\n"), state);
		switch (state) {
		case S::Run: //Run wizard?
			
			// 2019-08-07 brutal hack - solving the "viper" situation.
			// It is caused by the fact, that tmc2130_st_isr makes a crash detection before the printers really starts.
			// And thus it calles stop_and_save_print_to_ram which sets the saved_printing flag.
			// Having this flag set during normal printing is lethal - mesh_plan_buffer_line exist in the middle of planning long travels
			// which results in distorted print.
			// This primarily happens when the printer is new and parked in 0,0
			// So any new printer will fail the first layer calibration unless being reset or the Stop function gets called.
			// We really must find a way to prevent the crash from happening before the printer is started - that would be the correct solution.
			// Btw. the flag may even trigger the viper situation on normal start this way and the user won't be able to find out why.			
			saved_printing = false;
			
			wizard_event = lcd_show_multiscreen_message_yes_no_and_wait_P(_i("Hi, I am your Original Prusa i3 printer. Would you like me to guide you through the setup process?"), false, true);////MSG_WIZARD_WELCOME c=20 r=7
			if (wizard_event) {
				state = S::Restore;
				eeprom_update_byte((uint8_t*)EEPROM_WIZARD_ACTIVE, 1);
			}
			else {
				eeprom_update_byte((uint8_t*)EEPROM_WIZARD_ACTIVE, 0);
				end = true;
			}
			break;
		case S::Restore:
			switch (calibration_status()) {
			case CALIBRATION_STATUS_ASSEMBLED: state = S::Selftest; break; //run selftest
			case CALIBRATION_STATUS_XYZ_CALIBRATION: state = S::Xyz; break; //run xyz cal.
			case CALIBRATION_STATUS_Z_CALIBRATION: state = S::Z; break; //run z cal.
			case CALIBRATION_STATUS_LIVE_ADJUST: state = S::IsFil; break; //run live adjust
			case CALIBRATION_STATUS_CALIBRATED: end = true; eeprom_update_byte((uint8_t*)EEPROM_WIZARD_ACTIVE, 0); break;
			default: state = S::Selftest; break; //if calibration status is unknown, run wizard from the beginning
			}
			break; 
		case S::Selftest:
			lcd_show_fullscreen_message_and_wait_P(_i("First, I will run the selftest to check most common assembly problems."));////MSG_WIZARD_SELFTEST c=20 r=8
			wizard_event = lcd_selftest();
			if (wizard_event) {
				calibration_status_store(CALIBRATION_STATUS_XYZ_CALIBRATION);
				state = S::Xyz;
			}
			else end = true;
			break;
		case S::Xyz:
			lcd_show_fullscreen_message_and_wait_P(_i("I will run xyz calibration now. It will take approx. 12 mins."));////MSG_WIZARD_XYZ_CAL c=20 r=8
			wizard_event = gcode_M45(false, 0);
			if (wizard_event) state = S::IsFil;
			else end = true;
			break;
		case S::Z:
			lcd_show_fullscreen_message_and_wait_P(_i("Please remove shipping helpers first."));
			lcd_show_fullscreen_message_and_wait_P(_i("Now remove the test print from steel sheet."));
			lcd_show_fullscreen_message_and_wait_P(_i("I will run z calibration now."));////MSG_WIZARD_Z_CAL c=20 r=8
			wizard_event = lcd_show_fullscreen_message_yes_no_and_wait_P(_T(MSG_STEEL_SHEET_CHECK), false, false);
			if (!wizard_event) lcd_show_fullscreen_message_and_wait_P(_T(MSG_PLACE_STEEL_SHEET));
			wizard_event = gcode_M45(true, 0);
			if (wizard_event) {
				//current filament needs to be unloaded and then new filament should be loaded
				//start to preheat nozzle for unloading remaining PLA filament
				setTargetHotend(PLA_PREHEAT_HOTEND_TEMP, 0);
				lcd_display_message_fullscreen_P(_i("Now I will preheat nozzle for PLA."));
				wait_preheat();
				//unload current filament
				unload_filament();
				//load filament
				lcd_wizard_load();
				setTargetHotend(0, 0); //we are finished, cooldown nozzle
				state = S::Finish; //shipped, no need to set first layer, go to final message directly
			}
			else end = true;
			break;
		case S::IsFil:
		    //start to preheat nozzle and bed to save some time later
			setTargetHotend(PLA_PREHEAT_HOTEND_TEMP, 0);
			setTargetBed(PLA_PREHEAT_HPB_TEMP);
			if (mmu_enabled)
			{
			    wizard_event = lcd_show_fullscreen_message_yes_no_and_wait_P(_i("Is filament loaded?"), true);////c=20 r=2
			} else
			{
			    wizard_event = lcd_show_fullscreen_message_yes_no_and_wait_P(_i("Is filament loaded?"), true);////MSG_WIZARD_FILAMENT_LOADED c=20 r=2
			}
			if (wizard_event) state = S::Lay1CalCold;
			else
			{
			    if(mmu_enabled) state = S::LoadFilCold;
			    else state = S::Preheat;
			}
			break;
		case S::Preheat:
		    menu_goto(lcd_preheat_menu,0,false,true);
		    lcd_show_fullscreen_message_and_wait_P(_i("Select nozzle preheat temperature which matches your material."));
		    end = true; // Leave wizard temporarily for lcd_preheat_menu
		    break;
		case S::LoadFilHot:
		    wait_preheat();
			lcd_wizard_load();
			state = S::Lay1CalHot;
			break;
        case S::LoadFilCold:
            lcd_wizard_load();
            state = S::Lay1CalCold;
            break;
		case S::Lay1CalCold:
            wizard_lay1cal_message(true);
			menu_goto(lcd_v2_calibration,0,false,true);
			end = true; // Leave wizard temporarily for lcd_v2_calibration
			break;
        case S::Lay1CalHot:
            wizard_lay1cal_message(false);
            lcd_commands_type = LcdCommands::Layer1Cal;
            end = true; // Leave wizard temporarily for lcd_v2_calibration
            break;
		case S::RepeatLay1Cal:
			wizard_event = lcd_show_multiscreen_message_yes_no_and_wait_P(_i("Do you want to repeat last step to readjust distance between nozzle and heatbed?"), false);////MSG_WIZARD_REPEAT_V2_CAL c=20 r=7
			if (wizard_event)
			{
				lcd_show_fullscreen_message_and_wait_P(_i("Please clean heatbed and then press the knob."));////MSG_WIZARD_CLEAN_HEATBED c=20 r=8
				state = S::Lay1CalCold;
			}
			else
			{
			    lcd_show_fullscreen_message_and_wait_P(_i("If you have additional steel sheets, calibrate their presets in Settings - HW Setup - Steel sheets."));
				state = S::Finish;
			}
			break;
		case S::Finish:
			eeprom_update_byte((uint8_t*)EEPROM_WIZARD_ACTIVE, 0);
			end = true;
			break;

		default: break;
		}
	}
    
    FORCE_BL_ON_END;
    
	printf_P(_N("Wizard end state: %d\n"), state);
	switch (state) { //final message
	case S::Restore: //printer was already calibrated
		msg = _T(MSG_WIZARD_DONE);
		break;
	case S::Selftest: //selftest
	case S::Xyz: //xyz cal.
	case S::Z: //z cal.
		msg = _T(MSG_WIZARD_CALIBRATION_FAILED);
		break;
	case S::Finish: //we are finished

		msg = _T(MSG_WIZARD_DONE);
		lcd_reset_alert_level();
		lcd_setstatuspgm(_T(WELCOME_MSG));
		lcd_return_to_status(); 
		break;

	default:
		msg = _T(MSG_WIZARD_QUIT);
		break;

	}
	if (!((S::Lay1CalCold == state) || (S::Lay1CalHot == state) || (S::Preheat == state)))
	{
		lcd_show_fullscreen_message_and_wait_P(msg);
	}
	lcd_update_enable(true);
	lcd_update(2);
}

#ifdef TMC2130
void lcd_settings_linearity_correction_menu(void)
{
	MENU_BEGIN();
    ON_MENU_LEAVE(
        lcd_settings_linearity_correction_menu_save();
    );
	MENU_ITEM_BACK_P(_T(MSG_SETTINGS));
#ifdef TMC2130_LINEARITY_CORRECTION_XYZ
	//tmc2130_wave_fac[X_AXIS]

	MENU_ITEM_EDIT_int3_P(_i("X-correct:"),  &tmc2130_wave_fac[X_AXIS],  TMC2130_WAVE_FAC1000_MIN-TMC2130_WAVE_FAC1000_STP, TMC2130_WAVE_FAC1000_MAX);////MSG_EXTRUDER_CORRECTION c=10
	MENU_ITEM_EDIT_int3_P(_i("Y-correct:"),  &tmc2130_wave_fac[Y_AXIS],  TMC2130_WAVE_FAC1000_MIN-TMC2130_WAVE_FAC1000_STP, TMC2130_WAVE_FAC1000_MAX);////MSG_EXTRUDER_CORRECTION c=10
	MENU_ITEM_EDIT_int3_P(_i("Z-correct:"),  &tmc2130_wave_fac[Z_AXIS],  TMC2130_WAVE_FAC1000_MIN-TMC2130_WAVE_FAC1000_STP, TMC2130_WAVE_FAC1000_MAX);////MSG_EXTRUDER_CORRECTION c=10
#endif //TMC2130_LINEARITY_CORRECTION_XYZ
	MENU_ITEM_EDIT_int3_P(_i("E-correct:"),  &tmc2130_wave_fac[E_AXIS],  TMC2130_WAVE_FAC1000_MIN-TMC2130_WAVE_FAC1000_STP, TMC2130_WAVE_FAC1000_MAX);////MSG_EXTRUDER_CORRECTION c=10
	MENU_END();
}
#endif // TMC2130

#ifdef FILAMENT_SENSOR
#define SETTINGS_FILAMENT_SENSOR \
do\
{\
    if (FSensorStateMenu == 0)\
    {\
        if (fsensor_not_responding && (mmu_enabled == false))\
        {\
            /* Filament sensor not working*/\
            MENU_ITEM_TOGGLE_P(_T(MSG_FSENSOR), _T(MSG_NA), lcd_fsensor_state_set);/*////MSG_FSENSOR_NA*/\
            MENU_ITEM_TOGGLE_P(_T(MSG_FSENSOR_AUTOLOAD), NULL, lcd_fsensor_fail);\
        }\
        else\
        {\
            /* Filament sensor turned off, working, no problems*/\
            MENU_ITEM_TOGGLE_P(_T(MSG_FSENSOR), _T(MSG_OFF), lcd_fsensor_state_set);\
            if (mmu_enabled == false)\
            {\
                MENU_ITEM_TOGGLE_P(_T(MSG_FSENSOR_AUTOLOAD), NULL, lcd_filament_autoload_info);\
            }\
        }\
    }\
    else\
    {\
        /* Filament sensor turned on, working, no problems*/\
        MENU_ITEM_TOGGLE_P(_T(MSG_FSENSOR), _T(MSG_ON), lcd_fsensor_state_set);\
        if (mmu_enabled == false)\
        {\
            if (fsensor_autoload_enabled)\
                MENU_ITEM_TOGGLE_P(_T(MSG_FSENSOR_AUTOLOAD), _T(MSG_ON), lcd_set_filament_autoload);/*////MSG_FSENS_AUTOLOAD_ON c=17 r=1*/\
            else\
                MENU_ITEM_TOGGLE_P(_T(MSG_FSENSOR_AUTOLOAD), _T(MSG_OFF), lcd_set_filament_autoload);/*////MSG_FSENS_AUTOLOAD_OFF c=17 r=1*/\
            /*if (fsensor_oq_meassure_enabled)*/\
                /*MENU_ITEM_FUNCTION_P(_i("F. OQ meass. [on]"), lcd_set_filament_oq_meass);*//*////MSG_FSENS_OQMEASS_ON c=17 r=1*/\
            /*else*/\
                /*MENU_ITEM_FUNCTION_P(_i("F. OQ meass.[off]"), lcd_set_filament_oq_meass);*//*////MSG_FSENS_OQMEASS_OFF c=17 r=1*/\
        }\
    }\
}\
while(0)

#else //FILAMENT_SENSOR
#define SETTINGS_FILAMENT_SENSOR do{}while(0)
#endif //FILAMENT_SENSOR

static void auto_deplete_switch()
{
    lcd_autoDeplete = !lcd_autoDeplete;
    eeprom_update_byte((unsigned char *)EEPROM_AUTO_DEPLETE, lcd_autoDeplete);
}

static void settingsAutoDeplete()
{
    if (mmu_enabled)
    {
        if (!fsensor_enabled)
        {
            MENU_ITEM_TOGGLE_P(_T(MSG_AUTO_DEPLETE), _T(MSG_NA), NULL);
        }
        else if (lcd_autoDeplete)
        {
            MENU_ITEM_TOGGLE_P(_T(MSG_AUTO_DEPLETE), _T(MSG_ON), auto_deplete_switch);
        }
        else
        {
            MENU_ITEM_TOGGLE_P(_T(MSG_AUTO_DEPLETE), _T(MSG_OFF), auto_deplete_switch);
        }
    }
}

#define SETTINGS_AUTO_DEPLETE \
do\
{\
    settingsAutoDeplete();\
}\
while(0)\

#ifdef MMU_HAS_CUTTER
static void settingsCutter()
{
    if (mmu_enabled)
    {
        if (EEPROM_MMU_CUTTER_ENABLED_enabled == eeprom_read_byte((uint8_t*)EEPROM_MMU_CUTTER_ENABLED))
        {
            MENU_ITEM_TOGGLE_P(_T(MSG_CUTTER), _T(MSG_ON), lcd_cutter_enabled);
        }
#ifdef MMU_ALWAYS_CUT
        else if (EEPROM_MMU_CUTTER_ENABLED_always == eeprom_read_byte((uint8_t*)EEPROM_MMU_CUTTER_ENABLED))
        {
            MENU_ITEM_TOGGLE_P(_T(MSG_CUTTER), _i("Always"), lcd_cutter_enabled);
        }
#endif
        else
        {
            MENU_ITEM_TOGGLE_P(_T(MSG_CUTTER), _T(MSG_OFF), lcd_cutter_enabled);
        }
    }
}

#define SETTINGS_CUTTER \
do\
{\
    settingsCutter();\
}\
while(0)
#else
#define SETTINGS_CUTTER
#endif //MMU_HAS_CUTTER

#ifdef TMC2130
#define SETTINGS_SILENT_MODE \
do\
{\
    if(!farm_mode)\
    {\
        if (SilentModeMenu == SILENT_MODE_NORMAL)\
        {\
            MENU_ITEM_TOGGLE_P(_T(MSG_MODE), _T(MSG_NORMAL), lcd_silent_mode_set);\
        }\
        else MENU_ITEM_TOGGLE_P(_T(MSG_MODE), _T(MSG_STEALTH), lcd_silent_mode_set);\
        if (SilentModeMenu == SILENT_MODE_NORMAL)\
        {\
            if (lcd_crash_detect_enabled()) MENU_ITEM_TOGGLE_P(_T(MSG_CRASHDETECT), _T(MSG_ON), crash_mode_switch);\
            else MENU_ITEM_TOGGLE_P(_T(MSG_CRASHDETECT), _T(MSG_OFF), crash_mode_switch);\
        }\
        else MENU_ITEM_TOGGLE_P(_T(MSG_CRASHDETECT), NULL, lcd_crash_mode_info);\
    }\
}\
while (0)

#else //TMC2130
#define SETTINGS_SILENT_MODE \
do\
{\
    if(!farm_mode)\
    {\
        switch (SilentModeMenu)\
        {\
        case SILENT_MODE_POWER:\
            MENU_ITEM_TOGGLE_P(_T(MSG_MODE), _T(MSG_HIGH_POWER), lcd_silent_mode_set);\
            break;\
        case SILENT_MODE_SILENT:\
            MENU_ITEM_TOGGLE_P(_T(MSG_MODE), _T(MSG_SILENT), lcd_silent_mode_set);\
            break;\
        case SILENT_MODE_AUTO:\
            MENU_ITEM_TOGGLE_P(_T(MSG_MODE), _T(MSG_AUTO_POWER), lcd_silent_mode_set);\
            break;\
        default:\
            MENU_ITEM_TOGGLE_P(_T(MSG_MODE), _T(MSG_HIGH_POWER), lcd_silent_mode_set);\
            break; /* (probably) not needed*/\
        }\
    }\
}\
while (0)
#endif //TMC2130

#ifndef MMU_FORCE_STEALTH_MODE
#define SETTINGS_MMU_MODE \
do\
{\
	if (mmu_enabled)\
	{\
		if (SilentModeMenu_MMU == 0) MENU_ITEM_TOGGLE_P(_T(MSG_MMU_MODE), _T(MSG_NORMAL), lcd_silent_mode_mmu_set);\
		else MENU_ITEM_TOGGLE_P(_T(MSG_MMU_MODE), _T(MSG_STEALTH), lcd_silent_mode_mmu_set);\
	}\
}\
while (0) 
#else //MMU_FORCE_STEALTH_MODE
#define SETTINGS_MMU_MODE
#endif //MMU_FORCE_STEALTH_MODE

#ifdef SDCARD_SORT_ALPHA
#define SETTINGS_SD \
do\
{\
    if (card.ToshibaFlashAir_isEnabled())\
        MENU_ITEM_TOGGLE_P(_T(MSG_SD_CARD), _T(MSG_TOSHIBA_FLASH_AIR_COMPATIBILITY), lcd_toshiba_flash_air_compatibility_toggle);\
    else\
        MENU_ITEM_TOGGLE_P(_T(MSG_SD_CARD), _T(MSG_NORMAL), lcd_toshiba_flash_air_compatibility_toggle);\
\
    if (!farm_mode)\
    {\
        uint8_t sdSort;\
        EEPROM_read(EEPROM_SD_SORT, (uint8_t*)&sdSort, sizeof(sdSort));\
        switch (sdSort)\
        {\
          case SD_SORT_TIME: MENU_ITEM_TOGGLE_P(_T(MSG_SORT), _T(MSG_SORT_TIME), lcd_sort_type_set); break;\
          case SD_SORT_ALPHA: MENU_ITEM_TOGGLE_P(_T(MSG_SORT), _T(MSG_SORT_ALPHA), lcd_sort_type_set); break;\
          default: MENU_ITEM_TOGGLE_P(_T(MSG_SORT), _T(MSG_NONE), lcd_sort_type_set);\
        }\
    }\
}\
while (0)
#else // SDCARD_SORT_ALPHA
#define SETTINGS_SD \
do\
{\
    if (card.ToshibaFlashAir_isEnabled())\
        MENU_ITEM_TOGGLE_P(_T(MSG_SD_CARD), _T(MSG_TOSHIBA_FLASH_AIR_COMPATIBILITY), lcd_toshiba_flash_air_compatibility_toggle);\
    else\
        MENU_ITEM_TOGGLE_P(_T(MSG_SD_CARD), _T(MSG_NORMAL), lcd_toshiba_flash_air_compatibility_toggle);\
}\
while (0)
#endif // SDCARD_SORT_ALPHA

/*
#define SETTINGS_MBL_MODE \
do\
{\
    switch(e_mbl_type)\
    {\
    case e_MBL_FAST:\
        MENU_ITEM_FUNCTION_P(_i("Mode    [Fast]"),mbl_mode_set);\ 
         break; \
    case e_MBL_OPTIMAL:\
	    MENU_ITEM_FUNCTION_P(_i("Mode [Optimal]"), mbl_mode_set); \ 
	     break; \
    case e_MBL_PREC:\
	     MENU_ITEM_FUNCTION_P(_i("Mode [Precise]"), mbl_mode_set); \
	     break; \
    default:\
	     MENU_ITEM_FUNCTION_P(_i("Mode [Optimal]"), mbl_mode_set); \
	     break; \
    }\
}\
while (0)
*/

#define SETTINGS_SOUND \
do\
{\
    switch(eSoundMode)\
    {\
        case e_SOUND_MODE_LOUD:\
            MENU_ITEM_TOGGLE_P(_T(MSG_SOUND), _T(MSG_SOUND_LOUD), lcd_sound_state_set);\
            break;\
        case e_SOUND_MODE_ONCE:\
            MENU_ITEM_TOGGLE_P(_T(MSG_SOUND), _T(MSG_SOUND_ONCE), lcd_sound_state_set);\
            break;\
        case e_SOUND_MODE_SILENT:\
            MENU_ITEM_TOGGLE_P(_T(MSG_SOUND), _T(MSG_SILENT), lcd_sound_state_set);\
            break;\
        case e_SOUND_MODE_BLIND:\
            MENU_ITEM_TOGGLE_P(_T(MSG_SOUND), _T(MSG_SOUND_BLIND), lcd_sound_state_set);\
            break;\
        default:\
            MENU_ITEM_TOGGLE_P(_T(MSG_SOUND), _T(MSG_SOUND_LOUD), lcd_sound_state_set);\
    }\
}\
while (0)

//-//
static void lcd_check_mode_set(void)
{
switch(oCheckMode)
     {
     case ClCheckMode::_None:
          oCheckMode=ClCheckMode::_Warn;
          break;
     case ClCheckMode::_Warn:
          oCheckMode=ClCheckMode::_Strict;
          break;
     case ClCheckMode::_Strict:
          oCheckMode=ClCheckMode::_None;
          break;
     default:
          oCheckMode=ClCheckMode::_None;
     }
eeprom_update_byte((uint8_t*)EEPROM_CHECK_MODE,(uint8_t)oCheckMode);
}

#define SETTINGS_MODE \
do\
{\
    switch(oCheckMode)\
         {\
         case ClCheckMode::_None:\
              MENU_ITEM_TOGGLE_P(_T(MSG_NOZZLE), _T(MSG_NONE), lcd_check_mode_set);\
              break;\
         case ClCheckMode::_Warn:\
              MENU_ITEM_TOGGLE_P(_T(MSG_NOZZLE), _T(MSG_WARN), lcd_check_mode_set);\
              break;\
         case ClCheckMode::_Strict:\
              MENU_ITEM_TOGGLE_P(_T(MSG_NOZZLE), _T(MSG_STRICT), lcd_check_mode_set);\
              break;\
         default:\
              MENU_ITEM_TOGGLE_P(_T(MSG_NOZZLE), _T(MSG_NONE), lcd_check_mode_set);\
         }\
}\
while (0)

static void lcd_nozzle_diameter_set(void)
{
uint16_t nDiameter;

switch(oNozzleDiameter)
     {
     case ClNozzleDiameter::_Diameter_250:
          oNozzleDiameter=ClNozzleDiameter::_Diameter_400;
          nDiameter=400;
          break;
     case ClNozzleDiameter::_Diameter_400:
          oNozzleDiameter=ClNozzleDiameter::_Diameter_600;
          nDiameter=600;
          break;
     case ClNozzleDiameter::_Diameter_600:
          oNozzleDiameter=ClNozzleDiameter::_Diameter_250;
          nDiameter=250;
          break;
     default:
          oNozzleDiameter=ClNozzleDiameter::_Diameter_400;
          nDiameter=400;
     }
eeprom_update_byte((uint8_t*)EEPROM_NOZZLE_DIAMETER,(uint8_t)oNozzleDiameter);
eeprom_update_word((uint16_t*)EEPROM_NOZZLE_DIAMETER_uM,nDiameter);
}

#define SETTINGS_NOZZLE \
do\
{\
    float fNozzleDiam;\
    switch(oNozzleDiameter)\
    {\
        case ClNozzleDiameter::_Diameter_250: fNozzleDiam = 0.25f; break;\
        case ClNozzleDiameter::_Diameter_400: fNozzleDiam = 0.4f; break;\
        case ClNozzleDiameter::_Diameter_600: fNozzleDiam = 0.6f; break;\
        default: fNozzleDiam = 0.4f; break;\
    }\
    MENU_ITEM_TOGGLE(_T(MSG_NOZZLE_DIAMETER), ftostr12ns(fNozzleDiam), lcd_nozzle_diameter_set);\
}\
while (0)

static void lcd_check_model_set(void)
{
switch(oCheckModel)
     {
     case ClCheckModel::_None:
          oCheckModel=ClCheckModel::_Warn;
          break;
     case ClCheckModel::_Warn:
          oCheckModel=ClCheckModel::_Strict;
          break;
     case ClCheckModel::_Strict:
          oCheckModel=ClCheckModel::_None;
          break;
     default:
          oCheckModel=ClCheckModel::_None;
     }
eeprom_update_byte((uint8_t*)EEPROM_CHECK_MODEL,(uint8_t)oCheckModel);
}

#define SETTINGS_MODEL \
do\
{\
    switch(oCheckModel)\
         {\
         case ClCheckModel::_None:\
              MENU_ITEM_TOGGLE_P(_T(MSG_MODEL), _T(MSG_NONE), lcd_check_model_set);\
              break;\
         case ClCheckModel::_Warn:\
              MENU_ITEM_TOGGLE_P(_T(MSG_MODEL), _T(MSG_WARN), lcd_check_model_set);\
              break;\
         case ClCheckModel::_Strict:\
              MENU_ITEM_TOGGLE_P(_T(MSG_MODEL), _T(MSG_STRICT), lcd_check_model_set);\
              break;\
         default:\
              MENU_ITEM_TOGGLE_P(_T(MSG_MODEL), _T(MSG_NONE), lcd_check_model_set);\
         }\
}\
while (0)

static void lcd_check_version_set(void)
{
switch(oCheckVersion)
     {
     case ClCheckVersion::_None:
          oCheckVersion=ClCheckVersion::_Warn;
          break;
     case ClCheckVersion::_Warn:
          oCheckVersion=ClCheckVersion::_Strict;
          break;
     case ClCheckVersion::_Strict:
          oCheckVersion=ClCheckVersion::_None;
          break;
     default:
          oCheckVersion=ClCheckVersion::_None;
     }
eeprom_update_byte((uint8_t*)EEPROM_CHECK_VERSION,(uint8_t)oCheckVersion);
}

#define SETTINGS_VERSION \
do\
{\
    switch(oCheckVersion)\
         {\
         case ClCheckVersion::_None:\
              MENU_ITEM_TOGGLE_P(_T(MSG_FIRMWARE), _T(MSG_NONE), lcd_check_version_set);\
              break;\
         case ClCheckVersion::_Warn:\
              MENU_ITEM_TOGGLE_P(_T(MSG_FIRMWARE), _T(MSG_WARN), lcd_check_version_set);\
              break;\
         case ClCheckVersion::_Strict:\
              MENU_ITEM_TOGGLE_P(_T(MSG_FIRMWARE), _T(MSG_STRICT), lcd_check_version_set);\
              break;\
         default:\
              MENU_ITEM_TOGGLE_P(_T(MSG_FIRMWARE), _T(MSG_NONE), lcd_check_version_set);\
         }\
}\
while (0)

static void lcd_check_gcode_set(void)
{
switch(oCheckGcode)
     {
     case ClCheckGcode::_None:
          oCheckGcode=ClCheckGcode::_Warn;
          break;
     case ClCheckGcode::_Warn:
          oCheckGcode=ClCheckGcode::_Strict;
          break;
     case ClCheckGcode::_Strict:
          oCheckGcode=ClCheckGcode::_None;
          break;
     default:
          oCheckGcode=ClCheckGcode::_None;
     }
eeprom_update_byte((uint8_t*)EEPROM_CHECK_GCODE,(uint8_t)oCheckGcode);
}

#define SETTINGS_GCODE \
do\
{\
    switch(oCheckGcode)\
         {\
         case ClCheckGcode::_None:\
              MENU_ITEM_TOGGLE_P(_T(MSG_GCODE), _T(MSG_NONE), lcd_check_gcode_set);\
              break;\
         case ClCheckGcode::_Warn:\
              MENU_ITEM_TOGGLE_P(_T(MSG_GCODE), _T(MSG_WARN), lcd_check_gcode_set);\
              break;\
         case ClCheckGcode::_Strict:\
              MENU_ITEM_TOGGLE_P(_T(MSG_GCODE), _T(MSG_STRICT), lcd_check_gcode_set);\
              break;\
         default:\
              MENU_ITEM_TOGGLE_P(_T(MSG_GCODE), _T(MSG_NONE), lcd_check_gcode_set);\
         }\
}\
while (0)

static void lcd_checking_menu(void)
{
MENU_BEGIN();
MENU_ITEM_BACK_P(_T(MSG_HW_SETUP));
SETTINGS_MODE;
SETTINGS_MODEL;
SETTINGS_VERSION;
//-// temporarily disabled
//SETTINGS_GCODE;
MENU_END();
}

#ifdef IR_SENSOR_ANALOG
static void lcd_fsensor_actionNA_set(void)
{
switch(oFsensorActionNA)
     {
     case ClFsensorActionNA::_Continue:
          oFsensorActionNA=ClFsensorActionNA::_Pause;
          break;
     case ClFsensorActionNA::_Pause:
          oFsensorActionNA=ClFsensorActionNA::_Continue;
          break;
     default:
          oFsensorActionNA=ClFsensorActionNA::_Continue;
     }
eeprom_update_byte((uint8_t*)EEPROM_FSENSOR_ACTION_NA,(uint8_t)oFsensorActionNA);
}

#define FSENSOR_ACTION_NA \
do\
{\
    switch(oFsensorActionNA)\
         {\
         case ClFsensorActionNA::_Continue:\
              MENU_ITEM_TOGGLE_P(_T(MSG_FS_ACTION), _T(MSG_FS_CONTINUE), lcd_fsensor_actionNA_set);\
              break;\
         case ClFsensorActionNA::_Pause:\
              MENU_ITEM_TOGGLE_P(_T(MSG_FS_ACTION), _T(MSG_FS_PAUSE), lcd_fsensor_actionNA_set);\
              break;\
         default:\
              oFsensorActionNA=ClFsensorActionNA::_Continue;\
         }\
}\
while (0)
#endif //IR_SENSOR_ANALOG

template <uint8_t number>
static void select_sheet_menu()
{
    selected_sheet = number;
    lcd_sheet_menu();
}

static void sheets_menu()
{
    MENU_BEGIN();
    MENU_ITEM_BACK_P(_i("HW Setup"));
    MENU_ITEM_SUBMENU_E(EEPROM_Sheets_base->s[0], select_sheet_menu<0>);
    MENU_ITEM_SUBMENU_E(EEPROM_Sheets_base->s[1], select_sheet_menu<1>);
    MENU_ITEM_SUBMENU_E(EEPROM_Sheets_base->s[2], select_sheet_menu<2>);
    MENU_ITEM_SUBMENU_E(EEPROM_Sheets_base->s[3], select_sheet_menu<3>);
    MENU_ITEM_SUBMENU_E(EEPROM_Sheets_base->s[4], select_sheet_menu<4>);
    MENU_ITEM_SUBMENU_E(EEPROM_Sheets_base->s[5], select_sheet_menu<5>);
    MENU_ITEM_SUBMENU_E(EEPROM_Sheets_base->s[6], select_sheet_menu<6>);
    MENU_ITEM_SUBMENU_E(EEPROM_Sheets_base->s[7], select_sheet_menu<7>);
    MENU_END();
}

void lcd_hw_setup_menu(void)                      // can not be "static"
{
    MENU_BEGIN();
    MENU_ITEM_BACK_P(_T(bSettings?MSG_SETTINGS:MSG_BACK)); // i.e. default menu-item / menu-item after checking mismatch

    MENU_ITEM_SUBMENU_P(_i("Steel sheets"), sheets_menu);
    SETTINGS_NOZZLE;
    MENU_ITEM_SUBMENU_P(_i("Checks"), lcd_checking_menu);

#ifdef IR_SENSOR_ANALOG
    FSENSOR_ACTION_NA;
    MENU_ITEM_FUNCTION_P(PSTR("Fsensor Detection"), lcd_detect_IRsensor);
#endif //IR_SENSOR_ANALOG
    MENU_END();
}

static void lcd_settings_menu()
{
	EEPROM_read(EEPROM_SILENT, (uint8_t*)&SilentModeMenu, sizeof(SilentModeMenu));
	MENU_BEGIN();
	MENU_ITEM_BACK_P(_T(MSG_MAIN));

	MENU_ITEM_SUBMENU_P(_i("Temperature"), lcd_control_temperature_menu);////MSG_TEMPERATURE
	if (!homing_flag)
	    MENU_ITEM_SUBMENU_P(_i("Move axis"), lcd_move_menu_1mm);////MSG_MOVE_AXIS
	if (!isPrintPaused)
	    MENU_ITEM_GCODE_P(_i("Disable steppers"), PSTR("M84"));////MSG_DISABLE_STEPPERS

	SETTINGS_FILAMENT_SENSOR;

	SETTINGS_AUTO_DEPLETE;

	SETTINGS_CUTTER;

	MENU_ITEM_TOGGLE_P(_i("Fans check"), fans_check_enabled ? _T(MSG_ON) : _T(MSG_OFF), lcd_set_fan_check);

	SETTINGS_SILENT_MODE;

    if(!farm_mode)
    {
        bSettings=true;                              // flag ('fake parameter') for 'lcd_hw_setup_menu()' function
        MENU_ITEM_SUBMENU_P(_i("HW Setup"), lcd_hw_setup_menu);////MSG_HW_SETUP
    }
    
	SETTINGS_MMU_MODE;

	MENU_ITEM_SUBMENU_P(_i("Mesh bed leveling"), lcd_mesh_bed_leveling_settings);////MSG_MBL_SETTINGS c=18 r=1

#if defined (TMC2130) && defined (LINEARITY_CORRECTION)
    MENU_ITEM_SUBMENU_P(_i("Lin. correction"), lcd_settings_linearity_correction_menu);
#endif //LINEARITY_CORRECTION && TMC2130

	MENU_ITEM_TOGGLE_P(_T(MSG_TEMP_CALIBRATION), temp_cal_active ? _T(MSG_ON) : _T(MSG_OFF), lcd_temp_calibration_set);

#ifdef HAS_SECOND_SERIAL_PORT
    MENU_ITEM_TOGGLE_P(_T(MSG_RPI_PORT), (selectedSerialPort == 0) ? _T(MSG_OFF) : _T(MSG_ON), lcd_second_serial_set);
#endif //HAS_SECOND_SERIAL

	if (!isPrintPaused && !homing_flag)
		MENU_ITEM_SUBMENU_P(_T(MSG_BABYSTEP_Z), lcd_babystep_z);

#if (LANG_MODE != 0)
	MENU_ITEM_SUBMENU_P(_i("Select language"), lcd_language_menu);////MSG_LANGUAGE_SELECT
#endif //(LANG_MODE != 0)

	SETTINGS_SD;
	SETTINGS_SOUND;

#ifdef LCD_BL_PIN
    if (backlightSupport)
    {
        MENU_ITEM_SUBMENU_P(_T(MSG_BRIGHTNESS), lcd_backlight_menu);
    }
#endif //LCD_BL_PIN

	if (farm_mode)
	{
		MENU_ITEM_SUBMENU_P(PSTR("Farm number"), lcd_farm_no);
		MENU_ITEM_FUNCTION_P(PSTR("Disable farm mode"), lcd_disable_farm_mode);
	}

	MENU_END();
}

#ifdef TMC2130
static void lcd_ustep_linearity_menu_save()
{
    eeprom_update_byte((uint8_t*)EEPROM_TMC2130_WAVE_X_FAC, tmc2130_wave_fac[X_AXIS]);
    eeprom_update_byte((uint8_t*)EEPROM_TMC2130_WAVE_Y_FAC, tmc2130_wave_fac[Y_AXIS]);
    eeprom_update_byte((uint8_t*)EEPROM_TMC2130_WAVE_Z_FAC, tmc2130_wave_fac[Z_AXIS]);
    eeprom_update_byte((uint8_t*)EEPROM_TMC2130_WAVE_E_FAC, tmc2130_wave_fac[E_AXIS]);
}
#endif //TMC2130

#ifdef TMC2130
static void lcd_settings_linearity_correction_menu_save()
{
    bool changed = false;
    if (tmc2130_wave_fac[X_AXIS] < TMC2130_WAVE_FAC1000_MIN) tmc2130_wave_fac[X_AXIS] = 0;
    if (tmc2130_wave_fac[Y_AXIS] < TMC2130_WAVE_FAC1000_MIN) tmc2130_wave_fac[Y_AXIS] = 0;
    if (tmc2130_wave_fac[Z_AXIS] < TMC2130_WAVE_FAC1000_MIN) tmc2130_wave_fac[Z_AXIS] = 0;
    if (tmc2130_wave_fac[E_AXIS] < TMC2130_WAVE_FAC1000_MIN) tmc2130_wave_fac[E_AXIS] = 0;
    changed |= (eeprom_read_byte((uint8_t*)EEPROM_TMC2130_WAVE_X_FAC) != tmc2130_wave_fac[X_AXIS]);
    changed |= (eeprom_read_byte((uint8_t*)EEPROM_TMC2130_WAVE_Y_FAC) != tmc2130_wave_fac[Y_AXIS]);
    changed |= (eeprom_read_byte((uint8_t*)EEPROM_TMC2130_WAVE_Z_FAC) != tmc2130_wave_fac[Z_AXIS]);
    changed |= (eeprom_read_byte((uint8_t*)EEPROM_TMC2130_WAVE_E_FAC) != tmc2130_wave_fac[E_AXIS]);
    lcd_ustep_linearity_menu_save();
    if (changed) tmc2130_init();
}
#endif //TMC2130

static void lcd_calibration_menu()
{
  MENU_BEGIN();
  MENU_ITEM_BACK_P(_T(MSG_MAIN));
  if (!isPrintPaused)
  {
	MENU_ITEM_FUNCTION_P(_i("Wizard"), lcd_wizard);////MSG_WIZARD c=17 r=1
    if (lcd_commands_type == LcdCommands::Idle)
    {
         MENU_ITEM_SUBMENU_P(_T(MSG_V2_CALIBRATION), lcd_first_layer_calibration_reset);
    }
	MENU_ITEM_GCODE_P(_T(MSG_AUTO_HOME), PSTR("G28 W"));
#ifdef TMC2130
	MENU_ITEM_FUNCTION_P(_i("Belt test        "), lcd_belttest_v);////MSG_BELTTEST
#endif //TMC2130
	MENU_ITEM_FUNCTION_P(_i("Selftest         "), lcd_selftest_v);////MSG_SELFTEST
#ifdef MK1BP
    // MK1
    // "Calibrate Z"
    MENU_ITEM_GCODE_P(_T(MSG_HOMEYZ), PSTR("G28 Z"));
#else //MK1BP
    // MK2
    MENU_ITEM_FUNCTION_P(_i("Calibrate XYZ"), lcd_mesh_calibration);////MSG_CALIBRATE_BED
    // "Calibrate Z" with storing the reference values to EEPROM.
    MENU_ITEM_SUBMENU_P(_T(MSG_HOMEYZ), lcd_mesh_calibration_z);
#ifndef SNMM
	//MENU_ITEM_FUNCTION_P(_i("Calibrate E"), lcd_calibrate_extruder);////MSG_CALIBRATE_E c=20 r=1
#endif
    // "Mesh Bed Leveling"
    MENU_ITEM_SUBMENU_P(_i("Mesh Bed Leveling"), lcd_mesh_bedleveling);////MSG_MESH_BED_LEVELING
	
#endif //MK1BP

    MENU_ITEM_SUBMENU_P(_i("Bed level correct"), lcd_adjust_bed);////MSG_BED_CORRECTION_MENU
	MENU_ITEM_SUBMENU_P(_i("PID calibration"), pid_extruder);////MSG_PID_EXTRUDER c=17 r=1
#ifndef TMC2130
    MENU_ITEM_SUBMENU_P(_i("Show end stops"), menu_show_end_stops);////MSG_SHOW_END_STOPS c=17 r=1
#endif
#ifndef MK1BP
    MENU_ITEM_GCODE_P(_i("Reset XYZ calibr."), PSTR("M44"));////MSG_CALIBRATE_BED_RESET
#endif //MK1BP
#ifndef SNMM
	//MENU_ITEM_FUNCTION_P(MSG_RESET_CALIBRATE_E, lcd_extr_cal_reset);
#endif
#ifndef MK1BP
	MENU_ITEM_SUBMENU_P(_i("Temp. calibration"), lcd_pinda_calibration_menu);////MSG_CALIBRATION_PINDA_MENU c=17 r=1
#endif //MK1BP
  }
  
  MENU_END();
}

void bowden_menu() {
	int enc_dif = lcd_encoder_diff;
	int cursor_pos = 0;
	lcd_clear();
	lcd_set_cursor(0, 0);
	lcd_print(">");
	for (uint_least8_t i = 0; i < 4; i++) {
		lcd_set_cursor(1, i);
		lcd_print("Extruder ");
		lcd_print(i);
		lcd_print(": ");
		EEPROM_read_B(EEPROM_BOWDEN_LENGTH + i * 2, &bowden_length[i]);
		lcd_print(bowden_length[i] - 48);

	}
	enc_dif = lcd_encoder_diff;
	lcd_consume_click();
	while (1) {

		manage_heater();
		manage_inactivity(true);

		if (abs((enc_dif - lcd_encoder_diff)) > 2) {

			if (enc_dif > lcd_encoder_diff) {
					cursor_pos--;
				}

				if (enc_dif < lcd_encoder_diff) {
					cursor_pos++;
				}

				if (cursor_pos > 3) {
					cursor_pos = 3;
					Sound_MakeSound(e_SOUND_TYPE_BlindAlert);
				}

				if (cursor_pos < 0) {
					cursor_pos = 0;
					Sound_MakeSound(e_SOUND_TYPE_BlindAlert);
				}

				lcd_set_cursor(0, 0);
				lcd_print(" ");
				lcd_set_cursor(0, 1);
				lcd_print(" ");
				lcd_set_cursor(0, 2);
				lcd_print(" ");
				lcd_set_cursor(0, 3);
				lcd_print(" ");
				lcd_set_cursor(0, cursor_pos);
				lcd_print(">");
				Sound_MakeSound(e_SOUND_TYPE_EncoderMove);
				enc_dif = lcd_encoder_diff;
				_delay(100);
		}

		if (lcd_clicked()) {
			Sound_MakeSound(e_SOUND_TYPE_ButtonEcho);
			lcd_clear();
			while (1) {

				manage_heater();
				manage_inactivity(true);

				lcd_set_cursor(1, 1);
				lcd_print("Extruder ");
				lcd_print(cursor_pos);
				lcd_print(": ");
				lcd_set_cursor(13, 1);
				lcd_print(bowden_length[cursor_pos] - 48);

				if (abs((enc_dif - lcd_encoder_diff)) > 2) {
						if (enc_dif > lcd_encoder_diff) {
							bowden_length[cursor_pos]--;
							lcd_set_cursor(13, 1);
							lcd_print(bowden_length[cursor_pos] - 48);
							enc_dif = lcd_encoder_diff;
						}

						if (enc_dif < lcd_encoder_diff) {
							bowden_length[cursor_pos]++;
							lcd_set_cursor(13, 1);
							lcd_print(bowden_length[cursor_pos] - 48);
							enc_dif = lcd_encoder_diff;
						}
				}
				_delay(100);
				if (lcd_clicked()) {
					Sound_MakeSound(e_SOUND_TYPE_ButtonEcho);
					EEPROM_save_B(EEPROM_BOWDEN_LENGTH + cursor_pos * 2, &bowden_length[cursor_pos]);
					if (lcd_show_fullscreen_message_yes_no_and_wait_P(PSTR("Continue with another bowden?"))) {
						lcd_update_enable(true);
						lcd_clear();
						enc_dif = lcd_encoder_diff;
						lcd_set_cursor(0, cursor_pos);
						lcd_print(">");
						for (uint_least8_t i = 0; i < 4; i++) {
							lcd_set_cursor(1, i);
							lcd_print("Extruder ");
							lcd_print(i);
							lcd_print(": ");
							EEPROM_read_B(EEPROM_BOWDEN_LENGTH + i * 2, &bowden_length[i]);
							lcd_print(bowden_length[i] - 48);

						}
						break;
					}
					else return;
				}
			}
		}
	}
}

#ifdef SNMM

static char snmm_stop_print_menu() { //menu for choosing which filaments will be unloaded in stop print
	lcd_clear();
	lcd_puts_at_P(0,0,_T(MSG_UNLOAD_FILAMENT)); lcd_print(":");
	lcd_set_cursor(0, 1); lcd_print(">");
	lcd_puts_at_P(1,2,_i("Used during print"));////MSG_USED c=19 r=1
	lcd_puts_at_P(1,3,_i("Current"));////MSG_CURRENT c=19 r=1
	char cursor_pos = 1;
	int enc_dif = 0;
	KEEPALIVE_STATE(PAUSED_FOR_USER);
	lcd_consume_click();
	while (1) {
		manage_heater();
		manage_inactivity(true);
		if (abs((enc_dif - lcd_encoder_diff)) > 4) {

			if ((abs(enc_dif - lcd_encoder_diff)) > 1) {
				if (enc_dif > lcd_encoder_diff) cursor_pos--;
				if (enc_dif < lcd_encoder_diff) cursor_pos++;
				if (cursor_pos > 3) {
					cursor_pos = 3;
					Sound_MakeSound(e_SOUND_TYPE_BlindAlert);
				}
				if (cursor_pos < 1){
					cursor_pos = 1;
					Sound_MakeSound(e_SOUND_TYPE_BlindAlert);
				}	

				lcd_set_cursor(0, 1);
				lcd_print(" ");
				lcd_set_cursor(0, 2);
				lcd_print(" ");
				lcd_set_cursor(0, 3);
				lcd_print(" ");
				lcd_set_cursor(0, cursor_pos);
				lcd_print(">");
				enc_dif = lcd_encoder_diff;
				Sound_MakeSound(e_SOUND_TYPE_EncoderMove);
				_delay(100);
			}
		}
		if (lcd_clicked()) {
			Sound_MakeSound(e_SOUND_TYPE_ButtonEcho);
			KEEPALIVE_STATE(IN_HANDLER);
			return(cursor_pos - 1);
		}
	}
	
}

#endif //SNMM

//! @brief Select one of numbered items
//!
//! Create list of items with header. Header can not be selected.
//! Each item has text description passed by function parameter and
//! number. There are 5 numbered items, if mmu_enabled, 4 otherwise.
//! Items are numbered from 1 to 4 or 5. But index returned starts at 0.
//! There can be last item with different text and no number.
//!
//! @param header Header text
//! @param item Item text
//! @param last_item Last item text, or nullptr if there is no Last item
//! @return selected item index, first item index is 0
uint8_t choose_menu_P(const char *header, const char *item, const char *last_item)
{
    //following code should handle 3 to 127 number of items well
    const int8_t items_no = last_item?(mmu_enabled?6:5):(mmu_enabled?5:4);
    const uint8_t item_len = item?strlen_P(item):0;
	int8_t first = 0;
	int8_t enc_dif = lcd_encoder_diff;
	int8_t cursor_pos = 1;
	
	lcd_clear();

	KEEPALIVE_STATE(PAUSED_FOR_USER);
	while (1)
	{
		manage_heater();
		manage_inactivity(true);

		if (abs((enc_dif - lcd_encoder_diff)) > 4)
		{
            if (enc_dif > lcd_encoder_diff)
            {
                cursor_pos--;
            }

            if (enc_dif < lcd_encoder_diff)
            {
                cursor_pos++;
            }
            enc_dif = lcd_encoder_diff;
			Sound_MakeSound(e_SOUND_TYPE_EncoderMove);
		}

		if (cursor_pos > 3)
		{		
            cursor_pos = 3;
            if (first < items_no - 3)
            {
                first++;
                lcd_clear();
            } else { // here we are at the very end of the list
				Sound_MakeSound(e_SOUND_TYPE_BlindAlert);
            }
        }

        if (cursor_pos < 1)
        {
            cursor_pos = 1;
            if (first > 0)
            {
                first--;
                lcd_clear();
            } else { // here we are at the very end of the list
				Sound_MakeSound(e_SOUND_TYPE_BlindAlert);
            }
        }

        if (header) lcd_puts_at_P(0,0,header);

        const bool last_visible = (first == items_no - 3);
        const uint_least8_t ordinary_items = (last_item&&last_visible)?2:3;

        for (uint_least8_t i = 0; i < ordinary_items; i++)
        {
            if (item) lcd_puts_at_P(1, i + 1, item);
        }

        for (uint_least8_t i = 0; i < ordinary_items; i++)
        {
            lcd_set_cursor(2 + item_len, i+1);
            lcd_print(first + i + 1);
        }

        if (last_item&&last_visible) lcd_puts_at_P(1, 3, last_item);

        lcd_set_cursor(0, 1);
        lcd_print(" ");
        lcd_set_cursor(0, 2);
        lcd_print(" ");
        lcd_set_cursor(0, 3);
        lcd_print(" ");
        lcd_set_cursor(0, cursor_pos);
        lcd_print(">");
        _delay(100);

		if (lcd_clicked())
		{
			Sound_MakeSound(e_SOUND_TYPE_ButtonEcho);
		    KEEPALIVE_STATE(IN_HANDLER);
			lcd_encoder_diff = 0;
			return(cursor_pos + first - 1);
		}
	}
}

char reset_menu() {
#ifdef SNMM
	int items_no = 5;
#else
	int items_no = 4;
#endif
	static int first = 0;
	int enc_dif = 0;
	char cursor_pos = 0;
	const char *item [items_no];
	
	item[0] = "Language";
	item[1] = "Statistics";
	item[2] = "Shipping prep";
	item[3] = "All Data";
#ifdef SNMM
	item[4] = "Bowden length";
#endif // SNMM

	enc_dif = lcd_encoder_diff;
	lcd_clear();
	lcd_set_cursor(0, 0);
	lcd_print(">");
	lcd_consume_click();
	while (1) {		

		for (uint_least8_t i = 0; i < 4; i++) {
			lcd_set_cursor(1, i);
			lcd_print(item[first + i]);
		}

		manage_heater();
		manage_inactivity(true);

		if (abs((enc_dif - lcd_encoder_diff)) > 4) {

			if ((abs(enc_dif - lcd_encoder_diff)) > 1) {
				if (enc_dif > lcd_encoder_diff) {
					cursor_pos--;
				}

				if (enc_dif < lcd_encoder_diff) {
					cursor_pos++;
				}

				if (cursor_pos > 3) {
					cursor_pos = 3;
					Sound_MakeSound(e_SOUND_TYPE_BlindAlert);
					if (first < items_no - 4) {
						first++;
						lcd_clear();
					}
				}

				if (cursor_pos < 0) {
					cursor_pos = 0;
					Sound_MakeSound(e_SOUND_TYPE_BlindAlert);
					if (first > 0) {
						first--;
						lcd_clear();
					}
				}
				lcd_set_cursor(0, 0);
				lcd_print(" ");
				lcd_set_cursor(0, 1);
				lcd_print(" ");
				lcd_set_cursor(0, 2);
				lcd_print(" ");
				lcd_set_cursor(0, 3);
				lcd_print(" ");
				lcd_set_cursor(0, cursor_pos);
				lcd_print(">");
				Sound_MakeSound(e_SOUND_TYPE_EncoderMove);
				enc_dif = lcd_encoder_diff;
				_delay(100);
			}

		}

		if (lcd_clicked()) {
			Sound_MakeSound(e_SOUND_TYPE_ButtonEcho);
			return(cursor_pos + first);
		}

	}

}

static void lcd_disable_farm_mode()
{
	int8_t disable = lcd_show_fullscreen_message_yes_no_and_wait_P(PSTR("Disable farm mode?"), true, false); //allow timeouting, default no
	if (disable)
	{
		enquecommand_P(PSTR("G99"));
		lcd_return_to_status();
	}
	lcd_update_enable(true);
	lcd_draw_update = 2;
	
}



static void fil_load_menu()
{
    MENU_BEGIN();
    MENU_ITEM_BACK_P(_T(MSG_MAIN));
    MENU_ITEM_FUNCTION_P(_i("Load all"), load_all); ////MSG_LOAD_ALL c=17
    MENU_ITEM_FUNCTION_NR_P(_T(MSG_LOAD_FILAMENT), '1', extr_adj, 0); ////MSG_LOAD_FILAMENT_1 c=16
    MENU_ITEM_FUNCTION_NR_P(_T(MSG_LOAD_FILAMENT), '2', extr_adj, 1); ////MSG_LOAD_FILAMENT_2 c=17
    MENU_ITEM_FUNCTION_NR_P(_T(MSG_LOAD_FILAMENT), '3', extr_adj, 2); ////MSG_LOAD_FILAMENT_3 c=17
    MENU_ITEM_FUNCTION_NR_P(_T(MSG_LOAD_FILAMENT), '4', extr_adj, 3); ////MSG_LOAD_FILAMENT_4 c=17

    if (mmu_enabled)
    {
        MENU_ITEM_FUNCTION_NR_P(_T(MSG_LOAD_FILAMENT), '5', extr_adj, 4);
    }
    MENU_END();
}

static void mmu_load_to_nozzle_menu()
{
    if (bFilamentAction)
    {
        MENU_BEGIN();
        MENU_ITEM_BACK_P(_T(MSG_MAIN));
        MENU_ITEM_FUNCTION_NR_P(_T(MSG_LOAD_FILAMENT), '1', lcd_mmu_load_to_nozzle, 0);
        MENU_ITEM_FUNCTION_NR_P(_T(MSG_LOAD_FILAMENT), '2', lcd_mmu_load_to_nozzle, 1);
        MENU_ITEM_FUNCTION_NR_P(_T(MSG_LOAD_FILAMENT), '3', lcd_mmu_load_to_nozzle, 2);
        MENU_ITEM_FUNCTION_NR_P(_T(MSG_LOAD_FILAMENT), '4', lcd_mmu_load_to_nozzle, 3);
        MENU_ITEM_FUNCTION_NR_P(_T(MSG_LOAD_FILAMENT), '5', lcd_mmu_load_to_nozzle, 4);
        MENU_END();
    }
    else
    {
        eFilamentAction = FilamentAction::MmuLoad;
        preheat_or_continue();
    }
}

static void mmu_eject_filament(uint8_t filament)
{
    menu_back();
    mmu_eject_filament(filament, true);
}

static void mmu_fil_eject_menu()
{
    if (bFilamentAction)
    {
        MENU_BEGIN();
        MENU_ITEM_BACK_P(_T(MSG_MAIN));
        MENU_ITEM_FUNCTION_NR_P(_T(MSG_EJECT_FILAMENT), '1', mmu_eject_filament, 0);
        MENU_ITEM_FUNCTION_NR_P(_T(MSG_EJECT_FILAMENT), '2', mmu_eject_filament, 1);
        MENU_ITEM_FUNCTION_NR_P(_T(MSG_EJECT_FILAMENT), '3', mmu_eject_filament, 2);
        MENU_ITEM_FUNCTION_NR_P(_T(MSG_EJECT_FILAMENT), '4', mmu_eject_filament, 3);
        MENU_ITEM_FUNCTION_NR_P(_T(MSG_EJECT_FILAMENT), '5', mmu_eject_filament, 4);
        MENU_END();
    }
    else
    {
        eFilamentAction = FilamentAction::MmuEject;
        preheat_or_continue();
    }
}

#ifdef MMU_HAS_CUTTER

static void mmu_cut_filament_menu()
{
    if(bFilamentAction)
    {
        MENU_BEGIN();
        MENU_ITEM_BACK_P(_T(MSG_MAIN));
        MENU_ITEM_FUNCTION_NR_P(_T(MSG_CUT_FILAMENT), '1', mmu_cut_filament, 0);
        MENU_ITEM_FUNCTION_NR_P(_T(MSG_CUT_FILAMENT), '2', mmu_cut_filament, 1);
        MENU_ITEM_FUNCTION_NR_P(_T(MSG_CUT_FILAMENT), '3', mmu_cut_filament, 2);
        MENU_ITEM_FUNCTION_NR_P(_T(MSG_CUT_FILAMENT), '4', mmu_cut_filament, 3);
        MENU_ITEM_FUNCTION_NR_P(_T(MSG_CUT_FILAMENT), '5', mmu_cut_filament, 4);
        MENU_END();
    }
    else
    {
        eFilamentAction=FilamentAction::MmuCut;
        bFilamentFirstRun=false;
        if(target_temperature[0]>=EXTRUDE_MINTEMP)
        {
            bFilamentPreheatState=true;
            mFilamentItem(target_temperature[0],target_temperature_bed);
        }
        else lcd_generic_preheat_menu();
    }
}
#endif //MMU_HAS_CUTTER

#ifdef SNMM
static void fil_unload_menu()
{
	MENU_BEGIN();
	MENU_ITEM_BACK_P(_T(MSG_MAIN));
	MENU_ITEM_FUNCTION_P(_i("Unload all"), extr_unload_all);////MSG_UNLOAD_ALL c=17
	MENU_ITEM_FUNCTION_P(_i("Unload filament 1"), extr_unload_0);////MSG_UNLOAD_FILAMENT_1 c=17
	MENU_ITEM_FUNCTION_P(_i("Unload filament 2"), extr_unload_1);////MSG_UNLOAD_FILAMENT_2 c=17
	MENU_ITEM_FUNCTION_P(_i("Unload filament 3"), extr_unload_2);////MSG_UNLOAD_FILAMENT_3 c=17
	MENU_ITEM_FUNCTION_P(_i("Unload filament 4"), extr_unload_3);////MSG_UNLOAD_FILAMENT_4 c=17

	if (mmu_enabled)
		MENU_ITEM_FUNCTION_P(_i("Unload filament 5"), extr_unload_4);////MSG_UNLOAD_FILAMENT_5 c=17

	MENU_END();
}


static void change_extr_menu(){
	MENU_BEGIN();
	MENU_ITEM_BACK_P(_T(MSG_MAIN));
	MENU_ITEM_FUNCTION_P(_i("Extruder 1"), extr_change_0);////MSG_EXTRUDER_1 c=17 r=1
	MENU_ITEM_FUNCTION_P(_i("Extruder 2"), extr_change_1);////MSG_EXTRUDER_2 c=17 r=1
	MENU_ITEM_FUNCTION_P(_i("Extruder 3"), extr_change_2);////MSG_EXTRUDER_3 c=17 r=1
	MENU_ITEM_FUNCTION_P(_i("Extruder 4"), extr_change_3);////MSG_EXTRUDER_4 c=17 r=1

	MENU_END();
}
#endif //SNMM

//unload filament for single material printer (used in M702 gcode)
void unload_filament()
{
	custom_message_type = CustomMsg::FilamentLoading;
	lcd_setstatuspgm(_T(MSG_UNLOADING_FILAMENT));

    raise_z_above(MIN_Z_FOR_UNLOAD);

	//		extr_unload2();

	current_position[E_AXIS] -= 45;
	plan_buffer_line_curposXYZE(5200 / 60, active_extruder);
	st_synchronize();
	current_position[E_AXIS] -= 15;
	plan_buffer_line_curposXYZE(1000 / 60, active_extruder);
	st_synchronize();
	current_position[E_AXIS] -= 20;
	plan_buffer_line_curposXYZE(1000 / 60, active_extruder);
	st_synchronize();

	lcd_display_message_fullscreen_P(_T(MSG_PULL_OUT_FILAMENT));

	//disable extruder steppers so filament can be removed
	disable_e0();
	disable_e1();
	disable_e2();
	_delay(100);

	Sound_MakeSound(e_SOUND_TYPE_StandardPrompt);
	uint8_t counterBeep = 0;
	while (!lcd_clicked() && (counterBeep < 50)) {
		delay_keep_alive(100);
		counterBeep++;
	}
	st_synchronize();
	while (lcd_clicked()) delay_keep_alive(100);

	lcd_update_enable(true);

	lcd_setstatuspgm(_T(WELCOME_MSG));
	custom_message_type = CustomMsg::Status;

}

static void lcd_farm_no()
{
	char step = 0;
	int enc_dif = 0;
	int _farmno = farm_no;
	int _ret = 0;
	lcd_clear();

	lcd_set_cursor(0, 0);
	lcd_print("Farm no");

	do
	{

		if (abs((enc_dif - lcd_encoder_diff)) > 2) {
			if (enc_dif > lcd_encoder_diff) {
				switch (step) {
				case(0): if (_farmno >= 100) _farmno -= 100; break;
				case(1): if (_farmno % 100 >= 10) _farmno -= 10; break;
				case(2): if (_farmno % 10 >= 1) _farmno--; break;
				default: break;
				}
			}

			if (enc_dif < lcd_encoder_diff) {
				switch (step) {
				case(0): if (_farmno < 900) _farmno += 100; break;
				case(1): if (_farmno % 100 < 90) _farmno += 10; break;
				case(2): if (_farmno % 10 <= 8)_farmno++; break;
				default: break;
				}
			}
			enc_dif = 0;
			lcd_encoder_diff = 0;
		}

		lcd_set_cursor(0, 2);
		if (_farmno < 100) lcd_print("0");
		if (_farmno < 10) lcd_print("0");
		lcd_print(_farmno);
		lcd_print("  ");
		lcd_set_cursor(0, 3);
		lcd_print("   ");


		lcd_set_cursor(step, 3);
		lcd_print("^");
		_delay(100);

		if (lcd_clicked())
		{
			_delay(200);
			step++;
			if(step == 3) {
				_ret = 1;
				farm_no = _farmno;
				EEPROM_save_B(EEPROM_FARM_NUMBER, &farm_no);
				prusa_statistics(20);
				lcd_return_to_status();
			}
		}

		manage_heater();
	} while (_ret == 0);

}


unsigned char lcd_choose_color() {
	//function returns index of currently chosen item
	//following part can be modified from 2 to 255 items:
	//-----------------------------------------------------
	unsigned char items_no = 2;
	const char *item[items_no];
	item[0] = "Orange";
	item[1] = "Black";
	//-----------------------------------------------------
	uint_least8_t active_rows;
	static int first = 0;
	int enc_dif = 0;
	unsigned char cursor_pos = 1;
	enc_dif = lcd_encoder_diff;
	lcd_clear();
	lcd_set_cursor(0, 1);
	lcd_print(">");

	active_rows = items_no < 3 ? items_no : 3;
	lcd_consume_click();
	while (1) {
		lcd_puts_at_P(0, 0, PSTR("Choose color:"));
		for (uint_least8_t i = 0; i < active_rows; i++) {
			lcd_set_cursor(1, i+1);
			lcd_print(item[first + i]);
		}

		manage_heater();
		manage_inactivity(true);
		proc_commands();
		if (abs((enc_dif - lcd_encoder_diff)) > 12) {
					
				if (enc_dif > lcd_encoder_diff) {
					cursor_pos--;
				}

				if (enc_dif < lcd_encoder_diff) {
					cursor_pos++;
				}
				
				if (cursor_pos > active_rows) {
					cursor_pos = active_rows;
					Sound_MakeSound(e_SOUND_TYPE_BlindAlert);
					if (first < items_no - active_rows) {
						first++;
						lcd_clear();
					}
				}

				if (cursor_pos < 1) {
					cursor_pos = 1;
					Sound_MakeSound(e_SOUND_TYPE_BlindAlert);
					if (first > 0) {
						first--;
						lcd_clear();
					}
				}
				lcd_set_cursor(0, 1);
				lcd_print(" ");
				lcd_set_cursor(0, 2);
				lcd_print(" ");
				lcd_set_cursor(0, 3);
				lcd_print(" ");
				lcd_set_cursor(0, cursor_pos);
				lcd_print(">");
				Sound_MakeSound(e_SOUND_TYPE_EncoderMove);
				enc_dif = lcd_encoder_diff;
				_delay(100);

		}

		if (lcd_clicked()) {
			Sound_MakeSound(e_SOUND_TYPE_ButtonEcho);
			switch(cursor_pos + first - 1) {
			case 0: return 1; break;
			case 1: return 0; break;
			default: return 99; break;
			}
		}

	}

}

void lcd_confirm_print()
{
	uint8_t filament_type;
	int enc_dif = 0;
	int cursor_pos = 1;
	int _ret = 0;
	int _t = 0;

	enc_dif = lcd_encoder_diff;
	lcd_clear();

	lcd_set_cursor(0, 0);
	lcd_print("Print ok ?");

	do
	{
		if (abs(enc_dif - lcd_encoder_diff) > 12) {
			if (enc_dif > lcd_encoder_diff) {
				cursor_pos--;
			}

			if (enc_dif < lcd_encoder_diff) {
				cursor_pos++;
			}
			enc_dif = lcd_encoder_diff;
		}

		if (cursor_pos > 2) { cursor_pos = 2; }
		if (cursor_pos < 1) { cursor_pos = 1; }

		lcd_set_cursor(0, 2); lcd_print("          ");
		lcd_set_cursor(0, 3); lcd_print("          ");
		lcd_set_cursor(2, 2);
		lcd_puts_P(_T(MSG_YES));
		lcd_set_cursor(2, 3);
		lcd_puts_P(_T(MSG_NO));
		lcd_set_cursor(0, 1 + cursor_pos);
		lcd_print(">");
		_delay(100);

		_t = _t + 1;
		if (_t>100)
		{
			prusa_statistics(99);
			_t = 0;
		}
		if (lcd_clicked())
		{
               filament_type = FARM_FILAMENT_COLOR_NONE;
			if (cursor_pos == 1)
			{
				_ret = 1;
//				filament_type = lcd_choose_color();
				prusa_statistics(4, filament_type);
				no_response = true; //we need confirmation by recieving PRUSA thx
				important_status = 4;
				saved_filament_type = filament_type;
				NcTime = _millis();
			}
			if (cursor_pos == 2)
			{
				_ret = 2;
//				filament_type = lcd_choose_color();
				prusa_statistics(5, filament_type);
				no_response = true; //we need confirmation by recieving PRUSA thx
				important_status = 5;				
				saved_filament_type = filament_type;
				NcTime = _millis();
			}
		}

		manage_heater();
		manage_inactivity();
		proc_commands();

	} while (_ret == 0);

}

#include "w25x20cl.h"

#ifdef LCD_TEST
static void lcd_test_menu()
{
	W25X20CL_SPI_ENTER();
	w25x20cl_enable_wr();
	w25x20cl_chip_erase();
	w25x20cl_disable_wr();
}
#endif //LCD_TEST

static bool fan_error_selftest()
{
#ifdef FANCHECK
    if (!fans_check_enabled) return 0;

    fanSpeed = 255;
#ifdef FAN_SOFT_PWM
	fanSpeedSoftPwm = 255;
#endif //FAN_SOFT_PWM
    manage_heater(); //enables print fan
    setExtruderAutoFanState(EXTRUDER_0_AUTO_FAN_PIN, 1); //force enables the extruder fan untill the first manage_heater() call.
#ifdef FAN_SOFT_PWM
    extruder_autofan_last_check = _millis();
    fan_measuring = true;
#endif //FAN_SOFT_PWM
    _delay(1000); //delay_keep_alive would turn off extruder fan, because temerature is too low (maybe)
    manage_heater();
    fanSpeed = 0;
#ifdef FAN_SOFT_PWM
    fanSpeedSoftPwm = 0;
#endif //FAN_SOFT_PWM
    manage_heater();
#ifdef TACH_0
    if (fan_speed[0] <= 20) { //extruder fan error
        LCD_ALERTMESSAGERPGM(MSG_FANCHECK_EXTRUDER);
        return 1;
    }
#endif
#ifdef TACH_1
    if (fan_speed[1] <= 20) { //print fan error
        LCD_ALERTMESSAGERPGM(MSG_FANCHECK_PRINT);
        return 1;
    }
#endif
#endif //FANCHECK
    return 0;
}

//! @brief Resume paused print
//! @todo It is not good to call restore_print_from_ram_and_continue() from function called by lcd_update(),
//! as restore_print_from_ram_and_continue() calls lcd_update() internally.
void lcd_resume_print()
{
    lcd_return_to_status();
    lcd_reset_alert_level(); //for fan speed error
    if (fan_error_selftest()) return; //abort if error persists

    lcd_setstatuspgm(_T(MSG_FINISHING_MOVEMENTS));
    st_synchronize();

    lcd_setstatuspgm(_T(MSG_RESUMING_PRINT));
    isPrintPaused = false;
    restore_print_from_ram_and_continue(default_retraction);
    pause_time += (_millis() - start_pause_print); //accumulate time when print is paused for correct statistics calculation
    refresh_cmd_timeout();
    SERIAL_PROTOCOLLNRPGM(MSG_OCTOPRINT_RESUMED); //resume octoprint
}

static void change_sheet()
{
	eeprom_update_byte(&(EEPROM_Sheets_base->active_sheet), selected_sheet);
    menu_back(3);
}



static void lcd_rename_sheet_menu()
{
    struct MenuData
    {
        bool initialized;
        uint8_t selected;
        char name[sizeof(Sheet::name)];
    };
    static_assert(sizeof(menu_data)>= sizeof(MenuData),"MenuData doesn't fit into menu_data");
    MenuData* menuData = (MenuData*)&(menu_data[0]);

    if (!menuData->initialized)
    {
        eeprom_read_block(menuData->name, EEPROM_Sheets_base->s[selected_sheet].name, sizeof(Sheet::name));
        lcd_encoder = menuData->name[0];
        menuData->initialized = true;
    }
    if (lcd_encoder < '\x20') lcd_encoder = '\x20';
    if (lcd_encoder > '\x7F') lcd_encoder = '\x7F';

    menuData->name[menuData->selected] = lcd_encoder;
    lcd_set_cursor(0,0);
    for (uint_least8_t i = 0; i < sizeof(Sheet::name); ++i)
    {
        lcd_putc(menuData->name[i]);
    }
    lcd_set_cursor(menuData->selected, 1);
    lcd_putc('^');
    if (lcd_clicked())
    {
        if ((menuData->selected + 1u) < sizeof(Sheet::name))
        {
            lcd_encoder = menuData->name[++(menuData->selected)];
        }
        else
        {
            eeprom_update_block(menuData->name,
                EEPROM_Sheets_base->s[selected_sheet].name,
                sizeof(Sheet::name));
            menu_back();
        }
    }
}

static void lcd_reset_sheet()
{
    SheetName sheetName;
    eeprom_default_sheet_name(selected_sheet, sheetName);
	eeprom_update_word(reinterpret_cast<uint16_t *>(&(EEPROM_Sheets_base->s[selected_sheet].z_offset)),EEPROM_EMPTY_VALUE16);
	eeprom_update_block(sheetName.c,EEPROM_Sheets_base->s[selected_sheet].name,sizeof(Sheet::name));
	if (selected_sheet == eeprom_read_byte(&(EEPROM_Sheets_base->active_sheet)))
	{
        eeprom_switch_to_next_sheet();
        if((-1 == eeprom_next_initialized_sheet(0)) && (CALIBRATION_STATUS_CALIBRATED == calibration_status()))
        {
            calibration_status_store(CALIBRATION_STATUS_LIVE_ADJUST);
        }
	}

	menu_back();
}

//! @brief Activate selected_sheet and run first layer calibration
static void activate_calibrate_sheet()
{
    eeprom_update_byte(&(EEPROM_Sheets_base->active_sheet), selected_sheet);
    lcd_first_layer_calibration_reset();
}

static void lcd_sheet_menu()
{
    MENU_BEGIN();
    MENU_ITEM_BACK_P(_i("Steel sheets"));

	if(eeprom_is_sheet_initialized(selected_sheet)){
	    MENU_ITEM_SUBMENU_P(_i("Select"), change_sheet); //// c=18
	}

    if (lcd_commands_type == LcdCommands::Idle)
    {
        MENU_ITEM_SUBMENU_P(_T(MSG_V2_CALIBRATION), activate_calibrate_sheet);
    }
    MENU_ITEM_SUBMENU_P(_i("Rename"), lcd_rename_sheet_menu); //// c=18
	MENU_ITEM_FUNCTION_P(_i("Reset"), lcd_reset_sheet); //// c=18

    MENU_END();
}

static void lcd_main_menu()
{

  MENU_BEGIN();

  // Majkl superawesome menu


 MENU_ITEM_BACK_P(_T(MSG_WATCH));

#ifdef RESUME_DEBUG 
 if (!saved_printing) 
  MENU_ITEM_FUNCTION_P(PSTR("tst - Save"), lcd_menu_test_save);
 else
  MENU_ITEM_FUNCTION_P(PSTR("tst - Restore"), lcd_menu_test_restore);
#endif //RESUME_DEBUG 

#ifdef TMC2130_DEBUG
 MENU_ITEM_FUNCTION_P(PSTR("recover print"), recover_print);
 MENU_ITEM_FUNCTION_P(PSTR("power panic"), uvlo_);
#endif //TMC2130_DEBUG
 
  if ( ( IS_SD_PRINTING || is_usb_printing || (lcd_commands_type == LcdCommands::Layer1Cal)) && (current_position[Z_AXIS] < Z_HEIGHT_HIDE_LIVE_ADJUST_MENU) && !homing_flag && !mesh_bed_leveling_flag)
  {
	MENU_ITEM_SUBMENU_P(_T(MSG_BABYSTEP_Z), lcd_babystep_z);//8
  }


  if ( moves_planned() || IS_SD_PRINTING || is_usb_printing || (lcd_commands_type == LcdCommands::Layer1Cal))
  {
    MENU_ITEM_SUBMENU_P(_i("Tune"), lcd_tune_menu);////MSG_TUNE
  } else 
  {
    MENU_ITEM_SUBMENU_P(_i("Preheat"), lcd_preheat_menu);////MSG_PREHEAT
  }


  if(isPrintPaused && saved_printing_type == PRINTING_TYPE_USB)
  {
#ifdef FANCHECK
      if((fan_check_error == EFCE_FIXED) || (fan_check_error == EFCE_OK))
          MENU_ITEM_SUBMENU_P(_i("Resume print"), lcd_resume_print);////MSG_RESUME_PRINT
#else
      MENU_ITEM_SUBMENU_P(_i("Resume print"), lcd_resume_print);////MSG_RESUME_PRINT
#endif
  }

#ifdef SDSUPPORT
  if (card.cardOK || lcd_commands_type == LcdCommands::Layer1Cal)
  {
    if (card.isFileOpen())
    {
		if (mesh_bed_leveling_flag == false && homing_flag == false) {
			if (card.sdprinting)
			{
				MENU_ITEM_FUNCTION_P(_i("Pause print"), lcd_pause_print);////MSG_PAUSE_PRINT
			}
			else if(isPrintPaused)
			{
				#ifdef FANCHECK
					if((fan_check_error == EFCE_FIXED) || (fan_check_error == EFCE_OK))
						MENU_ITEM_SUBMENU_P(_i("Resume print"), lcd_resume_print);////MSG_RESUME_PRINT
				#else
					MENU_ITEM_SUBMENU_P(_i("Resume print"), lcd_resume_print);////MSG_RESUME_PRINT
				#endif

			}
			MENU_ITEM_SUBMENU_P(_T(MSG_STOP_PRINT), lcd_sdcard_stop);
		}
	}
	else if (lcd_commands_type == LcdCommands::Layer1Cal && mesh_bed_leveling_flag == false && homing_flag == false) {
		//MENU_ITEM_SUBMENU_P(_T(MSG_STOP_PRINT), lcd_sdcard_stop);
	}
	else
	{
		if (!is_usb_printing && (lcd_commands_type != LcdCommands::Layer1Cal))
		{
			//if (farm_mode) MENU_ITEM_SUBMENU_P(MSG_FARM_CARD_MENU, lcd_farm_sdcard_menu);
			/*else*/ {
                        bMain=true;               // flag ('fake parameter') for 'lcd_sdcard_menu()' function
                        MENU_ITEM_SUBMENU_P(_T(MSG_CARD_MENU), lcd_sdcard_menu);
                        }
		}
#if SDCARDDETECT < 1
      MENU_ITEM_GCODE_P(_i("Change SD card"), PSTR("M21"));  // SD-card changed by user////MSG_CNG_SDCARD
#endif
    }
	
  } else 
  {
    bMain=true;                                   // flag (i.e. 'fake parameter') for 'lcd_sdcard_menu()' function
    MENU_ITEM_SUBMENU_P(_i("No SD card"), lcd_sdcard_menu);////MSG_NO_CARD
#if SDCARDDETECT < 1
    MENU_ITEM_GCODE_P(_i("Init. SD card"), PSTR("M21")); // Manually initialize the SD-card via user interface////MSG_INIT_SDCARD
#endif
  }
#endif

  if(!isPrintPaused && !IS_SD_PRINTING && !is_usb_printing && (lcd_commands_type != LcdCommands::Layer1Cal))
  {
    if (!farm_mode)
    {
        const int8_t sheet = eeprom_read_byte(&(EEPROM_Sheets_base->active_sheet));
        const int8_t nextSheet = eeprom_next_initialized_sheet(sheet);
        if ((nextSheet >= 0) && (sheet != nextSheet)) // show menu only if we have 2 or more sheets initialized
        {
            MENU_ITEM_FUNCTION_E(EEPROM_Sheets_base->s[sheet], eeprom_switch_to_next_sheet);
        }
    }
  }


  if (IS_SD_PRINTING || is_usb_printing || (lcd_commands_type == LcdCommands::Layer1Cal))
  {
	  if (farm_mode)
	  {
		  MENU_ITEM_SUBMENU_P(PSTR("Farm number"), lcd_farm_no);
	  }
  } 
  else 
  {
	if (mmu_enabled)
	{
		MENU_ITEM_SUBMENU_P(_T(MSG_LOAD_FILAMENT), fil_load_menu);
		MENU_ITEM_SUBMENU_P(_i("Load to nozzle"), mmu_load_to_nozzle_menu);
//-//          MENU_ITEM_FUNCTION_P(_T(MSG_UNLOAD_FILAMENT), extr_unload);
//bFilamentFirstRun=true;
          MENU_ITEM_SUBMENU_P(_T(MSG_UNLOAD_FILAMENT), mmu_unload_filament);
		MENU_ITEM_SUBMENU_P(_i("Eject filament"), mmu_fil_eject_menu);
#ifdef  MMU_HAS_CUTTER
        MENU_ITEM_SUBMENU_P(_i("Cut filament"), mmu_cut_filament_menu);
#endif //MMU_HAS_CUTTER
	}
	else
	{
#ifdef SNMM
		MENU_ITEM_SUBMENU_P(_T(MSG_UNLOAD_FILAMENT), fil_unload_menu);
		MENU_ITEM_SUBMENU_P(_i("Change extruder"), change_extr_menu);////MSG_CHANGE_EXTR c=20 r=1
#endif
#ifdef FILAMENT_SENSOR
		if ((fsensor_autoload_enabled == true) && (fsensor_enabled == true) && (mmu_enabled == false))
			MENU_ITEM_SUBMENU_P(_i("AutoLoad filament"), lcd_menu_AutoLoadFilament);////MSG_AUTOLOAD_FILAMENT c=17
		else
#endif //FILAMENT_SENSOR
          {
               bFilamentFirstRun=true;
			MENU_ITEM_SUBMENU_P(_T(MSG_LOAD_FILAMENT), lcd_LoadFilament);
          }
          bFilamentFirstRun=true;
		MENU_ITEM_SUBMENU_P(_T(MSG_UNLOAD_FILAMENT), lcd_unLoadFilament);
	}
	MENU_ITEM_SUBMENU_P(_T(MSG_SETTINGS), lcd_settings_menu);
    if(!isPrintPaused) MENU_ITEM_SUBMENU_P(_T(MSG_MENU_CALIBRATION), lcd_calibration_menu);

  }
  
  if (!is_usb_printing && (lcd_commands_type != LcdCommands::Layer1Cal))
  {
	  MENU_ITEM_SUBMENU_P(_i("Statistics  "), lcd_menu_statistics);////MSG_STATISTICS
  }
    
#if defined(TMC2130) || defined(FILAMENT_SENSOR)
  MENU_ITEM_SUBMENU_P(_i("Fail stats"), lcd_menu_fails_stats);
#endif
  if (mmu_enabled) {
	  MENU_ITEM_SUBMENU_P(_i("Fail stats MMU"), lcd_menu_fails_stats_mmu);
  }
  MENU_ITEM_SUBMENU_P(_i("Support"), lcd_support_menu);////MSG_SUPPORT
#ifdef LCD_TEST
    MENU_ITEM_SUBMENU_P(_i("W25x20CL init"), lcd_test_menu);////MSG_SUPPORT
#endif //LCD_TEST

  MENU_END();

}

void stack_error() {
	Sound_MakeCustom(1000,0,true);
	lcd_display_message_fullscreen_P(_i("Error - static memory has been overwritten"));////MSG_STACK_ERROR c=20 r=4
	//err_triggered = 1;
	 while (1) delay_keep_alive(1000);
}

#ifdef DEBUG_STEPPER_TIMER_MISSED
bool stepper_timer_overflow_state = false;
uint16_t stepper_timer_overflow_max = 0;
uint16_t stepper_timer_overflow_last = 0;
uint16_t stepper_timer_overflow_cnt = 0;
void stepper_timer_overflow() {
  char msg[28];
  sprintf_P(msg, PSTR("#%d %d max %d"), ++ stepper_timer_overflow_cnt, stepper_timer_overflow_last >> 1, stepper_timer_overflow_max >> 1);
  lcd_setstatus(msg);
  stepper_timer_overflow_state = false;
  if (stepper_timer_overflow_last > stepper_timer_overflow_max)
    stepper_timer_overflow_max = stepper_timer_overflow_last;
  SERIAL_ECHOPGM("Stepper timer overflow: ");
  MYSERIAL.print(msg);
  SERIAL_ECHOLNPGM("");

  WRITE(BEEPER, LOW);
}
#endif /* DEBUG_STEPPER_TIMER_MISSED */


static void lcd_colorprint_change() {
	
	enquecommand_P(PSTR("M600"));

	custom_message_type = CustomMsg::FilamentLoading; //just print status message
	lcd_setstatuspgm(_T(MSG_FINISHING_MOVEMENTS));
	lcd_return_to_status();
	lcd_draw_update = 3;
}


#ifdef LA_LIVE_K
// @wavexx: looks like there's no generic float editing function in menu.cpp so we
//          redefine our custom handling functions to mimick other tunables
const char menu_fmt_float13off[] PROGMEM = "%c%-13.13S%6.6S";

static void lcd_advance_draw_K(char chr, float val)
{
    if (val <= 0)
        lcd_printf_P(menu_fmt_float13off, chr, MSG_ADVANCE_K, _T(MSG_OFF));
    else
        lcd_printf_P(menu_fmt_float13, chr, MSG_ADVANCE_K, val);
}

static void lcd_advance_edit_K(void)
{
    if (lcd_draw_update)
    {
        if (lcd_encoder < 0) lcd_encoder = 0;
        if (lcd_encoder > 999) lcd_encoder = 999;
        lcd_set_cursor(0, 1);
        lcd_advance_draw_K(' ', 0.01 * lcd_encoder);
    }
    if (LCD_CLICKED)
    {
        extruder_advance_K = 0.01 * lcd_encoder;
        menu_back_no_reset();
    }
}

static uint8_t lcd_advance_K()
{
    if (menu_item == menu_line)
    {
        if (lcd_draw_update)
        {
            lcd_set_cursor(0, menu_row);
            lcd_advance_draw_K((lcd_encoder == menu_item)?'>':' ', extruder_advance_K);
        }
        if (menu_clicked && (lcd_encoder == menu_item))
        {
            menu_submenu_no_reset(lcd_advance_edit_K);
            lcd_encoder = 100. * extruder_advance_K;
            return menu_item_ret();
        }
    }
    menu_item++;
    return 0;
}

#define MENU_ITEM_EDIT_advance_K() do { if (lcd_advance_K()) return; } while (0)
#endif


static void lcd_tune_menu()
{
	typedef struct
	{
	    menu_data_edit_t reserved; //!< reserved for number editing functions
		int8_t  status; //!< To recognize, whether the menu has been just initialized.
		//! Backup of extrudemultiply, to recognize, that the value has been changed and
		//! it needs to be applied.
		int16_t extrudemultiply;
	} _menu_data_t;
	static_assert(sizeof(menu_data)>= sizeof(_menu_data_t),"_menu_data_t doesn't fit into menu_data");
	_menu_data_t* _md = (_menu_data_t*)&(menu_data[0]);
	if (_md->status == 0)
	{
		// Menu was entered. Mark the menu as entered and save the current extrudemultiply value.
		_md->status = 1;
		_md->extrudemultiply = extrudemultiply;
	}
	else if (_md->extrudemultiply != extrudemultiply)
	{
		// extrudemultiply has been changed from the child menu. Apply the new value.
		_md->extrudemultiply = extrudemultiply;
		calculate_extruder_multipliers();
	}

  EEPROM_read(EEPROM_SILENT, (uint8_t*)&SilentModeMenu, sizeof(SilentModeMenu));



	MENU_BEGIN();
	MENU_ITEM_BACK_P(_T(MSG_MAIN)); //1
	MENU_ITEM_EDIT_int3_P(_i("Speed"), &feedmultiply, 10, 999);//2////MSG_SPEED

	MENU_ITEM_EDIT_int3_P(_T(MSG_NOZZLE), &target_temperature[0], 0, HEATER_0_MAXTEMP - 10);//3
	MENU_ITEM_EDIT_int3_P(_T(MSG_BED), &target_temperature_bed, 0, BED_MAXTEMP - 10);//4

	MENU_ITEM_EDIT_int3_P(_T(MSG_FAN_SPEED), &fanSpeed, 0, 255);//5
	MENU_ITEM_EDIT_int3_P(_i("Flow"), &extrudemultiply, 10, 999);//6////MSG_FLOW
#ifdef LA_LIVE_K
	MENU_ITEM_EDIT_advance_K();//7
#endif
#ifdef FILAMENTCHANGEENABLE
	MENU_ITEM_FUNCTION_P(_T(MSG_FILAMENTCHANGE), lcd_colorprint_change);//8
#endif

#ifdef FILAMENT_SENSOR
	if (FSensorStateMenu == 0) {
          if (fsensor_not_responding && (mmu_enabled == false)) {
               /* Filament sensor not working*/
               MENU_ITEM_TOGGLE_P(_T(MSG_FSENSOR), _T(MSG_NA), lcd_fsensor_state_set);
          }
          else {
               /* Filament sensor turned off, working, no problems*/
               MENU_ITEM_TOGGLE_P(_T(MSG_FSENSOR), _T(MSG_OFF), lcd_fsensor_state_set);
          }
	}
	else {
		MENU_ITEM_TOGGLE_P(_T(MSG_FSENSOR), _T(MSG_ON), lcd_fsensor_state_set);
	}
#ifdef IR_SENSOR_ANALOG
     FSENSOR_ACTION_NA;
#endif //IR_SENSOR_ANALOG
#endif //FILAMENT_SENSOR

	SETTINGS_AUTO_DEPLETE;

	SETTINGS_CUTTER;

     if(farm_mode)
     {
       MENU_ITEM_TOGGLE_P(_i("Fans check"), fans_check_enabled ? _T(MSG_ON) : _T(MSG_OFF), lcd_set_fan_check);
     }

#ifdef TMC2130
     if(!farm_mode)
     {
          if (SilentModeMenu == SILENT_MODE_NORMAL) MENU_ITEM_TOGGLE_P(_T(MSG_MODE), _T(MSG_NORMAL), lcd_silent_mode_set);
          else MENU_ITEM_TOGGLE_P(_T(MSG_MODE), _T(MSG_STEALTH), lcd_silent_mode_set);

          if (SilentModeMenu == SILENT_MODE_NORMAL)
          {
               if (lcd_crash_detect_enabled()) MENU_ITEM_TOGGLE_P(_T(MSG_CRASHDETECT), _T(MSG_ON), crash_mode_switch);
               else MENU_ITEM_TOGGLE_P(_T(MSG_CRASHDETECT), _T(MSG_OFF), crash_mode_switch);
          }
          else MENU_ITEM_TOGGLE_P(_T(MSG_CRASHDETECT), NULL, lcd_crash_mode_info);
     }
#else //TMC2130
	if (!farm_mode) { //dont show in menu if we are in farm mode
		switch (SilentModeMenu) {
		case SILENT_MODE_POWER: MENU_ITEM_TOGGLE_P(_T(MSG_MODE), _T(MSG_HIGH_POWER), lcd_silent_mode_set); break;
		case SILENT_MODE_SILENT: MENU_ITEM_TOGGLE_P(_T(MSG_MODE), _T(MSG_SILENT), lcd_silent_mode_set); break;
		case SILENT_MODE_AUTO: MENU_ITEM_TOGGLE_P(_T(MSG_MODE), _T(MSG_AUTO_POWER), lcd_silent_mode_set); break;
		default: MENU_ITEM_TOGGLE_P(_T(MSG_MODE), _T(MSG_HIGH_POWER), lcd_silent_mode_set); break; // (probably) not needed
		}
	}
#endif //TMC2130
	SETTINGS_MMU_MODE;
    SETTINGS_SOUND;
#ifdef LCD_BL_PIN
    if (backlightSupport)
    {
        MENU_ITEM_SUBMENU_P(_T(MSG_BRIGHTNESS), lcd_backlight_menu);
    }
#endif //LCD_BL_PIN
	MENU_END();
}

static void mbl_magnets_elimination_toggle() {
	bool magnet_elimination = (eeprom_read_byte((uint8_t*)EEPROM_MBL_MAGNET_ELIMINATION) > 0);
	magnet_elimination = !magnet_elimination;
	eeprom_update_byte((uint8_t*)EEPROM_MBL_MAGNET_ELIMINATION, (uint8_t)magnet_elimination);
}

static void mbl_mesh_toggle() {
	uint8_t mesh_nr = eeprom_read_byte((uint8_t*)EEPROM_MBL_POINTS_NR);
	if(mesh_nr == 3) mesh_nr = 7;
	else mesh_nr = 3;
	eeprom_update_byte((uint8_t*)EEPROM_MBL_POINTS_NR, mesh_nr);
}

static void mbl_probe_nr_toggle() {
	mbl_z_probe_nr = eeprom_read_byte((uint8_t*)EEPROM_MBL_PROBE_NR);
	switch (mbl_z_probe_nr) {
		case 1: mbl_z_probe_nr = 3; break;
		case 3: mbl_z_probe_nr = 5; break;
		case 5: mbl_z_probe_nr = 1; break;
		default: mbl_z_probe_nr = 3; break;
	}
	eeprom_update_byte((uint8_t*)EEPROM_MBL_PROBE_NR, mbl_z_probe_nr);
}

static void lcd_mesh_bed_leveling_settings()
{
	
	bool magnet_elimination = (eeprom_read_byte((uint8_t*)EEPROM_MBL_MAGNET_ELIMINATION) > 0);
	uint8_t points_nr = eeprom_read_byte((uint8_t*)EEPROM_MBL_POINTS_NR);
	char sToggle[4]; //enough for nxn format

	MENU_BEGIN();
	MENU_ITEM_BACK_P(_T(MSG_SETTINGS));
	sToggle[0] = points_nr + '0';
	sToggle[1] = 'x';
	sToggle[2] = points_nr + '0';
	sToggle[3] = 0;
	MENU_ITEM_TOGGLE(_T(MSG_MESH), sToggle, mbl_mesh_toggle);
	sToggle[0] = mbl_z_probe_nr + '0';
	sToggle[1] = 0;
	MENU_ITEM_TOGGLE(_T(MSG_Z_PROBE_NR), sToggle, mbl_probe_nr_toggle);
	MENU_ITEM_TOGGLE_P(_T(MSG_MAGNETS_COMP), (points_nr == 7) ? (magnet_elimination ? _T(MSG_ON): _T(MSG_OFF)) : _T(MSG_NA), mbl_magnets_elimination_toggle);
	MENU_END();
	//SETTINGS_MBL_MODE;
}

#ifdef LCD_BL_PIN
static void backlight_mode_toggle()
{
    switch (backlightMode)
    {
        case BACKLIGHT_MODE_BRIGHT: backlightMode = BACKLIGHT_MODE_DIM; break;
        case BACKLIGHT_MODE_DIM: backlightMode = BACKLIGHT_MODE_AUTO; break;
        case BACKLIGHT_MODE_AUTO: backlightMode = BACKLIGHT_MODE_BRIGHT; break;
        default: backlightMode = BACKLIGHT_MODE_BRIGHT; break;
    }
    backlight_save();
}

static void lcd_backlight_menu()
{
    MENU_BEGIN();
    ON_MENU_LEAVE(
        backlight_save();
    );
    
    MENU_ITEM_BACK_P(_T(MSG_BACK));
    MENU_ITEM_EDIT_int3_P(_T(MSG_BL_HIGH), &backlightLevel_HIGH, backlightLevel_LOW, 255);
    MENU_ITEM_EDIT_int3_P(_T(MSG_BL_LOW), &backlightLevel_LOW, 0, backlightLevel_HIGH);
	MENU_ITEM_TOGGLE_P(_T(MSG_MODE), ((backlightMode==BACKLIGHT_MODE_BRIGHT) ? _T(MSG_BRIGHT) : ((backlightMode==BACKLIGHT_MODE_DIM) ? _T(MSG_DIM) : _T(MSG_AUTO))), backlight_mode_toggle);
    MENU_ITEM_EDIT_int3_P(_T(MSG_TIMEOUT), &backlightTimer_period, 1, 999);
    
    MENU_END();
}
#endif //LCD_BL_PIN

static void lcd_control_temperature_menu()
{
#ifdef PIDTEMP
  // set up temp variables - undo the default scaling
//  raw_Ki = unscalePID_i(Ki);
//  raw_Kd = unscalePID_d(Kd);
#endif

  MENU_BEGIN();
  MENU_ITEM_BACK_P(_T(MSG_SETTINGS));
#if TEMP_SENSOR_0 != 0
  MENU_ITEM_EDIT_int3_P(_T(MSG_NOZZLE), &target_temperature[0], 0, HEATER_0_MAXTEMP - 10);
#endif
#if TEMP_SENSOR_1 != 0
  MENU_ITEM_EDIT_int3_P(_i("Nozzle2"), &target_temperature[1], 0, HEATER_1_MAXTEMP - 10);////MSG_NOZZLE1
#endif
#if TEMP_SENSOR_2 != 0
  MENU_ITEM_EDIT_int3_P(_i("Nozzle3"), &target_temperature[2], 0, HEATER_2_MAXTEMP - 10);////MSG_NOZZLE2
#endif
#if TEMP_SENSOR_BED != 0
  MENU_ITEM_EDIT_int3_P(_T(MSG_BED), &target_temperature_bed, 0, BED_MAXTEMP - 3);
#endif
  MENU_ITEM_EDIT_int3_P(_T(MSG_FAN_SPEED), &fanSpeed, 0, 255);
#if defined AUTOTEMP && (TEMP_SENSOR_0 != 0)
//MENU_ITEM_EDIT removed, following code must be redesigned if AUTOTEMP enabled
  MENU_ITEM_EDIT(bool, MSG_AUTOTEMP, &autotemp_enabled);
  MENU_ITEM_EDIT(float3, _i(" \002 Min"), &autotemp_min, 0, HEATER_0_MAXTEMP - 10);////MSG_MIN
  MENU_ITEM_EDIT(float3, _i(" \002 Max"), &autotemp_max, 0, HEATER_0_MAXTEMP - 10);////MSG_MAX
  MENU_ITEM_EDIT(float32, _i(" \002 Fact"), &autotemp_factor, 0.0, 1.0);////MSG_FACTOR
#endif

  MENU_END();
}


#if SDCARDDETECT == -1
static void lcd_sd_refresh()
{
  card.initsd();
  menu_top = 0;
}
#endif
static void lcd_sd_updir()
{
  card.updir();
  menu_top = 0;
}

void lcd_print_stop()
{
    if (!card.sdprinting) {
        SERIAL_ECHOLNRPGM(MSG_OCTOPRINT_CANCEL);   // for Octoprint
    }

    CRITICAL_SECTION_START;

    // Clear any saved printing state
    cancel_saved_printing();

    // Abort the planner/queue/sd
    planner_abort_hard();
	cmdqueue_reset();
	card.sdprinting = false;
	card.closefile();
    st_reset_timer();

    CRITICAL_SECTION_END;

#ifdef MESH_BED_LEVELING
    mbl.active = false; //also prevents undoing the mbl compensation a second time in the second planner_abort_hard()
#endif

	lcd_setstatuspgm(_T(MSG_PRINT_ABORTED));
	stoptime = _millis();
	unsigned long t = (stoptime - starttime - pause_time) / 1000; //time in s
	pause_time = 0;
	save_statistics(total_filament_used, t);

    lcd_commands_step = 0;
    lcd_commands_type = LcdCommands::Idle;

    lcd_cooldown(); //turns off heaters and fan; goes to status screen.
    cancel_heatup = true; //unroll temperature wait loop stack.

    current_position[Z_AXIS] += 10; //lift Z.
    plan_buffer_line_curposXYZE(manual_feedrate[Z_AXIS] / 60, active_extruder);

    if (axis_known_position[X_AXIS] && axis_known_position[Y_AXIS]) //if axis are homed, move to parked position.
    {
        current_position[X_AXIS] = X_CANCEL_POS;
        current_position[Y_AXIS] = Y_CANCEL_POS;
        plan_buffer_line_curposXYZE(manual_feedrate[0] / 60, active_extruder);
    }
    st_synchronize();

    if (mmu_enabled) extr_unload(); //M702 C

    finishAndDisableSteppers(); //M84

    lcd_setstatuspgm(_T(WELCOME_MSG));
    custom_message_type = CustomMsg::Status;

    planner_abort_hard(); //needs to be done since plan_buffer_line resets waiting_inside_plan_buffer_line_print_aborted to false. Also copies current to destination.
    
    axis_relative_modes[X_AXIS] = false;
    axis_relative_modes[Y_AXIS] = false;
    axis_relative_modes[Z_AXIS] = false;
    axis_relative_modes[E_AXIS] = true;
    
    isPrintPaused = false; //clear isPrintPaused flag to allow starting next print after pause->stop scenario.
}

void lcd_sdcard_stop()
{

	lcd_set_cursor(0, 0);
	lcd_puts_P(_T(MSG_STOP_PRINT));
	lcd_set_cursor(2, 2);
	lcd_puts_P(_T(MSG_NO));
	lcd_set_cursor(2, 3);
	lcd_puts_P(_T(MSG_YES));
	lcd_set_cursor(0, 2); lcd_print(" ");
	lcd_set_cursor(0, 3); lcd_print(" ");

	if ((int32_t)lcd_encoder > 2) { lcd_encoder = 2; }
	if ((int32_t)lcd_encoder < 1) { lcd_encoder = 1; }
	
	lcd_set_cursor(0, 1 + lcd_encoder);
	lcd_print(">");

	if (lcd_clicked())
	{
		Sound_MakeSound(e_SOUND_TYPE_ButtonEcho);
		if ((int32_t)lcd_encoder == 1)
		{
			lcd_return_to_status();
		}
		if ((int32_t)lcd_encoder == 2)
		{
			lcd_print_stop();
		}
	}

}

void lcd_sdcard_menu()
{
  uint8_t sdSort = eeprom_read_byte((uint8_t*)EEPROM_SD_SORT);

  if (presort_flag == true) {
	  presort_flag = false;
	  card.presort();
  }
  if (lcd_draw_update == 0 && LCD_CLICKED == 0)
    //_delay(100);
    return; // nothing to do (so don't thrash the SD card)
  uint16_t fileCnt = card.getnrfilenames();


  MENU_BEGIN();
  MENU_ITEM_BACK_P(_T(bMain?MSG_MAIN:MSG_BACK));  // i.e. default menu-item / menu-item after card insertion
  card.getWorkDirName();
  if (card.filename[0] == '/')
  {
#if SDCARDDETECT == -1
    MENU_ITEM_FUNCTION_P(_T(MSG_REFRESH), lcd_sd_refresh);
#endif
  } else {
    MENU_ITEM_FUNCTION_P(PSTR(LCD_STR_FOLDER ".."), lcd_sd_updir);
  }

  for (uint16_t i = 0; i < fileCnt; i++)
  {
    if (menu_item == menu_line)
    {
		const uint16_t nr = ((sdSort == SD_SORT_NONE) || farm_mode || (sdSort == SD_SORT_TIME)) ? (fileCnt - 1 - i) : i;
		/*#ifdef SDCARD_RATHERRECENTFIRST
			#ifndef SDCARD_SORT_ALPHA
				fileCnt - 1 -
			#endif
		#endif
		i;*/
		#ifdef SDCARD_SORT_ALPHA
			if (sdSort == SD_SORT_NONE) card.getfilename(nr);
			else card.getfilename_sorted(nr);
		#else
			 card.getfilename(nr);
		#endif
			
		if (card.filenameIsDir)
			MENU_ITEM_SDDIR(card.filename, card.longFilename);
		else
			MENU_ITEM_SDFILE(_T(MSG_CARD_MENU), card.filename, card.longFilename);
    } else {
      MENU_ITEM_DUMMY();
    }
  }
  MENU_END();
}
#ifdef TMC2130
static void lcd_belttest_v()
{
    lcd_belttest();
    menu_back_if_clicked();
}
void lcd_belttest_print(const char* msg, uint16_t X, uint16_t Y)
{
    lcd_clear();
    lcd_printf_P(
              _N(
                 "%S:\n"
                 "%S\n"
                 "X:%d\n"
                 "Y:%d"
                 ),
              _i("Belt status"),
              msg,
              X,Y
            );
}
void lcd_belttest()
{
    int _progress = 0;
    bool _result = true;
    uint16_t   X = eeprom_read_word((uint16_t*)(EEPROM_BELTSTATUS_X));
    uint16_t   Y = eeprom_read_word((uint16_t*)(EEPROM_BELTSTATUS_Y));
    lcd_belttest_print(_i("Checking X..."), X, Y);

    _delay(2000);
    KEEPALIVE_STATE(IN_HANDLER);

    _result = lcd_selfcheck_axis_sg(X_AXIS);
    X = eeprom_read_word((uint16_t*)(EEPROM_BELTSTATUS_X));
    if (!_result){
        lcd_belttest_print(_i("Error"), X, Y);
        return;
    }

    lcd_belttest_print(_i("Checking Y..."), X, Y);
    _result = lcd_selfcheck_axis_sg(Y_AXIS);
    Y = eeprom_read_word((uint16_t*)(EEPROM_BELTSTATUS_Y));

    if (!_result){
        lcd_belttest_print(_i("Error"), X, Y);
        lcd_clear();
        return;
    }


    lcd_belttest_print(_i("Done"), X, Y);

    KEEPALIVE_STATE(NOT_BUSY);
    _delay(3000);
}
#endif //TMC2130

#ifdef IR_SENSOR_ANALOG
// called also from marlin_main.cpp
void printf_IRSensorAnalogBoardChange(bool bPCBrev03b){
    printf_P(PSTR("Filament sensor board change detected: revision %S\n"), bPCBrev03b ? PSTR("03b or newer") : PSTR("03 or older"));
}

static bool lcd_selftest_IRsensor(bool bStandalone)
{
    bool bAction;
    bool bPCBrev03b;
    uint16_t volt_IR_int;
    float volt_IR;

    volt_IR_int=current_voltage_raw_IR;
    bPCBrev03b=(volt_IR_int<((int)IRsensor_Hopen_TRESHOLD));
    volt_IR=VOLT_DIV_REF*((float)volt_IR_int/(1023*OVERSAMPLENR));
    printf_P(PSTR("Measured filament sensor high level: %4.2fV\n"),volt_IR);
    if(volt_IR_int < ((int)IRsensor_Hmin_TRESHOLD)){
        if(!bStandalone)
            lcd_selftest_error(TestError::FsensorLevel,"HIGH","");
        return(false);
    }
    lcd_show_fullscreen_message_and_wait_P(_i("Please insert filament (but not load them!) into extruder and then press the knob."));
    volt_IR_int=current_voltage_raw_IR;
    volt_IR=VOLT_DIV_REF*((float)volt_IR_int/(1023*OVERSAMPLENR));
    printf_P(PSTR("Measured filament sensor low level: %4.2fV\n"),volt_IR);
    if(volt_IR_int > ((int)IRsensor_Lmax_TRESHOLD)){
        if(!bStandalone)
            lcd_selftest_error(TestError::FsensorLevel,"LOW","");
        return(false);
    }
    if((bPCBrev03b?1:0)!=(uint8_t)oFsensorPCB){        // safer then "(uint8_t)bPCBrev03b"
        printf_IRSensorAnalogBoardChange(bPCBrev03b);
        oFsensorPCB=bPCBrev03b?ClFsensorPCB::_Rev03b:ClFsensorPCB::_Old;
        eeprom_update_byte((uint8_t*)EEPROM_FSENSOR_PCB,(uint8_t)oFsensorPCB);
    }
    return(true);
}

static void lcd_detect_IRsensor(){
    bool bAction;

    bMenuFSDetect = true;                               // inhibits some code inside "manage_inactivity()"
    bAction = lcd_show_fullscreen_message_yes_no_and_wait_P(_i("Is the filament loaded?"), false, false);
    if(!bAction){
        lcd_show_fullscreen_message_and_wait_P(_i("Please unload the filament first, then repeat this action."));
        return;
    }
    bAction = lcd_selftest_IRsensor(true);
    if(bAction)
        lcd_show_fullscreen_message_and_wait_P(_i("Sensor verified, remove the filament now."));
    else
        lcd_show_fullscreen_message_and_wait_P(_i("Verification failed, remove the filament and try again."));
    bMenuFSDetect=false;                              // de-inhibits some code inside "manage_inactivity()"
}
#endif //IR_SENSOR_ANALOG

static void lcd_selftest_v()
{
	(void)lcd_selftest();
}

bool lcd_selftest()
{
	int _progress = 0;
	bool _result = true;
	bool _swapped_fan = false;
//#ifdef IR_SENSOR_ANALOG
#if (0)
     bool bAction;
     bAction=lcd_show_fullscreen_message_yes_no_and_wait_P(_i("Is the filament unloaded?"),false,true);
     if(!bAction)
          return(false);
#endif //IR_SENSOR_ANALOG
	lcd_wait_for_cool_down();
	lcd_clear();
	lcd_set_cursor(0, 0); lcd_puts_P(_i("Self test start  "));////MSG_SELFTEST_START c=20
	#ifdef TMC2130
	  FORCE_HIGH_POWER_START;
	#endif // TMC2130
<<<<<<< HEAD
	FORCE_BL_ON_START;
=======
//     _delay(2000);
    
    FORCE_BL_ON_START;
    
>>>>>>> a4b8f522
	_delay(2000);
	KEEPALIVE_STATE(IN_HANDLER);

	_progress = lcd_selftest_screen(TestScreen::ExtruderFan, _progress, 3, true, 2000);
#if (defined(FANCHECK) && defined(TACH_0))
	switch (lcd_selftest_fan_auto(0)){		// check extruder Fan
		case FanCheck::ExtruderFan:
			_result = false;
			break;
		case FanCheck::SwappedFan:
			_swapped_fan = true;
			// no break
		default:
			_result = true;
			break;
	}
#else //defined(TACH_0)
	_result = lcd_selftest_manual_fan_check(0, false);
#endif //defined(TACH_0)
	if (!_result)
	{
		lcd_selftest_error(TestError::ExtruderFan, "", "");
	}

	if (_result)
	{
		_progress = lcd_selftest_screen(TestScreen::PrintFan, _progress, 3, true, 2000);
#if (defined(FANCHECK) && defined(TACH_1))
	switch (lcd_selftest_fan_auto(1)){		// check print fan
		case FanCheck::PrintFan:
			_result = false;
			break;
		case FanCheck::SwappedFan:
			_swapped_fan = true;
			// no break
		default:
			_result = true;
			break;
	}
#else //defined(TACH_1)
		_result = lcd_selftest_manual_fan_check(1, false);
#endif //defined(TACH_1)
		if (!_result)
		{
			lcd_selftest_error(TestError::PrintFan, "", ""); //print fan not spinning
		}
	}

	if (_swapped_fan) {
		//turn on print fan and check that left extruder fan is not spinning
		_result = lcd_selftest_manual_fan_check(1, true);
		if (_result) {
			//print fan is stil turned on; check that it is spinning
			_result = lcd_selftest_manual_fan_check(1, false, true);
			if (!_result){
				lcd_selftest_error(TestError::PrintFan, "", "");
			}
		}
		else {
			// fans are swapped
			lcd_selftest_error(TestError::SwappedFan, "", "");
		}
	}

	if (_result)
	{
		_progress = lcd_selftest_screen(TestScreen::FansOk, _progress, 3, true, 2000);
#ifndef TMC2130
		_result = lcd_selfcheck_endstops();
#else
		_result = true;
#endif
	}

	if (_result)
	{
		//current_position[Z_AXIS] += 15;									//move Z axis higher to avoid false triggering of Z end stop in case that we are very low - just above heatbed
		_progress = lcd_selftest_screen(TestScreen::AxisX, _progress, 3, true, 2000);
#ifdef TMC2130
        _result = lcd_selfcheck_axis_sg(X_AXIS);
#else
        _result = lcd_selfcheck_axis(X_AXIS, X_MAX_POS);
#endif //TMC2130
	}




	if (_result)
	{
		_progress = lcd_selftest_screen(TestScreen::AxisX, _progress, 3, true, 0);

#ifndef TMC2130
		_result = lcd_selfcheck_pulleys(X_AXIS);
#endif
	}


	if (_result)
	{
		_progress = lcd_selftest_screen(TestScreen::AxisY, _progress, 3, true, 1500);
#ifdef TMC2130
		_result = lcd_selfcheck_axis_sg(Y_AXIS);
#else
		_result = lcd_selfcheck_axis(Y_AXIS, Y_MAX_POS);
#endif // TMC2130
	}

	if (_result)
	{
		_progress = lcd_selftest_screen(TestScreen::AxisZ, _progress, 3, true, 0);
#ifndef TMC2130
		_result = lcd_selfcheck_pulleys(Y_AXIS);
#endif // TMC2130
	}


	if (_result)
	{
#ifdef TMC2130
		tmc2130_home_exit();
		enable_endstops(false);
#endif

		//homeaxis(X_AXIS);
		//homeaxis(Y_AXIS);
        current_position[X_AXIS] += pgm_read_float(bed_ref_points_4);
		current_position[Y_AXIS] += pgm_read_float(bed_ref_points_4+1);
#ifdef TMC2130
		//current_position[X_AXIS] += 0;
		current_position[Y_AXIS] += 4;
#endif //TMC2130
		current_position[Z_AXIS] = current_position[Z_AXIS] + 10;
		plan_buffer_line_curposXYZE(manual_feedrate[0] / 60, active_extruder);
		st_synchronize();
        set_destination_to_current();
		_progress = lcd_selftest_screen(TestScreen::AxisZ, _progress, 3, true, 1500);
#ifdef TMC2130
		_result = homeaxis(Z_AXIS, false);
#else
        _result = lcd_selfcheck_axis(Z_AXIS, Z_MAX_POS);
#endif //TMC2130

		//raise Z to not damage the bed during and hotend testing
		current_position[Z_AXIS] += 20;
		plan_buffer_line_curposXYZE(manual_feedrate[0] / 60, active_extruder);
		st_synchronize();
	}

#ifdef TMC2130
	if (_result)
	{
		current_position[Z_AXIS] = current_position[Z_AXIS] + 10;
		plan_buffer_line_curposXYZE(manual_feedrate[0] / 60, active_extruder);
		st_synchronize();
		_progress = lcd_selftest_screen(TestScreen::Home, 0, 2, true, 0);
		bool bres = tmc2130_home_calibrate(X_AXIS);
		_progress = lcd_selftest_screen(TestScreen::Home, 1, 2, true, 0);
		bres &= tmc2130_home_calibrate(Y_AXIS);
		_progress = lcd_selftest_screen(TestScreen::Home, 2, 2, true, 0);
		if (bres)
			eeprom_update_byte((uint8_t*)EEPROM_TMC2130_HOME_ENABLED, 1);
		_result = bres;
	}
#endif //TMC2130

	if (_result)
	{
		_progress = lcd_selftest_screen(TestScreen::Bed, _progress, 3, true, 2000);
		_result = lcd_selfcheck_check_heater(true);
	}

    if (_result)
    {
        _progress = lcd_selftest_screen(TestScreen::Hotend, _progress, 3, true, 1000);
        _result = lcd_selfcheck_check_heater(false);
    }
	if (_result)
	{
		_progress = lcd_selftest_screen(TestScreen::HotendOk, _progress, 3, true, 2000); //nozzle ok
	}
#ifdef FILAMENT_SENSOR
    if (_result)
    {

        if (mmu_enabled)
        {        
			_progress = lcd_selftest_screen(TestScreen::Fsensor, _progress, 3, true, 2000); //check filaments sensor
            _result = selftest_irsensor();
		    if (_result)
			{
				_progress = lcd_selftest_screen(TestScreen::FsensorOk, _progress, 3, true, 2000); //fil sensor OK
			}
        } else
        {
#ifdef PAT9125
			_progress = lcd_selftest_screen(TestScreen::Fsensor, _progress, 3, true, 2000); //check filaments sensor
               _result = lcd_selftest_fsensor();
			if (_result)
			{
				_progress = lcd_selftest_screen(TestScreen::FsensorOk, _progress, 3, true, 2000); //fil sensor OK
			}
#endif //PAT9125
//#ifdef IR_SENSOR_ANALOG
#if (0)
			_progress = lcd_selftest_screen(TestScreen::Fsensor, _progress, 3, true, 2000); //check filament sensor
               _result = lcd_selftest_IRsensor();
			if (_result)
			{
				_progress = lcd_selftest_screen(TestScreen::FsensorOk, _progress, 3, true, 2000); //filament sensor OK
			}
#endif //IR_SENSOR_ANALOG
        }
    }
#endif //FILAMENT_SENSOR
	if (_result)
	{
		_progress = lcd_selftest_screen(TestScreen::AllCorrect, _progress, 3, true, 5000); //all correct
	}
	else
	{
		_progress = lcd_selftest_screen(TestScreen::Failed, _progress, 3, true, 5000);
	}
	lcd_reset_alert_level();
	enquecommand_P(PSTR("M84"));
	lcd_update_enable(true);
	
	if (_result)
	{
		LCD_ALERTMESSAGERPGM(_i("Self test OK"));////MSG_SELFTEST_OK
	}
	else
	{
		LCD_ALERTMESSAGERPGM(_T(MSG_SELFTEST_FAILED));
	}
	#ifdef TMC2130
	  FORCE_HIGH_POWER_END;
	#endif // TMC2130
    
    FORCE_BL_ON_END;
	
    KEEPALIVE_STATE(NOT_BUSY);
	return(_result);
}

#ifdef TMC2130

static void reset_crash_det(unsigned char axis) {
	current_position[axis] += 10;
	plan_buffer_line_curposXYZE(manual_feedrate[0] / 60, active_extruder);
	st_synchronize();
	if (eeprom_read_byte((uint8_t*)EEPROM_CRASH_DET)) tmc2130_sg_stop_on_crash = true;
}

static bool lcd_selfcheck_axis_sg(unsigned char axis) {
// each axis length is measured twice	
	float axis_length, current_position_init, current_position_final;
	float measured_axis_length[2];
	float margin = 60;
	float max_error_mm = 5;
	switch (axis) {
	case 0: axis_length = X_MAX_POS; break;
	case 1: axis_length = Y_MAX_POS + 8; break;
	default: axis_length = 210; break;
	}

	tmc2130_sg_stop_on_crash = false;
	tmc2130_home_exit();
	enable_endstops(true);

	if (axis == X_AXIS) { //there is collision between cables and PSU cover in X axis if Z coordinate is too low
		
		current_position[Z_AXIS] += 17;
		plan_buffer_line_curposXYZE(manual_feedrate[0] / 60, active_extruder);
		tmc2130_home_enter(Z_AXIS_MASK);
		st_synchronize();
		tmc2130_home_exit();
	}

// first axis length measurement begin	
	
	current_position[axis] -= (axis_length + margin);
	plan_buffer_line_curposXYZE(manual_feedrate[0] / 60, active_extruder);

	
	st_synchronize();

	tmc2130_sg_meassure_start(axis);

	current_position_init = st_get_position_mm(axis);

	current_position[axis] += 2 * margin;
	plan_buffer_line_curposXYZE(manual_feedrate[0] / 60, active_extruder);
	st_synchronize();

	current_position[axis] += axis_length;
	plan_buffer_line_curposXYZE(manual_feedrate[0] / 60, active_extruder);

	st_synchronize();

	uint16_t sg1 = tmc2130_sg_meassure_stop();
	printf_P(PSTR("%c AXIS SG1=%d\n"), 'X'+axis, sg1);
	eeprom_write_word(((uint16_t*)((axis == X_AXIS)?EEPROM_BELTSTATUS_X:EEPROM_BELTSTATUS_Y)), sg1);

	current_position_final = st_get_position_mm(axis);
	measured_axis_length[0] = abs(current_position_final - current_position_init);


// first measurement end and second measurement begin	


	current_position[axis] -= margin;
	plan_buffer_line_curposXYZE(manual_feedrate[0] / 60, active_extruder);
	st_synchronize();	

	current_position[axis] -= (axis_length + margin);
	plan_buffer_line_curposXYZE(manual_feedrate[0] / 60, active_extruder);
		
	st_synchronize();

	current_position_init = st_get_position_mm(axis);

	measured_axis_length[1] = abs(current_position_final - current_position_init);


//end of second measurement, now check for possible errors:

	for(uint_least8_t i = 0; i < 2; i++){ //check if measured axis length corresponds to expected length
		printf_P(_N("Measured axis length:%.3f\n"), measured_axis_length[i]);
		if (abs(measured_axis_length[i] - axis_length) > max_error_mm) {
			enable_endstops(false);

			const char *_error_1;

			if (axis == X_AXIS) _error_1 = "X";
			if (axis == Y_AXIS) _error_1 = "Y";
			if (axis == Z_AXIS) _error_1 = "Z";

			lcd_selftest_error(TestError::Axis, _error_1, "");
			current_position[axis] = 0;
			plan_set_position(current_position[X_AXIS], current_position[Y_AXIS], current_position[Z_AXIS], current_position[E_AXIS]);
			reset_crash_det(axis);
			return false;
		}
	}

		printf_P(_N("Axis length difference:%.3f\n"), abs(measured_axis_length[0] - measured_axis_length[1]));
	
		if (abs(measured_axis_length[0] - measured_axis_length[1]) > 1) { //check if difference between first and second measurement is low
			//loose pulleys
			const char *_error_1;

			if (axis == X_AXIS) _error_1 = "X";
			if (axis == Y_AXIS) _error_1 = "Y";
			if (axis == Z_AXIS) _error_1 = "Z";

			lcd_selftest_error(TestError::Pulley, _error_1, "");
			current_position[axis] = 0;
			plan_set_position(current_position[X_AXIS], current_position[Y_AXIS], current_position[Z_AXIS], current_position[E_AXIS]);
			reset_crash_det(axis);

			return false;
		}
		current_position[axis] = 0;
		plan_set_position(current_position[X_AXIS], current_position[Y_AXIS], current_position[Z_AXIS], current_position[E_AXIS]);
		reset_crash_det(axis);
		return true;
}
#endif //TMC2130

#ifndef TMC2130

static bool lcd_selfcheck_axis(int _axis, int _travel)
{
//	printf_P(PSTR("lcd_selfcheck_axis %d, %d\n"), _axis, _travel);
	bool _stepdone = false;
	bool _stepresult = false;
	int _progress = 0;
	int _travel_done = 0;
	int _err_endstop = 0;
	int _lcd_refresh = 0;
	_travel = _travel + (_travel / 10);

	if (_axis == X_AXIS) {
		current_position[Z_AXIS] += 17;
		plan_buffer_line_curposXYZE(manual_feedrate[0] / 60, active_extruder);
	}

	do {
		current_position[_axis] = current_position[_axis] - 1;

		plan_buffer_line_curposXYZE(manual_feedrate[0] / 60, active_extruder);
		st_synchronize();
#ifdef TMC2130
		if ((READ(Z_MIN_PIN) ^ (bool)Z_MIN_ENDSTOP_INVERTING))
#else //TMC2130
		if ((READ(X_MIN_PIN) ^ (bool)X_MIN_ENDSTOP_INVERTING) ||
			(READ(Y_MIN_PIN) ^ (bool)Y_MIN_ENDSTOP_INVERTING) ||
			(READ(Z_MIN_PIN) ^ (bool)Z_MIN_ENDSTOP_INVERTING))
#endif //TMC2130
		{
			if (_axis == 0)
			{
				_stepresult = ((READ(X_MIN_PIN) ^ X_MIN_ENDSTOP_INVERTING) == 1) ? true : false;
				_err_endstop = ((READ(Y_MIN_PIN) ^ Y_MIN_ENDSTOP_INVERTING) == 1) ? 1 : 2;

			}
			if (_axis == 1)
			{
				_stepresult = ((READ(Y_MIN_PIN) ^ Y_MIN_ENDSTOP_INVERTING) == 1) ? true : false;
				_err_endstop = ((READ(X_MIN_PIN) ^ X_MIN_ENDSTOP_INVERTING) == 1) ? 0 : 2;

			}
			if (_axis == 2)
			{
				_stepresult = ((READ(Z_MIN_PIN) ^ Z_MIN_ENDSTOP_INVERTING) == 1) ? true : false;
				_err_endstop = ((READ(X_MIN_PIN) ^ X_MIN_ENDSTOP_INVERTING) == 1) ? 0 : 1;
	printf_P(PSTR("lcd_selfcheck_axis %d, %d\n"), _stepresult, _err_endstop);
				/*disable_x();
				disable_y();
				disable_z();*/
			}
			_stepdone = true;
		}

		if (_lcd_refresh < 6)
		{
			_lcd_refresh++;
		}
		else
		{
			_progress = lcd_selftest_screen(static_cast<TestScreen>(static_cast<int>(TestScreen::AxisX) + _axis), _progress, 3, false, 0);
			_lcd_refresh = 0;
		}

		manage_heater();
		manage_inactivity(true);

		//_delay(100);
		(_travel_done <= _travel) ? _travel_done++ : _stepdone = true;

	} while (!_stepdone);


	//current_position[_axis] = current_position[_axis] + 15;
	//plan_buffer_line_curposXYZE(manual_feedrate[0] / 60, active_extruder);

	if (!_stepresult)
	{
		const char *_error_1;
		const char *_error_2;

		if (_axis == X_AXIS) _error_1 = "X";
		if (_axis == Y_AXIS) _error_1 = "Y";
		if (_axis == Z_AXIS) _error_1 = "Z";

		if (_err_endstop == 0) _error_2 = "X";
		if (_err_endstop == 1) _error_2 = "Y";
		if (_err_endstop == 2) _error_2 = "Z";


		if (_travel_done >= _travel)
		{
			lcd_selftest_error(TestError::Endstop, _error_1, _error_2);
		}
		else
		{
			lcd_selftest_error(TestError::Motor, _error_1, _error_2);
		}
	}    
	current_position[_axis] = 0; //simulate axis home to avoid negative numbers for axis position, especially Z.
	plan_set_position(current_position[X_AXIS], current_position[Y_AXIS], current_position[Z_AXIS], current_position[E_AXIS]);

	return _stepresult;
}

static bool lcd_selfcheck_pulleys(int axis)
{
	float tmp_motor_loud[3] = DEFAULT_PWM_MOTOR_CURRENT_LOUD;
	float tmp_motor[3] = DEFAULT_PWM_MOTOR_CURRENT;
	float current_position_init;
	float move;
	bool endstop_triggered = false;
	int i;
	unsigned long timeout_counter;
	refresh_cmd_timeout();
	manage_inactivity(true);

	if (axis == 0) move = 50; //X_AXIS 
	else move = 50; //Y_AXIS

	current_position_init = current_position[axis];

	current_position[axis] += 2;
	plan_buffer_line_curposXYZE(manual_feedrate[0] / 60, active_extruder);
	for (i = 0; i < 5; i++) {
		refresh_cmd_timeout();
		current_position[axis] = current_position[axis] + move;
		st_current_set(0, 850); //set motor current higher
		plan_buffer_line_curposXYZE(200, active_extruder);
		st_synchronize();
          if (SilentModeMenu != SILENT_MODE_OFF) st_current_set(0, tmp_motor[0]); //set back to normal operation currents
		else st_current_set(0, tmp_motor_loud[0]); //set motor current back			
		current_position[axis] = current_position[axis] - move;
		plan_buffer_line_curposXYZE(50, active_extruder);
		st_synchronize();
		if (((READ(X_MIN_PIN) ^ X_MIN_ENDSTOP_INVERTING) == 1) ||
			((READ(Y_MIN_PIN) ^ Y_MIN_ENDSTOP_INVERTING) == 1)) {
			lcd_selftest_error(TestError::Pulley, (axis == 0) ? "X" : "Y", "");
			return(false);
		}
	}
	timeout_counter = _millis() + 2500;
	endstop_triggered = false;
	manage_inactivity(true);
	while (!endstop_triggered) {
		if (((READ(X_MIN_PIN) ^ X_MIN_ENDSTOP_INVERTING) == 1) ||
			((READ(Y_MIN_PIN) ^ Y_MIN_ENDSTOP_INVERTING) == 1)) {
			endstop_triggered = true;
			if (current_position_init - 1 <= current_position[axis] && current_position_init + 1 >= current_position[axis]) {
				return(true);
			}
			else {
				lcd_selftest_error(TestError::Pulley, (axis == 0) ? "X" : "Y", "");
				return(false);
			}
		}
		else {
			current_position[axis] -= 1;
			plan_buffer_line_curposXYZE(manual_feedrate[0] / 60, active_extruder);
			st_synchronize();
			if (_millis() > timeout_counter) {
				lcd_selftest_error(TestError::Pulley, (axis == 0) ? "X" : "Y", "");
				return(false);
			}
		}
	}
	return(true);
}


static bool lcd_selfcheck_endstops()
{
	bool _result = true;

	if (((READ(X_MIN_PIN) ^ X_MIN_ENDSTOP_INVERTING) == 1) ||
		((READ(Y_MIN_PIN) ^ Y_MIN_ENDSTOP_INVERTING) == 1) ||
		((READ(Z_MIN_PIN) ^ Z_MIN_ENDSTOP_INVERTING) == 1))
	{
		if ((READ(X_MIN_PIN) ^ X_MIN_ENDSTOP_INVERTING) == 1) current_position[0] += 10;
		if ((READ(Y_MIN_PIN) ^ Y_MIN_ENDSTOP_INVERTING) == 1) current_position[1] += 10;
		if ((READ(Z_MIN_PIN) ^ Z_MIN_ENDSTOP_INVERTING) == 1) current_position[2] += 10;
	}
	plan_buffer_line_curposXYZE(manual_feedrate[0] / 60, active_extruder);
	_delay(500);

	if (((READ(X_MIN_PIN) ^ X_MIN_ENDSTOP_INVERTING) == 1) ||
		((READ(Y_MIN_PIN) ^ Y_MIN_ENDSTOP_INVERTING) == 1) ||
		((READ(Z_MIN_PIN) ^ Z_MIN_ENDSTOP_INVERTING) == 1))
	{
		_result = false;
		char _error[4] = "";
		if ((READ(X_MIN_PIN) ^ X_MIN_ENDSTOP_INVERTING) == 1) strcat(_error, "X");
		if ((READ(Y_MIN_PIN) ^ Y_MIN_ENDSTOP_INVERTING) == 1) strcat(_error, "Y");
		if ((READ(Z_MIN_PIN) ^ Z_MIN_ENDSTOP_INVERTING) == 1) strcat(_error, "Z");
		lcd_selftest_error(TestError::Endstops, _error, "");
	}
	manage_heater();
	manage_inactivity(true);
	return _result;
}
#endif //not defined TMC2130

static bool lcd_selfcheck_check_heater(bool _isbed)
{
	int _counter = 0;
	int _progress = 0;
	bool _stepresult = false;
	bool _docycle = true;

	int _checked_snapshot = (_isbed) ? degBed() : degHotend(0);
	int _opposite_snapshot = (_isbed) ? degHotend(0) : degBed();
	int _cycles = (_isbed) ? 180 : 60; //~ 90s / 30s

	target_temperature[0] = (_isbed) ? 0 : 200;
	target_temperature_bed = (_isbed) ? 100 : 0;
	manage_heater();
	manage_inactivity(true);
	KEEPALIVE_STATE(NOT_BUSY); //we are sending temperatures on serial line, so no need to send host keepalive messages

	do {
		_counter++;
		_docycle = (_counter < _cycles) ? true : false;

		manage_heater();
		manage_inactivity(true);
		_progress = (_isbed) ? lcd_selftest_screen(TestScreen::Bed, _progress, 2, false, 400) : lcd_selftest_screen(TestScreen::Hotend, _progress, 2, false, 400);
		/*if (_isbed) {
			MYSERIAL.print("Bed temp:");
			MYSERIAL.println(degBed());
		}
		else {
			MYSERIAL.print("Hotend temp:");
			MYSERIAL.println(degHotend(0));
		}*/
		if(_counter%5 == 0) serialecho_temperatures(); //show temperatures once in two seconds

	} while (_docycle); 

	target_temperature[0] = 0;
	target_temperature_bed = 0;
	manage_heater();

	int _checked_result = (_isbed) ? degBed() - _checked_snapshot : degHotend(0) - _checked_snapshot;
	int _opposite_result = (_isbed) ? degHotend(0) - _opposite_snapshot : degBed() - _opposite_snapshot;
	/*
	MYSERIAL.println("");
	MYSERIAL.print("Checked result:");
	MYSERIAL.println(_checked_result);
	MYSERIAL.print("Opposite result:");
	MYSERIAL.println(_opposite_result);
	*/

	if (_opposite_result < ((_isbed) ? 30 : 9))
	{
		if (_checked_result >= ((_isbed) ? 9 : 30))
		{
			_stepresult = true;
		}
		else
		{
			lcd_selftest_error(TestError::Heater, "", "");
		}
	}
	else
	{
		lcd_selftest_error(TestError::Bed, "", "");
	}

	manage_heater();
	manage_inactivity(true);
	KEEPALIVE_STATE(IN_HANDLER);
	return _stepresult;

}
static void lcd_selftest_error(TestError testError, const char *_error_1, const char *_error_2)
{
	lcd_beeper_quick_feedback();
    
    FORCE_BL_ON_END;
    
	target_temperature[0] = 0;
	target_temperature_bed = 0;
	manage_heater();
	manage_inactivity();

	lcd_clear();

	lcd_set_cursor(0, 0);
	lcd_puts_P(_i("Selftest error !"));////MSG_SELFTEST_ERROR
	lcd_set_cursor(0, 1);
	lcd_puts_P(_i("Please check :"));////MSG_SELFTEST_PLEASECHECK

	switch (testError)
	{
	case TestError::Heater:
		lcd_set_cursor(0, 2);
		lcd_puts_P(_i("Heater/Thermistor"));////MSG_SELFTEST_HEATERTHERMISTOR
		lcd_set_cursor(0, 3);
		lcd_puts_P(_i("Not connected"));////MSG_SELFTEST_NOTCONNECTED
		break;
	case TestError::Bed:
		lcd_set_cursor(0, 2);
		lcd_puts_P(_i("Bed / Heater"));////MSG_SELFTEST_BEDHEATER
		lcd_set_cursor(0, 3);
		lcd_puts_P(_T(MSG_SELFTEST_WIRINGERROR));
		break;
	case TestError::Endstops:
		lcd_set_cursor(0, 2);
		lcd_puts_P(_i("Endstops"));////MSG_SELFTEST_ENDSTOPS
		lcd_set_cursor(0, 3);
		lcd_puts_P(_T(MSG_SELFTEST_WIRINGERROR));
		lcd_set_cursor(17, 3);
		lcd_print(_error_1);
		break;
	case TestError::Motor:
		lcd_set_cursor(0, 2);
		lcd_puts_P(_T(MSG_SELFTEST_MOTOR));
		lcd_set_cursor(18, 2);
		lcd_print(_error_1);
		lcd_set_cursor(0, 3);
		lcd_puts_P(_i("Endstop"));////MSG_SELFTEST_ENDSTOP
		lcd_set_cursor(18, 3);
		lcd_print(_error_2);
		break;
	case TestError::Endstop:
		lcd_set_cursor(0, 2);
		lcd_puts_P(_i("Endstop not hit"));////MSG_SELFTEST_ENDSTOP_NOTHIT c=20 r=1
		lcd_set_cursor(0, 3);
		lcd_puts_P(_T(MSG_SELFTEST_MOTOR));
		lcd_set_cursor(18, 3);
		lcd_print(_error_1);
		break;
	case TestError::PrintFan:
		lcd_set_cursor(0, 2);
		lcd_puts_P(_T(MSG_SELFTEST_COOLING_FAN));
		lcd_set_cursor(0, 3);
		lcd_puts_P(_T(MSG_SELFTEST_WIRINGERROR));
		lcd_set_cursor(18, 3);
		lcd_print(_error_1);
		break;
	case TestError::ExtruderFan:
		lcd_set_cursor(0, 2);
		lcd_puts_P(_T(MSG_SELFTEST_EXTRUDER_FAN));
		lcd_set_cursor(0, 3);
		lcd_puts_P(_T(MSG_SELFTEST_WIRINGERROR));
		lcd_set_cursor(18, 3);
		lcd_print(_error_1);
		break;
	case TestError::Pulley:
		lcd_set_cursor(0, 2);
		lcd_puts_P(_i("Loose pulley"));////MSG_LOOSE_PULLEY c=20 r=1
		lcd_set_cursor(0, 3);
		lcd_puts_P(_T(MSG_SELFTEST_MOTOR));
		lcd_set_cursor(18, 3);
		lcd_print(_error_1);
		break;
	case TestError::Axis:
		lcd_set_cursor(0, 2);
		lcd_puts_P(_i("Axis length"));////MSG_SELFTEST_AXIS_LENGTH
		lcd_set_cursor(0, 3);
		lcd_puts_P(_i("Axis"));////MSG_SELFTEST_AXIS
		lcd_set_cursor(18, 3);
		lcd_print(_error_1);
		break;
	case TestError::SwappedFan:
		lcd_set_cursor(0, 2);
		lcd_puts_P(_i("Front/left fans"));////MSG_SELFTEST_FANS
		lcd_set_cursor(0, 3);
		lcd_puts_P(_i("Swapped"));////MSG_SELFTEST_SWAPPED
		lcd_set_cursor(18, 3);
		lcd_print(_error_1);
		break;
	case TestError::WiringFsensor:
		lcd_set_cursor(0, 2);
		lcd_puts_P(_T(MSG_SELFTEST_FILAMENT_SENSOR));
		lcd_set_cursor(0, 3);
		lcd_puts_P(_T(MSG_SELFTEST_WIRINGERROR));
		break;
	case TestError::TriggeringFsensor:
          lcd_set_cursor(0, 2);
          lcd_puts_P(_T(MSG_SELFTEST_FILAMENT_SENSOR));
          lcd_set_cursor(0, 3);
          lcd_puts_P(_i("False triggering"));////c=20
          break;
	case TestError::FsensorLevel:
          lcd_set_cursor(0, 2);
          lcd_puts_P(_T(MSG_SELFTEST_FILAMENT_SENSOR));
          lcd_set_cursor(0, 3);
          lcd_printf_P(_i("%s level expected"),_error_1);////c=20
          break;
	}

	_delay(1000);
	lcd_beeper_quick_feedback();

	do {
		_delay(100);
		manage_heater();
		manage_inactivity();
	} while (!lcd_clicked());

	LCD_ALERTMESSAGERPGM(_T(MSG_SELFTEST_FAILED));
	lcd_return_to_status();

}

#ifdef FILAMENT_SENSOR
#ifdef PAT9125
static bool lcd_selftest_fsensor(void)
{
	fsensor_init();
	if (fsensor_not_responding)
	{
		lcd_selftest_error(TestError::WiringFsensor, "", "");
	}
	return (!fsensor_not_responding);
}
#endif //PAT9125

//! @brief Self-test of infrared barrier filament sensor mounted on MK3S with MMUv2 printer
//!
//! Test whether sensor is not triggering filament presence when extruder idler is moving without filament.
//!
//! Steps:
//!  * Backup current active extruder temperature
//!  * Pre-heat to PLA extrude temperature.
//!  * Unload filament possibly present.
//!  * Move extruder idler same way as during filament load
//!    and sample IR_SENSOR_PIN.
//!  * Check that pin doesn't go low.
//!
//! @retval true passed
//! @retval false failed
static bool selftest_irsensor()
{
    class TempBackup
    {
    public:
        TempBackup():
            m_temp(degTargetHotend(active_extruder)),
            m_extruder(active_extruder){}
        ~TempBackup(){setTargetHotend(m_temp,m_extruder);}
    private:
        float m_temp;
        uint8_t m_extruder;
    };
    uint8_t progress;
    {
        TempBackup tempBackup;
        setTargetHotend(ABS_PREHEAT_HOTEND_TEMP,active_extruder);
        mmu_wait_for_heater_blocking();
        progress = lcd_selftest_screen(TestScreen::Fsensor, 0, 1, true, 0);
        mmu_filament_ramming();
    }
    progress = lcd_selftest_screen(TestScreen::Fsensor, progress, 1, true, 0);
    mmu_command(MmuCmd::U0);
    manage_response(false, false);

    for(uint_least8_t i = 0; i < 200; ++i)
    {
        if (0 == (i % 32)) progress = lcd_selftest_screen(TestScreen::Fsensor, progress, 1, true, 0);

        mmu_load_step(false);
        while (blocks_queued())
        {
            if (PIN_GET(IR_SENSOR_PIN) == 0)
            {
                lcd_selftest_error(TestError::TriggeringFsensor, "", "");
                return false;
            }
#ifdef TMC2130
            manage_heater();
            // Vojtech: Don't disable motors inside the planner!
            if (!tmc2130_update_sg())
            {
                manage_inactivity(true);
            }
#else //TMC2130
            manage_heater();
            // Vojtech: Don't disable motors inside the planner!
            manage_inactivity(true);
#endif //TMC2130
        }
    }
    return true;
}
#endif //FILAMENT_SENSOR

static bool lcd_selftest_manual_fan_check(int _fan, bool check_opposite,
	bool _default)
{

	bool _result = check_opposite;
	lcd_clear();

	lcd_set_cursor(0, 0); lcd_puts_P(_T(MSG_SELFTEST_FAN));

	switch (_fan)
	{
	case 0:
		// extruder cooling fan
		lcd_set_cursor(0, 1);
		if(check_opposite == true) lcd_puts_P(_T(MSG_SELFTEST_COOLING_FAN)); 
		else lcd_puts_P(_T(MSG_SELFTEST_EXTRUDER_FAN));
		SET_OUTPUT(EXTRUDER_0_AUTO_FAN_PIN);
		WRITE(EXTRUDER_0_AUTO_FAN_PIN, 1);
		break;
	case 1:
		// object cooling fan
		lcd_set_cursor(0, 1);
		if (check_opposite == true) lcd_puts_P(_T(MSG_SELFTEST_EXTRUDER_FAN));
		else lcd_puts_P(_T(MSG_SELFTEST_COOLING_FAN));
		SET_OUTPUT(FAN_PIN);
#ifdef FAN_SOFT_PWM
		fanSpeedSoftPwm = 255;
#else //FAN_SOFT_PWM
		analogWrite(FAN_PIN, 255);
#endif //FAN_SOFT_PWM

		break;
	}
	_delay(500);

	lcd_set_cursor(1, 2); lcd_puts_P(_T(MSG_SELFTEST_FAN_YES));
	lcd_set_cursor(0, 3); lcd_print(">");
	lcd_set_cursor(1, 3); lcd_puts_P(_T(MSG_SELFTEST_FAN_NO));

	int8_t enc_dif = int(_default)*3;

	KEEPALIVE_STATE(PAUSED_FOR_USER);

	lcd_button_pressed = false;
	do
	{
		switch (_fan)
		{
		case 0:
			// extruder cooling fan
			SET_OUTPUT(EXTRUDER_0_AUTO_FAN_PIN);
			WRITE(EXTRUDER_0_AUTO_FAN_PIN, 1);
			break;
		case 1:
			// object cooling fan
			SET_OUTPUT(FAN_PIN);
#ifdef FAN_SOFT_PWM
			fanSpeedSoftPwm = 255;
#else //FAN_SOFT_PWM
			analogWrite(FAN_PIN, 255);
#endif //FAN_SOFT_PWM
			break;
		}
		if (abs((enc_dif - lcd_encoder_diff)) > 2) {
			if (enc_dif > lcd_encoder_diff) {
				_result = !check_opposite;
				lcd_set_cursor(0, 2); lcd_print(">");
				lcd_set_cursor(1, 2); lcd_puts_P(_T(MSG_SELFTEST_FAN_YES));
				lcd_set_cursor(0, 3); lcd_print(" ");
				lcd_set_cursor(1, 3); lcd_puts_P(_T(MSG_SELFTEST_FAN_NO));
			}

			if (enc_dif < lcd_encoder_diff) {
				_result = check_opposite;
				lcd_set_cursor(0, 2); lcd_print(" ");
				lcd_set_cursor(1, 2); lcd_puts_P(_T(MSG_SELFTEST_FAN_YES));
				lcd_set_cursor(0, 3); lcd_print(">");
				lcd_set_cursor(1, 3); lcd_puts_P(_T(MSG_SELFTEST_FAN_NO));
			}
			enc_dif = 0;
			lcd_encoder_diff = 0;
		}


		manage_heater();
		_delay(100);

	} while (!lcd_clicked());
	KEEPALIVE_STATE(IN_HANDLER);
	SET_OUTPUT(EXTRUDER_0_AUTO_FAN_PIN);
	WRITE(EXTRUDER_0_AUTO_FAN_PIN, 0);
	SET_OUTPUT(FAN_PIN);
#ifdef FAN_SOFT_PWM
	fanSpeedSoftPwm = 0;
#else //FAN_SOFT_PWM
	analogWrite(FAN_PIN, 0);
#endif //FAN_SOFT_PWM
	fanSpeed = 0;
	manage_heater();

	return _result;
}

#ifdef FANCHECK
static FanCheck lcd_selftest_fan_auto(int _fan)
{
	switch (_fan) {
	case 0:
		fanSpeed = 0;
		manage_heater();			//turn off fan
		setExtruderAutoFanState(EXTRUDER_0_AUTO_FAN_PIN, 1); //extruder fan
#ifdef FAN_SOFT_PWM
		extruder_autofan_last_check = _millis();
		fan_measuring = true;
#endif //FAN_SOFT_PWM
		_delay(2000);				//delay_keep_alive would turn off extruder fan, because temerature is too low

		manage_heater();			//count average fan speed from 2s delay and turn off fans

		printf_P(PSTR("Test 1:\n"));
		printf_P(PSTR("Print fan speed: %d \n"), fan_speed[1]);
		printf_P(PSTR("Extr fan speed: %d \n"), fan_speed[0]);

		if (!fan_speed[0]) {
			return FanCheck::ExtruderFan;
		}
#ifdef FAN_SOFT_PWM
		else if (fan_speed[0] > 50 ) { // printerFan is faster
			return FanCheck::SwappedFan;
		}
		break;
#endif

	case 1:
		//will it work with Thotend > 50 C ?
#ifdef FAN_SOFT_PWM
		fanSpeed = 255;
		fanSpeedSoftPwm = 255;
		extruder_autofan_last_check = _millis(); //store time when measurement starts
		fan_measuring = true; //start fan measuring, rest is on manage_heater
#else //FAN_SOFT_PWM
		fanSpeed = 150;				//print fan
#endif //FAN_SOFT_PWM
		for (uint8_t i = 0; i < 5; i++) {
			delay_keep_alive(1000);
			lcd_set_cursor(18, 3);
			lcd_print("-");
			delay_keep_alive(1000);
			lcd_set_cursor(18, 3);
			lcd_print("|");
		}
		fanSpeed = 0;

#ifdef FAN_SOFT_PWM
		fanSpeedSoftPwm = 0;
#else //FAN_SOFT_PWM
		manage_heater();			//turn off fan
		manage_inactivity(true);	//to turn off print fan
#endif //FAN_SOFT_PWM
		printf_P(PSTR("Test 2:\n"));
		printf_P(PSTR("Print fan speed: %d \n"), fan_speed[1]);
		printf_P(PSTR("Extr fan speed: %d \n"), fan_speed[0]);
		if (!fan_speed[1]) {
			return FanCheck::PrintFan;
		}

#ifdef FAN_SOFT_PWM
		fanSpeed = 80;
		fanSpeedSoftPwm = 80;

		for (uint8_t i = 0; i < 5; i++) {
			delay_keep_alive(1000);
			lcd_set_cursor(18, 3);
			lcd_print("-");
			delay_keep_alive(1000);
			lcd_set_cursor(18, 3);
			lcd_print("|");
		}
		fanSpeed = 0;

		// noctua speed is between 17 and 24, turbine more then 30
		if (fan_speed[1] < 30) {
			return FanCheck::SwappedFan;
		}
#else
		// fan is spinning, but measured RPM are too low for print fan, it must
		// be left extruder fan
		else if (fan_speed[1] < 34) {
			return FanCheck::SwappedFan;
		}
#endif //FAN_SOFT_PWM
		break;
	}
	return FanCheck::Success;
}

#endif //FANCHECK

static int lcd_selftest_screen(TestScreen screen, int _progress, int _progress_scale, bool _clear, int _delay)
{

    lcd_update_enable(false);

	const char *_indicator = (_progress >= _progress_scale) ? "-" : "|";

	if (_clear) lcd_clear();


	lcd_set_cursor(0, 0);

	if (screen == TestScreen::ExtruderFan) lcd_puts_P(_T(MSG_SELFTEST_FAN));
	if (screen == TestScreen::PrintFan) lcd_puts_P(_T(MSG_SELFTEST_FAN));
	if (screen == TestScreen::FansOk) lcd_puts_P(_T(MSG_SELFTEST_FAN));
	if (screen == TestScreen::EndStops) lcd_puts_P(_i("Checking endstops"));////MSG_SELFTEST_CHECK_ENDSTOPS c=20
	if (screen == TestScreen::AxisX) lcd_puts_P(_i("Checking X axis  "));////MSG_SELFTEST_CHECK_X c=20
	if (screen == TestScreen::AxisY) lcd_puts_P(_i("Checking Y axis  "));////MSG_SELFTEST_CHECK_Y c=20
	if (screen == TestScreen::AxisZ) lcd_puts_P(_i("Checking Z axis  "));////MSG_SELFTEST_CHECK_Z c=20
	if (screen == TestScreen::Bed) lcd_puts_P(_T(MSG_SELFTEST_CHECK_BED));
	if (screen == TestScreen::Hotend
	    || screen == TestScreen::HotendOk) lcd_puts_P(_i("Checking hotend  "));////MSG_SELFTEST_CHECK_HOTEND c=20
	if (screen == TestScreen::Fsensor) lcd_puts_P(_T(MSG_SELFTEST_CHECK_FSENSOR));
	if (screen == TestScreen::FsensorOk) lcd_puts_P(_T(MSG_SELFTEST_CHECK_FSENSOR));
	if (screen == TestScreen::AllCorrect) lcd_puts_P(_i("All correct      "));////MSG_SELFTEST_CHECK_ALLCORRECT c=20
	if (screen == TestScreen::Failed) lcd_puts_P(_T(MSG_SELFTEST_FAILED));
	if (screen == TestScreen::Home) lcd_puts_P(_i("Calibrating home"));////c=20 r=1

	lcd_set_cursor(0, 1);
	lcd_puts_P(separator);
	if ((screen >= TestScreen::ExtruderFan) && (screen <= TestScreen::FansOk))
	{
		//SERIAL_ECHOLNPGM("Fan test");
		lcd_puts_at_P(0, 2, _i("Extruder fan:"));////MSG_SELFTEST_EXTRUDER_FAN_SPEED c=18
		lcd_set_cursor(18, 2);
		(screen < TestScreen::PrintFan) ? lcd_print(_indicator) : lcd_print("OK");
		lcd_puts_at_P(0, 3, _i("Print fan:"));////MSG_SELFTEST_PRINT_FAN_SPEED c=18
		lcd_set_cursor(18, 3);
		(screen < TestScreen::FansOk) ? lcd_print(_indicator) : lcd_print("OK");
	}
	else if (screen >= TestScreen::Fsensor && screen <= TestScreen::FsensorOk)
	{
		lcd_puts_at_P(0, 2, _T(MSG_SELFTEST_FILAMENT_SENSOR));
		lcd_putc(':');
		lcd_set_cursor(18, 2);
		(screen == TestScreen::Fsensor) ? lcd_print(_indicator) : lcd_print("OK");
	}
	else if (screen < TestScreen::Fsensor)
	{
		//SERIAL_ECHOLNPGM("Other tests");

	    TestScreen _step_block = TestScreen::AxisX;
		lcd_selftest_screen_step(2, 2, ((screen == _step_block) ? 1 : (screen < _step_block) ? 0 : 2), "X", _indicator);

		_step_block = TestScreen::AxisY;
		lcd_selftest_screen_step(2, 8, ((screen == _step_block) ? 1 : (screen < _step_block) ? 0 : 2), "Y", _indicator);

		_step_block = TestScreen::AxisZ;
		lcd_selftest_screen_step(2, 14, ((screen == _step_block) ? 1 : (screen < _step_block) ? 0 : 2), "Z", _indicator);

		_step_block = TestScreen::Bed;
		lcd_selftest_screen_step(3, 0, ((screen == _step_block) ? 1 : (screen < _step_block) ? 0 : 2), "Bed", _indicator);

        _step_block = TestScreen::Hotend;
        lcd_selftest_screen_step(3, 9, ((screen == _step_block) ? 1 : (screen < _step_block) ? 0 : 2), "Hotend", _indicator);
	}

	if (_delay > 0) delay_keep_alive(_delay);
	_progress++;

	return (_progress >= _progress_scale * 2) ? 0 : _progress;
}

static void lcd_selftest_screen_step(int _row, int _col, int _state, const char *_name, const char *_indicator)
{
	lcd_set_cursor(_col, _row);

	switch (_state)
	{
	case 1:
		lcd_print(_name);
		lcd_set_cursor(_col + strlen(_name), _row);
		lcd_print(":");
		lcd_set_cursor(_col + strlen(_name) + 1, _row);
		lcd_print(_indicator);
		break;
	case 2:
		lcd_print(_name);
		lcd_set_cursor(_col + strlen(_name), _row);
		lcd_print(":");
		lcd_set_cursor(_col + strlen(_name) + 1, _row);
		lcd_print("OK");
		break;
	default:
		lcd_print(_name);
	}
}


/** End of menus **/

/** Menu action functions **/

static bool check_file(const char* filename) {
	if (farm_mode) return true;
	bool result = false;
	uint32_t filesize;
	card.openFile((char*)filename, true);
	filesize = card.getFileSize();
	if (filesize > END_FILE_SECTION) {
		card.setIndex(filesize - END_FILE_SECTION);
		
	}
	
		while (!card.eof() && !result) {
		card.sdprinting = true;
		get_command();
		result = check_commands();
		
	}
	card.printingHasFinished();
	strncpy_P(lcd_status_message, _T(WELCOME_MSG), LCD_WIDTH);
	lcd_finishstatus();
	return result;
	
}

static void menu_action_sdfile(const char* filename)
{
  loading_flag = false;
  char cmd[30];
  char* c;
  bool result = true;
  sprintf_P(cmd, PSTR("M23 %s"), filename);
  for (c = &cmd[4]; *c; c++)
    *c = tolower(*c);

  const char end[5] = ".gco";

  //we are storing just first 8 characters of 8.3 filename assuming that extension is always ".gco"
  for (uint_least8_t i = 0; i < 8; i++) {
	  if (strcmp((cmd + i + 4), end) == 0) {
		  //filename is shorter then 8.3, store '\0' character on position where ".gco" string was found to terminate stored string properly
 		  eeprom_write_byte((uint8_t*)EEPROM_FILENAME + i, '\0');
		  break;
	  }
	  else {
		  eeprom_write_byte((uint8_t*)EEPROM_FILENAME + i, cmd[i + 4]);
	  }
  }

  uint8_t depth = (uint8_t)card.getWorkDirDepth();
  eeprom_write_byte((uint8_t*)EEPROM_DIR_DEPTH, depth);

  for (uint_least8_t i = 0; i < depth; i++) {
	  for (uint_least8_t j = 0; j < 8; j++) {
		  eeprom_write_byte((uint8_t*)EEPROM_DIRS + j + 8 * i, dir_names[i][j]);
	  }
  }
  
  if (!check_file(filename)) {
	  result = lcd_show_fullscreen_message_yes_no_and_wait_P(_i("File incomplete. Continue anyway?"), false, false);////MSG_FILE_INCOMPLETE c=20 r=2
	  lcd_update_enable(true);
  }
  if (result) {
	  enquecommand(cmd);
	  enquecommand_P(PSTR("M24"));
  }

  lcd_return_to_status();
}

void menu_action_sddirectory(const char* filename)
{
	uint8_t depth = (uint8_t)card.getWorkDirDepth();

	strcpy(dir_names[depth], filename);
	MYSERIAL.println(dir_names[depth]);
  card.chdir(filename);
  lcd_encoder = 0;
}

/** LCD API **/

void ultralcd_init()
{
    {
        uint8_t autoDepleteRaw = eeprom_read_byte(reinterpret_cast<uint8_t*>(EEPROM_AUTO_DEPLETE));
        if (0xff == autoDepleteRaw) lcd_autoDeplete = false;
        else lcd_autoDeplete = autoDepleteRaw;

    }
    backlight_init();
	lcd_init();
	lcd_refresh();
	lcd_longpress_func = menu_lcd_longpress_func;
	lcd_charsetup_func = menu_lcd_charsetup_func;
	lcd_lcdupdate_func = menu_lcd_lcdupdate_func;
	menu_menu = lcd_status_screen;
	menu_lcd_charsetup_func();

  SET_INPUT(BTN_EN1);
  SET_INPUT(BTN_EN2);
  WRITE(BTN_EN1, HIGH);
  WRITE(BTN_EN2, HIGH);
#if BTN_ENC > 0
  SET_INPUT(BTN_ENC);
  WRITE(BTN_ENC, HIGH);
#endif

#if defined (SDSUPPORT) && defined(SDCARDDETECT) && (SDCARDDETECT > 0)
  pinMode(SDCARDDETECT, INPUT);
  WRITE(SDCARDDETECT, HIGH);
  lcd_oldcardstatus = IS_SD_INSERTED;
#endif//(SDCARDDETECT > 0)
  lcd_encoder_diff = 0;
}





void lcd_printer_connected() {
	printer_connected = true;
}

static void lcd_send_status() {
	if (farm_mode && no_response && ((_millis() - NcTime) > (NC_TIME * 1000))) {
		//send important status messages periodicaly
		prusa_statistics(important_status, saved_filament_type);
		NcTime = _millis();
#ifdef FARM_CONNECT_MESSAGE
		lcd_connect_printer();
#endif //FARM_CONNECT_MESSAGE
	}
}

#ifdef FARM_CONNECT_MESSAGE
static void lcd_connect_printer() {
	lcd_update_enable(false);
	lcd_clear();
	
	int i = 0;
	int t = 0;
	lcd_set_custom_characters_progress();
	lcd_puts_at_P(0, 0, _i("Connect printer to")); 
	lcd_puts_at_P(0, 1, _i("monitoring or hold"));
	lcd_puts_at_P(0, 2, _i("the knob to continue"));
	while (no_response) {
		i++;
		t++;		
		delay_keep_alive(100);
		proc_commands();
		if (t == 10) {
			prusa_statistics(important_status, saved_filament_type);
			t = 0;
		}
		if (READ(BTN_ENC)) { //if button is not pressed
			i = 0; 
			lcd_puts_at_P(0, 3, PSTR("                    "));
		}
		if (i!=0) lcd_puts_at_P((i * 20) / (NC_BUTTON_LONG_PRESS * 10), 3, "\x01");
		if (i == NC_BUTTON_LONG_PRESS * 10) {
			no_response = false;
		}
	}
	lcd_set_custom_characters_degree();
	lcd_update_enable(true);
	lcd_update(2);
}
#endif //FARM_CONNECT_MESSAGE

void lcd_ping() { //chceck if printer is connected to monitoring when in farm mode
	if (farm_mode) {
		bool empty = is_buffer_empty();
		if ((_millis() - PingTime) * 0.001 > (empty ? PING_TIME : PING_TIME_LONG)) { //if commands buffer is empty use shorter time period
																							  //if there are comamnds in buffer, some long gcodes can delay execution of ping command
																							  //therefore longer period is used
			printer_connected = false;
		}
		else {
			lcd_printer_connected();
		}
	}
}
void lcd_ignore_click(bool b)
{
  ignore_click = b;
  wait_for_unclick = false;
}

void lcd_finishstatus() {
  int len = strlen(lcd_status_message);
  if (len > 0) {
    while (len < LCD_WIDTH) {
      lcd_status_message[len++] = ' ';
    }
  }
  lcd_status_message[LCD_WIDTH] = '\0';
  lcd_draw_update = 2;

}
void lcd_setstatus(const char* message)
{
  if (lcd_status_message_level > 0)
    return;
  strncpy(lcd_status_message, message, LCD_WIDTH);
  lcd_finishstatus();
}
void lcd_updatestatuspgm(const char *message){
	strncpy_P(lcd_status_message, message, LCD_WIDTH);
	lcd_status_message[LCD_WIDTH] = 0;
	lcd_finishstatus();
	// hack lcd_draw_update to 1, i.e. without clear
	lcd_draw_update = 1;
}

void lcd_setstatuspgm(const char* message)
{
  if (lcd_status_message_level > 0)
    return;
  lcd_updatestatuspgm(message);
}
void lcd_setalertstatuspgm(const char* message)
{
  lcd_setstatuspgm(message);
  lcd_status_message_level = 1;
  lcd_return_to_status();
}
void lcd_reset_alert_level()
{
  lcd_status_message_level = 0;
}

uint8_t get_message_level()
{
	return lcd_status_message_level;
}

void menu_lcd_longpress_func(void)
{
	backlight_wake();
    if (homing_flag || mesh_bed_leveling_flag || menu_menu == lcd_babystep_z || menu_menu == lcd_move_z)
    {
        // disable longpress during re-entry, while homing or calibration
        lcd_quick_feedback();
        return;
    }

    // explicitely listed menus which are allowed to rise the move-z or live-adj-z functions
    // The lists are not the same for both functions, so first decide which function is to be performed
    if ( (moves_planned() || IS_SD_PRINTING || is_usb_printing )){ // long press as live-adj-z
        if(( current_position[Z_AXIS] < Z_HEIGHT_HIDE_LIVE_ADJUST_MENU ) // only allow live-adj-z up to 2mm of print height
        && ( menu_menu == lcd_status_screen // and in listed menus...
          || menu_menu == lcd_main_menu
          || menu_menu == lcd_tune_menu
          || menu_menu == lcd_support_menu
           )
        ){
            lcd_clear();
            menu_submenu(lcd_babystep_z);
        } else {
            // otherwise consume the long press as normal click
            if( menu_menu != lcd_status_screen )
                menu_back();
        }
    } else { // long press as move-z
        if(menu_menu == lcd_status_screen
        || menu_menu == lcd_main_menu
        || menu_menu == lcd_preheat_menu
        || menu_menu == lcd_sdcard_menu
        || menu_menu == lcd_settings_menu
        || menu_menu == lcd_control_temperature_menu
#if (LANG_MODE != 0)
        || menu_menu == lcd_language
#endif
        || menu_menu == lcd_support_menu
        ){
            move_menu_scale = 1.0;
            menu_submenu(lcd_move_z);
        } else {
            // otherwise consume the long press as normal click
            if( menu_menu != lcd_status_screen )
                menu_back();
        }
    }
}

void menu_lcd_charsetup_func(void)
{
	if (menu_menu == lcd_status_screen)
		lcd_set_custom_characters_degree();
	else
		lcd_set_custom_characters_arrows();
}

static inline bool z_menu_expired()
{
    return (menu_menu == lcd_babystep_z
         && lcd_timeoutToStatus.expired(LCD_TIMEOUT_TO_STATUS_BABYSTEP_Z));
}
static inline bool other_menu_expired()
{
    return (menu_menu != lcd_status_screen
            && menu_menu != lcd_babystep_z
            && lcd_timeoutToStatus.expired(LCD_TIMEOUT_TO_STATUS));
}
static inline bool forced_menu_expire()
{
    bool retval = (menu_menu != lcd_status_screen
            && forceMenuExpire);
    forceMenuExpire = false;
    return retval;
}

void menu_lcd_lcdupdate_func(void)
{
#if (SDCARDDETECT > 0)
	if ((IS_SD_INSERTED != lcd_oldcardstatus))
	{
		lcd_draw_update = 2;
		lcd_oldcardstatus = IS_SD_INSERTED;
		lcd_refresh(); // to maybe revive the LCD if static electricity killed it.
        backlight_wake();
		if (lcd_oldcardstatus)
		{
			card.initsd();
               LCD_MESSAGERPGM(_T(WELCOME_MSG));
               bMain=false;                       // flag (i.e. 'fake parameter') for 'lcd_sdcard_menu()' function
               menu_submenu(lcd_sdcard_menu);
			//get_description();
		}
		else
		{
               if(menu_menu==lcd_sdcard_menu)
                    menu_back();
			card.release();
			LCD_MESSAGERPGM(_i("Card removed"));////MSG_SD_REMOVED
		}
	}
#endif//CARDINSERTED
    backlight_update();
	if (lcd_next_update_millis < _millis())
	{
		if (abs(lcd_encoder_diff) >= ENCODER_PULSES_PER_STEP)
		{
			if (lcd_draw_update == 0)
			lcd_draw_update = 1;
			lcd_encoder += lcd_encoder_diff / ENCODER_PULSES_PER_STEP;
			Sound_MakeSound(e_SOUND_TYPE_EncoderMove);
			lcd_encoder_diff = 0;
			lcd_timeoutToStatus.start();
			backlight_wake();
		}

		if (LCD_CLICKED)
		{
			lcd_timeoutToStatus.start();
			backlight_wake();
		}

		(*menu_menu)();

		if (z_menu_expired() || other_menu_expired() || forced_menu_expire())
		{
		// Exiting a menu. Let's call the menu function the last time with menu_leaving flag set to true
		// to give it a chance to save its state.
		// This is useful for example, when the babystep value has to be written into EEPROM.
			if (menu_menu != NULL)
			{
				menu_leaving = 1;
				(*menu_menu)();
				menu_leaving = 0;
			}
			lcd_clear();
			lcd_return_to_status();
			lcd_draw_update = 2;
		}
		if (lcd_draw_update == 2) lcd_clear();
		if (lcd_draw_update) lcd_draw_update--;
		lcd_next_update_millis = _millis() + LCD_UPDATE_INTERVAL;
	}
	if (!SdFatUtil::test_stack_integrity()) stack_error();
	lcd_ping(); //check that we have received ping command if we are in farm mode
	lcd_send_status();
	if (lcd_commands_type == LcdCommands::Layer1Cal) lcd_commands();
}

#ifdef TMC2130
//! @brief Is crash detection enabled?
//!
//! @retval true crash detection enabled
//! @retval false crash detection disabled
bool lcd_crash_detect_enabled()
{
    return eeprom_read_byte((uint8_t*)EEPROM_CRASH_DET);
}

void lcd_crash_detect_enable()
{
    tmc2130_sg_stop_on_crash = true;
    eeprom_update_byte((uint8_t*)EEPROM_CRASH_DET, 0xFF);
}

void lcd_crash_detect_disable()
{
    tmc2130_sg_stop_on_crash = false;
    tmc2130_sg_crash = 0;
    eeprom_update_byte((uint8_t*)EEPROM_CRASH_DET, 0x00);
}
#endif<|MERGE_RESOLUTION|>--- conflicted
+++ resolved
@@ -7601,14 +7601,7 @@
 	#ifdef TMC2130
 	  FORCE_HIGH_POWER_START;
 	#endif // TMC2130
-<<<<<<< HEAD
 	FORCE_BL_ON_START;
-=======
-//     _delay(2000);
-    
-    FORCE_BL_ON_START;
-    
->>>>>>> a4b8f522
 	_delay(2000);
 	KEEPALIVE_STATE(IN_HANDLER);
 
