#include "temperature.h"
#include "ultralcd.h"
#ifdef ULTRA_LCD
#include "MenuStack.h"
#include "Marlin.h"
#include "language.h"
#include "cardreader.h"
#include "temperature.h"
#include "stepper.h"
#include "ConfigurationStore.h"
#include <string.h>
#include "Timer.h"

#include "util.h"
#include "mesh_bed_leveling.h"
//#include "Configuration.h"
#include "cmdqueue.h"

#include "SdFatUtil.h"

#ifdef PAT9125
#include "pat9125.h"
#endif //PAT9125

#ifdef TMC2130
#include "tmc2130.h"
#endif //TMC2130

#define _STRINGIFY(s) #s


int8_t encoderDiff; /* encoderDiff is updated from interrupt context and added to encoderPosition every LCD update */

extern int lcd_change_fil_state;
extern bool fans_check_enabled;
extern bool filament_autoload_enabled;

#ifdef PAT9125
extern bool fsensor_not_responding;
extern bool fsensor_enabled;
#endif //PAT9125

//Function pointer to menu functions.


static void lcd_sd_updir();

struct EditMenuParentState
{
    //prevMenu and prevEncoderPosition are used to store the previous menu location when editing settings.
    menuFunc_t prevMenu;
    uint16_t prevEncoderPosition;
    //Variables used when editing values.
    const char* editLabel;
    void* editValue;
    int32_t minEditValue, maxEditValue;
    // menuFunc_t callbackFunc;
};

union MenuData
{ 
    struct BabyStep
    {
        // 29B total
        int8_t status;
        int babystepMem[3];
        float babystepMemMM[3];
    } babyStep;

    struct SupportMenu
    {
        // 6B+16B=22B total
        int8_t status;
        bool is_flash_air;
        uint8_t ip[4];
        char ip_str[3*4+3+1];
    } supportMenu;

    struct AdjustBed
    {
        // 6+13+16=35B
        // editMenuParentState is used when an edit menu is entered, so it knows
        // the return menu and encoder state.
        struct EditMenuParentState editMenuParentState;
        int8_t status;
        int8_t left;
        int8_t right;
        int8_t front;
        int8_t rear;
        int    left2;
        int    right2;
        int    front2;
        int    rear2;
    } adjustBed;

    struct TuneMenu
    {
        // editMenuParentState is used when an edit menu is entered, so it knows
        // the return menu and encoder state.
        struct EditMenuParentState editMenuParentState;
        // To recognize, whether the menu has been just initialized.
        int8_t  status;
        // Backup of extrudemultiply, to recognize, that the value has been changed and
        // it needs to be applied.
        int16_t extrudemultiply;
    } tuneMenu;

    // editMenuParentState is used when an edit menu is entered, so it knows
    // the return menu and encoder state.
    struct EditMenuParentState editMenuParentState;

    struct AutoLoadFilamentMenu
    {
        //ShortTimer timer;
		char dummy;
    } autoLoadFilamentMenu;
    struct _Lcd_moveMenu
    {
        bool initialized;
        bool endstopsEnabledPrevious;
    } _lcd_moveMenu;
};

// State of the currently active menu.
// C Union manages sharing of the static memory by all the menus.
union MenuData menuData = { 0 };

union Data
{
  byte b[2];
  int value;
};
static MenuStack menuStack;
int8_t ReInitLCD = 0;

int8_t SDscrool = 0;

int8_t SilentModeMenu = SILENT_MODE_OFF;

int8_t FSensorStateMenu = 1;

int8_t CrashDetectMenu = 1;

extern void fsensor_block();
extern void fsensor_unblock();

extern bool fsensor_enable();
extern void fsensor_disable();

#ifdef TMC2130
extern void crashdet_enable();
extern void crashdet_disable();
#endif //TMC2130


#ifdef SNMM
uint8_t snmm_extruder = 0;
#endif

#ifdef SDCARD_SORT_ALPHA
 bool presort_flag = false;
#endif

int lcd_commands_type=LCD_COMMAND_IDLE;
int lcd_commands_step=0;
bool isPrintPaused = false;
uint8_t farm_mode = 0;
int farm_no = 0;
int farm_timer = 8;
int farm_status = 0;
bool printer_connected = true;

unsigned long display_time; //just timer for showing pid finished message on lcd;
float pid_temp = DEFAULT_PID_TEMP;

bool long_press_active = false;
static ShortTimer longPressTimer;
unsigned long button_blanking_time = millis();
bool button_pressed = false;

bool menuExiting = false;

#ifdef FILAMENT_LCD_DISPLAY
unsigned long message_millis = 0;
#endif

#ifdef ULTIPANEL
static float manual_feedrate[] = MANUAL_FEEDRATE;
#endif // ULTIPANEL

/* !Configuration settings */

uint8_t lcd_status_message_level;
char lcd_status_message[LCD_WIDTH + 1] = ""; //////WELCOME!
unsigned char firstrun = 1;

#include "ultralcd_implementation_hitachi_HD44780.h"

static const char separator[] PROGMEM = "--------------------";

/** forward declarations **/

static const char* lcd_display_message_fullscreen_nonBlocking_P(const char *msg, uint8_t &nlines);
// void copy_and_scalePID_i();
// void copy_and_scalePID_d();

/* Different menus */
static void lcd_status_screen();
#ifdef ULTIPANEL
extern bool powersupply;
static void lcd_main_menu();
static void lcd_tune_menu();
static void lcd_prepare_menu();
//static void lcd_move_menu();
static void lcd_settings_menu();
static void lcd_calibration_menu();
static void lcd_language_menu();
static void lcd_control_temperature_menu();
static void lcd_control_temperature_preheat_pla_settings_menu();
static void lcd_control_temperature_preheat_abs_settings_menu();
static void lcd_control_motion_menu();
static void lcd_control_volumetric_menu();
static void lcd_settings_menu_back();

static void prusa_stat_printerstatus(int _status);
static void prusa_stat_farm_number();
static void prusa_stat_temperatures();
static void prusa_stat_printinfo();
static void lcd_farm_no();
static void lcd_menu_extruder_info();
static void lcd_menu_xyz_y_min();
static void lcd_menu_xyz_skew();
static void lcd_menu_xyz_offset();
#if defined(TMC2130) || defined(PAT9125)
static void lcd_menu_fails_stats();
#endif //TMC2130 or PAT9125

void lcd_finishstatus();

#ifdef DOGLCD
static void lcd_set_contrast();
#endif
static void lcd_control_retract_menu();
static void lcd_sdcard_menu();

#ifdef DELTA_CALIBRATION_MENU
static void lcd_delta_calibrate_menu();
#endif // DELTA_CALIBRATION_MENU

static void lcd_quick_feedback();//Cause an LCD refresh, and give the user visual or audible feedback that something has happened

/* Different types of actions that can be used in menu items. */
static void menu_action_back(menuFunc_t data = 0);
#define menu_action_back_RAM menu_action_back
static void menu_action_submenu(menuFunc_t data);
static void menu_action_gcode(const char* pgcode);
static void menu_action_function(menuFunc_t data);
static void menu_action_setlang(unsigned char lang);
static void menu_action_sdfile(const char* filename, char* longFilename);
static void menu_action_sddirectory(const char* filename, char* longFilename);
static void menu_action_setting_edit_bool(const char* pstr, bool* ptr);
static void menu_action_setting_edit_wfac(const char* pstr, uint8_t* ptr, uint8_t minValue, uint8_t maxValue);
static void menu_action_setting_edit_mres(const char* pstr, uint8_t* ptr, uint8_t minValue, uint8_t maxValue);
static void menu_action_setting_edit_byte3(const char* pstr, uint8_t* ptr, uint8_t minValue, uint8_t maxValue);
static void menu_action_setting_edit_int3(const char* pstr, int* ptr, int minValue, int maxValue);
static void menu_action_setting_edit_float3(const char* pstr, float* ptr, float minValue, float maxValue);
static void menu_action_setting_edit_float32(const char* pstr, float* ptr, float minValue, float maxValue);
static void menu_action_setting_edit_float43(const char* pstr, float* ptr, float minValue, float maxValue);
static void menu_action_setting_edit_float5(const char* pstr, float* ptr, float minValue, float maxValue);
static void menu_action_setting_edit_float51(const char* pstr, float* ptr, float minValue, float maxValue);
static void menu_action_setting_edit_float52(const char* pstr, float* ptr, float minValue, float maxValue);
static void menu_action_setting_edit_long5(const char* pstr, unsigned long* ptr, unsigned long minValue, unsigned long maxValue);

/*
static void menu_action_setting_edit_callback_bool(const char* pstr, bool* ptr, menuFunc_t callbackFunc);
static void menu_action_setting_edit_callback_int3(const char* pstr, int* ptr, int minValue, int maxValue, menuFunc_t callbackFunc);
static void menu_action_setting_edit_callback_float3(const char* pstr, float* ptr, float minValue, float maxValue, menuFunc_t callbackFunc);
static void menu_action_setting_edit_callback_float32(const char* pstr, float* ptr, float minValue, float maxValue, menuFunc_t callbackFunc);
static void menu_action_setting_edit_callback_float43(const char* pstr, float* ptr, float minValue, float maxValue, menuFunc_t callbackFunc);
static void menu_action_setting_edit_callback_float5(const char* pstr, float* ptr, float minValue, float maxValue, menuFunc_t callbackFunc);
static void menu_action_setting_edit_callback_float51(const char* pstr, float* ptr, float minValue, float maxValue, menuFunc_t callbackFunc);
static void menu_action_setting_edit_callback_float52(const char* pstr, float* ptr, float minValue, float maxValue, menuFunc_t callbackFunc);
static void menu_action_setting_edit_callback_long5(const char* pstr, unsigned long* ptr, unsigned long minValue, unsigned long maxValue, menuFunc_t callbackFunc);
*/

#define ENCODER_FEEDRATE_DEADZONE 10

#if !defined(LCD_I2C_VIKI)
#ifndef ENCODER_STEPS_PER_MENU_ITEM
#define ENCODER_STEPS_PER_MENU_ITEM 5
#endif
#ifndef ENCODER_PULSES_PER_STEP
#define ENCODER_PULSES_PER_STEP 1
#endif
#else
#ifndef ENCODER_STEPS_PER_MENU_ITEM
#define ENCODER_STEPS_PER_MENU_ITEM 2 // VIKI LCD rotary encoder uses a different number of steps per rotation
#endif
#ifndef ENCODER_PULSES_PER_STEP
#define ENCODER_PULSES_PER_STEP 1
#endif
#endif


/* Helper macros for menus */
#define START_MENU() do { \
    if (encoderPosition > 0x8000) encoderPosition = 0; \
    if (encoderPosition / ENCODER_STEPS_PER_MENU_ITEM < currentMenuViewOffset) currentMenuViewOffset = encoderPosition / ENCODER_STEPS_PER_MENU_ITEM;\
    uint8_t _lineNr = currentMenuViewOffset, _menuItemNr; \
    bool wasClicked = LCD_CLICKED;\
    for(uint8_t _drawLineNr = 0; _drawLineNr < LCD_HEIGHT; _drawLineNr++, _lineNr++) { \
      _menuItemNr = 0;

#define MENU_ITEM(type, label, args...) do { \
    if (_menuItemNr == _lineNr) { \
      if (lcdDrawUpdate) { \
        const char* _label_pstr = (label); \
        if ((encoderPosition / ENCODER_STEPS_PER_MENU_ITEM) == _menuItemNr) { \
          lcd_implementation_drawmenu_ ## type ## _selected (_drawLineNr, _label_pstr , ## args ); \
        }else{\
          lcd_implementation_drawmenu_ ## type (_drawLineNr, _label_pstr , ## args ); \
        }\
      }\
      if (wasClicked && (encoderPosition / ENCODER_STEPS_PER_MENU_ITEM) == _menuItemNr) {\
        lcd_quick_feedback(); \
        menu_action_ ## type ( args ); \
        return;\
      }\
    }\
    _menuItemNr++;\
  } while(0)

#define MENU_ITEM_DUMMY() do { _menuItemNr++; } while(0)
#define MENU_ITEM_EDIT(type, label, args...) MENU_ITEM(setting_edit_ ## type, label, (label) , ## args )
#define MENU_ITEM_EDIT_CALLBACK(type, label, args...) MENU_ITEM(setting_edit_callback_ ## type, label, (label) , ## args )
#define END_MENU() \
  if (encoderPosition / ENCODER_STEPS_PER_MENU_ITEM >= _menuItemNr) encoderPosition = _menuItemNr * ENCODER_STEPS_PER_MENU_ITEM - 1; \
  if ((uint8_t)(encoderPosition / ENCODER_STEPS_PER_MENU_ITEM) >= currentMenuViewOffset + LCD_HEIGHT) { currentMenuViewOffset = (encoderPosition / ENCODER_STEPS_PER_MENU_ITEM) - LCD_HEIGHT + 1; lcdDrawUpdate = 1; _lineNr = currentMenuViewOffset - 1; _drawLineNr = -1; } \
  } } while(0)

/** Used variables to keep track of the menu */
#ifndef REPRAPWORLD_KEYPAD
volatile uint8_t buttons;//Contains the bits of the currently pressed buttons.
#else
volatile uint8_t buttons_reprapworld_keypad; // to store the reprapworld_keypad shift register values
#endif
#ifdef LCD_HAS_SLOW_BUTTONS
volatile uint8_t slow_buttons;//Contains the bits of the currently pressed buttons.
#endif
uint8_t currentMenuViewOffset;              /* scroll offset in the current menu */
uint8_t lastEncoderBits;
uint32_t encoderPosition;
#if (SDCARDDETECT > 0)
bool lcd_oldcardstatus;
#endif
#endif //ULTIPANEL

menuFunc_t currentMenu = lcd_status_screen; /* function pointer to the currently active menu */
uint32_t lcd_next_update_millis;
uint8_t lcd_status_update_delay;
bool ignore_click = false;
bool wait_for_unclick;
uint8_t lcdDrawUpdate = 2;                  /* Set to none-zero when the LCD needs to draw, decreased after every draw. Set to 2 in LCD routines so the LCD gets at least 1 full redraw (first redraw is partial) */

// place-holders for Ki and Kd edits
#ifdef PIDTEMP
// float raw_Ki, raw_Kd;
#endif


/**
 * @brief Go to menu
 *
 * In MENU_ITEM(submenu,... ) use MENU_ITEM(back,...) or
 * menu_action_back() and menu_action_submenu() instead, otherwise menuStack will be broken.
 *
 * It is acceptable to call lcd_goto_menu(menu) directly from MENU_ITEM(function,...), if destination menu
 * is the same, from which function was called.
 *
 * @param menu target menu
 * @param encoder position in target menu
 * @param feedback
 *  * true sound feedback (click)
 *  * false no feedback
 * @param reset_menu_state
 *  * true reset menu state global union
 *  * false do not reset menu state global union
 */
static void lcd_goto_menu(menuFunc_t menu, const uint32_t encoder = 0, const bool feedback = true, bool reset_menu_state = true)
{
	asm("cli");
	if (currentMenu != menu)
	{
		currentMenu = menu;
		encoderPosition = encoder;
		asm("sei");
		if (reset_menu_state)
		{
			// Resets the global shared C union.
			// This ensures, that the menu entered will find out, that it shall initialize itself.
			memset(&menuData, 0, sizeof(menuData));
		}
		if (feedback) lcd_quick_feedback();
		// For LCD_PROGRESS_BAR re-initialize the custom characters
#if defined(LCD_PROGRESS_BAR) && defined(SDSUPPORT)
		lcd_set_custom_characters(menu == lcd_status_screen);
#endif
	}
	else
		asm("sei");
}

/* Main status screen. It's up to the implementation specific part to show what is needed. As this is very display dependent */

// Language selection dialog not active.
#define LANGSEL_OFF 0
// Language selection dialog modal, entered from the info screen. This is the case on firmware boot up,
// if the language index stored in the EEPROM is not valid.
#define LANGSEL_MODAL 1
// Language selection dialog entered from the Setup menu.
#define LANGSEL_ACTIVE 2
// Language selection dialog status
unsigned char langsel = LANGSEL_OFF;

void set_language_from_EEPROM() {
  unsigned char eep = eeprom_read_byte((unsigned char*)EEPROM_LANG);
  if (eep < LANG_NUM)
  {
    lang_selected = eep;
    // Language is valid, no need to enter the language selection screen.
    langsel = LANGSEL_OFF;
  }
  else
  {
    lang_selected = LANG_ID_DEFAULT;
    // Invalid language, enter the language selection screen in a modal mode.
    langsel = LANGSEL_MODAL;
  }
}

static void lcd_status_screen()
{
  if (firstrun == 1) 
  {
    firstrun = 0;
    set_language_from_EEPROM();
     
      if(lcd_status_message_level == 0){
          strncpy_P(lcd_status_message, _T(WELCOME_MSG), LCD_WIDTH);
		lcd_finishstatus();
      }
	if (eeprom_read_byte((uint8_t *)EEPROM_TOTALTIME) == 255 && eeprom_read_byte((uint8_t *)EEPROM_TOTALTIME + 1) == 255 && eeprom_read_byte((uint8_t *)EEPROM_TOTALTIME + 2) == 255 && eeprom_read_byte((uint8_t *)EEPROM_TOTALTIME + 3) == 255)
	{
		eeprom_update_dword((uint32_t *)EEPROM_TOTALTIME, 0);
		eeprom_update_dword((uint32_t *)EEPROM_FILAMENTUSED, 0);
	}
	
	if (langsel) {
      //strncpy_P(lcd_status_message, PSTR(">>>>>>>>> PRESS v"), LCD_WIDTH);
      // Entering the language selection screen in a modal mode.
      
    }
  }

  
  if (lcd_status_update_delay)
    lcd_status_update_delay--;
  else
    lcdDrawUpdate = 1;
  if (lcdDrawUpdate)
  {
    ReInitLCD++;


    if (ReInitLCD == 30) {
      lcd_implementation_init( // to maybe revive the LCD if static electricity killed it.
#if defined(LCD_PROGRESS_BAR) && defined(SDSUPPORT)
        currentMenu == lcd_status_screen
#endif
      );
      ReInitLCD = 0 ;
    } else {

      if ((ReInitLCD % 10) == 0) {
        //lcd_implementation_nodisplay();
        lcd_implementation_init_noclear( // to maybe revive the LCD if static electricity killed it.
#if defined(LCD_PROGRESS_BAR) && defined(SDSUPPORT)
          currentMenu == lcd_status_screen
#endif
        );

      }

    }


    //lcd_implementation_display();
    lcd_implementation_status_screen();
    //lcd_implementation_clear();

	if (farm_mode)
	{
		farm_timer--;
		if (farm_timer < 1)
		{
			farm_timer = 10;
			prusa_statistics(0);
		}
		switch (farm_timer)
		{
		case 8:
			prusa_statistics(21);
			break;
		case 5:
			if (IS_SD_PRINTING)
			{
				prusa_statistics(20);
			}
			break;
		}
	} // end of farm_mode





    lcd_status_update_delay = 10;   /* redraw the main screen every second. This is easier then trying keep track of all things that change on the screen */
	if (lcd_commands_type != LCD_COMMAND_IDLE)
	{
		lcd_commands();
	}
	

  } // end of lcdDrawUpdate
#ifdef ULTIPANEL

  bool current_click = LCD_CLICKED;

  if (ignore_click) {
    if (wait_for_unclick) {
      if (!current_click) {
        ignore_click = wait_for_unclick = false;
      }
      else {
        current_click = false;
      }
    }
    else if (current_click) {
      lcd_quick_feedback();
      wait_for_unclick = true;
      current_click = false;
    }
  }


  //if (--langsel ==0) {langsel=1;current_click=true;}

  if (current_click && (lcd_commands_type != LCD_COMMAND_STOP_PRINT)) //click is aborted unless stop print finishes
  {
    menuStack.reset(); //redundant, as already done in lcd_return_to_status(), just to be sure
    menu_action_submenu(lcd_main_menu);
    lcd_implementation_init( // to maybe revive the LCD if static electricity killed it.
#if defined(LCD_PROGRESS_BAR) && defined(SDSUPPORT)
      currentMenu == lcd_status_screen
#endif
    );
#ifdef FILAMENT_LCD_DISPLAY
    message_millis = millis();  // get status message to show up for a while
#endif
  }

#ifdef ULTIPANEL_FEEDMULTIPLY
  // Dead zone at 100% feedrate
  if ((feedmultiply < 100 && (feedmultiply + int(encoderPosition)) > 100) ||
      (feedmultiply > 100 && (feedmultiply + int(encoderPosition)) < 100))
  {
    encoderPosition = 0;
    feedmultiply = 100;
  }

  if (feedmultiply == 100 && int(encoderPosition) > ENCODER_FEEDRATE_DEADZONE)
  {
    feedmultiply += int(encoderPosition) - ENCODER_FEEDRATE_DEADZONE;
    encoderPosition = 0;
  }
  else if (feedmultiply == 100 && int(encoderPosition) < -ENCODER_FEEDRATE_DEADZONE)
  {
    feedmultiply += int(encoderPosition) + ENCODER_FEEDRATE_DEADZONE;
    encoderPosition = 0;
  }
  else if (feedmultiply != 100)
  {
    feedmultiply += int(encoderPosition);
    encoderPosition = 0;
  }
#endif //ULTIPANEL_FEEDMULTIPLY

  if (feedmultiply < 10)
    feedmultiply = 10;
  else if (feedmultiply > 999)
    feedmultiply = 999;
#endif //ULTIPANEL

  /*if (farm_mode && !printer_connected) {
	  lcd.setCursor(0, 3);
	  lcd_printPGM(_i("Printer disconnected"));////MSG_PRINTER_DISCONNECTED c=20 r=1
  }*/


//#define FSENS_FACTOR (2580.8/50) //filament sensor factor [steps / encoder counts]
//#define FSENS_FACTOR (2580.8/45.3) //filament sensor factor [steps / encoder counts]
  //lcd.setCursor(0, 3);
  //lcd_implementation_print("                    ");
  //lcd.setCursor(0, 3);
  //lcd_implementation_print(pat9125_x);
  //lcd.setCursor(6, 3);
  //lcd_implementation_print(pat9125_y);
  //lcd.setCursor(12, 3);
  //lcd_implementation_print(pat9125_b);

}

#ifdef ULTIPANEL

void lcd_commands()
{	
	if (lcd_commands_type == LCD_COMMAND_LONG_PAUSE)
	{
		if(lcd_commands_step == 0) {
			if (card.sdprinting) {
				card.pauseSDPrint();
				lcd_setstatuspgm(_T(MSG_FINISHING_MOVEMENTS));
				lcdDrawUpdate = 3;
				lcd_commands_step = 1;
			}
			else {
				lcd_commands_type = 0;
			}
		}
		if (lcd_commands_step == 1 && !blocks_queued() && !homing_flag) {
			lcd_setstatuspgm(_i("Print paused"));////MSG_PRINT_PAUSED c=20 r=1
			isPrintPaused = true;
			long_pause();
			lcd_commands_type = 0;
			lcd_commands_step = 0;
		}

	}

	if (lcd_commands_type == LCD_COMMAND_LONG_PAUSE_RESUME) {
		char cmd1[30];
		if (lcd_commands_step == 0) {

			lcdDrawUpdate = 3;
			lcd_commands_step = 4;
		}
		if (lcd_commands_step == 1 && !blocks_queued() && cmd_buffer_empty()) {	//recover feedmultiply; cmd_buffer_empty() ensures that card.sdprinting is synchronized with buffered commands and thus print cant be paused until resume is finished
			
			sprintf_P(cmd1, PSTR("M220 S%d"), saved_feedmultiply);
			enquecommand(cmd1);
			isPrintPaused = false;
			pause_time += (millis() - start_pause_print); //accumulate time when print is paused for correct statistics calculation
			card.startFileprint();
			lcd_commands_step = 0;
			lcd_commands_type = 0;
		}
		if (lcd_commands_step == 2 && !blocks_queued()) {	//turn on fan, move Z and unretract
			
			sprintf_P(cmd1, PSTR("M106 S%d"), fanSpeedBckp);
			enquecommand(cmd1);
			strcpy(cmd1, "G1 Z");
			strcat(cmd1, ftostr32(pause_lastpos[Z_AXIS]));
			enquecommand(cmd1);
			
			if (axis_relative_modes[3] == false) {
				enquecommand_P(PSTR("M83")); // set extruder to relative mode
			enquecommand_P(PSTR("G1 E"  STRINGIFY(DEFAULT_RETRACTION))); //unretract
				enquecommand_P(PSTR("M82")); // set extruder to absolute mode
			}
			else {
				enquecommand_P(PSTR("G1 E"  STRINGIFY(DEFAULT_RETRACTION))); //unretract
			}
			
			lcd_commands_step = 1;
		}
		if (lcd_commands_step == 3 && !blocks_queued()) {	//wait for nozzle to reach target temp
			
			strcpy(cmd1, "M109 S");
			strcat(cmd1, ftostr3(HotendTempBckp));
			enquecommand(cmd1);			
			lcd_commands_step = 2;
		}
		if (lcd_commands_step == 4 && !blocks_queued()) {	//set temperature back and move xy
			
			strcpy(cmd1, "M104 S");
			strcat(cmd1, ftostr3(HotendTempBckp));
			enquecommand(cmd1);
			enquecommand_P(PSTR("G90")); //absolute positioning
			strcpy(cmd1, "G1 X");
			strcat(cmd1, ftostr32(pause_lastpos[X_AXIS]));
			strcat(cmd1, " Y");
			strcat(cmd1, ftostr32(pause_lastpos[Y_AXIS]));
			enquecommand(cmd1);
			
			lcd_setstatuspgm(_i("Resuming print"));////MSG_RESUMING_PRINT c=20 r=1
			lcd_commands_step = 3;
		}
	}

#ifdef SNMM
	if (lcd_commands_type == LCD_COMMAND_V2_CAL)
	{
		char cmd1[30];
		float width = 0.4;
		float length = 20 - width;
		float extr = count_e(0.2, width, length);
		float extr_short_segment = count_e(0.2, width, width);

		if (lcd_commands_step>1) lcd_timeoutToStatus = millis() + LCD_TIMEOUT_TO_STATUS; //if user dont confirm live adjust Z value by pressing the knob, we are saving last value by timeout to status screen
		if (lcd_commands_step == 0)
		{
			lcd_commands_step = 10;
		}
		if (lcd_commands_step == 10 && !blocks_queued() && cmd_buffer_empty())
		{
			enquecommand_P(PSTR("M107"));
			enquecommand_P(PSTR("M104 S" STRINGIFY(PLA_PREHEAT_HOTEND_TEMP)));
			enquecommand_P(PSTR("M140 S" STRINGIFY(PLA_PREHEAT_HPB_TEMP)));
			enquecommand_P(PSTR("M190 S" STRINGIFY(PLA_PREHEAT_HPB_TEMP)));
			enquecommand_P(PSTR("M109 S" STRINGIFY(PLA_PREHEAT_HOTEND_TEMP)));
			enquecommand_P(PSTR("T0"));
			enquecommand_P(_T(MSG_M117_V2_CALIBRATION));
			enquecommand_P(PSTR("G87")); //sets calibration status
			enquecommand_P(PSTR("G28"));
			enquecommand_P(PSTR("G21")); //set units to millimeters
			enquecommand_P(PSTR("G90")); //use absolute coordinates
			enquecommand_P(PSTR("M83")); //use relative distances for extrusion
			enquecommand_P(PSTR("G92 E0"));
			enquecommand_P(PSTR("M203 E100"));
			enquecommand_P(PSTR("M92 E140"));
			lcd_commands_step = 9;
		}
		if (lcd_commands_step == 9 && !blocks_queued() && cmd_buffer_empty())
		{
			lcd_timeoutToStatus = millis() + LCD_TIMEOUT_TO_STATUS;
			enquecommand_P(PSTR("G1 Z0.250 F7200.000"));
			enquecommand_P(PSTR("G1 X50.0 E80.0 F1000.0"));
			enquecommand_P(PSTR("G1 X160.0 E20.0 F1000.0"));
			enquecommand_P(PSTR("G1 Z0.200 F7200.000"));
			enquecommand_P(PSTR("G1 X220.0 E13 F1000.0"));
			enquecommand_P(PSTR("G1 X240.0 E0 F1000.0"));
			enquecommand_P(PSTR("G92 E0.0"));
			enquecommand_P(PSTR("G21"));
			enquecommand_P(PSTR("G90"));
			enquecommand_P(PSTR("M83"));
			enquecommand_P(PSTR("G1 E-4 F2100.00000"));
			enquecommand_P(PSTR("G1 Z0.150 F7200.000"));
			enquecommand_P(PSTR("M204 S1000"));
			enquecommand_P(PSTR("G1 F4000"));

			lcd_implementation_clear();
			lcd_goto_menu(lcd_babystep_z, 0, false);


			lcd_commands_step = 8;
		}
		if (lcd_commands_step == 8 && !blocks_queued() && cmd_buffer_empty()) //draw meander
		{
			lcd_timeoutToStatus = millis() + LCD_TIMEOUT_TO_STATUS;


			enquecommand_P(PSTR("G1 X50 Y155"));
			enquecommand_P(PSTR("G1 X60 Y155 E4"));
			enquecommand_P(PSTR("G1 F1080"));
			enquecommand_P(PSTR("G1 X75 Y155 E2.5"));
			enquecommand_P(PSTR("G1 X100 Y155 E2"));
			enquecommand_P(PSTR("G1 X200 Y155 E2.62773"));
			enquecommand_P(PSTR("G1 X200 Y135 E0.66174"));
			enquecommand_P(PSTR("G1 X50 Y135 E3.62773"));
			enquecommand_P(PSTR("G1 X50 Y115 E0.49386"));
			enquecommand_P(PSTR("G1 X200 Y115 E3.62773"));
			enquecommand_P(PSTR("G1 X200 Y95 E0.49386"));
			enquecommand_P(PSTR("G1 X50 Y95 E3.62773"));
			enquecommand_P(PSTR("G1 X50 Y75 E0.49386"));
			enquecommand_P(PSTR("G1 X200 Y75 E3.62773"));
			enquecommand_P(PSTR("G1 X200 Y55 E0.49386"));
			enquecommand_P(PSTR("G1 X50 Y55 E3.62773"));

			lcd_commands_step = 7;
		}

		if (lcd_commands_step == 7 && !blocks_queued() && cmd_buffer_empty())
		{
			lcd_timeoutToStatus = millis() + LCD_TIMEOUT_TO_STATUS;
			strcpy(cmd1, "G1 X50 Y35 E");
			strcat(cmd1, ftostr43(extr));
			enquecommand(cmd1);

			for (int i = 0; i < 4; i++) {
				strcpy(cmd1, "G1 X70 Y");
				strcat(cmd1, ftostr32(35 - i*width * 2));
				strcat(cmd1, " E");
				strcat(cmd1, ftostr43(extr));
				enquecommand(cmd1);
				strcpy(cmd1, "G1 Y");
				strcat(cmd1, ftostr32(35 - (2 * i + 1)*width));
				strcat(cmd1, " E");
				strcat(cmd1, ftostr43(extr_short_segment));
				enquecommand(cmd1);
				strcpy(cmd1, "G1 X50 Y");
				strcat(cmd1, ftostr32(35 - (2 * i + 1)*width));
				strcat(cmd1, " E");
				strcat(cmd1, ftostr43(extr));
				enquecommand(cmd1);
				strcpy(cmd1, "G1 Y");
				strcat(cmd1, ftostr32(35 - (i + 1)*width * 2));
				strcat(cmd1, " E");
				strcat(cmd1, ftostr43(extr_short_segment));
				enquecommand(cmd1);
			}

			lcd_commands_step = 6;
		}

		if (lcd_commands_step == 6 && !blocks_queued() && cmd_buffer_empty())
		{
			lcd_timeoutToStatus = millis() + LCD_TIMEOUT_TO_STATUS;
			for (int i = 4; i < 8; i++) {
				strcpy(cmd1, "G1 X70 Y");
				strcat(cmd1, ftostr32(35 - i*width * 2));
				strcat(cmd1, " E");
				strcat(cmd1, ftostr43(extr));
				enquecommand(cmd1);
				strcpy(cmd1, "G1 Y");
				strcat(cmd1, ftostr32(35 - (2 * i + 1)*width));
				strcat(cmd1, " E");
				strcat(cmd1, ftostr43(extr_short_segment));
				enquecommand(cmd1);
				strcpy(cmd1, "G1 X50 Y");
				strcat(cmd1, ftostr32(35 - (2 * i + 1)*width));
				strcat(cmd1, " E");
				strcat(cmd1, ftostr43(extr));
				enquecommand(cmd1);
				strcpy(cmd1, "G1 Y");
				strcat(cmd1, ftostr32(35 - (i + 1)*width * 2));
				strcat(cmd1, " E");
				strcat(cmd1, ftostr43(extr_short_segment));
				enquecommand(cmd1);
			}

			lcd_commands_step = 5;
		}

		if (lcd_commands_step == 5 && !blocks_queued() && cmd_buffer_empty())
		{
			lcd_timeoutToStatus = millis() + LCD_TIMEOUT_TO_STATUS;
			for (int i = 8; i < 12; i++) {
				strcpy(cmd1, "G1 X70 Y");
				strcat(cmd1, ftostr32(35 - i*width * 2));
				strcat(cmd1, " E");
				strcat(cmd1, ftostr43(extr));
				enquecommand(cmd1);
				strcpy(cmd1, "G1 Y");
				strcat(cmd1, ftostr32(35 - (2 * i + 1)*width));
				strcat(cmd1, " E");
				strcat(cmd1, ftostr43(extr_short_segment));
				enquecommand(cmd1);
				strcpy(cmd1, "G1 X50 Y");
				strcat(cmd1, ftostr32(35 - (2 * i + 1)*width));
				strcat(cmd1, " E");
				strcat(cmd1, ftostr43(extr));
				enquecommand(cmd1);
				strcpy(cmd1, "G1 Y");
				strcat(cmd1, ftostr32(35 - (i + 1)*width * 2));
				strcat(cmd1, " E");
				strcat(cmd1, ftostr43(extr_short_segment));
				enquecommand(cmd1);
			}

			lcd_commands_step = 4;
		}

		if (lcd_commands_step == 4 && !blocks_queued() && cmd_buffer_empty())
		{
			lcd_timeoutToStatus = millis() + LCD_TIMEOUT_TO_STATUS;
			for (int i = 12; i < 16; i++) {
				strcpy(cmd1, "G1 X70 Y");
				strcat(cmd1, ftostr32(35 - i*width * 2));
				strcat(cmd1, " E");
				strcat(cmd1, ftostr43(extr));
				enquecommand(cmd1);
				strcpy(cmd1, "G1 Y");
				strcat(cmd1, ftostr32(35 - (2 * i + 1)*width));
				strcat(cmd1, " E");
				strcat(cmd1, ftostr43(extr_short_segment));
				enquecommand(cmd1);
				strcpy(cmd1, "G1 X50 Y");
				strcat(cmd1, ftostr32(35 - (2 * i + 1)*width));
				strcat(cmd1, " E");
				strcat(cmd1, ftostr43(extr));
				enquecommand(cmd1);
				strcpy(cmd1, "G1 Y");
				strcat(cmd1, ftostr32(35 - (i + 1)*width * 2));
				strcat(cmd1, " E");
				strcat(cmd1, ftostr43(extr_short_segment));
				enquecommand(cmd1);
			}

			lcd_commands_step = 3;
		}

		if (lcd_commands_step == 3 && !blocks_queued() && cmd_buffer_empty())
		{
			lcd_timeoutToStatus = millis() + LCD_TIMEOUT_TO_STATUS;
			enquecommand_P(PSTR("G1 E-0.07500 F2100.00000"));
			enquecommand_P(PSTR("G4 S0"));
			enquecommand_P(PSTR("G1 E-4 F2100.00000"));
			enquecommand_P(PSTR("G1 Z0.5 F7200.000"));
			enquecommand_P(PSTR("G1 X245 Y1"));
			enquecommand_P(PSTR("G1 X240 E4"));
			enquecommand_P(PSTR("G1 F4000"));
			enquecommand_P(PSTR("G1 X190 E2.7"));
			enquecommand_P(PSTR("G1 F4600"));
			enquecommand_P(PSTR("G1 X110 E2.8"));
			enquecommand_P(PSTR("G1 F5200"));
			enquecommand_P(PSTR("G1 X40 E3"));
			enquecommand_P(PSTR("G1 E-15.0000 F5000"));
			enquecommand_P(PSTR("G1 E-50.0000 F5400"));
			enquecommand_P(PSTR("G1 E-15.0000 F3000"));
			enquecommand_P(PSTR("G1 E-12.0000 F2000"));
			enquecommand_P(PSTR("G1 F1600"));

			lcd_commands_step = 2;
		}
		if (lcd_commands_step == 2 && !blocks_queued() && cmd_buffer_empty())
		{
			lcd_timeoutToStatus = millis() + LCD_TIMEOUT_TO_STATUS;

			enquecommand_P(PSTR("G1 X0 Y1 E3.0000"));
			enquecommand_P(PSTR("G1 X50 Y1 E-5.0000"));
			enquecommand_P(PSTR("G1 F2000"));
			enquecommand_P(PSTR("G1 X0 Y1 E5.0000"));
			enquecommand_P(PSTR("G1 X50 Y1 E-5.0000"));
			enquecommand_P(PSTR("G1 F2400"));
			enquecommand_P(PSTR("G1 X0 Y1 E5.0000"));
			enquecommand_P(PSTR("G1 X50 Y1 E-5.0000"));
			enquecommand_P(PSTR("G1 F2400"));
			enquecommand_P(PSTR("G1 X0 Y1 E5.0000"));
			enquecommand_P(PSTR("G1 X50 Y1 E-3.0000"));
			enquecommand_P(PSTR("G4 S0"));
			enquecommand_P(PSTR("M107"));
			enquecommand_P(PSTR("M104 S0"));
			enquecommand_P(PSTR("M140 S0"));
			enquecommand_P(PSTR("G1 X10 Y180 F4000"));
			enquecommand_P(PSTR("G1 Z10 F1300.000"));
			enquecommand_P(PSTR("M84"));

			lcd_commands_step = 1;

		}

		if (lcd_commands_step == 1 && !blocks_queued() && cmd_buffer_empty())
		{
			lcd_setstatuspgm(_T(WELCOME_MSG));
			lcd_commands_step = 0;
			lcd_commands_type = 0;
			if (eeprom_read_byte((uint8_t*)EEPROM_WIZARD_ACTIVE) == 1) {
				lcd_wizard(10);
			}
		}

	}

#else //if not SNMM

	if (lcd_commands_type == LCD_COMMAND_V2_CAL)
	{
		char cmd1[30];
		float width = 0.4;
		float length = 20 - width;
		float extr = count_e(0.2, width, length);
		float extr_short_segment = count_e(0.2, width, width);
		if(lcd_commands_step>1) lcd_timeoutToStatus = millis() + LCD_TIMEOUT_TO_STATUS; //if user dont confirm live adjust Z value by pressing the knob, we are saving last value by timeout to status screen
		if (lcd_commands_step == 0)
		{
			lcd_commands_step = 9;
		}
		if (lcd_commands_step == 9 && !blocks_queued() && cmd_buffer_empty())
		{
			enquecommand_P(PSTR("M107"));
			enquecommand_P(PSTR("M104 S" STRINGIFY(PLA_PREHEAT_HOTEND_TEMP)));
			enquecommand_P(PSTR("M140 S" STRINGIFY(PLA_PREHEAT_HPB_TEMP)));
			enquecommand_P(PSTR("M190 S" STRINGIFY(PLA_PREHEAT_HPB_TEMP)));
			enquecommand_P(PSTR("M109 S" STRINGIFY(PLA_PREHEAT_HOTEND_TEMP)));
			enquecommand_P(_T(MSG_M117_V2_CALIBRATION));
			enquecommand_P(PSTR("G28"));
			enquecommand_P(PSTR("G92 E0.0"));
			lcd_commands_step = 8;
		}
		if (lcd_commands_step == 8 && !blocks_queued() && cmd_buffer_empty())
		{

			lcd_implementation_clear();
			menuStack.reset();
			menu_action_submenu(lcd_babystep_z);
			enquecommand_P(PSTR("G1 X60.0 E9.0 F1000.0")); //intro line
			enquecommand_P(PSTR("G1 X100.0 E12.5 F1000.0")); //intro line			
			enquecommand_P(PSTR("G92 E0.0"));
			enquecommand_P(PSTR("G21")); //set units to millimeters
			enquecommand_P(PSTR("G90")); //use absolute coordinates
			enquecommand_P(PSTR("M83")); //use relative distances for extrusion
			enquecommand_P(PSTR("G1 E-1.50000 F2100.00000"));
			enquecommand_P(PSTR("G1 Z0.150 F7200.000"));
			enquecommand_P(PSTR("M204 S1000")); //set acceleration
			enquecommand_P(PSTR("G1 F4000"));
			lcd_commands_step = 7;
		}
		if (lcd_commands_step == 7 && !blocks_queued() && cmd_buffer_empty()) //draw meander
		{
			lcd_timeoutToStatus = millis() + LCD_TIMEOUT_TO_STATUS;


			//just opposite direction
			/*enquecommand_P(PSTR("G1 X50 Y55"));
			enquecommand_P(PSTR("G1 F1080"));
			enquecommand_P(PSTR("G1 X200 Y55 E3.62773"));
			enquecommand_P(PSTR("G1 X200 Y75 E0.49386"));
			enquecommand_P(PSTR("G1 X50 Y75 E3.62773"));
			enquecommand_P(PSTR("G1 X50 Y95 E0.49386"));
			enquecommand_P(PSTR("G1 X200 Y95 E3.62773"));
			enquecommand_P(PSTR("G1 X200 Y115 E0.49386"));
			enquecommand_P(PSTR("G1 X50 Y115 E3.62773"));
			enquecommand_P(PSTR("G1 X50 Y135 E0.49386"));
			enquecommand_P(PSTR("G1 X200 Y135 E3.62773"));
			enquecommand_P(PSTR("G1 X200 Y155 E0.66174"));
			enquecommand_P(PSTR("G1 X100 Y155 E2.62773"));
			enquecommand_P(PSTR("G1 X75 Y155 E2"));
			enquecommand_P(PSTR("G1 X50 Y155 E2.5"));
			enquecommand_P(PSTR("G1 E - 0.07500 F2100.00000"));*/


			enquecommand_P(PSTR("G1 X50 Y155"));
			enquecommand_P(PSTR("G1 F1080"));
			enquecommand_P(PSTR("G1 X75 Y155 E2.5"));
			enquecommand_P(PSTR("G1 X100 Y155 E2"));
			enquecommand_P(PSTR("G1 X200 Y155 E2.62773"));
			enquecommand_P(PSTR("G1 X200 Y135 E0.66174"));
			enquecommand_P(PSTR("G1 X50 Y135 E3.62773"));
			enquecommand_P(PSTR("G1 X50 Y115 E0.49386"));
			enquecommand_P(PSTR("G1 X200 Y115 E3.62773"));
			enquecommand_P(PSTR("G1 X200 Y95 E0.49386"));
			enquecommand_P(PSTR("G1 X50 Y95 E3.62773"));
			enquecommand_P(PSTR("G1 X50 Y75 E0.49386"));
			enquecommand_P(PSTR("G1 X200 Y75 E3.62773"));
			enquecommand_P(PSTR("G1 X200 Y55 E0.49386"));
			enquecommand_P(PSTR("G1 X50 Y55 E3.62773"));

			strcpy(cmd1, "G1 X50 Y35 E");
			strcat(cmd1, ftostr43(extr));
			enquecommand(cmd1);

			lcd_commands_step = 6;
		}

		if (lcd_commands_step == 6 && !blocks_queued() && cmd_buffer_empty())
		{

			lcd_timeoutToStatus = millis() + LCD_TIMEOUT_TO_STATUS;

			for (int i = 0; i < 4; i++) {
				strcpy(cmd1, "G1 X70 Y");
				strcat(cmd1, ftostr32(35 - i*width * 2));
				strcat(cmd1, " E");
				strcat(cmd1, ftostr43(extr));
				enquecommand(cmd1);
				strcpy(cmd1, "G1 Y");
				strcat(cmd1, ftostr32(35 - (2 * i + 1)*width));
				strcat(cmd1, " E");
				strcat(cmd1, ftostr43(extr_short_segment));
				enquecommand(cmd1);
				strcpy(cmd1, "G1 X50 Y");
				strcat(cmd1, ftostr32(35 - (2 * i + 1)*width));
				strcat(cmd1, " E");
				strcat(cmd1, ftostr43(extr));
				enquecommand(cmd1);
				strcpy(cmd1, "G1 Y");
				strcat(cmd1, ftostr32(35 - (i + 1)*width * 2));
				strcat(cmd1, " E");
				strcat(cmd1, ftostr43(extr_short_segment));
				enquecommand(cmd1);
			}

			lcd_commands_step = 5;
		}

		if (lcd_commands_step == 5 && !blocks_queued() && cmd_buffer_empty())
		{
			lcd_timeoutToStatus = millis() + LCD_TIMEOUT_TO_STATUS;
			for (int i = 4; i < 8; i++) {
				strcpy(cmd1, "G1 X70 Y");
				strcat(cmd1, ftostr32(35 - i*width * 2));
				strcat(cmd1, " E");
				strcat(cmd1, ftostr43(extr));
				enquecommand(cmd1);
				strcpy(cmd1, "G1 Y");
				strcat(cmd1, ftostr32(35 - (2 * i + 1)*width));
				strcat(cmd1, " E");
				strcat(cmd1, ftostr43(extr_short_segment));
				enquecommand(cmd1);
				strcpy(cmd1, "G1 X50 Y");
				strcat(cmd1, ftostr32(35 - (2 * i + 1)*width));
				strcat(cmd1, " E");
				strcat(cmd1, ftostr43(extr));
				enquecommand(cmd1);
				strcpy(cmd1, "G1 Y");
				strcat(cmd1, ftostr32(35 - (i + 1)*width * 2));
				strcat(cmd1, " E");
				strcat(cmd1, ftostr43(extr_short_segment));
				enquecommand(cmd1);
			}

			lcd_commands_step = 4;
		}

		if (lcd_commands_step == 4 && !blocks_queued() && cmd_buffer_empty())
		{
			lcd_timeoutToStatus = millis() + LCD_TIMEOUT_TO_STATUS;
			for (int i = 8; i < 12; i++) {
				strcpy(cmd1, "G1 X70 Y");
				strcat(cmd1, ftostr32(35 - i*width * 2));
				strcat(cmd1, " E");
				strcat(cmd1, ftostr43(extr));
				enquecommand(cmd1);
				strcpy(cmd1, "G1 Y");
				strcat(cmd1, ftostr32(35 - (2 * i + 1)*width));
				strcat(cmd1, " E");
				strcat(cmd1, ftostr43(extr_short_segment));
				enquecommand(cmd1);
				strcpy(cmd1, "G1 X50 Y");
				strcat(cmd1, ftostr32(35 - (2 * i + 1)*width));
				strcat(cmd1, " E");
				strcat(cmd1, ftostr43(extr));
				enquecommand(cmd1);
				strcpy(cmd1, "G1 Y");
				strcat(cmd1, ftostr32(35 - (i + 1)*width * 2));
				strcat(cmd1, " E");
				strcat(cmd1, ftostr43(extr_short_segment));
				enquecommand(cmd1);
			}

			lcd_commands_step = 3;
		}

		if (lcd_commands_step == 3 && !blocks_queued() && cmd_buffer_empty())
		{
			lcd_timeoutToStatus = millis() + LCD_TIMEOUT_TO_STATUS;
			for (int i = 12; i < 16; i++) {
				strcpy(cmd1, "G1 X70 Y");
				strcat(cmd1, ftostr32(35 - i*width * 2));
				strcat(cmd1, " E");
				strcat(cmd1, ftostr43(extr));
				enquecommand(cmd1);
				strcpy(cmd1, "G1 Y");
				strcat(cmd1, ftostr32(35 - (2 * i + 1)*width));
				strcat(cmd1, " E");
				strcat(cmd1, ftostr43(extr_short_segment));
				enquecommand(cmd1);
				strcpy(cmd1, "G1 X50 Y");
				strcat(cmd1, ftostr32(35 - (2 * i + 1)*width));
				strcat(cmd1, " E");
				strcat(cmd1, ftostr43(extr));
				enquecommand(cmd1);
				strcpy(cmd1, "G1 Y");
				strcat(cmd1, ftostr32(35 - (i + 1)*width * 2));
				strcat(cmd1, " E");
				strcat(cmd1, ftostr43(extr_short_segment));
				enquecommand(cmd1);
			}

			lcd_commands_step = 2;
		}

		if (lcd_commands_step == 2 && !blocks_queued() && cmd_buffer_empty())
		{
			lcd_timeoutToStatus = millis() + LCD_TIMEOUT_TO_STATUS;
			enquecommand_P(PSTR("G1 E-0.07500 F2100.00000"));
			enquecommand_P(PSTR("M107")); //turn off printer fan
			enquecommand_P(PSTR("M104 S0")); // turn off temperature
			enquecommand_P(PSTR("M140 S0")); // turn off heatbed
			enquecommand_P(PSTR("G1 Z10 F1300.000"));
			enquecommand_P(PSTR("G1 X10 Y180 F4000")); //home X axis
			enquecommand_P(PSTR("M84"));// disable motors
			lcd_timeoutToStatus = millis() - 1; //if user dont confirm live adjust Z value by pressing the knob, we are saving last value by timeout to status screen
			lcd_commands_step = 1;
		}
		if (lcd_commands_step == 1 && !blocks_queued() && cmd_buffer_empty())
		{
			lcd_setstatuspgm(_T(WELCOME_MSG));
			lcd_commands_step = 0;
			lcd_commands_type = 0;			
			if (eeprom_read_byte((uint8_t*)EEPROM_WIZARD_ACTIVE) == 1) {
				lcd_wizard(10);
			}
		}

	}

#endif // not SNMM

	if (lcd_commands_type == LCD_COMMAND_STOP_PRINT)   /// stop print
	{
		

		if (lcd_commands_step == 0) 
		{ 
			lcd_commands_step = 6; 
			custom_message = true;	
		}

		if (lcd_commands_step == 1 && !blocks_queued())
		{
			lcd_commands_step = 0;
			lcd_commands_type = 0;
			lcd_setstatuspgm(_T(WELCOME_MSG));
			custom_message_type = 0;
			custom_message = false;
			isPrintPaused = false;
		}
		if (lcd_commands_step == 2 && !blocks_queued())
		{
			setTargetBed(0);
			enquecommand_P(PSTR("M104 S0")); //set hotend temp to 0

			manage_heater();
			lcd_setstatuspgm(_T(WELCOME_MSG));
			cancel_heatup = false;
			lcd_commands_step = 1;
		}
		if (lcd_commands_step == 3 && !blocks_queued())
		{
      // M84: Disable steppers.
			enquecommand_P(PSTR("M84"));
			autotempShutdown();
			lcd_commands_step = 2;
		}
		if (lcd_commands_step == 4 && !blocks_queued())
		{
			lcd_setstatuspgm(_T(MSG_PLEASE_WAIT));
      // G90: Absolute positioning.
			enquecommand_P(PSTR("G90"));
      // M83: Set extruder to relative mode.
			enquecommand_P(PSTR("M83"));
			#ifdef X_CANCEL_POS 
			enquecommand_P(PSTR("G1 X"  STRINGIFY(X_CANCEL_POS) " Y" STRINGIFY(Y_CANCEL_POS) " E0 F7000"));
			#else
			enquecommand_P(PSTR("G1 X50 Y" STRINGIFY(Y_MAX_POS) " E0 F7000"));
			#endif
			lcd_ignore_click(false);
			#ifdef SNMM
			lcd_commands_step = 8;
			#else
			lcd_commands_step = 3;
			#endif
		}
		if (lcd_commands_step == 5 && !blocks_queued())
		{
			lcd_setstatuspgm(_T(MSG_PRINT_ABORTED));
      // G91: Set to relative positioning.
			enquecommand_P(PSTR("G91"));
      // Lift up.
			enquecommand_P(PSTR("G1 Z15 F1500"));
			if (axis_known_position[X_AXIS] && axis_known_position[Y_AXIS]) lcd_commands_step = 4;
			else lcd_commands_step = 3;
		}
		if (lcd_commands_step == 6 && !blocks_queued())
		{
			lcd_setstatuspgm(_T(MSG_PRINT_ABORTED));
			cancel_heatup = true;
			setTargetBed(0);
			#ifndef SNMM
			setTargetHotend(0, 0);	//heating when changing filament for multicolor
			setTargetHotend(0, 1);
			setTargetHotend(0, 2);
			#endif
			manage_heater();
			custom_message = true;
			custom_message_type = 2;
			lcd_commands_step = 5;
		}
		if (lcd_commands_step == 7 && !blocks_queued()) {
			switch(snmm_stop_print_menu()) {
				case 0: enquecommand_P(PSTR("M702")); break;//all 
				case 1: enquecommand_P(PSTR("M702 U")); break; //used
				case 2: enquecommand_P(PSTR("M702 C")); break; //current
				default: enquecommand_P(PSTR("M702")); break;
			}
			lcd_commands_step = 3;
		}
		if (lcd_commands_step == 8 && !blocks_queued()) { //step 8 is here for delay (going to next step after execution of all gcodes from step 4)
			lcd_commands_step = 7; 
		}
	}

	if (lcd_commands_type == 3)
	{
		lcd_commands_type = 0;
	}

	if (lcd_commands_type == LCD_COMMAND_FARM_MODE_CONFIRM)   /// farm mode confirm
	{

		if (lcd_commands_step == 0) { lcd_commands_step = 6; custom_message = true; }

		if (lcd_commands_step == 1 && !blocks_queued())
		{
			lcd_confirm_print();
			lcd_commands_step = 0;
			lcd_commands_type = 0;
		}
		if (lcd_commands_step == 2 && !blocks_queued())
		{
			lcd_commands_step = 1;
		}
		if (lcd_commands_step == 3 && !blocks_queued())
		{
			lcd_commands_step = 2;
		}
		if (lcd_commands_step == 4 && !blocks_queued())
		{
			enquecommand_P(PSTR("G90"));
			enquecommand_P(PSTR("G1 X"  STRINGIFY(X_CANCEL_POS) " Y" STRINGIFY(Y_CANCEL_POS) " E0 F7000"));
			lcd_commands_step = 3;
		}
		if (lcd_commands_step == 5 && !blocks_queued())
		{
			lcd_commands_step = 4;
		}
		if (lcd_commands_step == 6 && !blocks_queued())
		{
			enquecommand_P(PSTR("G91"));
			enquecommand_P(PSTR("G1 Z15 F1500"));
			st_synchronize();
			#ifdef SNMM
			lcd_commands_step = 7;
			#else
			lcd_commands_step = 5;
			#endif
		}

	}
	if (lcd_commands_type == LCD_COMMAND_PID_EXTRUDER) {
		char cmd1[30];
		
		if (lcd_commands_step == 0) {
			custom_message_type = 3;
			custom_message_state = 1;
			custom_message = true;
			lcdDrawUpdate = 3;
			lcd_commands_step = 3;
		}
		if (lcd_commands_step == 3 && !blocks_queued()) { //PID calibration
			strcpy(cmd1, "M303 E0 S");
			strcat(cmd1, ftostr3(pid_temp));
			enquecommand(cmd1);
			lcd_setstatuspgm(_i("PID cal.           "));////MSG_PID_RUNNING c=20 r=1
			lcd_commands_step = 2;
		}
		if (lcd_commands_step == 2 && pid_tuning_finished) { //saving to eeprom
			pid_tuning_finished = false;
			custom_message_state = 0;
			lcd_setstatuspgm(_i("PID cal. finished"));////MSG_PID_FINISHED c=20 r=1
			if (_Kp != 0 || _Ki != 0 || _Kd != 0) {
			strcpy(cmd1, "M301 P");
			strcat(cmd1, ftostr32(_Kp));
			strcat(cmd1, " I");
			strcat(cmd1, ftostr32(_Ki));
			strcat(cmd1, " D");
			strcat(cmd1, ftostr32(_Kd));
			enquecommand(cmd1);
			enquecommand_P(PSTR("M500"));
			}
			else {
				SERIAL_ECHOPGM("Invalid PID cal. results. Not stored to EEPROM.");
			}
			display_time = millis();
			lcd_commands_step = 1;
		}
		if ((lcd_commands_step == 1) && ((millis()- display_time)>2000)) { //calibration finished message
			lcd_setstatuspgm(_T(WELCOME_MSG));
			custom_message_type = 0;
			custom_message = false;
			pid_temp = DEFAULT_PID_TEMP;
			lcd_commands_step = 0;
			lcd_commands_type = 0;
		}
	}


}

static float count_e(float layer_heigth, float extrusion_width, float extrusion_length) {
	//returns filament length in mm which needs to be extrude to form line with extrusion_length * extrusion_width * layer heigth dimensions
	float extr = extrusion_length * layer_heigth * extrusion_width / (M_PI * pow(1.75, 2) / 4);
	return extr;
}

static void lcd_return_to_status() {
  lcd_implementation_init( // to maybe revive the LCD if static electricity killed it.
#if defined(LCD_PROGRESS_BAR) && defined(SDSUPPORT)
    currentMenu == lcd_status_screen
#endif
  );

    lcd_goto_menu(lcd_status_screen, 0, false);
    menuStack.reset();
}


void lcd_sdcard_pause() {
	lcd_return_to_status();
	lcd_commands_type = LCD_COMMAND_LONG_PAUSE;

}

static void lcd_sdcard_resume() {
	lcd_return_to_status();
	lcd_reset_alert_level(); //for fan speed error
	lcd_commands_type = LCD_COMMAND_LONG_PAUSE_RESUME;
}

float move_menu_scale;
static void lcd_move_menu_axis();



/* Menu implementation */

void lcd_preheat_farm()
{
  setTargetHotend0(FARM_PREHEAT_HOTEND_TEMP);
  setTargetBed(FARM_PREHEAT_HPB_TEMP);
  fanSpeed = 0;
  lcd_return_to_status();
  setWatch(); // heater sanity check timer
}

void lcd_preheat_farm_nozzle()
{
	setTargetHotend0(FARM_PREHEAT_HOTEND_TEMP);
	setTargetBed(0);
	fanSpeed = 0;
	lcd_return_to_status();
	setWatch(); // heater sanity check timer
}

void lcd_preheat_pla()
{
  setTargetHotend0(PLA_PREHEAT_HOTEND_TEMP);
  setTargetBed(PLA_PREHEAT_HPB_TEMP);
  fanSpeed = 0;
  lcd_return_to_status();
  setWatch(); // heater sanity check timer
}

void lcd_preheat_abs()
{
  setTargetHotend0(ABS_PREHEAT_HOTEND_TEMP);
  setTargetBed(ABS_PREHEAT_HPB_TEMP);
  fanSpeed = 0;
  lcd_return_to_status();
  setWatch(); // heater sanity check timer
}

void lcd_preheat_pp()
{
  setTargetHotend0(PP_PREHEAT_HOTEND_TEMP);
  setTargetBed(PP_PREHEAT_HPB_TEMP);
  fanSpeed = 0;
  lcd_return_to_status();
  setWatch(); // heater sanity check timer
}

void lcd_preheat_pet()
{
  setTargetHotend0(PET_PREHEAT_HOTEND_TEMP);
  setTargetBed(PET_PREHEAT_HPB_TEMP);
  fanSpeed = 0;
  lcd_return_to_status();
  setWatch(); // heater sanity check timer
}

void lcd_preheat_hips()
{
  setTargetHotend0(HIPS_PREHEAT_HOTEND_TEMP);
  setTargetBed(HIPS_PREHEAT_HPB_TEMP);
  fanSpeed = 0;
  lcd_return_to_status();
  setWatch(); // heater sanity check timer
}

void lcd_preheat_flex()
{
  setTargetHotend0(FLEX_PREHEAT_HOTEND_TEMP);
  setTargetBed(FLEX_PREHEAT_HPB_TEMP);
  fanSpeed = 0;
  lcd_return_to_status();
  setWatch(); // heater sanity check timer
}


void lcd_cooldown()
{
  setTargetHotend0(0);
  setTargetHotend1(0);
  setTargetHotend2(0);
  setTargetBed(0);
  fanSpeed = 0;
  lcd_return_to_status();
}


static void lcd_menu_extruder_info()
{
    int fan_speed_RPM[2];
    
#ifdef PAT9125
    pat9125_update();
#endif //PAT9125
    
    fan_speed_RPM[0] = 60*fan_speed[0];
    fan_speed_RPM[1] = 60*fan_speed[1];
    
    // Display Nozzle fan RPM
    
    lcd.setCursor(0, 0);
    lcd_printPGM(_i("Nozzle FAN:"));////MSG_INFO_NOZZLE_FAN c=11 r=1
    
    lcd.setCursor(11, 0);
    lcd.print("         ");
    lcd.setCursor(12, 0);
    lcd.print(itostr4(fan_speed_RPM[0]));
    lcd.print(" RPM");
    
    // Display Nozzle fan RPM
    
#if (defined(TACH_1))
    lcd.setCursor(0, 1);
    lcd_printPGM(_i("Print FAN: "));////MSG_INFO_PRINT_FAN c=11 r=1
    
    lcd.setCursor(11, 1);
    lcd.print("         ");
    lcd.setCursor(12, 1);
    lcd.print(itostr4(fan_speed_RPM[1]));
    lcd.print(" RPM");
#endif
    
#ifdef PAT9125
	// Display X and Y difference from Filament sensor    
    lcd.setCursor(0, 2);
    lcd.print("Fil. Xd:");
    lcd.print(itostr3(pat9125_x));
    lcd.print("   ");
    lcd.setCursor(12, 2);
    lcd.print("Yd:");
    lcd.print(itostr3(pat9125_y));
    
    // Display Light intensity from Filament sensor
    /* Frame_Avg register represents the average brightness of all pixels within a frame (324 pixels). This
     value ranges from 0(darkest) to 255(brightest). */
    lcd.setCursor(0, 3);
    
    lcd.print("Int:             ");
    lcd.setCursor(5, 3);
    lcd.print(itostr3(pat9125_b));
    
    // Display LASER shutter time from Filament sensor
    /* Shutter register is an index of LASER shutter time. It is automatically controlled by the chip's internal
     auto-exposure algorithm. When the chip is tracking on a good reflection surface, the Shutter is small.
     When the chip is tracking on a poor reflection surface, the Shutter is large. Value ranges from 0 to
     46. */
    
    lcd.setCursor(10, 3);
    
    lcd.print("Shut:    ");
    lcd.setCursor(15, 3);
    lcd.print(itostr3(pat9125_s));
#endif //PAT9125

    
    if (lcd_clicked())
    {
        menu_action_back();
    }
}

#if defined(TMC2130) && defined(PAT9125)
static void lcd_menu_fails_stats_total()
{
//01234567890123456789
//Total failures
// Power failures  000
// Filam. runouts  000
// Crash  X 000  Y 000
//////////////////////
    uint16_t power = eeprom_read_word((uint16_t*)EEPROM_POWER_COUNT_TOT);
    uint16_t filam = eeprom_read_word((uint16_t*)EEPROM_FERROR_COUNT_TOT);
    uint16_t crashX = eeprom_read_word((uint16_t*)EEPROM_CRASH_COUNT_X_TOT);
    uint16_t crashY = eeprom_read_word((uint16_t*)EEPROM_CRASH_COUNT_Y_TOT);
	fprintf_P(lcdout, PSTR(ESC_H(0,0)"Total failures"ESC_H(1,1)"Power failures  %-3d"ESC_H(1,2)"Filam. runouts  %-3d"ESC_H(1,3)"Crash  X %-3d  Y %-3d"), power, filam, crashX, crashY);
	if (lcd_clicked())
    {
        lcd_quick_feedback();
        menu_action_back();
    }
}

static void lcd_menu_fails_stats_print()
{
//01234567890123456789
//Last print failures
// Power failures  000
// Filam. runouts  000
// Crash  X 000  Y 000
//////////////////////
    uint8_t power = eeprom_read_byte((uint8_t*)EEPROM_POWER_COUNT);
    uint8_t filam = eeprom_read_byte((uint8_t*)EEPROM_FERROR_COUNT);
    uint8_t crashX = eeprom_read_byte((uint8_t*)EEPROM_CRASH_COUNT_X);
    uint8_t crashY = eeprom_read_byte((uint8_t*)EEPROM_CRASH_COUNT_Y);
	fprintf_P(lcdout, PSTR(ESC_H(0,0)"Last print failures"ESC_H(1,1)"Power failures  %-3d"ESC_H(1,2)"Filam. runouts  %-3d"ESC_H(1,3)"Crash  X %-3d  Y %-3d"), power, filam, crashX, crashY);
	if (lcd_clicked())
    {
        lcd_quick_feedback();
		menu_action_back();
    }    
}
/**
 * @brief Open fail statistics menu
 *
 * This version of function is used, when there is filament sensor,
 * power failure and crash detection.
 * There are Last print and Total menu items.
 */
static void lcd_menu_fails_stats()
{
	START_MENU();
	MENU_ITEM(back, _T(MSG_MAIN), 0);
	MENU_ITEM(submenu, PSTR("Last print"), lcd_menu_fails_stats_print);
	MENU_ITEM(submenu, PSTR("Total"), lcd_menu_fails_stats_total);
	END_MENU();
}
#elif defined(PAT9125)
/**
 * @brief Print last print and total filament run outs
 *
 * This version of function is used, when there is filament sensor,
 * but no other sensors (e.g. power failure, crash detection).
 *
 * Example screen:
 * @code
 * 01234567890123456789
 * Last print failures
 *  Filam. runouts  0
 * Total failures
 *  Filam. runouts  5
 * @endcode
 */
static void lcd_menu_fails_stats()
{
    uint8_t filamentLast = eeprom_read_byte((uint8_t*)EEPROM_FERROR_COUNT);
    uint16_t filamentTotal = eeprom_read_word((uint16_t*)EEPROM_FERROR_COUNT_TOT);
    fprintf_P(lcdout, PSTR(ESC_H(0,0)"Last print failures"ESC_H(1,1)"Filam. runouts  %-3d"ESC_H(0,2)"Total failures"ESC_H(1,3)"Filam. runouts  %-3d"), filamentLast, filamentTotal);
    if (lcd_clicked())
    {
        menu_action_back();
    }
}
#endif //TMC2130


#ifdef DEBUG_BUILD
#ifdef DEBUG_STACK_MONITOR
extern uint16_t SP_min;
extern char* __malloc_heap_start;
extern char* __malloc_heap_end;
#endif //DEBUG_STACK_MONITOR

static void lcd_menu_debug()
{
#ifdef DEBUG_STACK_MONITOR
	fprintf_P(lcdout, PSTR(ESC_H(1,1)"RAM statistics"ESC_H(5,1)"SP_min: 0x%04x"ESC_H(1,2)"heap_start: 0x%04x"ESC_H(3,3)"heap_end: 0x%04x"), SP_min, __malloc_heap_start, __malloc_heap_end);
#endif //DEBUG_STACK_MONITOR

	if (lcd_clicked())
    {
        lcd_quick_feedback();
        menu_action_back();
    }
}
#endif /* DEBUG_BUILD */

static void lcd_menu_temperatures()
{
	fprintf_P(lcdout, PSTR(ESC_H(1,0)"Nozzle:   %d%c" ESC_H(1,1)"Bed:      %d%c"), (int)current_temperature[0], '\x01', (int)current_temperature_bed, '\x01');
#ifdef AMBIENT_THERMISTOR
	fprintf_P(lcdout, PSTR(ESC_H(1,2)"Ambient:  %d%c" ESC_H(1,3)"PINDA:    %d%c"), (int)current_temperature_ambient, '\x01', (int)current_temperature_pinda, '\x01');
#else //AMBIENT_THERMISTOR
	fprintf_P(lcdout, PSTR(ESC_H(1,2)"PINDA:    %d%c"), (int)current_temperature_pinda, '\x01');
#endif //AMBIENT_THERMISTOR

	if (lcd_clicked())
    {
        menu_action_back();
    }
}

#if defined (VOLT_BED_PIN) || defined (VOLT_PWR_PIN)
#define VOLT_DIV_R1 10000
#define VOLT_DIV_R2 2370
#define VOLT_DIV_FAC ((float)VOLT_DIV_R2 / (VOLT_DIV_R2 + VOLT_DIV_R1))
#define VOLT_DIV_REF 5
static void lcd_menu_voltages()
{
	float volt_pwr = VOLT_DIV_REF * ((float)current_voltage_raw_pwr / (1023 * OVERSAMPLENR)) / VOLT_DIV_FAC;
	//float volt_bed = VOLT_DIV_REF * ((float)current_voltage_raw_bed / (1023 * OVERSAMPLENR)) / VOLT_DIV_FAC;
	//fprintf_P(lcdout, PSTR(ESC_H(1,1)"PWR:      %d.%01dV" ESC_H(1,2)"BED:      %d.%01dV"), (int)volt_pwr, (int)(10*fabs(volt_pwr - (int)volt_pwr)), (int)volt_bed, (int)(10*fabs(volt_bed - (int)volt_bed)));
    fprintf_P(lcdout, PSTR( ESC_H(1,1)"PWR:      %d.%01dV"), (int)volt_pwr, (int)(10*fabs(volt_pwr - (int)volt_pwr))) ;
    if (lcd_clicked())
    {
        menu_action_back();
    }
}
#endif //defined VOLT_BED_PIN || defined VOLT_PWR_PIN

#ifdef TMC2130
static void lcd_menu_belt_status()
{
    fprintf_P(lcdout, PSTR(ESC_H(1,0) "Belt status" ESC_H(2,1) "X %d" ESC_H(2,2) "Y %d" ), eeprom_read_word((uint16_t*)(EEPROM_BELTSTATUS_X)), eeprom_read_word((uint16_t*)(EEPROM_BELTSTATUS_Y)));
    if (lcd_clicked())
    {
        menu_action_back();
    }
}
#endif //TMC2130

extern void stop_and_save_print_to_ram(float z_move, float e_move);
extern void restore_print_from_ram_and_continue(float e_move);

static void lcd_menu_test_save()
{
	stop_and_save_print_to_ram(10, -0.8);
}

static void lcd_menu_test_restore()
{
	restore_print_from_ram_and_continue(0.8);
}

static void lcd_preheat_menu()
{
  START_MENU();

  MENU_ITEM(back, _T(MSG_MAIN), 0);

  if (farm_mode) {
	  MENU_ITEM(function, PSTR("farm   -  " STRINGIFY(FARM_PREHEAT_HOTEND_TEMP) "/" STRINGIFY(FARM_PREHEAT_HPB_TEMP)), lcd_preheat_farm);
	  MENU_ITEM(function, PSTR("nozzle -  " STRINGIFY(FARM_PREHEAT_HOTEND_TEMP) "/0"), lcd_preheat_farm_nozzle);
	  MENU_ITEM(function, _T(MSG_COOLDOWN), lcd_cooldown);
	  MENU_ITEM(function, PSTR("ABS    -  " STRINGIFY(ABS_PREHEAT_HOTEND_TEMP) "/" STRINGIFY(ABS_PREHEAT_HPB_TEMP)), lcd_preheat_abs);
  } else {
	  MENU_ITEM(function, PSTR("PLA  -  " STRINGIFY(PLA_PREHEAT_HOTEND_TEMP) "/" STRINGIFY(PLA_PREHEAT_HPB_TEMP)), lcd_preheat_pla);
	  MENU_ITEM(function, PSTR("PET  -  " STRINGIFY(PET_PREHEAT_HOTEND_TEMP) "/" STRINGIFY(PET_PREHEAT_HPB_TEMP)), lcd_preheat_pet);
	  MENU_ITEM(function, PSTR("ABS  -  " STRINGIFY(ABS_PREHEAT_HOTEND_TEMP) "/" STRINGIFY(ABS_PREHEAT_HPB_TEMP)), lcd_preheat_abs);
	  MENU_ITEM(function, PSTR("HIPS -  " STRINGIFY(HIPS_PREHEAT_HOTEND_TEMP) "/" STRINGIFY(HIPS_PREHEAT_HPB_TEMP)), lcd_preheat_hips);
	  MENU_ITEM(function, PSTR("PP   -  " STRINGIFY(PP_PREHEAT_HOTEND_TEMP) "/" STRINGIFY(PP_PREHEAT_HPB_TEMP)), lcd_preheat_pp);
	  MENU_ITEM(function, PSTR("FLEX -  " STRINGIFY(FLEX_PREHEAT_HOTEND_TEMP) "/" STRINGIFY(FLEX_PREHEAT_HPB_TEMP)), lcd_preheat_flex);
	  MENU_ITEM(function, _T(MSG_COOLDOWN), lcd_cooldown);
  }
  

  END_MENU();
}

static void lcd_support_menu()
{
    if (menuData.supportMenu.status == 0 || lcdDrawUpdate == 2) {
        // Menu was entered or SD card status has changed (plugged in or removed).
        // Initialize its status.
        menuData.supportMenu.status = 1;
        menuData.supportMenu.is_flash_air = card.ToshibaFlashAir_isEnabled() && card.ToshibaFlashAir_GetIP(menuData.supportMenu.ip);
        if (menuData.supportMenu.is_flash_air)
            sprintf_P(menuData.supportMenu.ip_str, PSTR("%d.%d.%d.%d"), 
                menuData.supportMenu.ip[0], menuData.supportMenu.ip[1], 
                menuData.supportMenu.ip[2], menuData.supportMenu.ip[3]);
    } else if (menuData.supportMenu.is_flash_air && 
        menuData.supportMenu.ip[0] == 0 && menuData.supportMenu.ip[1] == 0 && 
        menuData.supportMenu.ip[2] == 0 && menuData.supportMenu.ip[3] == 0 &&
        ++ menuData.supportMenu.status == 16) {
        // Waiting for the FlashAir card to get an IP address from a router. Force an update.
        menuData.supportMenu.status = 0;
    }

  START_MENU();

  MENU_ITEM(back, _T(MSG_MAIN), 0);

  MENU_ITEM(back, PSTR("Firmware:"), 0);
  MENU_ITEM(back, PSTR(" " FW_VERSION_FULL), 0);
#if (FW_DEV_VERSION != FW_VERSION_GOLD) && (FW_DEV_VERSION != FW_VERSION_RC)
  MENU_ITEM(back, PSTR(" repo " FW_REPOSITORY), 0);
#endif
  // Ideally this block would be optimized out by the compiler.
/*  const uint8_t fw_string_len = strlen_P(FW_VERSION_STR_P());
  if (fw_string_len < 6) {
      MENU_ITEM(back, PSTR(MSG_FW_VERSION " - " FW_version), 0);
  } else {
      MENU_ITEM(back, PSTR("FW - " FW_version), 0);
  }*/
      
  MENU_ITEM(back, _i("prusa3d.com"), 0);////MSG_PRUSA3D c=0 r=0
  MENU_ITEM(back, _i("forum.prusa3d.com"), 0);////MSG_PRUSA3D_FORUM c=0 r=0
  MENU_ITEM(back, _i("howto.prusa3d.com"), 0);////MSG_PRUSA3D_HOWTO c=0 r=0
  MENU_ITEM(back, PSTR("------------"), 0);
  MENU_ITEM(back, PSTR(FILAMENT_SIZE), 0);
  MENU_ITEM(back, PSTR(ELECTRONICS),0);
  MENU_ITEM(back, PSTR(NOZZLE_TYPE),0);
  MENU_ITEM(back, PSTR("------------"), 0);
  MENU_ITEM(back, _i("Date:"), 0);////MSG_DATE c=17 r=1
  MENU_ITEM(back, PSTR(__DATE__), 0);

  // Show the FlashAir IP address, if the card is available.
  if (menuData.supportMenu.is_flash_air) {
      MENU_ITEM(back, PSTR("------------"), 0);
      MENU_ITEM(back, PSTR("FlashAir IP Addr:"), 0);
      MENU_ITEM(back_RAM, menuData.supportMenu.ip_str, 0);
  }
  #ifndef MK1BP
  MENU_ITEM(back, PSTR("------------"), 0);
  MENU_ITEM(submenu, _i("XYZ cal. details"), lcd_menu_xyz_y_min);////MSG_XYZ_DETAILS c=19 r=1
  MENU_ITEM(submenu, _i("Extruder info"), lcd_menu_extruder_info);////MSG_INFO_EXTRUDER c=15 r=1

#ifdef TMC2130
  MENU_ITEM(submenu, _i("Belt status"), lcd_menu_belt_status);////MSG_MENU_BELT_STATUS c=15 r=1
#endif //TMC2130
    
  MENU_ITEM(submenu, _i("Temperatures"), lcd_menu_temperatures);////MSG_MENU_TEMPERATURES c=15 r=1

#if defined (VOLT_BED_PIN) || defined (VOLT_PWR_PIN)
  MENU_ITEM(submenu, _i("Voltages"), lcd_menu_voltages);////MSG_MENU_VOLTAGES c=15 r=1
#endif //defined VOLT_BED_PIN || defined VOLT_PWR_PIN

#ifdef DEBUG_BUILD
  MENU_ITEM(submenu, PSTR("Debug"), lcd_menu_debug);
#endif /* DEBUG_BUILD */

  #endif //MK1BP
  END_MENU();
}

void lcd_set_fan_check() {
	fans_check_enabled = !fans_check_enabled;
	eeprom_update_byte((unsigned char *)EEPROM_FAN_CHECK_ENABLED, fans_check_enabled);
	lcd_goto_menu(lcd_settings_menu); //doesn't break menuStack
}

void lcd_set_filament_autoload() {
	filament_autoload_enabled = !filament_autoload_enabled;
	eeprom_update_byte((unsigned char *)EEPROM_FSENS_AUTOLOAD_ENABLED, filament_autoload_enabled);
}

void lcd_unLoadFilament()
{

  if (degHotend0() > EXTRUDE_MINTEMP) {
	
	  enquecommand_P(PSTR("M702")); //unload filament

  } else {

    lcd_implementation_clear();
    lcd.setCursor(0, 0);
    lcd_printPGM(_T(MSG_ERROR));
    lcd.setCursor(0, 2);
    lcd_printPGM(_T(MSG_PREHEAT_NOZZLE));

    delay(2000);
    lcd_implementation_clear();
  }

  menu_action_back();
}

void lcd_change_filament() {

  lcd_implementation_clear();

  lcd.setCursor(0, 1);

  lcd_printPGM(_i("Changing filament!"));////MSG_CHANGING_FILAMENT c=20 r=0


}


void lcd_wait_interact() {

  lcd_implementation_clear();

  lcd.setCursor(0, 1);
#ifdef SNMM 
  lcd_printPGM(_i("Prepare new filament"));////MSG_PREPARE_FILAMENT c=20 r=1
#else
  lcd_printPGM(_i("Insert filament"));////MSG_INSERT_FILAMENT c=20 r=0
#endif
  lcd.setCursor(0, 2);
  lcd_printPGM(_i("and press the knob"));////MSG_PRESS c=20 r=0

}


void lcd_change_success() {

  lcd_implementation_clear();

  lcd.setCursor(0, 2);

  lcd_printPGM(_i("Change success!"));////MSG_CHANGE_SUCCESS c=0 r=0


}


void lcd_loading_color() {

  lcd_implementation_clear();

  lcd.setCursor(0, 0);

  lcd_printPGM(_i("Loading color"));////MSG_LOADING_COLOR c=0 r=0
  lcd.setCursor(0, 2);
  lcd_printPGM(_T(MSG_PLEASE_WAIT));


  for (int i = 0; i < 20; i++) {

    lcd.setCursor(i, 3);
    lcd.print(".");
    for (int j = 0; j < 10 ; j++) {
      manage_heater();
      manage_inactivity(true);
      delay(85);

    }


  }

}


void lcd_loading_filament() {


  lcd_implementation_clear();

  lcd.setCursor(0, 0);

  lcd_printPGM(_T(MSG_LOADING_FILAMENT));
  lcd.setCursor(0, 2);
  lcd_printPGM(_T(MSG_PLEASE_WAIT));

  for (int i = 0; i < 20; i++) {

    lcd.setCursor(i, 3);
    lcd.print(".");
    for (int j = 0; j < 10 ; j++) {
      manage_heater();
      manage_inactivity(true);
#ifdef SNMM
      delay(153);
#else
	  delay(137);
#endif

    }


  }

}




void lcd_alright() {
  int enc_dif = 0;
  int cursor_pos = 1;




  lcd_implementation_clear();

  lcd.setCursor(0, 0);

  lcd_printPGM(_i("Changed correctly?"));////MSG_CORRECTLY c=20 r=0

  lcd.setCursor(1, 1);

  lcd_printPGM(_T(MSG_YES));

  lcd.setCursor(1, 2);

  lcd_printPGM(_i("Filament not loaded"));////MSG_NOT_LOADED c=19 r=0


  lcd.setCursor(1, 3);
  lcd_printPGM(_i("Color not correct"));////MSG_NOT_COLOR c=0 r=0


  lcd.setCursor(0, 1);

  lcd.print(">");


  enc_dif = encoderDiff;

  while (lcd_change_fil_state == 0) {

    manage_heater();
    manage_inactivity(true);

    if ( abs((enc_dif - encoderDiff)) > 4 ) {

      if ( (abs(enc_dif - encoderDiff)) > 1 ) {
        if (enc_dif > encoderDiff ) {
          cursor_pos --;
        }

        if (enc_dif < encoderDiff  ) {
          cursor_pos ++;
        }

        if (cursor_pos > 3) {
          cursor_pos = 3;
        }

        if (cursor_pos < 1) {
          cursor_pos = 1;
        }
        lcd.setCursor(0, 1);
        lcd.print(" ");
        lcd.setCursor(0, 2);
        lcd.print(" ");
        lcd.setCursor(0, 3);
        lcd.print(" ");
        lcd.setCursor(0, cursor_pos);
        lcd.print(">");
        enc_dif = encoderDiff;
        delay(100);
      }

    }


    if (lcd_clicked()) {

      lcd_change_fil_state = cursor_pos;
      delay(500);

    }



  };


  lcd_implementation_clear();
  lcd_return_to_status();

}

#ifdef PAT9125
static void lcd_menu_AutoLoadFilament()
{
    if (degHotend0() > EXTRUDE_MINTEMP)
    {
        uint8_t nlines;
        lcd_display_message_fullscreen_nonBlocking_P(_i("Autoloading filament is active, just press the knob and insert filament..."),nlines);////MSG_AUTOLOADING_ENABLED c=20 r=4
    }
    else
    {
		ShortTimer* ptimer = (ShortTimer*)&(menuData.autoLoadFilamentMenu.dummy);
        if (!ptimer->running()) ptimer->start();
        lcd.setCursor(0, 0);
        lcd_printPGM(_T(MSG_ERROR));
        lcd.setCursor(0, 2);
<<<<<<< HEAD
        lcd_printPGM(MSG_PREHEAT_NOZZLE);
        if (ptimer->expired(2000u)) menu_action_back();
=======
        lcd_printPGM(_T(MSG_PREHEAT_NOZZLE));
        if (ptimer->expired(2000ul)) menu_action_back();
>>>>>>> 957b3cfa
    }
    if (lcd_clicked()) menu_action_back();
}
#endif //PAT9125

static void lcd_LoadFilament()
{
  if (degHotend0() > EXTRUDE_MINTEMP)
  {
      custom_message = true;
      loading_flag = true;
      enquecommand_P(PSTR("M701")); //load filament
      SERIAL_ECHOLN("Loading filament");
      lcd_return_to_status();
  }
  else
  {

    lcd_implementation_clear();
    lcd.setCursor(0, 0);
    lcd_printPGM(_T(MSG_ERROR));
    lcd.setCursor(0, 2);
    lcd_printPGM(_T(MSG_PREHEAT_NOZZLE));
    delay(2000);
    lcd_implementation_clear();
  }
}

void lcd_menu_statistics()
{

	if (IS_SD_PRINTING)
	{
		int _met = total_filament_used / 100000;
		int _cm = (total_filament_used - (_met * 100000))/10;
		
		int _t = (millis() - starttime) / 1000;
		int _h = _t / 3600;
		int _m = (_t - (_h * 3600)) / 60;
		int _s = _t - ((_h * 3600) + (_m * 60));
		
		lcd.setCursor(0, 0);
		lcd_printPGM(_i("Filament used:  "));////MSG_STATS_FILAMENTUSED c=20 r=0

		lcd.setCursor(6, 1);
		lcd.print(itostr3(_met));
		lcd.print("m ");
		lcd.print(ftostr32ns(_cm));
		lcd.print("cm");
		
		lcd.setCursor(0, 2);
		lcd_printPGM(_i("Print time:  "));////MSG_STATS_PRINTTIME c=20 r=0

		lcd.setCursor(8, 3);
		lcd.print(itostr2(_h));
		lcd.print("h ");
		lcd.print(itostr2(_m));
		lcd.print("m ");
		lcd.print(itostr2(_s));
		lcd.print("s");

		if (lcd_clicked())
		{
			lcd_quick_feedback();
               menu_action_back();
		}
	}
	else
	{
		unsigned long _filament = eeprom_read_dword((uint32_t *)EEPROM_FILAMENTUSED);
		unsigned long _time = eeprom_read_dword((uint32_t *)EEPROM_TOTALTIME); //in minutes
		
		uint8_t _hours, _minutes;
		uint32_t _days;

		float _filament_m = (float)_filament;
		int _filament_km = (_filament >= 100000) ? _filament / 100000 : 0;
		if (_filament_km > 0)  _filament_m = _filament - (_filament_km * 100000);

		_days = _time / 1440;
		_hours = (_time - (_days * 1440)) / 60;
		_minutes = _time - ((_days * 1440) + (_hours * 60));

		lcd_implementation_clear();

		lcd.setCursor(0, 0);
		lcd_printPGM(_i("Total filament :"));////MSG_STATS_TOTALFILAMENT c=20 r=0
		lcd.setCursor(17 - strlen(ftostr32ns(_filament_m)), 1);
		lcd.print(ftostr32ns(_filament_m));

		if (_filament_km > 0)
		{
			lcd.setCursor(17 - strlen(ftostr32ns(_filament_m)) - 3, 1);
			lcd.print("km");
			lcd.setCursor(17 - strlen(ftostr32ns(_filament_m)) - 8, 1);
			lcd.print(itostr4(_filament_km));
		}


		lcd.setCursor(18, 1);
		lcd.print("m");

		lcd.setCursor(0, 2);
		lcd_printPGM(_i("Total print time :"));;////MSG_STATS_TOTALPRINTTIME c=20 r=0

		lcd.setCursor(18, 3);
		lcd.print("m");
		lcd.setCursor(14, 3);
		lcd.print(itostr3(_minutes));

		lcd.setCursor(14, 3);
		lcd.print(":");

		lcd.setCursor(12, 3);
		lcd.print("h");
		lcd.setCursor(9, 3);
		lcd.print(itostr3(_hours));

		lcd.setCursor(9, 3);
		lcd.print(":");

		lcd.setCursor(7, 3);
		lcd.print("d");
		lcd.setCursor(4, 3);
		lcd.print(itostr3(_days));


		KEEPALIVE_STATE(PAUSED_FOR_USER);
		while (!lcd_clicked())
		{
			manage_heater();
			manage_inactivity(true);
			delay(100);
		}
		KEEPALIVE_STATE(NOT_BUSY);

		lcd_quick_feedback();
          menu_action_back();
	}
}


static void _lcd_move(const char *name, int axis, int min, int max) {
    if (!menuData._lcd_moveMenu.initialized)
    {
        menuData._lcd_moveMenu.endstopsEnabledPrevious = enable_endstops(false);
        menuData._lcd_moveMenu.initialized = true;
    }

	if (encoderPosition != 0) {
    refresh_cmd_timeout();
    if (! planner_queue_full()) {
      current_position[axis] += float((int)encoderPosition) * move_menu_scale;
      if (min_software_endstops && current_position[axis] < min) current_position[axis] = min;
      if (max_software_endstops && current_position[axis] > max) current_position[axis] = max;
      encoderPosition = 0;
      world2machine_clamp(current_position[X_AXIS], current_position[Y_AXIS]);
      plan_buffer_line(current_position[X_AXIS], current_position[Y_AXIS], current_position[Z_AXIS], current_position[E_AXIS], manual_feedrate[axis] / 60, active_extruder);
      lcdDrawUpdate = 1;
    }
  }
  if (lcdDrawUpdate) lcd_implementation_drawedit(name, ftostr31(current_position[axis]));
  if (menuExiting || LCD_CLICKED) (void)enable_endstops(menuData._lcd_moveMenu.endstopsEnabledPrevious);
  if (LCD_CLICKED) menu_action_back();
}


static void lcd_move_e()
{
	if (degHotend0() > EXTRUDE_MINTEMP) {
  if (encoderPosition != 0)
  {
    refresh_cmd_timeout();
    if (! planner_queue_full()) {
      current_position[E_AXIS] += float((int)encoderPosition) * move_menu_scale;
      encoderPosition = 0;
      plan_buffer_line(current_position[X_AXIS], current_position[Y_AXIS], current_position[Z_AXIS], current_position[E_AXIS], manual_feedrate[E_AXIS] / 60, active_extruder);
      lcdDrawUpdate = 1;
    }
  }
  if (lcdDrawUpdate)
  {
    lcd_implementation_drawedit(PSTR("Extruder"), ftostr31(current_position[E_AXIS]));
  }
  if (LCD_CLICKED) menu_action_back();
}
	else {
		lcd_implementation_clear();
		lcd.setCursor(0, 0);
		lcd_printPGM(_T(MSG_ERROR));
		lcd.setCursor(0, 2);
		lcd_printPGM(_T(MSG_PREHEAT_NOZZLE));

		delay(2000);
		lcd_return_to_status();
	}
}
/**
 * @brief Show measured Y distance of front calibration points from Y_MIN_POS
 *
 * If those points are detected too close to edge of reachable area, their confidence is lowered.
 * This functionality is applied more often for MK2 printers.
 */
static void lcd_menu_xyz_y_min()
{
    lcd.setCursor(0,0);
    lcd_printPGM(_i("Y distance from min:"));////MSG_Y_DISTANCE_FROM_MIN c=20 r=1
    lcd_print_at_PGM(0, 1, separator);
    lcd_print_at_PGM(0, 2, _i("Left:"));////MSG_LEFT c=12 r=1
    lcd_print_at_PGM(0, 3, _i("Right:"));////MSG_RIGHT c=12 r=1

    float distanceMin[2];
    count_xyz_details(distanceMin);

    for (int i = 0; i < 2; i++) {
        if(distanceMin[i] < 200) {
            lcd_print_at_PGM(11, i + 2, PSTR(""));
            lcd.print(distanceMin[i]);
            lcd_print_at_PGM((distanceMin[i] < 0) ? 17 : 16, i + 2, PSTR("mm"));
        } else lcd_print_at_PGM(11, i + 2, PSTR("N/A"));
    }
    if (lcd_clicked())
    {
        lcd_goto_menu(lcd_menu_xyz_skew);
    }
}
/**
 * @brief Show measured axis skewness
 */
static void lcd_menu_xyz_skew()
{
    float angleDiff;
    angleDiff = eeprom_read_float((float*)(EEPROM_XYZ_CAL_SKEW));

    lcd.setCursor(0,0);
    lcd_printPGM(_i("Measured skew:"));////MSG_MEASURED_SKEW c=15 r=1
    if (angleDiff < 100) {
        lcd.setCursor(15, 0);
        lcd.print(angleDiff * 180 / M_PI);
        lcd.print(LCD_STR_DEGREE);
    }else lcd_print_at_PGM(16, 0, PSTR("N/A"));
    lcd_print_at_PGM(0, 1, separator);
    lcd_print_at_PGM(0, 2, _i("Slight skew:"));////MSG_SLIGHT_SKEW c=15 r=1
    lcd_print_at_PGM(15, 2, PSTR(""));
    lcd.print(bed_skew_angle_mild * 180 / M_PI);
    lcd.print(LCD_STR_DEGREE);
    lcd_print_at_PGM(0, 3, _i("Severe skew:"));////MSG_SEVERE_SKEW c=15 r=1
    lcd_print_at_PGM(15, 3, PSTR(""));
    lcd.print(bed_skew_angle_extreme * 180 / M_PI);
    lcd.print(LCD_STR_DEGREE);

    if (lcd_clicked())
    {
        lcd_goto_menu(lcd_menu_xyz_offset);
    }
}
/**
 * @brief Show measured bed offset from expected position
 */
static void lcd_menu_xyz_offset()
{
    lcd.setCursor(0,0);
    lcd_printPGM(_i("[0;0] point offset"));////MSG_MEASURED_OFFSET c=0 r=0
    lcd_print_at_PGM(0, 1, separator);
    lcd_print_at_PGM(0, 2, PSTR("X"));
    lcd_print_at_PGM(0, 3, PSTR("Y"));

    float vec_x[2];
    float vec_y[2];
    float cntr[2];
    world2machine_read_valid(vec_x, vec_y, cntr);

    for (int i = 0; i < 2; i++)
    {
        lcd_print_at_PGM(11, i + 2, PSTR(""));
        lcd.print(cntr[i]);
        lcd_print_at_PGM((cntr[i] < 0) ? 17 : 16, i + 2, PSTR("mm"));
    }
    if (lcd_clicked())
    {
        menu_action_back();
    }
}

// Save a single axis babystep value.
void EEPROM_save_B(int pos, int* value)
{
  union Data data;
  data.value = *value;

  eeprom_update_byte((unsigned char*)pos, data.b[0]);
  eeprom_update_byte((unsigned char*)pos + 1, data.b[1]);
}

// Read a single axis babystep value.
void EEPROM_read_B(int pos, int* value)
{
  union Data data;
  data.b[0] = eeprom_read_byte((unsigned char*)pos);
  data.b[1] = eeprom_read_byte((unsigned char*)pos + 1);
  *value = data.value;
}


static void lcd_move_x() {
  _lcd_move(PSTR("X"), X_AXIS, X_MIN_POS, X_MAX_POS);
}
static void lcd_move_y() {
  _lcd_move(PSTR("Y"), Y_AXIS, Y_MIN_POS, Y_MAX_POS);
}
static void lcd_move_z() {
  _lcd_move(PSTR("Z"), Z_AXIS, Z_MIN_POS, Z_MAX_POS);
}


/**
 * @brief Adjust first layer offset from bed if axis is Z_AXIS
 *
 * If menu is left (button pushed or timed out), value is stored to EEPROM and
 * if the axis is Z_AXIS, CALIBRATION_STATUS_CALIBRATED is also stored.
 * Purpose of this function for other axis then Z is unknown.
 *
 * @param axis AxisEnum X_AXIS Y_AXIS Z_AXIS
 * other value leads to storing Z_AXIS
 * @param msg text to be displayed
 */
static void _lcd_babystep(int axis, const char *msg) 
{
    if (menuData.babyStep.status == 0) {
        // Menu was entered.
        // Initialize its status.
        menuData.babyStep.status = 1;
		check_babystep();

		EEPROM_read_B(EEPROM_BABYSTEP_X, &menuData.babyStep.babystepMem[0]);
        EEPROM_read_B(EEPROM_BABYSTEP_Y, &menuData.babyStep.babystepMem[1]);
        EEPROM_read_B(EEPROM_BABYSTEP_Z, &menuData.babyStep.babystepMem[2]);
		
        menuData.babyStep.babystepMemMM[0] = menuData.babyStep.babystepMem[0]/axis_steps_per_unit[X_AXIS];
        menuData.babyStep.babystepMemMM[1] = menuData.babyStep.babystepMem[1]/axis_steps_per_unit[Y_AXIS];
        menuData.babyStep.babystepMemMM[2] = menuData.babyStep.babystepMem[2]/axis_steps_per_unit[Z_AXIS];
        lcdDrawUpdate = 1;
		//SERIAL_ECHO("Z baby step: ");
		//SERIAL_ECHO(menuData.babyStep.babystepMem[2]);
        // Wait 90 seconds before closing the live adjust dialog.
        lcd_timeoutToStatus = millis() + 90000;
    }

  if (encoderPosition != 0) 
  {
	if (homing_flag) encoderPosition = 0;

    menuData.babyStep.babystepMem[axis] += (int)encoderPosition;
	if (axis == 2) {
		if (menuData.babyStep.babystepMem[axis] < Z_BABYSTEP_MIN) menuData.babyStep.babystepMem[axis] = Z_BABYSTEP_MIN; //-3999 -> -9.99 mm
		else  if (menuData.babyStep.babystepMem[axis] > Z_BABYSTEP_MAX) menuData.babyStep.babystepMem[axis] = Z_BABYSTEP_MAX; //0
		else {
			CRITICAL_SECTION_START
				babystepsTodo[axis] += (int)encoderPosition;
			CRITICAL_SECTION_END		
		}
	}
    menuData.babyStep.babystepMemMM[axis] = menuData.babyStep.babystepMem[axis]/axis_steps_per_unit[axis]; 
	  delay(50);
	  encoderPosition = 0;
    lcdDrawUpdate = 1;
  }
  if (lcdDrawUpdate)
    lcd_implementation_drawedit_2(msg, ftostr13ns(menuData.babyStep.babystepMemMM[axis]));
  if (LCD_CLICKED || menuExiting) {
    // Only update the EEPROM when leaving the menu.
    EEPROM_save_B(
      (axis == X_AXIS) ? EEPROM_BABYSTEP_X : ((axis == Y_AXIS) ? EEPROM_BABYSTEP_Y : EEPROM_BABYSTEP_Z),
      &menuData.babyStep.babystepMem[axis]);

    if(Z_AXIS == axis) calibration_status_store(CALIBRATION_STATUS_CALIBRATED);
  }
  if (LCD_CLICKED) menu_action_back();
}

static void lcd_babystep_x() {
  _lcd_babystep(X_AXIS, (_i("Babystepping X")));////MSG_BABYSTEPPING_X c=0 r=0
}
static void lcd_babystep_y() {
  _lcd_babystep(Y_AXIS, (_i("Babystepping Y")));////MSG_BABYSTEPPING_Y c=0 r=0
}
static void lcd_babystep_z() {
	_lcd_babystep(Z_AXIS, (_i("Adjusting Z")));////MSG_BABYSTEPPING_Z c=20 r=0
}

static void lcd_adjust_bed();

/**
 * @brief adjust bed reset menu item function
 *
 * To be used as MENU_ITEM(function,...) inside lcd_adjust_bed submenu. In such case lcd_goto_menu usage
 * is correct and doesn't break menuStack.
 * Because we did not leave the menu, the menuData did not reset.
 * Force refresh of the bed leveling data.
 */
static void lcd_adjust_bed_reset()
{
    eeprom_update_byte((unsigned char*)EEPROM_BED_CORRECTION_VALID, 1);
    eeprom_update_byte((unsigned char*)EEPROM_BED_CORRECTION_LEFT , 0);
    eeprom_update_byte((unsigned char*)EEPROM_BED_CORRECTION_RIGHT, 0);
    eeprom_update_byte((unsigned char*)EEPROM_BED_CORRECTION_FRONT, 0);
    eeprom_update_byte((unsigned char*)EEPROM_BED_CORRECTION_REAR , 0);
    lcd_goto_menu(lcd_adjust_bed, 0, false); //doesn't break menuStack
    menuData.adjustBed.status = 0;
}

void adjust_bed_reset() {
	eeprom_update_byte((unsigned char*)EEPROM_BED_CORRECTION_VALID, 1);
	eeprom_update_byte((unsigned char*)EEPROM_BED_CORRECTION_LEFT, 0);
	eeprom_update_byte((unsigned char*)EEPROM_BED_CORRECTION_RIGHT, 0);
	eeprom_update_byte((unsigned char*)EEPROM_BED_CORRECTION_FRONT, 0);
	eeprom_update_byte((unsigned char*)EEPROM_BED_CORRECTION_REAR, 0);
	menuData.adjustBed.left = menuData.adjustBed.left2 = 0;
	menuData.adjustBed.right = menuData.adjustBed.right2 = 0;
	menuData.adjustBed.front = menuData.adjustBed.front2 = 0;
	menuData.adjustBed.rear = menuData.adjustBed.rear2 = 0;
}
#define BED_ADJUSTMENT_UM_MAX 50

static void lcd_adjust_bed()
{
    if (menuData.adjustBed.status == 0) {
        // Menu was entered.
        // Initialize its status.
        menuData.adjustBed.status = 1;
        bool valid = false;
        menuData.adjustBed.left  = menuData.adjustBed.left2  = eeprom_read_int8((unsigned char*)EEPROM_BED_CORRECTION_LEFT);
        menuData.adjustBed.right = menuData.adjustBed.right2 = eeprom_read_int8((unsigned char*)EEPROM_BED_CORRECTION_RIGHT);
        menuData.adjustBed.front = menuData.adjustBed.front2 = eeprom_read_int8((unsigned char*)EEPROM_BED_CORRECTION_FRONT);
        menuData.adjustBed.rear  = menuData.adjustBed.rear2  = eeprom_read_int8((unsigned char*)EEPROM_BED_CORRECTION_REAR);
        if (eeprom_read_byte((unsigned char*)EEPROM_BED_CORRECTION_VALID) == 1 && 
            menuData.adjustBed.left  >= -BED_ADJUSTMENT_UM_MAX && menuData.adjustBed.left  <= BED_ADJUSTMENT_UM_MAX &&
            menuData.adjustBed.right >= -BED_ADJUSTMENT_UM_MAX && menuData.adjustBed.right <= BED_ADJUSTMENT_UM_MAX &&
            menuData.adjustBed.front >= -BED_ADJUSTMENT_UM_MAX && menuData.adjustBed.front <= BED_ADJUSTMENT_UM_MAX &&
            menuData.adjustBed.rear  >= -BED_ADJUSTMENT_UM_MAX && menuData.adjustBed.rear  <= BED_ADJUSTMENT_UM_MAX)
            valid = true;
        if (! valid) {
            // Reset the values: simulate an edit.
            menuData.adjustBed.left2  = 0;
            menuData.adjustBed.right2 = 0;
            menuData.adjustBed.front2 = 0;
            menuData.adjustBed.rear2  = 0;
        }
        lcdDrawUpdate = 1;
        eeprom_update_byte((unsigned char*)EEPROM_BED_CORRECTION_VALID, 1);
    }

    if (menuData.adjustBed.left  != menuData.adjustBed.left2)
        eeprom_update_int8((unsigned char*)EEPROM_BED_CORRECTION_LEFT,  menuData.adjustBed.left  = menuData.adjustBed.left2);
    if (menuData.adjustBed.right != menuData.adjustBed.right2)
        eeprom_update_int8((unsigned char*)EEPROM_BED_CORRECTION_RIGHT, menuData.adjustBed.right = menuData.adjustBed.right2);
    if (menuData.adjustBed.front != menuData.adjustBed.front2)
        eeprom_update_int8((unsigned char*)EEPROM_BED_CORRECTION_FRONT, menuData.adjustBed.front = menuData.adjustBed.front2);
    if (menuData.adjustBed.rear  != menuData.adjustBed.rear2)
        eeprom_update_int8((unsigned char*)EEPROM_BED_CORRECTION_REAR,  menuData.adjustBed.rear  = menuData.adjustBed.rear2);

    START_MENU();
    MENU_ITEM(back, _T(MSG_SETTINGS), 0);
    MENU_ITEM_EDIT(int3, _i("Left side [um]"),  &menuData.adjustBed.left2,  -BED_ADJUSTMENT_UM_MAX, BED_ADJUSTMENT_UM_MAX);////MSG_BED_CORRECTION_LEFT c=14 r=1
    MENU_ITEM_EDIT(int3, _i("Right side[um]"), &menuData.adjustBed.right2, -BED_ADJUSTMENT_UM_MAX, BED_ADJUSTMENT_UM_MAX);////MSG_BED_CORRECTION_RIGHT c=14 r=1
    MENU_ITEM_EDIT(int3, _i("Front side[um]"), &menuData.adjustBed.front2, -BED_ADJUSTMENT_UM_MAX, BED_ADJUSTMENT_UM_MAX);////MSG_BED_CORRECTION_FRONT c=14 r=1
    MENU_ITEM_EDIT(int3, _i("Rear side [um]"),  &menuData.adjustBed.rear2,  -BED_ADJUSTMENT_UM_MAX, BED_ADJUSTMENT_UM_MAX);////MSG_BED_CORRECTION_REAR c=14 r=1
    MENU_ITEM(function, _i("Reset"), lcd_adjust_bed_reset);////MSG_BED_CORRECTION_RESET c=0 r=0
    END_MENU();
}

void pid_extruder() {

	lcd_implementation_clear();
	lcd.setCursor(1, 0);
	lcd_printPGM(_i("Set temperature:"));////MSG_SET_TEMPERATURE c=19 r=1
	pid_temp += int(encoderPosition);
	if (pid_temp > HEATER_0_MAXTEMP) pid_temp = HEATER_0_MAXTEMP;
	if (pid_temp < HEATER_0_MINTEMP) pid_temp = HEATER_0_MINTEMP;
	encoderPosition = 0;
	lcd.setCursor(1, 2);
	lcd.print(ftostr3(pid_temp));
	if (lcd_clicked()) {
		lcd_commands_type = LCD_COMMAND_PID_EXTRUDER;
		lcd_return_to_status();
		lcd_update(2);
	}

}

void lcd_adjust_z() {
  int enc_dif = 0;
  int cursor_pos = 1;
  int fsm = 0;




  lcd_implementation_clear();
  lcd.setCursor(0, 0);
  lcd_printPGM(_i("Auto adjust Z?"));////MSG_ADJUSTZ c=0 r=0
  lcd.setCursor(1, 1);
  lcd_printPGM(_T(MSG_YES));

  lcd.setCursor(1, 2);

  lcd_printPGM(_T(MSG_NO));

  lcd.setCursor(0, 1);

  lcd.print(">");


  enc_dif = encoderDiff;

  while (fsm == 0) {

    manage_heater();
    manage_inactivity(true);

    if ( abs((enc_dif - encoderDiff)) > 4 ) {

      if ( (abs(enc_dif - encoderDiff)) > 1 ) {
        if (enc_dif > encoderDiff ) {
          cursor_pos --;
        }

        if (enc_dif < encoderDiff  ) {
          cursor_pos ++;
        }

        if (cursor_pos > 2) {
          cursor_pos = 2;
        }

        if (cursor_pos < 1) {
          cursor_pos = 1;
        }
        lcd.setCursor(0, 1);
        lcd.print(" ");
        lcd.setCursor(0, 2);
        lcd.print(" ");
        lcd.setCursor(0, cursor_pos);
        lcd.print(">");
        enc_dif = encoderDiff;
        delay(100);
      }

    }


    if (lcd_clicked()) {
      fsm = cursor_pos;
      if (fsm == 1) {
        int babystepLoadZ = 0;
        EEPROM_read_B(EEPROM_BABYSTEP_Z, &babystepLoadZ);
        CRITICAL_SECTION_START
        babystepsTodo[Z_AXIS] = babystepLoadZ;
        CRITICAL_SECTION_END
      } else {
        int zero = 0;
        EEPROM_save_B(EEPROM_BABYSTEP_X, &zero);
        EEPROM_save_B(EEPROM_BABYSTEP_Y, &zero);
        EEPROM_save_B(EEPROM_BABYSTEP_Z, &zero);
      }
      delay(500);
    }
  };

  lcd_implementation_clear();
  lcd_return_to_status();

}

bool lcd_wait_for_pinda(float temp) {
	lcd_set_custom_characters_degree();
	setTargetHotend(0, 0);
	setTargetBed(0);
	LongTimer pinda_timeout;
	pinda_timeout.start();
	bool target_temp_reached = true;

	while (current_temperature_pinda > temp){
		lcd_display_message_fullscreen_P(_i("Waiting for PINDA probe cooling"));////MSG_WAITING_TEMP_PINDA c=20 r=3

		lcd.setCursor(0, 4);
		lcd.print(LCD_STR_THERMOMETER[0]);
		lcd.print(ftostr3(current_temperature_pinda));
		lcd.print("/");
		lcd.print(ftostr3(temp));
		lcd.print(LCD_STR_DEGREE);
		delay_keep_alive(1000);
		serialecho_temperatures();
		if (pinda_timeout.expired(8 * 60 * 1000ul)) { //PINDA cooling from 60 C to 35 C takes about 7 minutes
			target_temp_reached = false;
			break;
		}
	}
	lcd_set_custom_characters_arrows();
	lcd_update_enable(true);
	return(target_temp_reached);
}

void lcd_wait_for_heater() {
	lcd_display_message_fullscreen_P(_T(MSG_WIZARD_HEATING));

		lcd.setCursor(0, 4);
		lcd.print(LCD_STR_THERMOMETER[0]);
		lcd.print(ftostr3(degHotend(active_extruder)));
		lcd.print("/");
		lcd.print(ftostr3(degTargetHotend(active_extruder)));
		lcd.print(LCD_STR_DEGREE);
}

void lcd_wait_for_cool_down() {
	lcd_set_custom_characters_degree();
	setTargetHotend(0,0);
	setTargetBed(0);
	while ((degHotend(0)>MAX_HOTEND_TEMP_CALIBRATION) || (degBed() > MAX_BED_TEMP_CALIBRATION)) {
		lcd_display_message_fullscreen_P(_i("Waiting for nozzle and bed cooling"));////MSG_WAITING_TEMP c=20 r=3

		lcd.setCursor(0, 4);
		lcd.print(LCD_STR_THERMOMETER[0]);
		lcd.print(ftostr3(degHotend(0)));
		lcd.print("/0");		
		lcd.print(LCD_STR_DEGREE);

		lcd.setCursor(9, 4);
		lcd.print(LCD_STR_BEDTEMP[0]);
		lcd.print(ftostr3(degBed()));
		lcd.print("/0");		
		lcd.print(LCD_STR_DEGREE);
		lcd_set_custom_characters();
		delay_keep_alive(1000);
		serialecho_temperatures();
	}
	lcd_set_custom_characters_arrows();
	lcd_update_enable(true);
}

// Lets the user move the Z carriage up to the end stoppers.
// When done, it sets the current Z to Z_MAX_POS and returns true.
// Otherwise the Z calibration is not changed and false is returned.

#ifndef TMC2130
bool lcd_calibrate_z_end_stop_manual(bool only_z)
{
    bool clean_nozzle_asked = false;

    // Don't know where we are. Let's claim we are Z=0, so the soft end stops will not be triggered when moving up.
    current_position[Z_AXIS] = 0;
    plan_set_position(current_position[X_AXIS], current_position[Y_AXIS], current_position[Z_AXIS], current_position[E_AXIS]);

    // Until confirmed by the confirmation dialog.
    for (;;) {
        unsigned long previous_millis_cmd = millis();
        const char   *msg                 = only_z ? _i("Calibrating Z. Rotate the knob to move the Z carriage up to the end stoppers. Click when done.") : _i("Calibrating XYZ. Rotate the knob to move the Z carriage up to the end stoppers. Click when done.");////MSG_MOVE_CARRIAGE_TO_THE_TOP c=20 r=8////MSG_MOVE_CARRIAGE_TO_THE_TOP_Z c=20 r=8
        const char   *msg_next            = lcd_display_message_fullscreen_P(msg);
        const bool    multi_screen        = msg_next != NULL;
        unsigned long previous_millis_msg = millis();
        // Until the user finishes the z up movement.
        encoderDiff = 0;
        encoderPosition = 0;
        for (;;) {
//          if (millis() - previous_millis_cmd > LCD_TIMEOUT_TO_STATUS)
//             goto canceled;
            manage_heater();
            manage_inactivity(true);
            if (abs(encoderDiff) >= ENCODER_PULSES_PER_STEP) {
                delay(50);
                previous_millis_cmd = millis();
                encoderPosition += abs(encoderDiff / ENCODER_PULSES_PER_STEP);
                encoderDiff = 0;
                if (! planner_queue_full()) {
                    // Only move up, whatever direction the user rotates the encoder.
                    current_position[Z_AXIS] += fabs(encoderPosition);
                    encoderPosition = 0;
                    plan_buffer_line(current_position[X_AXIS], current_position[Y_AXIS], current_position[Z_AXIS], current_position[E_AXIS], manual_feedrate[Z_AXIS] / 60, active_extruder);
                }
            }
            if (lcd_clicked()) {
                // Abort a move if in progress.
                planner_abort_hard();
                while (lcd_clicked()) ;
                delay(10);
                while (lcd_clicked()) ;
                break;
            }
            if (multi_screen && millis() - previous_millis_msg > 5000) {
                if (msg_next == NULL)
                    msg_next = msg;
                msg_next = lcd_display_message_fullscreen_P(msg_next);
                previous_millis_msg = millis();
            }
        }

        if (! clean_nozzle_asked) {
            lcd_show_fullscreen_message_and_wait_P(_T(MSG_CONFIRM_NOZZLE_CLEAN));
            clean_nozzle_asked = true;
        }
		

        // Let the user confirm, that the Z carriage is at the top end stoppers.
        int8_t result = lcd_show_fullscreen_message_yes_no_and_wait_P(_i("Are left and right Z~carriages all up?"), false);////MSG_CONFIRM_CARRIAGE_AT_THE_TOP c=20 r=2
        if (result == -1)
            goto canceled;
        else if (result == 1)
            goto calibrated;
        // otherwise perform another round of the Z up dialog.
    }

calibrated:
    // Let the machine think the Z axis is a bit higher than it is, so it will not home into the bed
    // during the search for the induction points.
    current_position[Z_AXIS] = Z_MAX_POS-3.f;
    plan_set_position(current_position[X_AXIS], current_position[Y_AXIS], current_position[Z_AXIS], current_position[E_AXIS]);
    
    
    if(only_z){
        lcd_display_message_fullscreen_P(_T(MSG_MEASURE_BED_REFERENCE_HEIGHT_LINE1));
        lcd_implementation_print_at(0, 3, 1);
        lcd_printPGM(_T(MSG_MEASURE_BED_REFERENCE_HEIGHT_LINE2));
    }else{
		//lcd_show_fullscreen_message_and_wait_P(_T(MSG_PAPER));
        lcd_display_message_fullscreen_P(_T(MSG_FIND_BED_OFFSET_AND_SKEW_LINE1));
        lcd_implementation_print_at(0, 2, 1);
        lcd_printPGM(_T(MSG_FIND_BED_OFFSET_AND_SKEW_LINE2));
    }
    
    
    return true;

canceled:
    return false;
}

#endif // TMC2130

static inline bool pgm_is_whitespace(const char *c_addr)
{
    const char c = pgm_read_byte(c_addr);
    return c == ' ' || c == '\t' || c == '\r' || c == '\n';
}

static inline bool pgm_is_interpunction(const char *c_addr)
{
    const char c = pgm_read_byte(c_addr);
    return c == '.' || c == ',' || c == ':'|| c == ';' || c == '?' || c == '!' || c == '/';
}

/**
 * @brief show full screen message
 *
 * This function is non-blocking
 * @param msg message to be displayed from PROGMEM
 * @param nlines
 * @return rest of the text (to be displayed on next page)
 */
static const char* lcd_display_message_fullscreen_nonBlocking_P(const char *msg, uint8_t &nlines)
{
    lcd.setCursor(0, 0);
    const char *msgend = msg;
    uint8_t row = 0;
    bool multi_screen = false;
    for (; row < 4; ++ row) {
        while (pgm_is_whitespace(msg))
            ++ msg;
        if (pgm_read_byte(msg) == 0)
            // End of the message.
            break;
        lcd.setCursor(0, row);
        uint8_t linelen = min(strlen_P(msg), 20);
        const char *msgend2 = msg + linelen;
        msgend = msgend2;
        if (row == 3 && linelen == 20) {
            // Last line of the display, full line shall be displayed.
            // Find out, whether this message will be split into multiple screens.
            while (pgm_is_whitespace(msgend))
                ++ msgend;
            multi_screen = pgm_read_byte(msgend) != 0;
            if (multi_screen)
                msgend = (msgend2 -= 2);
        }
        if (pgm_read_byte(msgend) != 0 && ! pgm_is_whitespace(msgend) && ! pgm_is_interpunction(msgend)) {
            // Splitting a word. Find the start of the current word.
            while (msgend > msg && ! pgm_is_whitespace(msgend - 1))
                 -- msgend;
            if (msgend == msg)
                // Found a single long word, which cannot be split. Just cut it.
                msgend = msgend2;
        }
        for (; msg < msgend; ++ msg) {
            char c = char(pgm_read_byte(msg));
            if (c == '~')
                c = ' ';
            lcd.print(c);
        }
    }

    if (multi_screen) {
        // Display the "next screen" indicator character.
        // lcd_set_custom_characters_arrows();
        lcd_set_custom_characters_nextpage();
        lcd.setCursor(19, 3);
        // Display the down arrow.
        lcd.print(char(1));
    }

    nlines = row;
    return multi_screen ? msgend : NULL;
}

const char* lcd_display_message_fullscreen_P(const char *msg, uint8_t &nlines)
{
    // Disable update of the screen by the usual lcd_update() routine.
    lcd_update_enable(false);
    lcd_implementation_clear();
    return lcd_display_message_fullscreen_nonBlocking_P(msg, nlines);
}


/**
 * @brief show full screen message and wait
 *
 * This function is blocking.
 * @param msg message to be displayed from PROGMEM
 */
void lcd_show_fullscreen_message_and_wait_P(const char *msg)
{
    const char *msg_next = lcd_display_message_fullscreen_P(msg);
    bool multi_screen = msg_next != NULL;
	lcd_set_custom_characters_nextpage();
	KEEPALIVE_STATE(PAUSED_FOR_USER);
	// Until confirmed by a button click.
	for (;;) {
		if (!multi_screen) {
			lcd.setCursor(19, 3);
			// Display the confirm char.
			lcd.print(char(2));
		}
        // Wait for 5 seconds before displaying the next text.
        for (uint8_t i = 0; i < 100; ++ i) {
            delay_keep_alive(50);
            if (lcd_clicked()) {
                while (lcd_clicked()) ;
                delay(10);
                while (lcd_clicked()) ;
				if (msg_next == NULL) {
					KEEPALIVE_STATE(IN_HANDLER);
					lcd_set_custom_characters();
					lcd_update_enable(true);
					lcd_update(2);
					return;
				}
				else {
					break;
				}
            }
        }
        if (multi_screen) {
            if (msg_next == NULL)
                msg_next = msg;
            msg_next = lcd_display_message_fullscreen_P(msg_next);
			if (msg_next == NULL) {

				lcd.setCursor(19, 3);
				// Display the confirm char.
				lcd.print(char(2));
			}
        }
    }
}

void lcd_wait_for_click()
{
	KEEPALIVE_STATE(PAUSED_FOR_USER);
    for (;;) {
        manage_heater();
        manage_inactivity(true);
        if (lcd_clicked()) {
            while (lcd_clicked()) ;
            delay(10);
            while (lcd_clicked()) ;
			KEEPALIVE_STATE(IN_HANDLER);
            return;
        }
    }
}

int8_t lcd_show_multiscreen_message_yes_no_and_wait_P(const char *msg, bool allow_timeouting, bool default_yes) //currently just max. n*4 + 3 lines supported (set in language header files)
{
	const char *msg_next = lcd_display_message_fullscreen_P(msg);
	bool multi_screen = msg_next != NULL;
	bool yes = default_yes ? true : false;

	// Wait for user confirmation or a timeout.
	unsigned long previous_millis_cmd = millis();
	int8_t        enc_dif = encoderDiff;
	//KEEPALIVE_STATE(PAUSED_FOR_USER);
	for (;;) {
		for (uint8_t i = 0; i < 100; ++i) {
			delay_keep_alive(50);
			if (allow_timeouting && millis() - previous_millis_cmd > LCD_TIMEOUT_TO_STATUS)
				return -1;
			manage_heater();
			manage_inactivity(true);

			if (abs(enc_dif - encoderDiff) > 4) {
				if (msg_next == NULL) {
					lcd.setCursor(0, 3);
					if (enc_dif < encoderDiff && yes) {
						lcd_printPGM((PSTR(" ")));
						lcd.setCursor(7, 3);
						lcd_printPGM((PSTR(">")));
						yes = false;
					}
					else if (enc_dif > encoderDiff && !yes) {
						lcd_printPGM((PSTR(">")));
						lcd.setCursor(7, 3);
						lcd_printPGM((PSTR(" ")));
						yes = true;
					}
					enc_dif = encoderDiff;
				}
				else {
					break; //turning knob skips waiting loop
				}
			}
			if (lcd_clicked()) {
				while (lcd_clicked());
				delay(10);
				while (lcd_clicked());
				if (msg_next == NULL) {
					//KEEPALIVE_STATE(IN_HANDLER);
					lcd_set_custom_characters();
					return yes;
				}
				else break;
			}
		}
		if (multi_screen) {
			if (msg_next == NULL) {
				msg_next = msg;
			}
			msg_next = lcd_display_message_fullscreen_P(msg_next);
		}
		if (msg_next == NULL) {
			lcd.setCursor(0, 3);
			if (yes) lcd_printPGM(PSTR(">"));
			lcd.setCursor(1, 3);
			lcd_printPGM(_T(MSG_YES));
			lcd.setCursor(7, 3);
			if (!yes) lcd_printPGM(PSTR(">"));
			lcd.setCursor(8, 3);
			lcd_printPGM(_T(MSG_NO));
		}
	}
}

int8_t lcd_show_fullscreen_message_yes_no_and_wait_P(const char *msg, bool allow_timeouting, bool default_yes)
{

	lcd_display_message_fullscreen_P(msg);
	
	if (default_yes) {
		lcd.setCursor(0, 2);
		lcd_printPGM(PSTR(">"));
		lcd_printPGM(_T(MSG_YES));
		lcd.setCursor(1, 3);
		lcd_printPGM(_T(MSG_NO));
	}
	else {
		lcd.setCursor(1, 2);
		lcd_printPGM(_T(MSG_YES));
		lcd.setCursor(0, 3);
		lcd_printPGM(PSTR(">"));
		lcd_printPGM(_T(MSG_NO));
	}
	bool yes = default_yes ? true : false;

	// Wait for user confirmation or a timeout.
	unsigned long previous_millis_cmd = millis();
	int8_t        enc_dif = encoderDiff;
	KEEPALIVE_STATE(PAUSED_FOR_USER);
	for (;;) {
		if (allow_timeouting && millis() - previous_millis_cmd > LCD_TIMEOUT_TO_STATUS)
			return -1;
		manage_heater();
		manage_inactivity(true);
		if (abs(enc_dif - encoderDiff) > 4) {
			lcd.setCursor(0, 2);
				if (enc_dif < encoderDiff && yes) {
					lcd_printPGM((PSTR(" ")));
					lcd.setCursor(0, 3);
					lcd_printPGM((PSTR(">")));
					yes = false;
				}
				else if (enc_dif > encoderDiff && !yes) {
					lcd_printPGM((PSTR(">")));
					lcd.setCursor(0, 3);
					lcd_printPGM((PSTR(" ")));
					yes = true;
				}
				enc_dif = encoderDiff;
		}
		if (lcd_clicked()) {
			while (lcd_clicked());
			delay(10);
			while (lcd_clicked());
			KEEPALIVE_STATE(IN_HANDLER);
			return yes;
		}
	}
}

void lcd_bed_calibration_show_result(BedSkewOffsetDetectionResultType result, uint8_t point_too_far_mask)
{
    const char *msg = NULL;
    if (result == BED_SKEW_OFFSET_DETECTION_POINT_NOT_FOUND) {
        lcd_show_fullscreen_message_and_wait_P(_i("XYZ calibration failed. Bed calibration point was not found."));////MSG_BED_SKEW_OFFSET_DETECTION_POINT_NOT_FOUND c=20 r=8
    } else if (result == BED_SKEW_OFFSET_DETECTION_FITTING_FAILED) {
        if (point_too_far_mask == 0)
            msg = _T(MSG_BED_SKEW_OFFSET_DETECTION_FITTING_FAILED);
        else if (point_too_far_mask == 2 || point_too_far_mask == 7)
            // Only the center point or all the three front points.
            msg = _i("XYZ calibration failed. Front calibration points not reachable.");////MSG_BED_SKEW_OFFSET_DETECTION_FAILED_FRONT_BOTH_FAR c=20 r=8
        else if (point_too_far_mask & 1 == 0)
            // The right and maybe the center point out of reach.
            msg = _i("XYZ calibration failed. Right front calibration point not reachable.");////MSG_BED_SKEW_OFFSET_DETECTION_FAILED_FRONT_RIGHT_FAR c=20 r=8
        else
            // The left and maybe the center point out of reach.
            msg = _i("XYZ calibration failed. Left front calibration point not reachable.");////MSG_BED_SKEW_OFFSET_DETECTION_FAILED_FRONT_LEFT_FAR c=20 r=8
        lcd_show_fullscreen_message_and_wait_P(msg);
    } else {
        if (point_too_far_mask != 0) {
            if (point_too_far_mask == 2 || point_too_far_mask == 7)
                // Only the center point or all the three front points.
                msg = _i("XYZ calibration compromised. Front calibration points not reachable.");////MSG_BED_SKEW_OFFSET_DETECTION_WARNING_FRONT_BOTH_FAR c=20 r=8
            else if (point_too_far_mask & 1 == 0)
                // The right and maybe the center point out of reach.
                msg = _i("XYZ calibration compromised. Right front calibration point not reachable.");////MSG_BED_SKEW_OFFSET_DETECTION_WARNING_FRONT_RIGHT_FAR c=20 r=8
            else
                // The left and maybe the center point out of reach.
                msg = _i("XYZ calibration compromised. Left front calibration point not reachable.");////MSG_BED_SKEW_OFFSET_DETECTION_WARNING_FRONT_LEFT_FAR c=20 r=8
            lcd_show_fullscreen_message_and_wait_P(msg);
        }
        if (point_too_far_mask == 0 || result > 0) {
            switch (result) {
                default:
                    // should not happen
                    msg = _T(MSG_BED_SKEW_OFFSET_DETECTION_FITTING_FAILED);
                    break;
                case BED_SKEW_OFFSET_DETECTION_PERFECT:
                    msg = _i("XYZ calibration ok. X/Y axes are perpendicular. Congratulations!");////MSG_BED_SKEW_OFFSET_DETECTION_PERFECT c=20 r=8
                    break;
                case BED_SKEW_OFFSET_DETECTION_SKEW_MILD:
                    msg = _i("XYZ calibration all right. X/Y axes are slightly skewed. Good job!");////MSG_BED_SKEW_OFFSET_DETECTION_SKEW_MILD c=20 r=8
                    break;
                case BED_SKEW_OFFSET_DETECTION_SKEW_EXTREME:
                    msg = _i("XYZ calibration all right. Skew will be corrected automatically.");////MSG_BED_SKEW_OFFSET_DETECTION_SKEW_EXTREME c=20 r=8
                    break;
            }
            lcd_show_fullscreen_message_and_wait_P(msg);
        }
    }
}

void lcd_temp_cal_show_result(bool result) {
	
	custom_message_type = 0;
	custom_message = false;
	disable_x();
	disable_y();
	disable_z();
	disable_e0();
	disable_e1();
	disable_e2();
	setTargetBed(0); //set bed target temperature back to 0

	if (result == true) {
		eeprom_update_byte((uint8_t*)EEPROM_CALIBRATION_STATUS_PINDA, 1);
		SERIAL_ECHOLNPGM("Temperature calibration done. Continue with pressing the knob.");
		lcd_show_fullscreen_message_and_wait_P(_T(MSG_TEMP_CALIBRATION_DONE));
		temp_cal_active = true;
		eeprom_update_byte((unsigned char *)EEPROM_TEMP_CAL_ACTIVE, 1);
	}
	else {
		eeprom_update_byte((uint8_t*)EEPROM_CALIBRATION_STATUS_PINDA, 0);
		SERIAL_ECHOLNPGM("Temperature calibration failed. Continue with pressing the knob.");
		lcd_show_fullscreen_message_and_wait_P(_i("Temperature calibration failed"));////MSG_TEMP_CAL_FAILED c=20 r=8
		temp_cal_active = false;
		eeprom_update_byte((unsigned char *)EEPROM_TEMP_CAL_ACTIVE, 0);
	}
	lcd_update_enable(true);
	lcd_update(2);
}

static void lcd_show_end_stops() {
	lcd.setCursor(0, 0);
	lcd_printPGM((PSTR("End stops diag")));
	lcd.setCursor(0, 1);
	lcd_printPGM((READ(X_MIN_PIN) ^ X_MIN_ENDSTOP_INVERTING == 1) ? (PSTR("X1")) : (PSTR("X0")));
	lcd.setCursor(0, 2);
	lcd_printPGM((READ(Y_MIN_PIN) ^ Y_MIN_ENDSTOP_INVERTING == 1) ? (PSTR("Y1")) : (PSTR("Y0")));
	lcd.setCursor(0, 3);
	lcd_printPGM((READ(Z_MIN_PIN) ^ Z_MIN_ENDSTOP_INVERTING == 1) ? (PSTR("Z1")) : (PSTR("Z0")));
}

static void menu_show_end_stops() {
    lcd_show_end_stops();
    if (LCD_CLICKED) menu_action_back();
}

// Lets the user move the Z carriage up to the end stoppers.
// When done, it sets the current Z to Z_MAX_POS and returns true.
// Otherwise the Z calibration is not changed and false is returned.
void lcd_diag_show_end_stops()
{
    int enc_dif = encoderDiff;
    lcd_implementation_clear();
    for (;;) {
        manage_heater();
        manage_inactivity(true);
        lcd_show_end_stops();
        if (lcd_clicked()) {
            while (lcd_clicked()) ;
            delay(10);
            while (lcd_clicked()) ;
            break;
        }
    }
    lcd_implementation_clear();
    lcd_return_to_status();
}



void prusa_statistics(int _message, uint8_t _fil_nr) {
#ifdef DEBUG_DISABLE_PRUSA_STATISTICS
	return;
#endif //DEBUG_DISABLE_PRUSA_STATISTICS
	switch (_message)
	{

	case 0: // default message
		if (IS_SD_PRINTING)
		{
			SERIAL_ECHO("{");
			prusa_stat_printerstatus(4);
			prusa_stat_farm_number();
			prusa_stat_printinfo();
			SERIAL_ECHOLN("}");
			status_number = 4;
		}
		else
		{
			SERIAL_ECHO("{");
			prusa_stat_printerstatus(1);
			prusa_stat_farm_number();
			SERIAL_ECHOLN("}");
			status_number = 1;
		}
		break;

	case 1:		// 1 heating
		farm_status = 2;
		SERIAL_ECHO("{");
		prusa_stat_printerstatus(2);
		prusa_stat_farm_number();
		SERIAL_ECHOLN("}");
		status_number = 2;
		farm_timer = 1;
		break;

	case 2:		// heating done
		farm_status = 3;
		SERIAL_ECHO("{");
		prusa_stat_printerstatus(3);
		prusa_stat_farm_number();
		SERIAL_ECHOLN("}");
		status_number = 3;
		farm_timer = 1;

		if (IS_SD_PRINTING)
		{
			farm_status = 4;
			SERIAL_ECHO("{");
			prusa_stat_printerstatus(4);
			prusa_stat_farm_number();
			SERIAL_ECHOLN("}");
			status_number = 4;
		}
		else
		{
			SERIAL_ECHO("{");
			prusa_stat_printerstatus(3);
			prusa_stat_farm_number();
			SERIAL_ECHOLN("}");
			status_number = 3;
		}
		farm_timer = 1;
		break;

	case 3:		// filament change

		break;
	case 4:		// print succesfull
		SERIAL_ECHO("{[RES:1][FIL:");
		MYSERIAL.print(int(_fil_nr));
		SERIAL_ECHO("]");
		prusa_stat_printerstatus(status_number);
		prusa_stat_farm_number();
		SERIAL_ECHOLN("}");
		farm_timer = 2;
		break;
	case 5:		// print not succesfull
		SERIAL_ECHO("{[RES:0][FIL:");
		MYSERIAL.print(int(_fil_nr));
		SERIAL_ECHO("]");
		prusa_stat_printerstatus(status_number);
		prusa_stat_farm_number();
		SERIAL_ECHOLN("}");
		farm_timer = 2;
		break;
	case 6:		// print done
		SERIAL_ECHO("{[PRN:8]");
		prusa_stat_farm_number();
		SERIAL_ECHOLN("}");
		status_number = 8;
		farm_timer = 2;
		break;
	case 7:		// print done - stopped
		SERIAL_ECHO("{[PRN:9]");
		prusa_stat_farm_number();
		SERIAL_ECHOLN("}");
		status_number = 9;
		farm_timer = 2;
		break;
	case 8:		// printer started
		SERIAL_ECHO("{[PRN:0][PFN:");
		status_number = 0;
		SERIAL_ECHO(farm_no);
		SERIAL_ECHOLN("]}");
		farm_timer = 2;
		break;
	case 20:		// echo farm no
		SERIAL_ECHO("{");
		prusa_stat_printerstatus(status_number);
		prusa_stat_farm_number();
		SERIAL_ECHOLN("}");
		farm_timer = 4;
		break;
	case 21: // temperatures
		SERIAL_ECHO("{");
		prusa_stat_temperatures();
		prusa_stat_farm_number();
		prusa_stat_printerstatus(status_number);
		SERIAL_ECHOLN("}");
		break;
    case 22: // waiting for filament change
        SERIAL_ECHO("{[PRN:5]");
		prusa_stat_farm_number();
		SERIAL_ECHOLN("}");
		status_number = 5;
        break;
	
	case 90: // Error - Thermal Runaway
		SERIAL_ECHO("{[ERR:1]");
		prusa_stat_farm_number();
		SERIAL_ECHOLN("}");
		break;
	case 91: // Error - Thermal Runaway Preheat
		SERIAL_ECHO("{[ERR:2]");
		prusa_stat_farm_number();
		SERIAL_ECHOLN("}");
		break;
	case 92: // Error - Min temp
		SERIAL_ECHO("{[ERR:3]");
		prusa_stat_farm_number();
		SERIAL_ECHOLN("}");
		break;
	case 93: // Error - Max temp
		SERIAL_ECHO("{[ERR:4]");
		prusa_stat_farm_number();
		SERIAL_ECHOLN("}");
		break;

    case 99:		// heartbeat
        SERIAL_ECHO("{[PRN:99]");
        prusa_stat_temperatures();
		SERIAL_ECHO("[PFN:");
		SERIAL_ECHO(farm_no);
		SERIAL_ECHO("]");
        SERIAL_ECHOLN("}");
            
        break;
	}

}

static void prusa_stat_printerstatus(int _status)
{
	SERIAL_ECHO("[PRN:");
	SERIAL_ECHO(_status);
	SERIAL_ECHO("]");
}

static void prusa_stat_farm_number() {
	SERIAL_ECHO("[PFN:");
	SERIAL_ECHO(farm_no);
	SERIAL_ECHO("]");
}

static void prusa_stat_temperatures()
{
	SERIAL_ECHO("[ST0:");
	SERIAL_ECHO(target_temperature[0]);
	SERIAL_ECHO("][STB:");
	SERIAL_ECHO(target_temperature_bed);
	SERIAL_ECHO("][AT0:");
	SERIAL_ECHO(current_temperature[0]);
	SERIAL_ECHO("][ATB:");
	SERIAL_ECHO(current_temperature_bed);
	SERIAL_ECHO("]");
}

static void prusa_stat_printinfo()
{
	SERIAL_ECHO("[TFU:");
	SERIAL_ECHO(total_filament_used);
	SERIAL_ECHO("][PCD:");
	SERIAL_ECHO(itostr3(card.percentDone()));
	SERIAL_ECHO("][FEM:");
	SERIAL_ECHO(itostr3(feedmultiply));
	SERIAL_ECHO("][FNM:");
	SERIAL_ECHO(longFilenameOLD);
	SERIAL_ECHO("][TIM:");
	if (starttime != 0)
	{
		SERIAL_ECHO(millis() / 1000 - starttime / 1000);
	}
	else
	{
		SERIAL_ECHO(0);
	}
	SERIAL_ECHO("][FWR:");
	SERIAL_ECHO(FW_VERSION);
	SERIAL_ECHO("]");
}

/*
void lcd_pick_babystep(){
    int enc_dif = 0;
    int cursor_pos = 1;
    int fsm = 0;
    
    
    
    
    lcd_implementation_clear();
    
    lcd.setCursor(0, 0);
    
    lcd_printPGM(_i("Pick print"));////MSG_PICK_Z c=0 r=0
    
    
    lcd.setCursor(3, 2);
    
    lcd.print("1");
    
    lcd.setCursor(3, 3);
    
    lcd.print("2");
    
    lcd.setCursor(12, 2);
    
    lcd.print("3");
    
    lcd.setCursor(12, 3);
    
    lcd.print("4");
    
    lcd.setCursor(1, 2);
    
    lcd.print(">");
    
    
    enc_dif = encoderDiff;
    
    while (fsm == 0) {
        
        manage_heater();
        manage_inactivity(true);
        
        if ( abs((enc_dif - encoderDiff)) > 4 ) {
            
            if ( (abs(enc_dif - encoderDiff)) > 1 ) {
                if (enc_dif > encoderDiff ) {
                    cursor_pos --;
                }
                
                if (enc_dif < encoderDiff  ) {
                    cursor_pos ++;
                }
                
                if (cursor_pos > 4) {
                    cursor_pos = 4;
                }
                
                if (cursor_pos < 1) {
                    cursor_pos = 1;
                }

                
                lcd.setCursor(1, 2);
                lcd.print(" ");
                lcd.setCursor(1, 3);
                lcd.print(" ");
                lcd.setCursor(10, 2);
                lcd.print(" ");
                lcd.setCursor(10, 3);
                lcd.print(" ");
                
                if (cursor_pos < 3) {
                    lcd.setCursor(1, cursor_pos+1);
                    lcd.print(">");
                }else{
                    lcd.setCursor(10, cursor_pos-1);
                    lcd.print(">");
                }
                
   
                enc_dif = encoderDiff;
                delay(100);
            }
            
        }
        
        if (lcd_clicked()) {
            fsm = cursor_pos;
            int babyStepZ;
            EEPROM_read_B(EEPROM_BABYSTEP_Z0+((fsm-1)*2),&babyStepZ);
            EEPROM_save_B(EEPROM_BABYSTEP_Z,&babyStepZ);
            calibration_status_store(CALIBRATION_STATUS_CALIBRATED);
            delay(500);
            
        }
    };
    
    lcd_implementation_clear();
    lcd_return_to_status();
}
*/
void lcd_move_menu_axis()
{
	START_MENU();
	MENU_ITEM(back, _T(MSG_SETTINGS), 0);
	MENU_ITEM(submenu, _i("Move X"), lcd_move_x);////MSG_MOVE_X c=0 r=0
	MENU_ITEM(submenu, _i("Move Y"), lcd_move_y);////MSG_MOVE_Y c=0 r=0
	MENU_ITEM(submenu, _i("Move Z"), lcd_move_z);////MSG_MOVE_Z c=0 r=0
	MENU_ITEM(submenu, _i("Extruder"), lcd_move_e);////MSG_MOVE_E c=0 r=0
	END_MENU();
}

static void lcd_move_menu_1mm()
{
  move_menu_scale = 1.0;
  lcd_move_menu_axis();
}


void EEPROM_save(int pos, uint8_t* value, uint8_t size)
{
  do
  {
    eeprom_write_byte((unsigned char*)pos, *value);
    pos++;
    value++;
  } while (--size);
}

void EEPROM_read(int pos, uint8_t* value, uint8_t size)
{
  do
  {
    *value = eeprom_read_byte((unsigned char*)pos);
    pos++;
    value++;
  } while (--size);
}

#ifdef SDCARD_SORT_ALPHA
static void lcd_sort_type_set() {
	uint8_t sdSort;
		EEPROM_read(EEPROM_SD_SORT, (uint8_t*)&sdSort, sizeof(sdSort));
	switch (sdSort) {
		case SD_SORT_TIME: sdSort = SD_SORT_ALPHA; break;
		case SD_SORT_ALPHA: sdSort = SD_SORT_NONE; break;
		default: sdSort = SD_SORT_TIME;
	}
	eeprom_update_byte((unsigned char *)EEPROM_SD_SORT, sdSort);
	presort_flag = true;
	lcd_goto_menu(lcd_settings_menu); //doesn't break menuStack
}
#endif //SDCARD_SORT_ALPHA

#ifdef TMC2130
static void lcd_crash_mode_info()
{
	lcd_update_enable(true);
	static uint32_t tim = 0;
	if ((tim + 1000) < millis())
	{
		fputs_P(_i("\x1b[2JCrash detection can\x1b[1;0Hbe turned on only in\x1b[2;0HNormal mode"), lcdout);////MSG_CRASH_DET_ONLY_IN_NORMAL c=20 r=4
		tim = millis();
	}
	if (lcd_clicked())
          menu_action_back();
}

static void lcd_crash_mode_info2()
{
	lcd_update_enable(true);
	static uint32_t tim = 0;
	if ((tim + 1000) < millis())
	{
		fputs_P(_i("\x1b[2JWARNING:\x1b[1;0HCrash detection\x1b[2;0Hdisabled in\x1b[3;0HStealth mode"), lcdout);////MSG_CRASH_DET_STEALTH_FORCE_OFF c=20 r=4
		tim = millis();
	}
	if (lcd_clicked())
          menu_action_back();
}
#endif //TMC2130

#ifdef PAT9125
static void lcd_filament_autoload_info()
{
uint8_t nlines;
	lcd_update_enable(true);
	static uint32_t tim = 0;
	if ((tim + 1000) < millis())
	{
          lcd_display_message_fullscreen_nonBlocking_P(_i("Autoloading filament available only when filament sensor is turned on..."), nlines); ////MSG_AUTOLOADING_ONLY_IF_FSENS_ON c=20 r=4
		tim = millis();
	}
	if (lcd_clicked())
          menu_action_back();
}

static void lcd_fsensor_fail()
{
uint8_t nlines;
	lcd_update_enable(true);
	static uint32_t tim = 0;
	if ((tim + 1000) < millis())
	{
          lcd_display_message_fullscreen_nonBlocking_P(_i("ERROR: Filament sensor is not responding, please check connection."), nlines);////MSG_FSENS_NOT_RESPONDING c=20 r=4
		tim = millis();
	}
	if (lcd_clicked())
          menu_action_back();
}
#endif //PAT9125


static void lcd_silent_mode_set() {
	switch (SilentModeMenu) {
#ifdef TMC2130
	case SILENT_MODE_NORMAL: SilentModeMenu = SILENT_MODE_STEALTH; break;
	case SILENT_MODE_STEALTH: SilentModeMenu = SILENT_MODE_NORMAL; break;
	default: SilentModeMenu = SILENT_MODE_NORMAL; break; // (probably) not needed
#else
	case SILENT_MODE_POWER: SilentModeMenu = SILENT_MODE_SILENT; break;
	case SILENT_MODE_SILENT: SilentModeMenu = SILENT_MODE_AUTO; break;
	case SILENT_MODE_AUTO: SilentModeMenu = SILENT_MODE_POWER; break;
	default: SilentModeMenu = SILENT_MODE_POWER; break; // (probably) not needed
#endif //TMC2130
	}
  eeprom_update_byte((unsigned char *)EEPROM_SILENT, SilentModeMenu);
#ifdef TMC2130
  // Wait until the planner queue is drained and the stepper routine achieves
  // an idle state.
  st_synchronize();
  if (tmc2130_wait_standstill_xy(1000)) {}
//	  MYSERIAL.print("standstill OK");
//  else
//	  MYSERIAL.print("standstill NG!");
  cli();
	tmc2130_mode = (SilentModeMenu != SILENT_MODE_NORMAL)?TMC2130_MODE_SILENT:TMC2130_MODE_NORMAL;
	tmc2130_init();
  // We may have missed a stepper timer interrupt due to the time spent in tmc2130_init.
  // Be safe than sorry, reset the stepper timer before re-enabling interrupts.
  st_reset_timer();
  sei();
#endif //TMC2130
  st_current_init();
#ifdef TMC2130
  if (CrashDetectMenu && (SilentModeMenu != SILENT_MODE_NORMAL))
	  menu_action_submenu(lcd_crash_mode_info2);
#endif //TMC2130
}

#ifdef TMC2130
static void lcd_crash_mode_set()
{
	CrashDetectMenu = !CrashDetectMenu; //set also from crashdet_enable() and crashdet_disable()
    if (CrashDetectMenu==0) {
        crashdet_disable();
    }else{
        crashdet_enable();
    }
	if (IS_SD_PRINTING || is_usb_printing || (lcd_commands_type == LCD_COMMAND_V2_CAL)) lcd_goto_menu(lcd_tune_menu, 9);
	else lcd_goto_menu(lcd_settings_menu, 9);
    
}
#endif //TMC2130
 

static void lcd_set_lang(unsigned char lang) {
  lang_selected = lang;
  firstrun = 1;
  eeprom_update_byte((unsigned char *)EEPROM_LANG, lang);
  /*langsel=0;*/
  if (langsel == LANGSEL_MODAL)
    // From modal mode to an active mode? This forces the menu to return to the setup menu.
    langsel = LANGSEL_ACTIVE;
}

#ifdef PAT9125
static void lcd_fsensor_state_set()
{
	FSensorStateMenu = !FSensorStateMenu; //set also from fsensor_enable() and fsensor_disable()
    if (!FSensorStateMenu) {
        fsensor_disable();
        if (filament_autoload_enabled)
            menu_action_submenu(lcd_filament_autoload_info);
    }else{
        fsensor_enable();
        if (fsensor_not_responding)
            menu_action_submenu(lcd_fsensor_fail);
    }
}
#endif //PAT9125


#if !SDSORT_USES_RAM
void lcd_set_degree() {
	lcd_set_custom_characters_degree();
}

void lcd_set_progress() {
	lcd_set_custom_characters_progress();
}
#endif

void lcd_force_language_selection() {
  eeprom_update_byte((unsigned char *)EEPROM_LANG, LANG_ID_FORCE_SELECTION);
}

static void lcd_language_menu()
{
  START_MENU();
  if (langsel == LANGSEL_OFF)
    MENU_ITEM(back, _T(MSG_SETTINGS), 0);
  else if (langsel == LANGSEL_ACTIVE)
    MENU_ITEM(back, _T(MSG_WATCH), 0);
  for (int i=0; i < lang_get_count(); i++)
    MENU_ITEM(setlang, lang_get_name(i), i);
  END_MENU();
}

void lcd_mesh_bedleveling()
{
	mesh_bed_run_from_menu = true;
	enquecommand_P(PSTR("G80"));
	lcd_return_to_status();
}

void lcd_mesh_calibration()
{
  enquecommand_P(PSTR("M45"));
  lcd_return_to_status();
}

void lcd_mesh_calibration_z()
{
  enquecommand_P(PSTR("M45 Z"));
  lcd_return_to_status();
}

void lcd_pinda_calibration_menu()
{
	START_MENU();
		MENU_ITEM(back, _T(MSG_MENU_CALIBRATION), 0);
		MENU_ITEM(submenu, _i("Calibrate"), lcd_calibrate_pinda);////MSG_CALIBRATE_PINDA c=17 r=1
	END_MENU();
}

void lcd_temp_calibration_set() {
	temp_cal_active = !temp_cal_active;
	eeprom_update_byte((unsigned char *)EEPROM_TEMP_CAL_ACTIVE, temp_cal_active);
	st_current_init();
	lcd_goto_menu(lcd_settings_menu); //doesn't break menuStack
}

#ifdef HAS_SECOND_SERIAL_PORT
void lcd_second_serial_set() {
	if(selectedSerialPort == 1) selectedSerialPort = 0;
	else selectedSerialPort = 1;
	eeprom_update_byte((unsigned char *)EEPROM_SECOND_SERIAL_ACTIVE, selectedSerialPort);
	MYSERIAL.begin(BAUDRATE);
	lcd_goto_menu(lcd_settings_menu);//doesn't break menuStack
}
#endif //HAS_SECOND_SERIAL_PORT

void lcd_calibrate_pinda() {
	enquecommand_P(PSTR("G76"));
	lcd_return_to_status();
}

#ifndef SNMM

/*void lcd_calibrate_extruder() {
	
	if (degHotend0() > EXTRUDE_MINTEMP)
	{
		current_position[E_AXIS] = 0;									//set initial position to zero
		plan_set_e_position(current_position[E_AXIS]);
		
		//long steps_start = st_get_position(E_AXIS);

		long steps_final;
		float e_steps_per_unit;
		float feedrate = (180 / axis_steps_per_unit[E_AXIS]) * 1;	//3	//initial automatic extrusion feedrate (depends on current value of axis_steps_per_unit to avoid too fast extrusion)
		float e_shift_calibration = (axis_steps_per_unit[E_AXIS] > 180 ) ? ((180 / axis_steps_per_unit[E_AXIS]) * 70): 70; //length of initial automatic extrusion sequence
		const char   *msg_e_cal_knob = _i("Rotate knob until mark reaches extruder body. Click when done.");////MSG_E_CAL_KNOB c=20 r=8
		const char   *msg_next_e_cal_knob = lcd_display_message_fullscreen_P(msg_e_cal_knob);
		const bool    multi_screen = msg_next_e_cal_knob != NULL;
		unsigned long msg_millis;

		lcd_show_fullscreen_message_and_wait_P(_i("Mark filament 100mm from extruder body. Click when done."));////MSG_MARK_FIL c=20 r=8
		lcd_implementation_clear();
		
		
		lcd.setCursor(0, 1); lcd_printPGM(_T(MSG_PLEASE_WAIT));
		current_position[E_AXIS] += e_shift_calibration;
		plan_buffer_line(current_position[X_AXIS], current_position[Y_AXIS], current_position[Z_AXIS], current_position[E_AXIS], feedrate, active_extruder);
		st_synchronize();

		lcd_display_message_fullscreen_P(msg_e_cal_knob);
		msg_millis = millis();
		while (!LCD_CLICKED) {
			if (multi_screen && millis() - msg_millis > 5000) {
				if (msg_next_e_cal_knob == NULL)
					msg_next_e_cal_knob = msg_e_cal_knob;
					msg_next_e_cal_knob = lcd_display_message_fullscreen_P(msg_next_e_cal_knob);
					msg_millis = millis();
			}

			//manage_inactivity(true);
			manage_heater();
			if (abs(encoderDiff) >= ENCODER_PULSES_PER_STEP) {						//adjusting mark by knob rotation
				delay_keep_alive(50);
				//previous_millis_cmd = millis();
				encoderPosition += (encoderDiff / ENCODER_PULSES_PER_STEP);
				encoderDiff = 0;
				if (!planner_queue_full()) {
					current_position[E_AXIS] += float(abs((int)encoderPosition)) * 0.01; //0.05
					encoderPosition = 0;
					plan_buffer_line(current_position[X_AXIS], current_position[Y_AXIS], current_position[Z_AXIS], current_position[E_AXIS], feedrate, active_extruder);
					
				}
			}	
		}
		
		steps_final = current_position[E_AXIS] * axis_steps_per_unit[E_AXIS];
		//steps_final = st_get_position(E_AXIS);
		lcdDrawUpdate = 1;
		e_steps_per_unit = ((float)(steps_final)) / 100.0f;
		if (e_steps_per_unit < MIN_E_STEPS_PER_UNIT) e_steps_per_unit = MIN_E_STEPS_PER_UNIT;				
		if (e_steps_per_unit > MAX_E_STEPS_PER_UNIT) e_steps_per_unit = MAX_E_STEPS_PER_UNIT;

		lcd_implementation_clear();

		axis_steps_per_unit[E_AXIS] = e_steps_per_unit;
		enquecommand_P(PSTR("M500")); //store settings to eeprom
	
		//lcd_implementation_drawedit(PSTR("Result"), ftostr31(axis_steps_per_unit[E_AXIS]));
		//delay_keep_alive(2000);
		delay_keep_alive(500);
		lcd_show_fullscreen_message_and_wait_P(_i("E calibration finished. Please clean the nozzle. Click when done."));////MSG_CLEAN_NOZZLE_E c=20 r=8
		lcd_update_enable(true);
		lcdDrawUpdate = 2;

	}
	else
	{
		lcd_implementation_clear();
		lcd.setCursor(0, 0);
		lcd_printPGM(_T(MSG_ERROR));
		lcd.setCursor(0, 2);
		lcd_printPGM(_T(MSG_PREHEAT_NOZZLE));
		delay(2000);
		lcd_implementation_clear();
	}
	lcd_return_to_status();
}

void lcd_extr_cal_reset() {
	float tmp1[] = DEFAULT_AXIS_STEPS_PER_UNIT;
	axis_steps_per_unit[E_AXIS] = tmp1[3];
	//extrudemultiply = 100;
	enquecommand_P(PSTR("M500"));
}*/

#endif

void lcd_toshiba_flash_air_compatibility_toggle()
{
   card.ToshibaFlashAir_enable(! card.ToshibaFlashAir_isEnabled());
   eeprom_update_byte((uint8_t*)EEPROM_TOSHIBA_FLASH_AIR_COMPATIBLITY, card.ToshibaFlashAir_isEnabled());
}

void lcd_v2_calibration() {
	bool loaded = lcd_show_fullscreen_message_yes_no_and_wait_P(_i("Is PLA filament loaded?"), false, true);////MSG_PLA_FILAMENT_LOADED c=20 r=2
	if (loaded) {
		lcd_commands_type = LCD_COMMAND_V2_CAL;
	}
	else {
		lcd_display_message_fullscreen_P(_i("Please load PLA filament first."));////MSG_PLEASE_LOAD_PLA c=20 r=4
		for (int i = 0; i < 20; i++) { //wait max. 2s
			delay_keep_alive(100);
			if (lcd_clicked()) {
				while (lcd_clicked());
				delay(10);
				while (lcd_clicked());
				break;
			}
		}
	}
	lcd_return_to_status();
	lcd_update_enable(true);
}

void lcd_wizard() {
	bool result = true;
	if (calibration_status() != CALIBRATION_STATUS_ASSEMBLED) {
		result = lcd_show_multiscreen_message_yes_no_and_wait_P(_i("Running Wizard will delete current calibration results and start from the beginning. Continue?"), false, false);////MSG_WIZARD_RERUN c=20 r=7
	}
	if (result) {
		calibration_status_store(CALIBRATION_STATUS_ASSEMBLED);
		lcd_wizard(0);
	}
	else {
		lcd_return_to_status();
		lcd_update_enable(true);
		lcd_update(2);
	}
}

void lcd_wizard(int state) {

	bool end = false;
	int wizard_event;
	const char *msg = NULL;
	while (!end) {
		switch (state) {
		case 0: // run wizard?
			wizard_event = lcd_show_multiscreen_message_yes_no_and_wait_P(_i("Hi, I am your Original Prusa i3 printer. Would you like me to guide you through the setup process?"), false, true);////MSG_WIZARD_WELCOME c=20 r=7
			if (wizard_event) {
				state = 1;
				eeprom_write_byte((uint8_t*)EEPROM_WIZARD_ACTIVE, 1);
			}
			else {
				eeprom_write_byte((uint8_t*)EEPROM_WIZARD_ACTIVE, 0);
				end = true;
			}
			break;
		case 1: // restore calibration status
			switch (calibration_status()) {
			case CALIBRATION_STATUS_ASSEMBLED: state = 2; break; //run selftest
			case CALIBRATION_STATUS_XYZ_CALIBRATION: state = 3; break; //run xyz cal.
			case CALIBRATION_STATUS_Z_CALIBRATION: state = 4; break; //run z cal.
			case CALIBRATION_STATUS_LIVE_ADJUST: state = 5; break; //run live adjust
			case CALIBRATION_STATUS_CALIBRATED: end = true; eeprom_write_byte((uint8_t*)EEPROM_WIZARD_ACTIVE, 0); break;
			default: state = 2; break; //if calibration status is unknown, run wizard from the beginning
			}
			break; 
		case 2: //selftest
			lcd_show_fullscreen_message_and_wait_P(_i("First, I will run the selftest to check most common assembly problems."));////MSG_WIZARD_SELFTEST c=20 r=8
			wizard_event = lcd_selftest();
			if (wizard_event) {
				calibration_status_store(CALIBRATION_STATUS_XYZ_CALIBRATION);
				state = 3;
			}
			else end = true;
			break;
		case 3: //xyz cal.
			lcd_show_fullscreen_message_and_wait_P(_i("I will run xyz calibration now. It will take approx. 12 mins."));////MSG_WIZARD_XYZ_CAL c=20 r=8
			wizard_event = gcode_M45(false, 0);
			if (wizard_event) state = 5;
			else end = true;
			break;
		case 4: //z cal.
			lcd_show_fullscreen_message_and_wait_P(_i("I will run z calibration now."));////MSG_WIZARD_Z_CAL c=20 r=8
			wizard_event = lcd_show_fullscreen_message_yes_no_and_wait_P(_T(MSG_STEEL_SHEET_CHECK), false, false);
			if (!wizard_event) lcd_show_fullscreen_message_and_wait_P(_T(MSG_PLACE_STEEL_SHEET));
			wizard_event = gcode_M45(true, 0);
			if (wizard_event) state = 11; //shipped, no need to set first layer, go to final message directly
			else end = true;
			break;
		case 5: //is filament loaded?
				//start to preheat nozzle and bed to save some time later
			setTargetHotend(PLA_PREHEAT_HOTEND_TEMP, 0);
			setTargetBed(PLA_PREHEAT_HPB_TEMP);
			wizard_event = lcd_show_fullscreen_message_yes_no_and_wait_P(_i("Is filament loaded?"), false);////MSG_WIZARD_FILAMENT_LOADED c=20 r=2
			if (wizard_event) state = 8;
			else state = 6;

			break;
		case 6: //waiting for preheat nozzle for PLA;
#ifndef SNMM
			lcd_display_message_fullscreen_P(_i("Now I will preheat nozzle for PLA."));////MSG_WIZARD_WILL_PREHEAT c=20 r=4
			current_position[Z_AXIS] = 100; //move in z axis to make space for loading filament
			plan_buffer_line(current_position[X_AXIS], current_position[Y_AXIS], current_position[Z_AXIS], current_position[E_AXIS], homing_feedrate[Z_AXIS] / 60, active_extruder);
			delay_keep_alive(2000);
			lcd_display_message_fullscreen_P(_T(MSG_WIZARD_HEATING));
			while (abs(degHotend(0) - PLA_PREHEAT_HOTEND_TEMP) > 3) {
				lcd_display_message_fullscreen_P(_T(MSG_WIZARD_HEATING));

				lcd.setCursor(0, 4);
				lcd.print(LCD_STR_THERMOMETER[0]);
				lcd.print(ftostr3(degHotend(0)));
				lcd.print("/");
				lcd.print(PLA_PREHEAT_HOTEND_TEMP);
				lcd.print(LCD_STR_DEGREE);
				lcd_set_custom_characters();
				delay_keep_alive(1000);
			}
#endif //not SNMM
			state = 7;
			break;
		case 7: //load filament 
#ifdef PAT9125
			fsensor_block();
#endif //PAT9125
			lcd_show_fullscreen_message_and_wait_P(_i("Please insert PLA filament to the extruder, then press knob to load it."));////MSG_WIZARD_LOAD_FILAMENT c=20 r=8
			lcd_update_enable(false);
			lcd_implementation_clear();
			lcd_print_at_PGM(0, 2, _T(MSG_LOADING_FILAMENT));
#ifdef SNMM
			change_extr(0);
#endif
			gcode_M701();
#ifdef PAT9125
			fsensor_unblock();
#endif //PAT9125
			state = 9;
			break;
		case 8:
			wizard_event = lcd_show_fullscreen_message_yes_no_and_wait_P(_i("Is it PLA filament?"), false, true);////MSG_WIZARD_PLA_FILAMENT c=20 r=2
			if (wizard_event) state = 9;
			else end = true;
			break;
		case 9:
			lcd_show_fullscreen_message_and_wait_P(_i("Now I will calibrate distance between tip of the nozzle and heatbed surface."));////MSG_WIZARD_V2_CAL c=20 r=8
			lcd_show_fullscreen_message_and_wait_P(_i("I will start to print line and you will gradually lower the nozzle by rotating the knob, until you reach optimal height. Check the pictures in our handbook in chapter Calibration."));////MSG_WIZARD_V2_CAL_2 c=20 r=12
			lcd_commands_type = LCD_COMMAND_V2_CAL;
			end = true;
			break;
		case 10: //repeat first layer cal.?
			wizard_event = lcd_show_multiscreen_message_yes_no_and_wait_P(_i("Do you want to repeat last step to readjust distance between nozzle and heatbed?"), false);////MSG_WIZARD_REPEAT_V2_CAL c=20 r=7
			if (wizard_event) {
				lcd_show_fullscreen_message_and_wait_P(_i("Please clean heatbed and then press the knob."));////MSG_WIZARD_CLEAN_HEATBED c=20 r=8
				state = 9;
			}
			else {
				state = 11;
			}
			break;
		case 11: //we are finished
			eeprom_write_byte((uint8_t*)EEPROM_WIZARD_ACTIVE, 0);
			end = true;
			break;

		default: break;
		}
	}

	SERIAL_ECHOPGM("State: ");
	MYSERIAL.println(state);
	switch (state) { //final message
	case 0: //user dont want to use wizard
		msg = _T(MSG_WIZARD_QUIT);
		break;

	case 1: //printer was already calibrated
		msg = _T(MSG_WIZARD_DONE);
		break;
	case 2: //selftest
		msg = _T(MSG_WIZARD_CALIBRATION_FAILED);
		break;
	case 3: //xyz cal.
		msg = _T(MSG_WIZARD_CALIBRATION_FAILED);
		break;
	case 4: //z cal.
		msg = _T(MSG_WIZARD_CALIBRATION_FAILED);
		break;
	case 8:
		msg = _i("Please load PLA filament and then resume Wizard by rebooting the printer.");////MSG_WIZARD_INSERT_CORRECT_FILAMENT c=20 r=8
		break;
	case 9: break; //exit wizard for v2 calibration, which is implemted in lcd_commands (we need lcd_update running)
	case 11: //we are finished

		msg = _T(MSG_WIZARD_DONE);
		lcd_reset_alert_level();
		lcd_setstatuspgm(_T(WELCOME_MSG));
		break;

	default:
		msg = _T(MSG_WIZARD_QUIT);
		break;

	}
	if (state != 9) lcd_show_fullscreen_message_and_wait_P(msg);
	lcd_update_enable(true);
	lcd_return_to_status();
	lcd_update(2);
}



static void lcd_settings_menu()
{
  EEPROM_read(EEPROM_SILENT, (uint8_t*)&SilentModeMenu, sizeof(SilentModeMenu));
  START_MENU();

  MENU_ITEM(back, _T(MSG_MAIN), lcd_settings_menu_back);

  MENU_ITEM(submenu, _i("Temperature"), lcd_control_temperature_menu);////MSG_TEMPERATURE c=0 r=0
  if (!homing_flag)
  {
	  MENU_ITEM(submenu, _i("Move axis"), lcd_move_menu_1mm);////MSG_MOVE_AXIS c=0 r=0
  }
  if (!isPrintPaused)
  {
	  MENU_ITEM(gcode, _i("Disable steppers"), PSTR("M84"));////MSG_DISABLE_STEPPERS c=0 r=0
  }
#ifndef TMC2130
  if (!farm_mode) { //dont show in menu if we are in farm mode
	  switch (SilentModeMenu) {
	  case SILENT_MODE_POWER: MENU_ITEM(function, _T(MSG_SILENT_MODE_OFF), lcd_silent_mode_set); break;
	  case SILENT_MODE_SILENT: MENU_ITEM(function, _T(MSG_SILENT_MODE_ON), lcd_silent_mode_set); break;
	  case SILENT_MODE_AUTO: MENU_ITEM(function, _T(MSG_AUTO_MODE_ON), lcd_silent_mode_set); break;
	  default: MENU_ITEM(function, _T(MSG_SILENT_MODE_OFF), lcd_silent_mode_set); break; // (probably) not needed
	  }
  }
#endif //TMC2130

#ifdef PAT9125
#ifndef DEBUG_DISABLE_FSENSORCHECK
  if (FSensorStateMenu == 0) {
      if (fsensor_not_responding){
          // Filament sensor not working
          MENU_ITEM(function, _i("Fil. sensor [N/A]"), lcd_fsensor_state_set);////MSG_FSENSOR_NA c=0 r=0
          MENU_ITEM(submenu, _T(MSG_FSENS_AUTOLOAD_NA), lcd_fsensor_fail);
      }
      else{
          // Filament sensor turned off, working, no problems
          MENU_ITEM(function, _T(MSG_FSENSOR_OFF), lcd_fsensor_state_set);
          MENU_ITEM(submenu,_T(MSG_FSENS_AUTOLOAD_NA), lcd_filament_autoload_info);
      }
  } else {
      // Filament sensor turned on, working, no problems
      MENU_ITEM(function, _T(MSG_FSENSOR_ON), lcd_fsensor_state_set);
     

      if (filament_autoload_enabled) {
          MENU_ITEM(function, _i("F. autoload  [on]"), lcd_set_filament_autoload);////MSG_FSENS_AUTOLOAD_ON c=17 r=1
      }
      else {
          MENU_ITEM(function, _i("F. autoload [off]"), lcd_set_filament_autoload);////MSG_FSENS_AUTOLOAD_OFF c=17 r=1
      }
      
  }
#endif //DEBUG_DISABLE_FSENSORCHECK
#endif //PAT9125

  if (fans_check_enabled == true) {
	  MENU_ITEM(function, _i("Fans check   [on]"), lcd_set_fan_check);////MSG_FANS_CHECK_ON c=17 r=1
  }
  else {
	  MENU_ITEM(function, _i("Fans check  [off]"), lcd_set_fan_check);////MSG_FANS_CHECK_OFF c=17 r=1
  }

#ifdef TMC2130
  if(!farm_mode)
  {
//*** MaR::180416_01a
    if (SilentModeMenu == SILENT_MODE_NORMAL) MENU_ITEM(function, _T(MSG_STEALTH_MODE_OFF), lcd_silent_mode_set);
    else MENU_ITEM(function, _T(MSG_STEALTH_MODE_ON), lcd_silent_mode_set);
    if (SilentModeMenu == SILENT_MODE_NORMAL)
    {
      if (CrashDetectMenu == 0) MENU_ITEM(function, _T(MSG_CRASHDETECT_OFF), lcd_crash_mode_set);
      else MENU_ITEM(function, _T(MSG_CRASHDETECT_ON), lcd_crash_mode_set);
    }
    else MENU_ITEM(submenu, _T(MSG_CRASHDETECT_NA), lcd_crash_mode_info);
  }
#ifdef TMC2130_LINEARITY_CORRECTION_XYZ
  MENU_ITEM_EDIT(wfac, _i("X-correct"),  &tmc2130_wave_fac[X_AXIS],  TMC2130_WAVE_FAC1000_MIN-TMC2130_WAVE_FAC1000_STP, TMC2130_WAVE_FAC1000_MAX);////MSG_EXTRUDER_CORRECTION c=9 r=0
  MENU_ITEM_EDIT(wfac, _i("Y-correct"),  &tmc2130_wave_fac[Y_AXIS],  TMC2130_WAVE_FAC1000_MIN-TMC2130_WAVE_FAC1000_STP, TMC2130_WAVE_FAC1000_MAX);////MSG_EXTRUDER_CORRECTION c=9 r=0
  MENU_ITEM_EDIT(wfac, _i("Z-correct"),  &tmc2130_wave_fac[Z_AXIS],  TMC2130_WAVE_FAC1000_MIN-TMC2130_WAVE_FAC1000_STP, TMC2130_WAVE_FAC1000_MAX);////MSG_EXTRUDER_CORRECTION c=9 r=0
#endif //TMC2130_LINEARITY_CORRECTION_XYZ
  MENU_ITEM_EDIT(wfac, _i("E-correct"),  &tmc2130_wave_fac[E_AXIS],  TMC2130_WAVE_FAC1000_MIN-TMC2130_WAVE_FAC1000_STP, TMC2130_WAVE_FAC1000_MAX);////MSG_EXTRUDER_CORRECTION c=9 r=0
#endif //TMC2130

  if (temp_cal_active == false) {
	  MENU_ITEM(function, _i("Temp. cal.  [off]"), lcd_temp_calibration_set);////MSG_TEMP_CALIBRATION_OFF c=20 r=1
  }
  else {
	  MENU_ITEM(function, _i("Temp. cal.   [on]"), lcd_temp_calibration_set);////MSG_TEMP_CALIBRATION_ON c=20 r=1
  }
#ifdef HAS_SECOND_SERIAL_PORT
  if (selectedSerialPort == 0) {
	  MENU_ITEM(function, _i("RPi port    [off]"), lcd_second_serial_set);////MSG_SECOND_SERIAL_OFF c=17 r=1
  }
  else {
	  MENU_ITEM(function, _i("RPi port     [on]"), lcd_second_serial_set);////MSG_SECOND_SERIAL_ON c=17 r=1
  }
#endif //HAS_SECOND_SERIAL

  if (!isPrintPaused && !homing_flag)
	{
		MENU_ITEM(submenu, _T(MSG_BABYSTEP_Z), lcd_babystep_z);
	}
	MENU_ITEM(submenu, _i("Select language"), lcd_language_menu);////MSG_LANGUAGE_SELECT c=0 r=0

  if (card.ToshibaFlashAir_isEnabled()) {
    MENU_ITEM(function, _i("SD card [FlshAir]"), lcd_toshiba_flash_air_compatibility_toggle);////MSG_TOSHIBA_FLASH_AIR_COMPATIBILITY_ON c=19 r=1
  } else {
    MENU_ITEM(function, _i("SD card  [normal]"), lcd_toshiba_flash_air_compatibility_toggle);////MSG_TOSHIBA_FLASH_AIR_COMPATIBILITY_OFF c=19 r=1
  }

  #ifdef SDCARD_SORT_ALPHA
	  if (!farm_mode) {
	  uint8_t sdSort;
	  EEPROM_read(EEPROM_SD_SORT, (uint8_t*)&sdSort, sizeof(sdSort));
	  switch (sdSort) {
		  case SD_SORT_TIME: MENU_ITEM(function, _i("Sort:      [Time]"), lcd_sort_type_set); break;////MSG_SORT_TIME c=17 r=1
		  case SD_SORT_ALPHA: MENU_ITEM(function, _i("Sort:  [Alphabet]"), lcd_sort_type_set); break;////MSG_SORT_ALPHA c=17 r=1
		  default: MENU_ITEM(function, _i("Sort:      [None]"), lcd_sort_type_set);////MSG_SORT_NONE c=17 r=1
	  }
  }
  #endif // SDCARD_SORT_ALPHA
    
    if (farm_mode)
    {
        MENU_ITEM(submenu, PSTR("Farm number"), lcd_farm_no);
		MENU_ITEM(function, PSTR("Disable farm mode"), lcd_disable_farm_mode);
    }

	END_MENU();
}

static void lcd_selftest_()
{
	lcd_selftest();
}

#ifdef TMC2130
static void lcd_ustep_linearity_menu_save()
{
    eeprom_update_byte((uint8_t*)EEPROM_TMC2130_WAVE_X_FAC, tmc2130_wave_fac[X_AXIS]);
    eeprom_update_byte((uint8_t*)EEPROM_TMC2130_WAVE_Y_FAC, tmc2130_wave_fac[Y_AXIS]);
    eeprom_update_byte((uint8_t*)EEPROM_TMC2130_WAVE_Z_FAC, tmc2130_wave_fac[Z_AXIS]);
    eeprom_update_byte((uint8_t*)EEPROM_TMC2130_WAVE_E_FAC, tmc2130_wave_fac[E_AXIS]);
}
#endif //TMC2130

static void lcd_settings_menu_back()
{
#ifdef TMC2130
    bool changed = false;
    if (tmc2130_wave_fac[X_AXIS] < TMC2130_WAVE_FAC1000_MIN) tmc2130_wave_fac[X_AXIS] = 0;
    if (tmc2130_wave_fac[Y_AXIS] < TMC2130_WAVE_FAC1000_MIN) tmc2130_wave_fac[Y_AXIS] = 0;
    if (tmc2130_wave_fac[Z_AXIS] < TMC2130_WAVE_FAC1000_MIN) tmc2130_wave_fac[Z_AXIS] = 0;
    if (tmc2130_wave_fac[E_AXIS] < TMC2130_WAVE_FAC1000_MIN) tmc2130_wave_fac[E_AXIS] = 0;
    changed |= (eeprom_read_byte((uint8_t*)EEPROM_TMC2130_WAVE_X_FAC) != tmc2130_wave_fac[X_AXIS]);
    changed |= (eeprom_read_byte((uint8_t*)EEPROM_TMC2130_WAVE_Y_FAC) != tmc2130_wave_fac[Y_AXIS]);
    changed |= (eeprom_read_byte((uint8_t*)EEPROM_TMC2130_WAVE_Z_FAC) != tmc2130_wave_fac[Z_AXIS]);
    changed |= (eeprom_read_byte((uint8_t*)EEPROM_TMC2130_WAVE_E_FAC) != tmc2130_wave_fac[E_AXIS]);
    lcd_ustep_linearity_menu_save();
    if (changed) tmc2130_init();
#endif //TMC2130
    currentMenu = lcd_main_menu;
    lcd_main_menu();
}
#ifdef EXPERIMENTAL_FEATURES

static void lcd_experimantal_menu();
static void lcd_homing_accuracy_menu();

static void lcd_accurate_home_set()
{
	tmc2130_home_enabled = tmc2130_home_enabled?0:1;
	eeprom_update_byte((uint8_t*)EEPROM_TMC2130_HOME_ENABLED, tmc2130_home_enabled);
}

static void lcd_homing_accuracy_menu_advanced_reset()
{
	tmc2130_home_bsteps[X_AXIS] = 48;
	tmc2130_home_fsteps[X_AXIS] = 48;
	tmc2130_home_bsteps[Y_AXIS] = 48;
	tmc2130_home_fsteps[Y_AXIS] = 48;
}

static void lcd_homing_accuracy_menu_advanced_save()
{
	eeprom_update_byte((uint8_t*)EEPROM_TMC2130_HOME_X_ORIGIN, tmc2130_home_origin[X_AXIS]);
	eeprom_update_byte((uint8_t*)EEPROM_TMC2130_HOME_X_BSTEPS, tmc2130_home_bsteps[X_AXIS]);
	eeprom_update_byte((uint8_t*)EEPROM_TMC2130_HOME_X_FSTEPS, tmc2130_home_fsteps[X_AXIS]);
	eeprom_update_byte((uint8_t*)EEPROM_TMC2130_HOME_Y_ORIGIN, tmc2130_home_origin[Y_AXIS]);
	eeprom_update_byte((uint8_t*)EEPROM_TMC2130_HOME_Y_BSTEPS, tmc2130_home_bsteps[Y_AXIS]);
	eeprom_update_byte((uint8_t*)EEPROM_TMC2130_HOME_Y_FSTEPS, tmc2130_home_fsteps[Y_AXIS]);
}

static void lcd_homing_accuracy_menu_advanced_back()
{
	lcd_homing_accuracy_menu_advanced_save();
	currentMenu = lcd_homing_accuracy_menu;
	lcd_homing_accuracy_menu();
}

static void lcd_homing_accuracy_menu_advanced()
{
	lcd_timeoutToStatus = millis() + LCD_TIMEOUT_TO_STATUS;
	START_MENU();
	MENU_ITEM(back, PSTR("Homing accuracy"), lcd_homing_accuracy_menu_advanced_back);
	MENU_ITEM(function, PSTR("Reset def. steps"), lcd_homing_accuracy_menu_advanced_reset);
	MENU_ITEM_EDIT(byte3, PSTR("X-origin"),  &tmc2130_home_origin[X_AXIS],  0, 63);
	MENU_ITEM_EDIT(byte3, PSTR("Y-origin"),  &tmc2130_home_origin[Y_AXIS],  0, 63);
	MENU_ITEM_EDIT(byte3, PSTR("X-bsteps"),  &tmc2130_home_bsteps[X_AXIS],  0, 128);
	MENU_ITEM_EDIT(byte3, PSTR("Y-bsteps"),  &tmc2130_home_bsteps[Y_AXIS],  0, 128);
	MENU_ITEM_EDIT(byte3, PSTR("X-fsteps"),  &tmc2130_home_fsteps[X_AXIS],  0, 128);
	MENU_ITEM_EDIT(byte3, PSTR("Y-fsteps"),  &tmc2130_home_fsteps[Y_AXIS],  0, 128);
	END_MENU();
}

static void lcd_homing_accuracy_menu()
{
	START_MENU();
	MENU_ITEM(back, PSTR("Experimental"), 0);
	MENU_ITEM(function, tmc2130_home_enabled?PSTR("Accur. homing  On"):PSTR("Accur. homing Off"), lcd_accurate_home_set);
    MENU_ITEM(gcode, PSTR("Calibrate X"), PSTR("G28XC"));
    MENU_ITEM(gcode, PSTR("Calibrate Y"), PSTR("G28YC"));
	MENU_ITEM(submenu, PSTR("Advanced"), lcd_homing_accuracy_menu_advanced);
	END_MENU();
}

static void lcd_ustep_resolution_menu_save()
{
	eeprom_update_byte((uint8_t*)EEPROM_TMC2130_X_MRES, tmc2130_mres[X_AXIS]);
	eeprom_update_byte((uint8_t*)EEPROM_TMC2130_Y_MRES, tmc2130_mres[Y_AXIS]);
	eeprom_update_byte((uint8_t*)EEPROM_TMC2130_Z_MRES, tmc2130_mres[Z_AXIS]);
	eeprom_update_byte((uint8_t*)EEPROM_TMC2130_E_MRES, tmc2130_mres[E_AXIS]);
}

static void lcd_ustep_resolution_menu_back()
{
	float tmp1[]=DEFAULT_AXIS_STEPS_PER_UNIT;
	bool changed = false;
	if (tmc2130_mres[X_AXIS] != eeprom_read_byte((uint8_t*)EEPROM_TMC2130_X_MRES))
	{
		axis_steps_per_unit[X_AXIS] = tmp1[X_AXIS] * tmc2130_mres2usteps(tmc2130_mres[X_AXIS]) / TMC2130_USTEPS_XY;
		changed = true;
	}
	if (tmc2130_mres[Y_AXIS] != eeprom_read_byte((uint8_t*)EEPROM_TMC2130_Y_MRES))
	{
		axis_steps_per_unit[Y_AXIS] = tmp1[Y_AXIS] * tmc2130_mres2usteps(tmc2130_mres[Y_AXIS]) / TMC2130_USTEPS_XY;
		changed = true;
	}
	if (tmc2130_mres[Z_AXIS] != eeprom_read_byte((uint8_t*)EEPROM_TMC2130_Z_MRES))
	{
		axis_steps_per_unit[Z_AXIS] = tmp1[Z_AXIS] * tmc2130_mres2usteps(tmc2130_mres[Z_AXIS]) / TMC2130_USTEPS_Z;
		changed = true;
	}
	if (tmc2130_mres[E_AXIS] != eeprom_read_byte((uint8_t*)EEPROM_TMC2130_E_MRES))
	{
		axis_steps_per_unit[E_AXIS] = tmp1[E_AXIS] * tmc2130_mres2usteps(tmc2130_mres[E_AXIS]) / TMC2130_USTEPS_E;
		changed = true;
	}
    if (changed)
	{
		lcd_ustep_resolution_menu_save();
		Config_StoreSettings(EEPROM_OFFSET);
		tmc2130_init();
	}
	currentMenu = lcd_experimantal_menu;
	lcd_experimantal_menu();
}

static void lcd_ustep_resolution_reset_def_xyze()
{
	tmc2130_mres[X_AXIS] = tmc2130_usteps2mres(TMC2130_USTEPS_XY);
	tmc2130_mres[Y_AXIS] = tmc2130_usteps2mres(TMC2130_USTEPS_XY);
	tmc2130_mres[Z_AXIS] = tmc2130_usteps2mres(TMC2130_USTEPS_Z);
	tmc2130_mres[E_AXIS] = tmc2130_usteps2mres(TMC2130_USTEPS_E);
	float tmp1[]=DEFAULT_AXIS_STEPS_PER_UNIT;
	axis_steps_per_unit[X_AXIS] = tmp1[X_AXIS];
	axis_steps_per_unit[Y_AXIS] = tmp1[Y_AXIS];
	axis_steps_per_unit[Z_AXIS] = tmp1[Z_AXIS];
	axis_steps_per_unit[E_AXIS] = tmp1[E_AXIS];
}

static void lcd_ustep_resolution_menu()
{
	lcd_timeoutToStatus = millis() + LCD_TIMEOUT_TO_STATUS;
	START_MENU();
	MENU_ITEM(back, PSTR("Experimental"), lcd_ustep_resolution_menu_back);
	MENU_ITEM(function, PSTR("Reset defaults"),  lcd_ustep_resolution_reset_def_xyze);
	MENU_ITEM_EDIT(mres, PSTR("X-resolution"),  &tmc2130_mres[X_AXIS],  4, 4);
	MENU_ITEM_EDIT(mres, PSTR("Y-resolution"),  &tmc2130_mres[Y_AXIS],  4, 4);
	MENU_ITEM_EDIT(mres, PSTR("Z-resolution"),  &tmc2130_mres[Z_AXIS],  4, 4);
	MENU_ITEM_EDIT(mres, PSTR("E-resolution"),  &tmc2130_mres[E_AXIS],  2, 5);
	END_MENU();
}



static void lcd_ustep_linearity_menu_back()
{
	bool changed = false;
	if (tmc2130_wave_fac[X_AXIS] < TMC2130_WAVE_FAC1000_MIN) tmc2130_wave_fac[X_AXIS] = 0;
	if (tmc2130_wave_fac[Y_AXIS] < TMC2130_WAVE_FAC1000_MIN) tmc2130_wave_fac[Y_AXIS] = 0;
	if (tmc2130_wave_fac[Z_AXIS] < TMC2130_WAVE_FAC1000_MIN) tmc2130_wave_fac[Z_AXIS] = 0;
	if (tmc2130_wave_fac[E_AXIS] < TMC2130_WAVE_FAC1000_MIN) tmc2130_wave_fac[E_AXIS] = 0;
	changed |= (eeprom_read_byte((uint8_t*)EEPROM_TMC2130_WAVE_X_FAC) != tmc2130_wave_fac[X_AXIS]);
	changed |= (eeprom_read_byte((uint8_t*)EEPROM_TMC2130_WAVE_Y_FAC) != tmc2130_wave_fac[Y_AXIS]);
	changed |= (eeprom_read_byte((uint8_t*)EEPROM_TMC2130_WAVE_Z_FAC) != tmc2130_wave_fac[Z_AXIS]);
	changed |= (eeprom_read_byte((uint8_t*)EEPROM_TMC2130_WAVE_E_FAC) != tmc2130_wave_fac[E_AXIS]);
	lcd_ustep_linearity_menu_save();
	if (changed) tmc2130_init();
	currentMenu = lcd_experimantal_menu;
	lcd_experimantal_menu();
}

static void lcd_ustep_linearity_menu_recomended()
{
	tmc2130_wave_fac[X_AXIS] = 220;
	tmc2130_wave_fac[Y_AXIS] = 220;
	tmc2130_wave_fac[Z_AXIS] = 220;
	tmc2130_wave_fac[E_AXIS] = 220;
}

static void lcd_ustep_linearity_menu_reset()
{
	tmc2130_wave_fac[X_AXIS] = 0;
	tmc2130_wave_fac[Y_AXIS] = 0;
	tmc2130_wave_fac[Z_AXIS] = 0;
	tmc2130_wave_fac[E_AXIS] = 0;
}

static void lcd_ustep_linearity_menu()
{
	lcd_timeoutToStatus = millis() + LCD_TIMEOUT_TO_STATUS;
	START_MENU();
	MENU_ITEM(back, PSTR("Experimental"), lcd_ustep_linearity_menu_back);
	MENU_ITEM(function, PSTR("Reset correction"), lcd_ustep_linearity_menu_reset);
	MENU_ITEM(function, PSTR("Recomended config"), lcd_ustep_linearity_menu_recomended);
	MENU_ITEM_EDIT(wfac, PSTR("X-correction"),  &tmc2130_wave_fac[X_AXIS],  TMC2130_WAVE_FAC1000_MIN-TMC2130_WAVE_FAC1000_STP, TMC2130_WAVE_FAC1000_MAX);
	MENU_ITEM_EDIT(wfac, PSTR("Y-correction"),  &tmc2130_wave_fac[Y_AXIS],  TMC2130_WAVE_FAC1000_MIN-TMC2130_WAVE_FAC1000_STP, TMC2130_WAVE_FAC1000_MAX);
	MENU_ITEM_EDIT(wfac, PSTR("Z-correction"),  &tmc2130_wave_fac[Z_AXIS],  TMC2130_WAVE_FAC1000_MIN-TMC2130_WAVE_FAC1000_STP, TMC2130_WAVE_FAC1000_MAX);
	MENU_ITEM_EDIT(wfac, PSTR("E-correction"),  &tmc2130_wave_fac[E_AXIS],  TMC2130_WAVE_FAC1000_MIN-TMC2130_WAVE_FAC1000_STP, TMC2130_WAVE_FAC1000_MAX);
	END_MENU();
}

static void lcd_experimantal_menu_save_all()
{
	eeprom_update_byte((uint8_t*)EEPROM_TMC2130_HOME_ENABLED, tmc2130_home_enabled);
	lcd_ustep_resolution_menu_save();
	lcd_ustep_linearity_menu_save();
	Config_StoreSettings(EEPROM_OFFSET);
}

static void lcd_experimantal_menu_disable_all()
{
	tmc2130_home_enabled = 0;
	lcd_ustep_resolution_reset_def_xyze();
	lcd_ustep_linearity_menu_reset();
	lcd_experimantal_menu_save_all();
	tmc2130_init();
}

static void lcd_experimantal_menu()
{
	START_MENU();
	MENU_ITEM(back, _T(MSG_MAIN), 0);
	MENU_ITEM(function, PSTR("All Xfeatures off"), lcd_experimantal_menu_disable_all);
	MENU_ITEM(submenu, PSTR("Homing accuracy"), lcd_homing_accuracy_menu);
	MENU_ITEM(submenu, PSTR("uStep resolution"), lcd_ustep_resolution_menu);
	MENU_ITEM(submenu, PSTR("uStep linearity"), lcd_ustep_linearity_menu);
	END_MENU();
}
#endif //EXPERIMENTAL_FEATURES


static void lcd_calibration_menu()
{
  START_MENU();
  MENU_ITEM(back, _T(MSG_MAIN), 0);
  if (!isPrintPaused)
  {
	MENU_ITEM(function, _i("Wizard"), lcd_wizard);////MSG_WIZARD c=17 r=1
	MENU_ITEM(submenu, _i("First layer cal."), lcd_v2_calibration);////MSG_V2_CALIBRATION c=17 r=1
	MENU_ITEM(gcode, _T(MSG_AUTO_HOME), PSTR("G28 W"));
	MENU_ITEM(function, _i("Selftest         "), lcd_selftest_v);////MSG_SELFTEST c=0 r=0
#ifdef MK1BP
    // MK1
    // "Calibrate Z"
    MENU_ITEM(gcode, _T(MSG_HOMEYZ), PSTR("G28 Z"));
#else //MK1BP
    // MK2
    MENU_ITEM(function, _i("Calibrate XYZ"), lcd_mesh_calibration);////MSG_CALIBRATE_BED c=0 r=0
    // "Calibrate Z" with storing the reference values to EEPROM.
    MENU_ITEM(submenu, _T(MSG_HOMEYZ), lcd_mesh_calibration_z);
#ifndef SNMM
	//MENU_ITEM(function, _i("Calibrate E"), lcd_calibrate_extruder);////MSG_CALIBRATE_E c=20 r=1
#endif
    // "Mesh Bed Leveling"
    MENU_ITEM(submenu, _i("Mesh Bed Leveling"), lcd_mesh_bedleveling);////MSG_MESH_BED_LEVELING c=0 r=0
	
#endif //MK1BP

    MENU_ITEM(submenu, _i("Bed level correct"), lcd_adjust_bed);////MSG_BED_CORRECTION_MENU c=0 r=0
	MENU_ITEM(submenu, _i("PID calibration"), pid_extruder);////MSG_PID_EXTRUDER c=17 r=1
#ifndef TMC2130
    MENU_ITEM(submenu, _i("Show end stops"), menu_show_end_stops);////MSG_SHOW_END_STOPS c=17 r=1
#endif
#ifndef MK1BP
    MENU_ITEM(gcode, _i("Reset XYZ calibr."), PSTR("M44"));////MSG_CALIBRATE_BED_RESET c=0 r=0
#endif //MK1BP
#ifndef SNMM
	//MENU_ITEM(function, MSG_RESET_CALIBRATE_E, lcd_extr_cal_reset);
#endif
#ifndef MK1BP
	MENU_ITEM(submenu, _i("Temp. calibration"), lcd_pinda_calibration_menu);////MSG_CALIBRATION_PINDA_MENU c=17 r=1
#endif //MK1BP
  }
  
  END_MENU();
}
/*
void lcd_mylang_top(int hlaska) {
    lcd.setCursor(0,0);
    lcd.print("                    ");
    lcd.setCursor(0,0);
    lcd_printPGM(_T(MSG_ALL)[hlaska-1][LANGUAGE_SELECT]);   
}

void lcd_mylang_drawmenu(int cursor) {
  int first = 0;
  if (cursor>2) first = cursor-2;
  if (cursor==LANG_NUM) first = LANG_NUM-3;
  lcd.setCursor(0, 1);
  lcd.print("                    ");
  lcd.setCursor(1, 1);
  lcd_printPGM(_T(MSG_ALL)[first][LANGUAGE_NAME]);

  lcd.setCursor(0, 2);
  lcd.print("                    ");
  lcd.setCursor(1, 2);
  lcd_printPGM(_T(MSG_ALL)[first+1][LANGUAGE_NAME]);

  lcd.setCursor(0, 3);
  lcd.print("                    ");
  lcd.setCursor(1, 3);
  lcd_printPGM(_T(MSG_ALL)[first+2][LANGUAGE_NAME]);  
  
  if (cursor==1) lcd.setCursor(0, 1);
  if (cursor>1 && cursor<LANG_NUM) lcd.setCursor(0, 2);
  if (cursor==LANG_NUM) lcd.setCursor(0, 3);

  lcd.print(">");
  
  if (cursor<LANG_NUM-1) {
    lcd.setCursor(19,3);
    lcd.print("\x01");
  }
  if (cursor>2) {
    lcd.setCursor(19,1);
    lcd.print("^");
  }  
}
*/

void lcd_mylang_drawmenu(int cursor)
{
	unsigned char lang_cnt = lang_get_count();
  int first = 0;
  if (cursor>3) first = cursor-3;
  if (cursor==lang_cnt && lang_cnt>4) first = lang_cnt-4;
  if (cursor==lang_cnt && lang_cnt==4) first = lang_cnt-4;


  lcd.setCursor(0, 0);
  lcd.print("                    ");
  lcd.setCursor(1, 0);
  lcd_printPGM(lang_get_name(first+0));

  lcd.setCursor(0, 1);
  lcd.print("                    ");
  lcd.setCursor(1, 1);
  lcd_printPGM(lang_get_name(first+1));

  lcd.setCursor(0, 2);
  lcd.print("                    ");

  if (lang_cnt > 2){
    lcd.setCursor(1, 2);
    lcd_printPGM(lang_get_name(first+2));
  }

  lcd.setCursor(0, 3);
  lcd.print("                    ");
  if (lang_cnt>3) {
    lcd.setCursor(1, 3);
    lcd_printPGM(lang_get_name(first+3));
  }
  
  if (cursor==1) lcd.setCursor(0, 0);
  if (cursor==2) lcd.setCursor(0, 1);
  if (cursor>2) lcd.setCursor(0, 2);
  if (cursor==lang_cnt && lang_cnt>3) lcd.setCursor(0, 3);

  lcd.print(">");
  
  if (cursor<lang_cnt-1 && lang_cnt>4) {
    lcd.setCursor(19,3);
    lcd.print("\x01");
  }
  if (cursor>3 && lang_cnt>4) {
    lcd.setCursor(19,0);
    lcd.print("^");
  }
}
 
void lcd_mylang_drawcursor(int cursor) {
  
	unsigned char lang_cnt = lang_get_count();
  if (cursor==1) lcd.setCursor(0, 1);
  if (cursor>1 && cursor<lang_cnt) lcd.setCursor(0, 2);
  if (cursor==lang_cnt) lcd.setCursor(0, 3);

  lcd.print(">");
  
}  

void lcd_mylang()
{
  int enc_dif = 0;
  int cursor_pos = 1;
  lang_selected=255;
  int hlaska=1;
  int counter=0;
  unsigned char lang_cnt = lang_get_count();
  lcd_set_custom_characters_arrows();

  lcd_implementation_clear();

  //lcd_mylang_top(hlaska);

  lcd_mylang_drawmenu(cursor_pos);

  enc_dif = encoderDiff;

  while ( (lang_selected == 255)  ) {

    manage_heater();
    manage_inactivity(true);

    if ( abs((enc_dif - encoderDiff)) > 4 ) {

      //if ( (abs(enc_dif - encoderDiff)) > 1 ) {
        if (enc_dif > encoderDiff ) {
          cursor_pos --;
        }

        if (enc_dif < encoderDiff  ) {
          cursor_pos ++;
        }

        if (cursor_pos > lang_cnt) {
          cursor_pos = lang_cnt;
        }

        if (cursor_pos < 1) {
          cursor_pos = 1;
        }

        lcd_mylang_drawmenu(cursor_pos);
        enc_dif = encoderDiff;
        delay(100);
      //}

    } else delay(20);


    if (lcd_clicked()) {

      lcd_set_lang(cursor_pos-1);
      delay(500);

    }
    /*
    if (++counter == 80) {
      hlaska++;
      if(hlaska>LANG_NUM) hlaska=1;
      lcd_mylang_top(hlaska);
      lcd_mylang_drawcursor(cursor_pos);
      counter=0;
    }
    */
  };

  if(MYSERIAL.available() > 1){
    lang_selected = 0;
    firstrun = 0;
  }

  lcd_set_custom_characters_degree();
  lcd_implementation_clear();
  lcd_return_to_status();

}

void bowden_menu() {
	int enc_dif = encoderDiff;
	int cursor_pos = 0;
	lcd_implementation_clear();
	lcd.setCursor(0, 0);
	lcd.print(">");
	for (int i = 0; i < 4; i++) {
		lcd.setCursor(1, i);
		lcd.print("Extruder ");
		lcd.print(i);
		lcd.print(": ");
		EEPROM_read_B(EEPROM_BOWDEN_LENGTH + i * 2, &bowden_length[i]);
		lcd.print(bowden_length[i] - 48);

	}
	enc_dif = encoderDiff;

	while (1) {

		manage_heater();
		manage_inactivity(true);

		if (abs((enc_dif - encoderDiff)) > 2) {

			if (enc_dif > encoderDiff) {
					cursor_pos--;
				}

				if (enc_dif < encoderDiff) {
					cursor_pos++;
				}

				if (cursor_pos > 3) {
					cursor_pos = 3;
				}

				if (cursor_pos < 0) {
					cursor_pos = 0;
				}

				lcd.setCursor(0, 0);
				lcd.print(" ");
				lcd.setCursor(0, 1);
				lcd.print(" ");
				lcd.setCursor(0, 2);
				lcd.print(" ");
				lcd.setCursor(0, 3);
				lcd.print(" ");
				lcd.setCursor(0, cursor_pos);
				lcd.print(">");

				enc_dif = encoderDiff;
				delay(100);
		}

		if (lcd_clicked()) {
			while (lcd_clicked());
			delay(10);
			while (lcd_clicked());

			lcd_implementation_clear();
			while (1) {

				manage_heater();
				manage_inactivity(true);

				lcd.setCursor(1, 1);
				lcd.print("Extruder ");
				lcd.print(cursor_pos);
				lcd.print(": ");
				lcd.setCursor(13, 1);
				lcd.print(bowden_length[cursor_pos] - 48);

				if (abs((enc_dif - encoderDiff)) > 2) {
						if (enc_dif > encoderDiff) {
							bowden_length[cursor_pos]--;
							lcd.setCursor(13, 1);
							lcd.print(bowden_length[cursor_pos] - 48);
							enc_dif = encoderDiff;
						}

						if (enc_dif < encoderDiff) {
							bowden_length[cursor_pos]++;
							lcd.setCursor(13, 1);
							lcd.print(bowden_length[cursor_pos] - 48);
							enc_dif = encoderDiff;
						}
				}
				delay(100);
				if (lcd_clicked()) {
					while (lcd_clicked());
					delay(10);
					while (lcd_clicked());
					EEPROM_save_B(EEPROM_BOWDEN_LENGTH + cursor_pos * 2, &bowden_length[cursor_pos]);
					if (lcd_show_fullscreen_message_yes_no_and_wait_P(PSTR("Continue with another bowden?"))) {
						lcd_update_enable(true);
						lcd_implementation_clear();
						enc_dif = encoderDiff;
						lcd.setCursor(0, cursor_pos);
						lcd.print(">");
						for (int i = 0; i < 4; i++) {
							lcd.setCursor(1, i);
							lcd.print("Extruder ");
							lcd.print(i);
							lcd.print(": ");
							EEPROM_read_B(EEPROM_BOWDEN_LENGTH + i * 2, &bowden_length[i]);
							lcd.print(bowden_length[i] - 48);

						}
						break;
					}
					else return;
				}
			}
		}
	}
}

static char snmm_stop_print_menu() { //menu for choosing which filaments will be unloaded in stop print
	lcd_implementation_clear();
	lcd_print_at_PGM(0,0,_T(MSG_UNLOAD_FILAMENT)); lcd.print(":");
	lcd.setCursor(0, 1); lcd.print(">");
	lcd_print_at_PGM(1,1,_T(MSG_ALL));
	lcd_print_at_PGM(1,2,_i("Used during print"));////MSG_USED c=19 r=1
	lcd_print_at_PGM(1,3,_i("Current"));////MSG_CURRENT c=19 r=1
	char cursor_pos = 1;
	int enc_dif = 0;
	KEEPALIVE_STATE(PAUSED_FOR_USER);
	while (1) {
		manage_heater();
		manage_inactivity(true);
		if (abs((enc_dif - encoderDiff)) > 4) {

			if ((abs(enc_dif - encoderDiff)) > 1) {
				if (enc_dif > encoderDiff) cursor_pos--;
				if (enc_dif < encoderDiff) cursor_pos++;
				if (cursor_pos > 3) cursor_pos = 3;
				if (cursor_pos < 1) cursor_pos = 1;

				lcd.setCursor(0, 1);
				lcd.print(" ");
				lcd.setCursor(0, 2);
				lcd.print(" ");
				lcd.setCursor(0, 3);
				lcd.print(" ");
				lcd.setCursor(0, cursor_pos);
				lcd.print(">");
				enc_dif = encoderDiff;
				delay(100);
			}
		}
		if (lcd_clicked()) {
			while (lcd_clicked());
			delay(10);
			while (lcd_clicked());
			KEEPALIVE_STATE(IN_HANDLER);
			return(cursor_pos - 1);
		}
	}
	
}

char choose_extruder_menu() {

	int items_no = 4;
	int first = 0;
	int enc_dif = 0;
	char cursor_pos = 1;
	
	enc_dif = encoderDiff;
	lcd_implementation_clear();
	
	lcd_printPGM(_T(MSG_CHOOSE_EXTRUDER));
	lcd.setCursor(0, 1);
	lcd.print(">");
	for (int i = 0; i < 3; i++) {
		lcd_print_at_PGM(1, i + 1, _T(MSG_EXTRUDER));
	}
	KEEPALIVE_STATE(PAUSED_FOR_USER);
	while (1) {

		for (int i = 0; i < 3; i++) {
			lcd.setCursor(2 + strlen_P(_T(MSG_EXTRUDER)), i+1);
			lcd.print(first + i + 1);
		}

		manage_heater();
		manage_inactivity(true);

		if (abs((enc_dif - encoderDiff)) > 4) {

			if ((abs(enc_dif - encoderDiff)) > 1) {
				if (enc_dif > encoderDiff) {
					cursor_pos--;
				}

				if (enc_dif < encoderDiff) {
					cursor_pos++;
				}

				if (cursor_pos > 3) {
					cursor_pos = 3;
					if (first < items_no - 3) {
						first++;
						lcd_implementation_clear();
						lcd_printPGM(_T(MSG_CHOOSE_EXTRUDER));
						for (int i = 0; i < 3; i++) {
							lcd_print_at_PGM(1, i + 1, _T(MSG_EXTRUDER));
						}
					}
				}

				if (cursor_pos < 1) {
					cursor_pos = 1;
					if (first > 0) {
						first--;
						lcd_implementation_clear();
						lcd_printPGM(_T(MSG_CHOOSE_EXTRUDER));
						for (int i = 0; i < 3; i++) {
							lcd_print_at_PGM(1, i + 1, _T(MSG_EXTRUDER));
						}
					}
				}
				lcd.setCursor(0, 1);
				lcd.print(" ");
				lcd.setCursor(0, 2);
				lcd.print(" ");
				lcd.setCursor(0, 3);
				lcd.print(" ");
				lcd.setCursor(0, cursor_pos);
				lcd.print(">");
				enc_dif = encoderDiff;
				delay(100);
			}

		}

		if (lcd_clicked()) {
			lcd_update(2);
			while (lcd_clicked());
			delay(10);
			while (lcd_clicked());
			KEEPALIVE_STATE(IN_HANDLER);
			return(cursor_pos + first - 1);
			
		}

	}

}


char reset_menu() {
#ifdef SNMM
	int items_no = 5;
#else
	int items_no = 4;
#endif
	static int first = 0;
	int enc_dif = 0;
	char cursor_pos = 0;
	const char *item [items_no];
	
	item[0] = "Language";
	item[1] = "Statistics";
	item[2] = "Shipping prep";
	item[3] = "All Data";
#ifdef SNMM
	item[4] = "Bowden length";
#endif // SNMM

	enc_dif = encoderDiff;
	lcd_implementation_clear();
	lcd.setCursor(0, 0);
	lcd.print(">");

	while (1) {		

		for (int i = 0; i < 4; i++) {
			lcd.setCursor(1, i);
			lcd.print(item[first + i]);
		}

		manage_heater();
		manage_inactivity(true);

		if (abs((enc_dif - encoderDiff)) > 4) {

			if ((abs(enc_dif - encoderDiff)) > 1) {
				if (enc_dif > encoderDiff) {
					cursor_pos--;
				}

				if (enc_dif < encoderDiff) {
					cursor_pos++;
				}

				if (cursor_pos > 3) {
					cursor_pos = 3;
					if (first < items_no - 4) {
						first++;
						lcd_implementation_clear();
					}
				}

				if (cursor_pos < 0) {
					cursor_pos = 0;
					if (first > 0) {
						first--;
						lcd_implementation_clear();
					}
				}
				lcd.setCursor(0, 0);
				lcd.print(" ");
				lcd.setCursor(0, 1);
				lcd.print(" ");
				lcd.setCursor(0, 2);
				lcd.print(" ");
				lcd.setCursor(0, 3);
				lcd.print(" ");
				lcd.setCursor(0, cursor_pos);
				lcd.print(">");
				enc_dif = encoderDiff;
				delay(100);
			}

		}

		if (lcd_clicked()) {
			while (lcd_clicked());
			delay(10);
			while (lcd_clicked());
			return(cursor_pos + first);
		}

	}

}

static void lcd_disable_farm_mode() {
	int8_t disable = lcd_show_fullscreen_message_yes_no_and_wait_P(PSTR("Disable farm mode?"), true, false); //allow timeouting, default no
	if (disable) {
		enquecommand_P(PSTR("G99"));
		lcd_return_to_status();
	}
	else {
		lcd_goto_menu(lcd_settings_menu); //doesn't break menuStack
	}
	lcd_update_enable(true);
	lcdDrawUpdate = 2;
	
}


#ifdef SNMM

static void extr_mov(float shift, float feed_rate) { //move extruder no matter what the current heater temperature is
	set_extrude_min_temp(.0);
	current_position[E_AXIS] += shift;
	plan_buffer_line(current_position[X_AXIS], current_position[Y_AXIS], current_position[Z_AXIS], current_position[E_AXIS], feed_rate, active_extruder);
	set_extrude_min_temp(EXTRUDE_MINTEMP);
}


void change_extr(int extr) { //switches multiplexer for extruders
	st_synchronize();
	delay(100);

	disable_e0();
	disable_e1();
	disable_e2();

	snmm_extruder = extr;

	pinMode(E_MUX0_PIN, OUTPUT);
	pinMode(E_MUX1_PIN, OUTPUT);

	switch (extr) {
	case 1:
		WRITE(E_MUX0_PIN, HIGH);
		WRITE(E_MUX1_PIN, LOW);
		
		break;
	case 2:
		WRITE(E_MUX0_PIN, LOW);
		WRITE(E_MUX1_PIN, HIGH);
		
		break;
	case 3:
		WRITE(E_MUX0_PIN, HIGH);
		WRITE(E_MUX1_PIN, HIGH);
		
		break;
	default:
		WRITE(E_MUX0_PIN, LOW);
		WRITE(E_MUX1_PIN, LOW);
		
		break;
	}
	delay(100);
}

static int get_ext_nr() { //reads multiplexer input pins and return current extruder number (counted from 0)
	return(2 * READ(E_MUX1_PIN) + READ(E_MUX0_PIN));
}


void display_loading() {
	switch (snmm_extruder) {
	case 1: lcd_display_message_fullscreen_P(_T(MSG_FILAMENT_LOADING_T1)); break;
	case 2: lcd_display_message_fullscreen_P(_T(MSG_FILAMENT_LOADING_T2)); break;
	case 3: lcd_display_message_fullscreen_P(_T(MSG_FILAMENT_LOADING_T3)); break;
	default: lcd_display_message_fullscreen_P(_T(MSG_FILAMENT_LOADING_T0)); break;
	}
}

void extr_adj(int extruder) //loading filament for SNMM
{
	bool correct;
	max_feedrate[E_AXIS] =80;
	//max_feedrate[E_AXIS] = 50;
	START:
	lcd_implementation_clear();
	lcd.setCursor(0, 0); 
	switch (extruder) {
	case 1: lcd_display_message_fullscreen_P(_T(MSG_FILAMENT_LOADING_T1)); break;
	case 2: lcd_display_message_fullscreen_P(_T(MSG_FILAMENT_LOADING_T2)); break;
	case 3: lcd_display_message_fullscreen_P(_T(MSG_FILAMENT_LOADING_T3)); break;
	default: lcd_display_message_fullscreen_P(_T(MSG_FILAMENT_LOADING_T0)); break;   
	}
	KEEPALIVE_STATE(PAUSED_FOR_USER);
	do{
		extr_mov(0.001,1000);
		delay_keep_alive(2);
	} while (!lcd_clicked());
	//delay_keep_alive(500);
	KEEPALIVE_STATE(IN_HANDLER);
	st_synchronize();
	//correct = lcd_show_fullscreen_message_yes_no_and_wait_P(MSG_FIL_LOADED_CHECK, false);
	//if (!correct) goto	START;
	//extr_mov(BOWDEN_LENGTH/2.f, 500); //dividing by 2 is there because of max. extrusion length limitation (x_max + y_max)
	//extr_mov(BOWDEN_LENGTH/2.f, 500);
	extr_mov(bowden_length[extruder], 500);
	lcd_implementation_clear();
	lcd.setCursor(0, 0); lcd_printPGM(_T(MSG_LOADING_FILAMENT));
	if(strlen(_T(MSG_LOADING_FILAMENT))>18) lcd.setCursor(0, 1);
	else lcd.print(" ");
	lcd.print(snmm_extruder + 1);
	lcd.setCursor(0, 2); lcd_printPGM(_T(MSG_PLEASE_WAIT));
	st_synchronize();
	max_feedrate[E_AXIS] = 50;
	lcd_update_enable(true);
	lcd_return_to_status();
	lcdDrawUpdate = 2;
}


void extr_unload() { //unloads filament
	float tmp_motor[3] = DEFAULT_PWM_MOTOR_CURRENT;
	float tmp_motor_loud[3] = DEFAULT_PWM_MOTOR_CURRENT_LOUD;
	uint8_t SilentMode = eeprom_read_byte((uint8_t*)EEPROM_SILENT);

	if (degHotend0() > EXTRUDE_MINTEMP) {
		lcd_implementation_clear();
		lcd_display_message_fullscreen_P(PSTR(""));
		max_feedrate[E_AXIS] = 50;
		lcd.setCursor(0, 0); lcd_printPGM(_T(MSG_UNLOADING_FILAMENT));
		lcd.print(" ");
		lcd.print(snmm_extruder + 1);
		lcd.setCursor(0, 2); lcd_printPGM(_T(MSG_PLEASE_WAIT));
		if (current_position[Z_AXIS] < 15) {
			current_position[Z_AXIS] += 15; //lifting in Z direction to make space for extrusion
			plan_buffer_line(current_position[X_AXIS], current_position[Y_AXIS], current_position[Z_AXIS], current_position[E_AXIS], 25, active_extruder);
		}
		
		current_position[E_AXIS] += 10; //extrusion
		plan_buffer_line(current_position[X_AXIS], current_position[Y_AXIS], current_position[Z_AXIS], current_position[E_AXIS], 10, active_extruder);
		st_current_set(2, E_MOTOR_HIGH_CURRENT);
		if (current_temperature[0] < 230) { //PLA & all other filaments
			current_position[E_AXIS] += 5.4;
			plan_buffer_line(current_position[X_AXIS], current_position[Y_AXIS], current_position[Z_AXIS], current_position[E_AXIS], 2800 / 60, active_extruder);
			current_position[E_AXIS] += 3.2;
			plan_buffer_line(current_position[X_AXIS], current_position[Y_AXIS], current_position[Z_AXIS], current_position[E_AXIS], 3000 / 60, active_extruder);
			current_position[E_AXIS] += 3;
			plan_buffer_line(current_position[X_AXIS], current_position[Y_AXIS], current_position[Z_AXIS], current_position[E_AXIS], 3400 / 60, active_extruder);
		}
		else { //ABS
			current_position[E_AXIS] += 3.1;
			plan_buffer_line(current_position[X_AXIS], current_position[Y_AXIS], current_position[Z_AXIS], current_position[E_AXIS], 2000 / 60, active_extruder);
			current_position[E_AXIS] += 3.1;
			plan_buffer_line(current_position[X_AXIS], current_position[Y_AXIS], current_position[Z_AXIS], current_position[E_AXIS], 2500 / 60, active_extruder);
			current_position[E_AXIS] += 4;
			plan_buffer_line(current_position[X_AXIS], current_position[Y_AXIS], current_position[Z_AXIS], current_position[E_AXIS], 3000 / 60, active_extruder);
			/*current_position[X_AXIS] += 23; //delay
			plan_buffer_line(current_position[X_AXIS], current_position[Y_AXIS], current_position[Z_AXIS], current_position[E_AXIS], 600 / 60, active_extruder); //delay
			current_position[X_AXIS] -= 23; //delay
			plan_buffer_line(current_position[X_AXIS], current_position[Y_AXIS], current_position[Z_AXIS], current_position[E_AXIS], 600 / 60, active_extruder); //delay*/
			delay_keep_alive(4700);
		}
	
		max_feedrate[E_AXIS] = 80;
		current_position[E_AXIS] -= (bowden_length[snmm_extruder] + 60 + FIL_LOAD_LENGTH) / 2;
		plan_buffer_line(current_position[X_AXIS], current_position[Y_AXIS], current_position[Z_AXIS], current_position[E_AXIS], 500, active_extruder);
		current_position[E_AXIS] -= (bowden_length[snmm_extruder] + 60 + FIL_LOAD_LENGTH) / 2;
		plan_buffer_line(current_position[X_AXIS], current_position[Y_AXIS], current_position[Z_AXIS], current_position[E_AXIS], 500, active_extruder);
		st_synchronize();
		//st_current_init();
		if (SilentMode != SILENT_MODE_OFF) st_current_set(2, tmp_motor[2]); //set back to normal operation currents
		else st_current_set(2, tmp_motor_loud[2]);
		lcd_update_enable(true);
		lcd_return_to_status();
		max_feedrate[E_AXIS] = 50;
	}
	else {

		lcd_implementation_clear();
		lcd.setCursor(0, 0);
		lcd_printPGM(_T(MSG_ERROR));
		lcd.setCursor(0, 2);
		lcd_printPGM(_T(MSG_PREHEAT_NOZZLE));

		delay(2000);
		lcd_implementation_clear();
	}

	lcd_return_to_status();




}

//wrapper functions for loading filament
static void extr_adj_0(){
	change_extr(0);
	extr_adj(0);
}
static void extr_adj_1() {
	change_extr(1);
	extr_adj(1);
}
static void extr_adj_2() {
	change_extr(2);
	extr_adj(2);
}
static void extr_adj_3() {
	change_extr(3);
	extr_adj(3);
}

static void load_all() {
	for (int i = 0; i < 4; i++) {
		change_extr(i);
		extr_adj(i);
	}
}

//wrapper functions for changing extruders
static void extr_change_0() {
	change_extr(0);
	lcd_return_to_status();
}
static void extr_change_1() {
	change_extr(1);
	lcd_return_to_status();
}
static void extr_change_2() {
	change_extr(2);
	lcd_return_to_status();
}
static void extr_change_3() {
	change_extr(3);
	lcd_return_to_status();
}

//wrapper functions for unloading filament
void extr_unload_all() {
	if (degHotend0() > EXTRUDE_MINTEMP) {
		for (int i = 0; i < 4; i++) {
			change_extr(i);
			extr_unload();
		}
	}
	else {
		lcd_implementation_clear();
		lcd.setCursor(0, 0);
		lcd_printPGM(_T(MSG_ERROR));
		lcd.setCursor(0, 2);
		lcd_printPGM(_T(MSG_PREHEAT_NOZZLE));
		delay(2000);
		lcd_implementation_clear();
		lcd_return_to_status();
	}
}

//unloading just used filament (for snmm)

void extr_unload_used() {
	if (degHotend0() > EXTRUDE_MINTEMP) {
		for (int i = 0; i < 4; i++) {
			if (snmm_filaments_used & (1 << i)) {
				change_extr(i);
				extr_unload();
			}
		}
		snmm_filaments_used = 0;
	}
	else {
		lcd_implementation_clear();
		lcd.setCursor(0, 0);
		lcd_printPGM(_T(MSG_ERROR));
		lcd.setCursor(0, 2);
		lcd_printPGM(_T(MSG_PREHEAT_NOZZLE));
		delay(2000);
		lcd_implementation_clear();
		lcd_return_to_status();
	}
}



static void extr_unload_0() {
	change_extr(0);
	extr_unload();
}
static void extr_unload_1() {
	change_extr(1);
	extr_unload();
}
static void extr_unload_2() {
	change_extr(2);
	extr_unload();
}
static void extr_unload_3() {
	change_extr(3);
	extr_unload();
}


static void fil_load_menu()
{
	START_MENU();
	MENU_ITEM(back, _T(MSG_MAIN), 0);
	MENU_ITEM(function, _i("Load all"), load_all);////MSG_LOAD_ALL c=0 r=0
	MENU_ITEM(function, _i("Load filament 1"), extr_adj_0);////MSG_LOAD_FILAMENT_1 c=17 r=0
	MENU_ITEM(function, _i("Load filament 2"), extr_adj_1);////MSG_LOAD_FILAMENT_2 c=17 r=0
	MENU_ITEM(function, _i("Load filament 3"), extr_adj_2);////MSG_LOAD_FILAMENT_3 c=17 r=0
	MENU_ITEM(function, _i("Load filament 4"), extr_adj_3);////MSG_LOAD_FILAMENT_4 c=17 r=0
	
	END_MENU();
}

static void fil_unload_menu()
{
	START_MENU();
	MENU_ITEM(back, _T(MSG_MAIN), 0);
	MENU_ITEM(function, _i("Unload all"), extr_unload_all);////MSG_UNLOAD_ALL c=0 r=0
	MENU_ITEM(function, _i("Unload filament 1"), extr_unload_0);////MSG_UNLOAD_FILAMENT_1 c=17 r=0
	MENU_ITEM(function, _i("Unload filament 2"), extr_unload_1);////MSG_UNLOAD_FILAMENT_2 c=17 r=0
	MENU_ITEM(function, _i("Unload filament 3"), extr_unload_2);////MSG_UNLOAD_FILAMENT_3 c=17 r=0
	MENU_ITEM(function, _i("Unload filament 4"), extr_unload_3);////MSG_UNLOAD_FILAMENT_4 c=17 r=0

	END_MENU();
}

static void change_extr_menu(){
	START_MENU();
	MENU_ITEM(back, _T(MSG_MAIN), 0);
	MENU_ITEM(function, _i("Extruder 1"), extr_change_0);////MSG_EXTRUDER_1 c=17 r=1
	MENU_ITEM(function, _i("Extruder 2"), extr_change_1);////MSG_EXTRUDER_2 c=17 r=1
	MENU_ITEM(function, _i("Extruder 3"), extr_change_2);////MSG_EXTRUDER_3 c=17 r=1
	MENU_ITEM(function, _i("Extruder 4"), extr_change_3);////MSG_EXTRUDER_4 c=17 r=1

	END_MENU();
}

#endif

static void lcd_farm_no()
{
	char step = 0;
	int enc_dif = 0;
	int _farmno = farm_no;
	int _ret = 0;
	lcd_implementation_clear();

	lcd.setCursor(0, 0);
	lcd.print("Farm no");

	do
	{

		if (abs((enc_dif - encoderDiff)) > 2) {
			if (enc_dif > encoderDiff) {
				switch (step) {
				case(0): if (_farmno >= 100) _farmno -= 100; break;
				case(1): if (_farmno % 100 >= 10) _farmno -= 10; break;
				case(2): if (_farmno % 10 >= 1) _farmno--; break;
				default: break;
				}
			}

			if (enc_dif < encoderDiff) {
				switch (step) {
				case(0): if (_farmno < 900) _farmno += 100; break;
				case(1): if (_farmno % 100 < 90) _farmno += 10; break;
				case(2): if (_farmno % 10 <= 8)_farmno++; break;
				default: break;
				}
			}
			enc_dif = 0;
			encoderDiff = 0;
		}

		lcd.setCursor(0, 2);
		if (_farmno < 100) lcd.print("0");
		if (_farmno < 10) lcd.print("0");
		lcd.print(_farmno);
		lcd.print("  ");
		lcd.setCursor(0, 3);
		lcd.print("   ");


		lcd.setCursor(step, 3);
		lcd.print("^");
		delay(100);

		if (lcd_clicked())
		{
			delay(200);
			step++;
			if(step == 3) {
				_ret = 1;
				farm_no = _farmno;
				EEPROM_save_B(EEPROM_FARM_NUMBER, &farm_no);
				prusa_statistics(20);
				lcd_return_to_status();
			}
		}

		manage_heater();
	} while (_ret == 0);

}


unsigned char lcd_choose_color() {
	//function returns index of currently chosen item
	//following part can be modified from 2 to 255 items:
	//-----------------------------------------------------
	unsigned char items_no = 2;
	const char *item[items_no];
	item[0] = "Orange";
	item[1] = "Black";
	//-----------------------------------------------------
	unsigned char active_rows;
	static int first = 0;
	int enc_dif = 0;
	unsigned char cursor_pos = 1;
	enc_dif = encoderDiff;
	lcd_implementation_clear();
	lcd.setCursor(0, 1);
	lcd.print(">");

	active_rows = items_no < 3 ? items_no : 3;

	while (1) {
		lcd_print_at_PGM(0, 0, PSTR("Choose color:"));
		for (int i = 0; i < active_rows; i++) {
			lcd.setCursor(1, i+1);
			lcd.print(item[first + i]);
		}

		manage_heater();
		manage_inactivity(true);
		proc_commands();
		if (abs((enc_dif - encoderDiff)) > 12) {
					
				if (enc_dif > encoderDiff) {
					cursor_pos--;
				}

				if (enc_dif < encoderDiff) {
					cursor_pos++;
				}
				
				if (cursor_pos > active_rows) {
					cursor_pos = active_rows;
					if (first < items_no - active_rows) {
						first++;
						lcd_implementation_clear();
					}
				}

				if (cursor_pos < 1) {
					cursor_pos = 1;
					if (first > 0) {
						first--;
						lcd_implementation_clear();
					}
				}
				lcd.setCursor(0, 1);
				lcd.print(" ");
				lcd.setCursor(0, 2);
				lcd.print(" ");
				lcd.setCursor(0, 3);
				lcd.print(" ");
				lcd.setCursor(0, cursor_pos);
				lcd.print(">");
				enc_dif = encoderDiff;
				delay(100);

		}

		if (lcd_clicked()) {
			while (lcd_clicked());
			delay(10);
			while (lcd_clicked());
			switch(cursor_pos + first - 1) {
			case 0: return 1; break;
			case 1: return 0; break;
			default: return 99; break;
			}
		}

	}

}

void lcd_confirm_print()
{
	uint8_t filament_type;
	int enc_dif = 0;
	int cursor_pos = 1;
	int _ret = 0;
	int _t = 0;

	enc_dif = encoderDiff;
	lcd_implementation_clear();

	lcd.setCursor(0, 0);
	lcd.print("Print ok ?");

	do
	{
		if (abs(enc_dif - encoderDiff) > 12) {
			if (enc_dif > encoderDiff) {
				cursor_pos--;
			}

			if (enc_dif < encoderDiff) {
				cursor_pos++;
			}
			enc_dif = encoderDiff;
		}

		if (cursor_pos > 2) { cursor_pos = 2; }
		if (cursor_pos < 1) { cursor_pos = 1; }

		lcd.setCursor(0, 2); lcd.print("          ");
		lcd.setCursor(0, 3); lcd.print("          ");
		lcd.setCursor(2, 2);
		lcd_printPGM(_T(MSG_YES));
		lcd.setCursor(2, 3);
		lcd_printPGM(_T(MSG_NO));
		lcd.setCursor(0, 1 + cursor_pos);
		lcd.print(">");
		delay(100);

		_t = _t + 1;
		if (_t>100)
		{
			prusa_statistics(99);
			_t = 0;
		}
		if (lcd_clicked())
		{
			if (cursor_pos == 1)
			{
				_ret = 1;
				filament_type = lcd_choose_color();
				prusa_statistics(4, filament_type);
				no_response = true; //we need confirmation by recieving PRUSA thx
				important_status = 4;
				saved_filament_type = filament_type;
				NcTime = millis();
			}
			if (cursor_pos == 2)
			{
				_ret = 2;
				filament_type = lcd_choose_color();
				prusa_statistics(5, filament_type);
				no_response = true; //we need confirmation by recieving PRUSA thx
				important_status = 5;				
				saved_filament_type = filament_type;
				NcTime = millis();
			}
		}

		manage_heater();
		manage_inactivity();
		proc_commands();

	} while (_ret == 0);

}

static void lcd_main_menu()
{

  SDscrool = 0;
  START_MENU();

  // Majkl superawesome menu


 MENU_ITEM(back, _T(MSG_WATCH), 0);

#ifdef RESUME_DEBUG 
 if (!saved_printing) 
  MENU_ITEM(function, PSTR("tst - Save"), lcd_menu_test_save);
 else
  MENU_ITEM(function, PSTR("tst - Restore"), lcd_menu_test_restore);
#endif //RESUME_DEBUG 

#ifdef TMC2130_DEBUG
 MENU_ITEM(function, PSTR("recover print"), recover_print);
 MENU_ITEM(function, PSTR("power panic"), uvlo_);
#endif //TMC2130_DEBUG

 /* if (farm_mode && !IS_SD_PRINTING )
    {
    
        int tempScrool = 0;
        if (lcdDrawUpdate == 0 && LCD_CLICKED == 0)
            //delay(100);
            return; // nothing to do (so don't thrash the SD card)
        uint16_t fileCnt = card.getnrfilenames();
        
        card.getWorkDirName();
        if (card.filename[0] == '/')
        {
#if SDCARDDETECT == -1
            MENU_ITEM(function, _T(MSG_REFRESH), lcd_sd_refresh);
#endif
        } else {
            MENU_ITEM(function, PSTR(LCD_STR_FOLDER ".."), lcd_sd_updir);
        }
        
        for (uint16_t i = 0; i < fileCnt; i++)
        {
            if (_menuItemNr == _lineNr)
            {
#ifndef SDCARD_RATHERRECENTFIRST
                card.getfilename(i);
#else
                card.getfilename(fileCnt - 1 - i);
#endif
                if (card.filenameIsDir)
                {
                    MENU_ITEM(sddirectory, _T(MSG_CARD_MENU), card.filename, card.longFilename);
                } else {
                    
                    MENU_ITEM(sdfile, _T(MSG_CARD_MENU), card.filename, card.longFilename);
                    
                    
                    
                    
                }
            } else {
                MENU_ITEM_DUMMY();
            }
        }
        
        MENU_ITEM(back, PSTR("- - - - - - - - -"), 0);
    
        
    }*/
    
  if ( ( IS_SD_PRINTING || is_usb_printing || (lcd_commands_type == LCD_COMMAND_V2_CAL)) && (current_position[Z_AXIS] < Z_HEIGHT_HIDE_LIVE_ADJUST_MENU) && !homing_flag && !mesh_bed_leveling_flag)
  {
	MENU_ITEM(submenu, _T(MSG_BABYSTEP_Z), lcd_babystep_z);//8
  }


  if ( moves_planned() || IS_SD_PRINTING || is_usb_printing || (lcd_commands_type == LCD_COMMAND_V2_CAL))
  {
    MENU_ITEM(submenu, _i("Tune"), lcd_tune_menu);////MSG_TUNE c=0 r=0
  } else 
  {
    MENU_ITEM(submenu, _i("Preheat"), lcd_preheat_menu);////MSG_PREHEAT c=0 r=0
  }

#ifdef SDSUPPORT
  if (card.cardOK || lcd_commands_type == LCD_COMMAND_V2_CAL)
  {
    if (card.isFileOpen())
    {
		if (mesh_bed_leveling_flag == false && homing_flag == false) {
			if (card.sdprinting)
			{
				MENU_ITEM(function, _i("Pause print"), lcd_sdcard_pause);////MSG_PAUSE_PRINT c=0 r=0
			}
			else
			{
				MENU_ITEM(function, _i("Resume print"), lcd_sdcard_resume);////MSG_RESUME_PRINT c=0 r=0
			}
			MENU_ITEM(submenu, _T(MSG_STOP_PRINT), lcd_sdcard_stop);
		}
	}
	else if (lcd_commands_type == LCD_COMMAND_V2_CAL && mesh_bed_leveling_flag == false && homing_flag == false) {
		//MENU_ITEM(submenu, _T(MSG_STOP_PRINT), lcd_sdcard_stop);
	}
	else
	{
		if (!is_usb_printing && (lcd_commands_type != LCD_COMMAND_V2_CAL))
		{
			//if (farm_mode) MENU_ITEM(submenu, MSG_FARM_CARD_MENU, lcd_farm_sdcard_menu);
			/*else*/ MENU_ITEM(submenu, _T(MSG_CARD_MENU), lcd_sdcard_menu);
		}
#if SDCARDDETECT < 1
      MENU_ITEM(gcode, _i("Change SD card"), PSTR("M21"));  // SD-card changed by user////MSG_CNG_SDCARD c=0 r=0
#endif
    }
	
  } else 
  {
    MENU_ITEM(submenu, _i("No SD card"), lcd_sdcard_menu);////MSG_NO_CARD c=0 r=0
#if SDCARDDETECT < 1
    MENU_ITEM(gcode, _i("Init. SD card"), PSTR("M21")); // Manually initialize the SD-card via user interface////MSG_INIT_SDCARD c=0 r=0
#endif
  }
#endif


  if (IS_SD_PRINTING || is_usb_printing || (lcd_commands_type == LCD_COMMAND_V2_CAL))
  {
	  if (farm_mode)
	  {
		  MENU_ITEM(submenu, PSTR("Farm number"), lcd_farm_no);
	  }
  } 
  else 
  {
	#ifndef SNMM
#ifdef PAT9125
	if ( ((filament_autoload_enabled == true) && (fsensor_enabled == true)))
        MENU_ITEM(submenu, _i("AutoLoad filament"), lcd_menu_AutoLoadFilament);////MSG_AUTOLOAD_FILAMENT c=17 r=0
	else
#endif //PAT9125
		MENU_ITEM(function, _T(MSG_LOAD_FILAMENT), lcd_LoadFilament);
	MENU_ITEM(submenu, _T(MSG_UNLOAD_FILAMENT), lcd_unLoadFilament);
	#endif
	#ifdef SNMM
	MENU_ITEM(submenu, _T(MSG_LOAD_FILAMENT), fil_load_menu);
	MENU_ITEM(submenu, _T(MSG_UNLOAD_FILAMENT), fil_unload_menu);
	MENU_ITEM(submenu, _i("Change extruder"), change_extr_menu);////MSG_CHANGE_EXTR c=20 r=1
	#endif
	MENU_ITEM(submenu, _T(MSG_SETTINGS), lcd_settings_menu);
    if(!isPrintPaused) MENU_ITEM(submenu, _T(MSG_MENU_CALIBRATION), lcd_calibration_menu);

#ifdef EXPERIMENTAL_FEATURES
	MENU_ITEM(submenu, PSTR("Experimantal"), lcd_experimantal_menu);
#endif //EXPERIMENTAL_FEATURES
  }

  if (!is_usb_printing && (lcd_commands_type != LCD_COMMAND_V2_CAL))
  {
	  MENU_ITEM(submenu, _i("Statistics  "), lcd_menu_statistics);////MSG_STATISTICS c=0 r=0
  }
    
#if defined(TMC2130) || defined(PAT9125)
  MENU_ITEM(submenu, PSTR("Fail stats"), lcd_menu_fails_stats);
#endif

  MENU_ITEM(submenu, _i("Support"), lcd_support_menu);////MSG_SUPPORT c=0 r=0

  END_MENU();

}

void stack_error() {
	SET_OUTPUT(BEEPER);
	WRITE(BEEPER, HIGH);
	delay(1000);
	WRITE(BEEPER, LOW);
	lcd_display_message_fullscreen_P(_i("Error - static memory has been overwritten"));////MSG_STACK_ERROR c=20 r=4
	//err_triggered = 1;
	 while (1) delay_keep_alive(1000);
}

#ifdef DEBUG_STEPPER_TIMER_MISSED
bool stepper_timer_overflow_state = false;
uint16_t stepper_timer_overflow_max = 0;
uint16_t stepper_timer_overflow_last = 0;
uint16_t stepper_timer_overflow_cnt = 0;
void stepper_timer_overflow() {
  char msg[28];
  sprintf_P(msg, PSTR("#%d %d max %d"), ++ stepper_timer_overflow_cnt, stepper_timer_overflow_last >> 1, stepper_timer_overflow_max >> 1);
  lcd_setstatus(msg);
  stepper_timer_overflow_state = false;
  if (stepper_timer_overflow_last > stepper_timer_overflow_max)
    stepper_timer_overflow_max = stepper_timer_overflow_last;
  SERIAL_ECHOPGM("Stepper timer overflow: ");
  MYSERIAL.print(msg);
  SERIAL_ECHOLNPGM("");

  WRITE(BEEPER, LOW);
}
#endif /* DEBUG_STEPPER_TIMER_MISSED */

#ifdef SDSUPPORT
static void lcd_autostart_sd()
{
  card.lastnr = 0;
  card.setroot();
  card.checkautostart(true);
}
#endif



static void lcd_silent_mode_set_tune() {
  switch (SilentModeMenu) {
#ifdef TMC2130
	case SILENT_MODE_NORMAL: SilentModeMenu = SILENT_MODE_STEALTH; break;
	case SILENT_MODE_STEALTH: SilentModeMenu = SILENT_MODE_NORMAL; break;
	default: SilentModeMenu = SILENT_MODE_NORMAL; break; // (probably) not needed
#else
	case SILENT_MODE_POWER: SilentModeMenu = SILENT_MODE_SILENT; break;
	case SILENT_MODE_SILENT: SilentModeMenu = SILENT_MODE_AUTO; break;
	case SILENT_MODE_AUTO: SilentModeMenu = SILENT_MODE_POWER; break;
	default: SilentModeMenu = SILENT_MODE_POWER; break; // (probably) not needed
#endif //TMC2130
  }
  eeprom_update_byte((unsigned char *)EEPROM_SILENT, SilentModeMenu);
  st_current_init();
  menu_action_back();
}

static void lcd_colorprint_change() {
	
	enquecommand_P(PSTR("M600"));
	
	custom_message = true;
	custom_message_type = 2; //just print status message
	lcd_setstatuspgm(_T(MSG_FINISHING_MOVEMENTS));
	lcd_return_to_status();
	lcdDrawUpdate = 3;
}

static void lcd_tune_menu()
{
  if (menuData.tuneMenu.status == 0) {
    // Menu was entered. Mark the menu as entered and save the current extrudemultiply value.
    menuData.tuneMenu.status = 1;
    menuData.tuneMenu.extrudemultiply = extrudemultiply;
  } else if (menuData.tuneMenu.extrudemultiply != extrudemultiply) {
    // extrudemultiply has been changed from the child menu. Apply the new value.
    menuData.tuneMenu.extrudemultiply = extrudemultiply;
    calculate_extruder_multipliers();
  }

  EEPROM_read(EEPROM_SILENT, (uint8_t*)&SilentModeMenu, sizeof(SilentModeMenu));



	START_MENU();
	MENU_ITEM(back, _T(MSG_MAIN), 0); //1
	MENU_ITEM_EDIT(int3, _i("Speed"), &feedmultiply, 10, 999);//2////MSG_SPEED c=0 r=0

	MENU_ITEM_EDIT(int3, _T(MSG_NOZZLE), &target_temperature[0], 0, HEATER_0_MAXTEMP - 10);//3
	MENU_ITEM_EDIT(int3, _T(MSG_BED), &target_temperature_bed, 0, BED_MAXTEMP - 10);//4

	MENU_ITEM_EDIT(int3, _T(MSG_FAN_SPEED), &fanSpeed, 0, 255);//5
	MENU_ITEM_EDIT(int3, _i("Flow"), &extrudemultiply, 10, 999);//6////MSG_FLOW c=0 r=0
#ifdef FILAMENTCHANGEENABLE
	MENU_ITEM(function, _T(MSG_FILAMENTCHANGE), lcd_colorprint_change);//7
#endif

#ifndef DEBUG_DISABLE_FSENSORCHECK
#ifdef PAT9125
	if (FSensorStateMenu == 0) {
		MENU_ITEM(function, _T(MSG_FSENSOR_OFF), lcd_fsensor_state_set);
	}
	else {
		MENU_ITEM(function, _T(MSG_FSENSOR_ON), lcd_fsensor_state_set);
	}
#endif //PAT9125
#endif //DEBUG_DISABLE_FSENSORCHECK

#ifdef TMC2130
     if(!farm_mode)
     {
//*** MaR::180416_01b
          if (SilentModeMenu == SILENT_MODE_NORMAL) MENU_ITEM(function, _T(MSG_STEALTH_MODE_OFF), lcd_silent_mode_set);
          else MENU_ITEM(function, _T(MSG_STEALTH_MODE_ON), lcd_silent_mode_set);

          if (SilentModeMenu == SILENT_MODE_NORMAL)
          {
               if (CrashDetectMenu == 0) MENU_ITEM(function, _T(MSG_CRASHDETECT_OFF), lcd_crash_mode_set);
               else MENU_ITEM(function, _T(MSG_CRASHDETECT_ON), lcd_crash_mode_set);
          }
          else MENU_ITEM(submenu, _T(MSG_CRASHDETECT_NA), lcd_crash_mode_info);
     }
#else //TMC2130
	if (!farm_mode) { //dont show in menu if we are in farm mode
		switch (SilentModeMenu) {
		case SILENT_MODE_POWER: MENU_ITEM(function, _T(MSG_SILENT_MODE_OFF), lcd_silent_mode_set); break;
		case SILENT_MODE_SILENT: MENU_ITEM(function, _T(MSG_SILENT_MODE_ON), lcd_silent_mode_set); break;
		case SILENT_MODE_AUTO: MENU_ITEM(function, _T(MSG_AUTO_MODE_ON), lcd_silent_mode_set); break;
		default: MENU_ITEM(function, _T(MSG_SILENT_MODE_OFF), lcd_silent_mode_set); break; // (probably) not needed
		}
	}
#endif //TMC2130
	END_MENU();
}

static void lcd_move_menu_01mm()
{
  move_menu_scale = 0.1;
  lcd_move_menu_axis();
}

static void lcd_control_temperature_menu()
{
#ifdef PIDTEMP
  // set up temp variables - undo the default scaling
//  raw_Ki = unscalePID_i(Ki);
//  raw_Kd = unscalePID_d(Kd);
#endif

  START_MENU();
  MENU_ITEM(back, _T(MSG_SETTINGS), 0);
#if TEMP_SENSOR_0 != 0
  MENU_ITEM_EDIT(int3, _T(MSG_NOZZLE), &target_temperature[0], 0, HEATER_0_MAXTEMP - 10);
#endif
#if TEMP_SENSOR_1 != 0
  MENU_ITEM_EDIT(int3, _i("Nozzle2"), &target_temperature[1], 0, HEATER_1_MAXTEMP - 10);////MSG_NOZZLE1 c=0 r=0
#endif
#if TEMP_SENSOR_2 != 0
  MENU_ITEM_EDIT(int3, _i("Nozzle3"), &target_temperature[2], 0, HEATER_2_MAXTEMP - 10);////MSG_NOZZLE2 c=0 r=0
#endif
#if TEMP_SENSOR_BED != 0
  MENU_ITEM_EDIT(int3, _T(MSG_BED), &target_temperature_bed, 0, BED_MAXTEMP - 3);
#endif
  MENU_ITEM_EDIT(int3, _T(MSG_FAN_SPEED), &fanSpeed, 0, 255);
#if defined AUTOTEMP && (TEMP_SENSOR_0 != 0)
  MENU_ITEM_EDIT(bool, MSG_AUTOTEMP, &autotemp_enabled);
  MENU_ITEM_EDIT(float3, _i(" \002 Min"), &autotemp_min, 0, HEATER_0_MAXTEMP - 10);////MSG_MIN c=0 r=0
  MENU_ITEM_EDIT(float3, _i(" \002 Max"), &autotemp_max, 0, HEATER_0_MAXTEMP - 10);////MSG_MAX c=0 r=0
  MENU_ITEM_EDIT(float32, _i(" \002 Fact"), &autotemp_factor, 0.0, 1.0);////MSG_FACTOR c=0 r=0
#endif

  END_MENU();
}


#if SDCARDDETECT == -1
static void lcd_sd_refresh()
{
  card.initsd();
  currentMenuViewOffset = 0;
}
#endif
static void lcd_sd_updir()
{
  SDscrool = 0;
  card.updir();
  currentMenuViewOffset = 0;
}

void lcd_print_stop() {
	cancel_heatup = true;
#ifdef MESH_BED_LEVELING
	mbl.active = false;
#endif
	// Stop the stoppers, update the position from the stoppers.
	if (mesh_bed_leveling_flag == false && homing_flag == false) {
		planner_abort_hard();
		// Because the planner_abort_hard() initialized current_position[Z] from the stepper,
		// Z baystep is no more applied. Reset it.
		babystep_reset();
	}
	// Clean the input command queue.
	cmdqueue_reset();
	lcd_setstatuspgm(_T(MSG_PRINT_ABORTED));
	lcd_update(2);
	card.sdprinting = false;
	card.closefile();

	stoptime = millis();
	unsigned long t = (stoptime - starttime - pause_time) / 1000; //time in s
	pause_time = 0;
	save_statistics(total_filament_used, t);

	lcd_return_to_status();
	lcd_ignore_click(true);
	lcd_commands_step = 0;
	lcd_commands_type = LCD_COMMAND_STOP_PRINT;

	// Turn off the print fan
	SET_OUTPUT(FAN_PIN);
	WRITE(FAN_PIN, 0);
	fanSpeed = 0;
}

void lcd_sdcard_stop()
{
	
	lcd.setCursor(0, 0);
	lcd_printPGM(_T(MSG_STOP_PRINT));
	lcd.setCursor(2, 2);
	lcd_printPGM(_T(MSG_NO));
	lcd.setCursor(2, 3);
	lcd_printPGM(_T(MSG_YES));
	lcd.setCursor(0, 2); lcd.print(" ");
	lcd.setCursor(0, 3); lcd.print(" ");

	if ((int32_t)encoderPosition > 2) { encoderPosition = 2; }
	if ((int32_t)encoderPosition < 1) { encoderPosition = 1; }
	
	lcd.setCursor(0, 1 + encoderPosition);
	lcd.print(">");

	if (lcd_clicked())
	{
		if ((int32_t)encoderPosition == 1)
		{
			lcd_return_to_status();
		}
		if ((int32_t)encoderPosition == 2)
		{
			lcd_print_stop();
		}
	}

}
/*
void getFileDescription(char *name, char *description) {
	// get file description, ie the REAL filenam, ie the second line
	card.openFile(name, true);
	int i = 0;
	// skip the first line (which is the version line)
	while (true) {
		uint16_t readByte = card.get();
		if (readByte == '\n') {
			break;
		}
	}
	// read the second line (which is the description line)
	while (true) {
		uint16_t readByte = card.get();
		if (i == 0) {
			// skip the first '^'
			readByte = card.get();
		}
		description[i] = readByte;
		i++;
		if (readByte == '\n') {
			break;
		}
	}
	card.closefile();
	description[i-1] = 0;
}
*/

void lcd_sdcard_menu()
{
  uint8_t sdSort = eeprom_read_byte((uint8_t*)EEPROM_SD_SORT);
  int tempScrool = 0;
  if (presort_flag == true) {
	  presort_flag = false;
	  card.presort();
  }
  if (lcdDrawUpdate == 0 && LCD_CLICKED == 0)
    //delay(100);
    return; // nothing to do (so don't thrash the SD card)
  uint16_t fileCnt = card.getnrfilenames();

  START_MENU();
  MENU_ITEM(back, _T(MSG_MAIN), 0);
  card.getWorkDirName();
  if (card.filename[0] == '/')
  {
#if SDCARDDETECT == -1
    MENU_ITEM(function, _T(MSG_REFRESH), lcd_sd_refresh);
#endif
  } else {
    MENU_ITEM(function, PSTR(LCD_STR_FOLDER ".."), lcd_sd_updir);
  }

  for (uint16_t i = 0; i < fileCnt; i++)
  {
    if (_menuItemNr == _lineNr)
    {
		const uint16_t nr = ((sdSort == SD_SORT_NONE) || farm_mode || (sdSort == SD_SORT_TIME)) ? (fileCnt - 1 - i) : i;
		/*#ifdef SDCARD_RATHERRECENTFIRST
			#ifndef SDCARD_SORT_ALPHA
				fileCnt - 1 -
			#endif
		#endif
		i;*/
		#ifdef SDCARD_SORT_ALPHA
			if (sdSort == SD_SORT_NONE) card.getfilename(nr);
			else card.getfilename_sorted(nr);
		#else
			 card.getfilename(nr);
		#endif
			
		if (card.filenameIsDir)
			MENU_ITEM(sddirectory, _T(MSG_CARD_MENU), card.filename, card.longFilename);
		else
			MENU_ITEM(sdfile, _T(MSG_CARD_MENU), card.filename, card.longFilename);
    } else {
      MENU_ITEM_DUMMY();
    }
  }
  END_MENU();
}

//char description [10] [31];

/*void get_description() {
	uint16_t fileCnt = card.getnrfilenames();
	for (uint16_t i = 0; i < fileCnt; i++)
	{
		card.getfilename(fileCnt - 1 - i);
		getFileDescription(card.filename, description[i]);
	}
}*/

/*void lcd_farm_sdcard_menu() 
{
	static int i = 0;
	if (i == 0) {
		get_description();
		i++;
	}
		//int j;
		//char description[31];
		int tempScrool = 0;
		if (lcdDrawUpdate == 0 && LCD_CLICKED == 0)
			//delay(100);
			return; // nothing to do (so don't thrash the SD card)
		uint16_t fileCnt = card.getnrfilenames();

		START_MENU();
		MENU_ITEM(back, _T(MSG_MAIN), 0);
		card.getWorkDirName();
		if (card.filename[0] == '/')
		{
#if SDCARDDETECT == -1
			MENU_ITEM(function, _T(MSG_REFRESH), lcd_sd_refresh);
#endif
		}
		else {
			MENU_ITEM(function, PSTR(LCD_STR_FOLDER ".."), lcd_sd_updir);
		}



		for (uint16_t i = 0; i < fileCnt; i++)
		{
			if (_menuItemNr == _lineNr)
			{
#ifndef SDCARD_RATHERRECENTFIRST
				card.getfilename(i);
#else
				card.getfilename(fileCnt - 1 - i);
#endif
				if (card.filenameIsDir)
				{
					MENU_ITEM(sddirectory, _T(MSG_CARD_MENU), card.filename, card.longFilename);
				}
				else {
					
					MENU_ITEM(sdfile, _T(MSG_CARD_MENU), card.filename, description[i]);
				}
			}
			else {
				MENU_ITEM_DUMMY();
			}
		}
		END_MENU();

}*/

#define menu_edit_type(_type, _name, _strFunc, scale) \
  void menu_edit_ ## _name () \
  { \
    if ((int32_t)encoderPosition < 0) encoderPosition = 0; \
    if ((int32_t)encoderPosition > menuData.editMenuParentState.maxEditValue) encoderPosition = menuData.editMenuParentState.maxEditValue; \
    if (lcdDrawUpdate) \
      lcd_implementation_drawedit(menuData.editMenuParentState.editLabel, _strFunc(((_type)((int32_t)encoderPosition + menuData.editMenuParentState.minEditValue)) / scale)); \
    if (LCD_CLICKED) \
    { \
      *((_type*)menuData.editMenuParentState.editValue) = ((_type)((int32_t)encoderPosition + menuData.editMenuParentState.minEditValue)) / scale; \
      lcd_goto_menu(menuData.editMenuParentState.prevMenu, menuData.editMenuParentState.prevEncoderPosition, true, false); \
    } \
  } \
  static void menu_action_setting_edit_ ## _name (const char* pstr, _type* ptr, _type minValue, _type maxValue) \
  { \
    asm("cli"); \
	menuData.editMenuParentState.prevMenu = currentMenu; \
    menuData.editMenuParentState.prevEncoderPosition = encoderPosition; \
    asm("sei"); \
    \
    lcdDrawUpdate = 2; \
    menuData.editMenuParentState.editLabel = pstr; \
    menuData.editMenuParentState.editValue = ptr; \
    menuData.editMenuParentState.minEditValue = minValue * scale; \
    menuData.editMenuParentState.maxEditValue = maxValue * scale - menuData.editMenuParentState.minEditValue; \
    lcd_goto_menu(menu_edit_ ## _name, (*ptr) * scale - menuData.editMenuParentState.minEditValue, true, false); \
    \
  }\
  /*
  void menu_edit_callback_ ## _name () { \
    menu_edit_ ## _name (); \
    if (LCD_CLICKED) (*callbackFunc)(); \
  } \
  static void menu_action_setting_edit_callback_ ## _name (const char* pstr, _type* ptr, _type minValue, _type maxValue, menuFunc_t callback) \
  { \
    menuData.editMenuParentState.prevMenu = currentMenu; \
    menuData.editMenuParentState.prevEncoderPosition = encoderPosition; \
    \
    lcdDrawUpdate = 2; \
    lcd_goto_menu(menu_edit_callback_ ## _name, (*ptr) * scale - menuData.editMenuParentState.minEditValue, true, false); \
    \
    menuData.editMenuParentState.editLabel = pstr; \
    menuData.editMenuParentState.editValue = ptr; \
    menuData.editMenuParentState.minEditValue = minValue * scale; \
    menuData.editMenuParentState.maxEditValue = maxValue * scale - menuData.editMenuParentState.minEditValue; \
    callbackFunc = callback;\
  }
  */


#ifdef TMC2130
extern char conv[8];
// Convert tmc2130 mres to string 
char *mres_to_str3(const uint8_t &x)
{
	return itostr3(256 >> x);
}
menu_edit_type(uint8_t, mres, mres_to_str3, 1)
// Convert tmc2130 wfac to string 
char *wfac_to_str5(const uint8_t &x)
{
	if (x >= TMC2130_WAVE_FAC1000_MIN)
	    {
	    conv[0] = '[';
	    ftostr43(((float)((uint16_t)x + 1000) / 1000), 1);
	    }
	else strcpy_P(conv, _i("  [off"));////MSG_EXTRUDER_CORRECTION_OFF c=6 r=0
	conv[6] = ']';
	conv[7] = ' ';
	conv[8] = 0;
	return conv;
}
menu_edit_type(uint8_t, wfac, wfac_to_str5, 1)
#endif //TMC2130

menu_edit_type(uint8_t, byte3, itostr3, 1)
menu_edit_type(int, int3, itostr3, 1)
menu_edit_type(float, float3, ftostr3, 1)
menu_edit_type(float, float32, ftostr32, 100)
menu_edit_type(float, float43, ftostr43, 1000)
menu_edit_type(float, float5, ftostr5, 0.01)
menu_edit_type(float, float51, ftostr51, 10)
menu_edit_type(float, float52, ftostr52, 100)
menu_edit_type(unsigned long, long5, ftostr5, 0.01)

static void lcd_selftest_v()
{
	(void)lcd_selftest();
}

bool lcd_selftest()
{
	int _progress = 0;
	bool _result = true;
	lcd_wait_for_cool_down();
	lcd_implementation_clear();
	lcd.setCursor(0, 0); lcd_printPGM(_i("Self test start  "));////MSG_SELFTEST_START c=20 r=0
	#ifdef TMC2130
	  FORCE_HIGH_POWER_START;
	#endif // TMC2130
	delay(2000);
	KEEPALIVE_STATE(IN_HANDLER);

	_progress = lcd_selftest_screen(-1, _progress, 3, true, 2000);
#if (defined(FANCHECK) && defined(TACH_0)) 		
	_result = lcd_selftest_fan_dialog(0);
#else //defined(TACH_0)
	_result = lcd_selftest_manual_fan_check(0, false);
	if (!_result)
	{
		const char *_err;
		lcd_selftest_error(7, _err, _err); //extruder fan not spinning
	}
#endif //defined(TACH_0)
	

	if (_result)
	{
		_progress = lcd_selftest_screen(0, _progress, 3, true, 2000);
#if (defined(FANCHECK) && defined(TACH_1)) 		
		_result = lcd_selftest_fan_dialog(1);
#else //defined(TACH_1)
		_result = lcd_selftest_manual_fan_check(1, false);
		if (!_result)
		{			
			const char *_err;
			lcd_selftest_error(6, _err, _err); //print fan not spinning
		}

#endif //defined(TACH_1)
	}

	if (_result)
	{
		_progress = lcd_selftest_screen(1, _progress, 3, true, 2000);
#ifndef TMC2130
		_result = lcd_selfcheck_endstops();
#else
		_result = true;
#endif
	}
	
	if (_result)
	{
		_progress = lcd_selftest_screen(3, _progress, 3, true, 1000);
		_result = lcd_selfcheck_check_heater(false);
	}


	if (_result)
	{
		//current_position[Z_AXIS] += 15;									//move Z axis higher to avoid false triggering of Z end stop in case that we are very low - just above heatbed
		_progress = lcd_selftest_screen(4, _progress, 3, true, 2000);
#ifdef TMC2130
		_result = lcd_selfcheck_axis_sg(X_AXIS);
#else
		_result = lcd_selfcheck_axis(X_AXIS, X_MAX_POS);
#endif //TMC2130
	}

	if (_result)
	{
		_progress = lcd_selftest_screen(4, _progress, 3, true, 0);

#ifndef TMC2130
		_result = lcd_selfcheck_pulleys(X_AXIS);
#endif
	}


	if (_result)
	{
		_progress = lcd_selftest_screen(5, _progress, 3, true, 1500);
#ifdef TMC2130
		_result = lcd_selfcheck_axis_sg(Y_AXIS);
#else
		_result = lcd_selfcheck_axis(Y_AXIS, Y_MAX_POS);
#endif // TMC2130
	}

	if (_result)
	{
		_progress = lcd_selftest_screen(5, _progress, 3, true, 0);
#ifndef TMC2130
		_result = lcd_selfcheck_pulleys(Y_AXIS);
#endif // TMC2130
	}


	if (_result)
	{
#ifdef TMC2130
		tmc2130_home_exit();
		enable_endstops(false);
		current_position[X_AXIS] = current_position[X_AXIS] + 14;
		current_position[Y_AXIS] = current_position[Y_AXIS] + 12;
#endif

		//homeaxis(X_AXIS);
		//homeaxis(Y_AXIS);
		current_position[Z_AXIS] = current_position[Z_AXIS] + 10;
		plan_buffer_line(current_position[X_AXIS], current_position[Y_AXIS], current_position[Z_AXIS], current_position[3], manual_feedrate[0] / 60, active_extruder);
		st_synchronize();
		_progress = lcd_selftest_screen(6, _progress, 3, true, 1500);
		_result = lcd_selfcheck_axis(2, Z_MAX_POS);
		if (eeprom_read_byte((uint8_t*)EEPROM_WIZARD_ACTIVE) != 1) {
			enquecommand_P(PSTR("G28 W"));
			enquecommand_P(PSTR("G1 Z15 F1000"));
		}
	}

#ifdef TMC2130
	if (_result)
	{
		current_position[Z_AXIS] = current_position[Z_AXIS] + 10;
		plan_buffer_line(current_position[X_AXIS], current_position[Y_AXIS], current_position[Z_AXIS], current_position[3], manual_feedrate[0] / 60, active_extruder);
		st_synchronize();
		_progress = lcd_selftest_screen(13, 0, 2, true, 0);
		bool bres = tmc2130_home_calibrate(X_AXIS);
		_progress = lcd_selftest_screen(13, 1, 2, true, 0);
		bres &= tmc2130_home_calibrate(Y_AXIS);
		_progress = lcd_selftest_screen(13, 2, 2, true, 0);
		if (bres)
			eeprom_update_byte((uint8_t*)EEPROM_TMC2130_HOME_ENABLED, 1);
		_result = bres;
	}
#endif //TMC2130

	if (_result)
	{
		_progress = lcd_selftest_screen(7, _progress, 3, true, 2000); //check bed
		_result = lcd_selfcheck_check_heater(true);
	}
	if (_result)
	{
		_progress = lcd_selftest_screen(8, _progress, 3, true, 2000); //bed ok
#ifdef PAT9125
		_progress = lcd_selftest_screen(9, _progress, 3, true, 2000); //check filaments sensor
		_result = lcd_selftest_fsensor();
#endif // PAT9125
	}
	if (_result)
	{
#ifdef PAT9125
		_progress = lcd_selftest_screen(10, _progress, 3, true, 2000); //fil sensor OK
#endif // PAT9125
		_progress = lcd_selftest_screen(11, _progress, 3, true, 5000); //all correct
	}
	else
	{
		_progress = lcd_selftest_screen(12, _progress, 3, true, 5000);
	}
	lcd_reset_alert_level();
	enquecommand_P(PSTR("M84"));
	lcd_implementation_clear();
	lcd_next_update_millis = millis() + LCD_UPDATE_INTERVAL;
	
	if (_result)
	{
		LCD_ALERTMESSAGERPGM(_i("Self test OK"));////MSG_SELFTEST_OK c=0 r=0
	}
	else
	{
		LCD_ALERTMESSAGERPGM(_T(MSG_SELFTEST_FAILED));
	}
	#ifdef TMC2130
	  FORCE_HIGH_POWER_END;
	#endif // TMC2130
	KEEPALIVE_STATE(NOT_BUSY);
	return(_result);
}

#ifdef TMC2130

static void reset_crash_det(char axis) {
	current_position[axis] += 10;
	plan_buffer_line(current_position[X_AXIS], current_position[Y_AXIS], current_position[Z_AXIS], current_position[3], manual_feedrate[0] / 60, active_extruder);
	st_synchronize();
	if (eeprom_read_byte((uint8_t*)EEPROM_CRASH_DET)) tmc2130_sg_stop_on_crash = true;
}

static bool lcd_selfcheck_axis_sg(char axis) {
// each axis length is measured twice	
	float axis_length, current_position_init, current_position_final;
	float measured_axis_length[2];
	float margin = 60;
	float max_error_mm = 5;
	switch (axis) {
	case 0: axis_length = X_MAX_POS; break;
	case 1: axis_length = Y_MAX_POS + 8; break;
	default: axis_length = 210; break;
	}

	tmc2130_sg_stop_on_crash = false;
	tmc2130_home_exit();
	enable_endstops(true);

	if (axis == X_AXIS) { //there is collision between cables and PSU cover in X axis if Z coordinate is too low
		
		current_position[Z_AXIS] += 17;
		plan_buffer_line(current_position[X_AXIS], current_position[Y_AXIS], current_position[Z_AXIS], current_position[3], manual_feedrate[0] / 60, active_extruder);
		tmc2130_home_enter(Z_AXIS_MASK);
		st_synchronize();
		tmc2130_home_exit();
	}

// first axis length measurement begin	
	
	current_position[axis] -= (axis_length + margin);
	plan_buffer_line(current_position[X_AXIS], current_position[Y_AXIS], current_position[Z_AXIS], current_position[3], manual_feedrate[0] / 60, active_extruder);

	
	st_synchronize();

	tmc2130_sg_meassure_start(axis);

	current_position_init = st_get_position_mm(axis);

	current_position[axis] += 2 * margin;
	plan_buffer_line(current_position[X_AXIS], current_position[Y_AXIS], current_position[Z_AXIS], current_position[3], manual_feedrate[0] / 60, active_extruder);
	st_synchronize();

	current_position[axis] += axis_length;
	plan_buffer_line(current_position[X_AXIS], current_position[Y_AXIS], current_position[Z_AXIS], current_position[3], manual_feedrate[0] / 60, active_extruder);

	st_synchronize();

	uint16_t sg1 = tmc2130_sg_meassure_stop();
	printf_P(PSTR("%c AXIS SG1=%d\n"), 'X'+axis, sg1);
	eeprom_write_word(((uint16_t*)((axis == X_AXIS)?EEPROM_BELTSTATUS_X:EEPROM_BELTSTATUS_Y)), sg1);

	current_position_final = st_get_position_mm(axis);
	measured_axis_length[0] = abs(current_position_final - current_position_init);


// first measurement end and second measurement begin	


	current_position[axis] -= margin;
	plan_buffer_line(current_position[X_AXIS], current_position[Y_AXIS], current_position[Z_AXIS], current_position[3], manual_feedrate[0] / 60, active_extruder);
	st_synchronize();	

	current_position[axis] -= (axis_length + margin);
	plan_buffer_line(current_position[X_AXIS], current_position[Y_AXIS], current_position[Z_AXIS], current_position[3], manual_feedrate[0] / 60, active_extruder);
		
	st_synchronize();

	current_position_init = st_get_position_mm(axis);

	measured_axis_length[1] = abs(current_position_final - current_position_init);


//end of second measurement, now check for possible errors:

	for(int i = 0; i < 2; i++){ //check if measured axis length corresponds to expected length
		SERIAL_ECHOPGM("Measured axis length:");
		MYSERIAL.println(measured_axis_length[i]);
		if (abs(measured_axis_length[i] - axis_length) > max_error_mm) {
			enable_endstops(false);

			const char *_error_1;
			const char *_error_2;

			if (axis == X_AXIS) _error_1 = "X";
			if (axis == Y_AXIS) _error_1 = "Y";
			if (axis == Z_AXIS) _error_1 = "Z";

			lcd_selftest_error(9, _error_1, _error_2);
			current_position[axis] = 0;
			plan_set_position(current_position[X_AXIS], current_position[Y_AXIS], current_position[Z_AXIS], current_position[E_AXIS]);
			reset_crash_det(axis);
			return false;
		}
	}

	SERIAL_ECHOPGM("Axis length difference:");
	MYSERIAL.println(abs(measured_axis_length[0] - measured_axis_length[1]));
	
		if (abs(measured_axis_length[0] - measured_axis_length[1]) > 1) { //check if difference between first and second measurement is low
			//loose pulleys
			const char *_error_1;
			const char *_error_2;

			if (axis == X_AXIS) _error_1 = "X";
			if (axis == Y_AXIS) _error_1 = "Y";
			if (axis == Z_AXIS) _error_1 = "Z";

			lcd_selftest_error(8, _error_1, _error_2);
			current_position[axis] = 0;
			plan_set_position(current_position[X_AXIS], current_position[Y_AXIS], current_position[Z_AXIS], current_position[E_AXIS]);
			reset_crash_det(axis);

			return false;
		}
		current_position[axis] = 0;
		plan_set_position(current_position[X_AXIS], current_position[Y_AXIS], current_position[Z_AXIS], current_position[E_AXIS]);
		reset_crash_det(axis);
		return true;
}
#endif //TMC2130

//#ifndef TMC2130

static bool lcd_selfcheck_axis(int _axis, int _travel)
{
//	printf_P(PSTR("lcd_selfcheck_axis %d, %d\n"), _axis, _travel);
	bool _stepdone = false;
	bool _stepresult = false;
	int _progress = 0;
	int _travel_done = 0;
	int _err_endstop = 0;
	int _lcd_refresh = 0;
	_travel = _travel + (_travel / 10);

	if (_axis == X_AXIS) {
		current_position[Z_AXIS] += 17;
		plan_buffer_line(current_position[X_AXIS], current_position[Y_AXIS], current_position[Z_AXIS], current_position[3], manual_feedrate[0] / 60, active_extruder);
	}

	do {
		current_position[_axis] = current_position[_axis] - 1;

		plan_buffer_line(current_position[X_AXIS], current_position[Y_AXIS], current_position[Z_AXIS], current_position[3], manual_feedrate[0] / 60, active_extruder);
		st_synchronize();
#ifdef TMC2130
		if ((READ(Z_MIN_PIN) ^ Z_MIN_ENDSTOP_INVERTING == 1))
#else //TMC2130
		if (((READ(X_MIN_PIN) ^ X_MIN_ENDSTOP_INVERTING) == 1) ||
			((READ(Y_MIN_PIN) ^ Y_MIN_ENDSTOP_INVERTING) == 1) ||
			((READ(Z_MIN_PIN) ^ Z_MIN_ENDSTOP_INVERTING) == 1))
#endif //TMC2130
		{
			if (_axis == 0)
			{
				_stepresult = ((READ(X_MIN_PIN) ^ X_MIN_ENDSTOP_INVERTING) == 1) ? true : false;
				_err_endstop = ((READ(Y_MIN_PIN) ^ Y_MIN_ENDSTOP_INVERTING) == 1) ? 1 : 2;

			}
			if (_axis == 1)
			{
				_stepresult = ((READ(Y_MIN_PIN) ^ Y_MIN_ENDSTOP_INVERTING) == 1) ? true : false;
				_err_endstop = ((READ(X_MIN_PIN) ^ X_MIN_ENDSTOP_INVERTING) == 1) ? 0 : 2;

			}
			if (_axis == 2)
			{
				_stepresult = ((READ(Z_MIN_PIN) ^ Z_MIN_ENDSTOP_INVERTING) == 1) ? true : false;
				_err_endstop = ((READ(X_MIN_PIN) ^ X_MIN_ENDSTOP_INVERTING) == 1) ? 0 : 1;
	printf_P(PSTR("lcd_selfcheck_axis %d, %d\n"), _stepresult, _err_endstop);
				/*disable_x();
				disable_y();
				disable_z();*/
			}
			_stepdone = true;
		}

		if (_lcd_refresh < 6)
		{
			_lcd_refresh++;
		}
		else
		{
			_progress = lcd_selftest_screen(4 + _axis, _progress, 3, false, 0);
			_lcd_refresh = 0;
		}

		manage_heater();
		manage_inactivity(true);

		//delay(100);
		(_travel_done <= _travel) ? _travel_done++ : _stepdone = true;

	} while (!_stepdone);


	//current_position[_axis] = current_position[_axis] + 15;
	//plan_buffer_line(current_position[X_AXIS], current_position[Y_AXIS], current_position[Z_AXIS], current_position[3], manual_feedrate[0] / 60, active_extruder);

	if (!_stepresult)
	{
		const char *_error_1;
		const char *_error_2;

		if (_axis == X_AXIS) _error_1 = "X";
		if (_axis == Y_AXIS) _error_1 = "Y";
		if (_axis == Z_AXIS) _error_1 = "Z";

		if (_err_endstop == 0) _error_2 = "X";
		if (_err_endstop == 1) _error_2 = "Y";
		if (_err_endstop == 2) _error_2 = "Z";


		if (_travel_done >= _travel)
		{
			lcd_selftest_error(5, _error_1, _error_2);
		}
		else
		{
			lcd_selftest_error(4, _error_1, _error_2);
		}
	}

	return _stepresult;
}

#ifndef TMC2130
static bool lcd_selfcheck_pulleys(int axis)
{
	float tmp_motor_loud[3] = DEFAULT_PWM_MOTOR_CURRENT_LOUD;
	float tmp_motor[3] = DEFAULT_PWM_MOTOR_CURRENT;
	float current_position_init;
	float move;
	bool endstop_triggered = false;
	int i;
	unsigned long timeout_counter;
	refresh_cmd_timeout();
	manage_inactivity(true);

	if (axis == 0) move = 50; //X_AXIS 
	else move = 50; //Y_AXIS

	current_position_init = current_position[axis];

	current_position[axis] += 2;
	plan_buffer_line(current_position[X_AXIS], current_position[Y_AXIS], current_position[Z_AXIS], current_position[3], manual_feedrate[0] / 60, active_extruder);
	for (i = 0; i < 5; i++) {
		refresh_cmd_timeout();
		current_position[axis] = current_position[axis] + move;
		st_current_set(0, 850); //set motor current higher
		plan_buffer_line(current_position[X_AXIS], current_position[Y_AXIS], current_position[Z_AXIS], current_position[3], 200, active_extruder);
		st_synchronize();
//*** MaR::180416_02
          if (SilentModeMenu != SILENT_MODE_OFF) st_current_set(0, tmp_motor[0]); //set back to normal operation currents
		else st_current_set(0, tmp_motor_loud[0]); //set motor current back			
		current_position[axis] = current_position[axis] - move;
		plan_buffer_line(current_position[X_AXIS], current_position[Y_AXIS], current_position[Z_AXIS], current_position[3], 50, active_extruder);
		st_synchronize();
		if (((READ(X_MIN_PIN) ^ X_MIN_ENDSTOP_INVERTING) == 1) ||
			((READ(Y_MIN_PIN) ^ Y_MIN_ENDSTOP_INVERTING) == 1)) {
			lcd_selftest_error(8, (axis == 0) ? "X" : "Y", "");
			return(false);
		}
	}
	timeout_counter = millis() + 2500;
	endstop_triggered = false;
	manage_inactivity(true);
	while (!endstop_triggered) {
		if (((READ(X_MIN_PIN) ^ X_MIN_ENDSTOP_INVERTING) == 1) ||
			((READ(Y_MIN_PIN) ^ Y_MIN_ENDSTOP_INVERTING) == 1)) {
			endstop_triggered = true;
			if (current_position_init - 1 <= current_position[axis] && current_position_init + 1 >= current_position[axis]) {
				current_position[axis] += (axis == X_AXIS) ? 13 : 9;
				plan_buffer_line(current_position[X_AXIS], current_position[Y_AXIS], current_position[Z_AXIS], current_position[3], manual_feedrate[0] / 60, active_extruder);
				st_synchronize();
				return(true);
			}
			else {
				lcd_selftest_error(8, (axis == 0) ? "X" : "Y", "");
				return(false);
			}
		}
		else {
			current_position[axis] -= 1;
			plan_buffer_line(current_position[X_AXIS], current_position[Y_AXIS], current_position[Z_AXIS], current_position[3], manual_feedrate[0] / 60, active_extruder);
			st_synchronize();
			if (millis() > timeout_counter) {
				lcd_selftest_error(8, (axis == 0) ? "X" : "Y", "");
				return(false);
			}
		}
	}
	return(true);
}
#endif //TMC2130


static bool lcd_selfcheck_endstops()
{
	bool _result = true;

	if (((READ(X_MIN_PIN) ^ X_MIN_ENDSTOP_INVERTING) == 1) ||
		((READ(Y_MIN_PIN) ^ Y_MIN_ENDSTOP_INVERTING) == 1) ||
		((READ(Z_MIN_PIN) ^ Z_MIN_ENDSTOP_INVERTING) == 1))
	{
		if ((READ(X_MIN_PIN) ^ X_MIN_ENDSTOP_INVERTING) == 1) current_position[0] += 10;
		if ((READ(Y_MIN_PIN) ^ Y_MIN_ENDSTOP_INVERTING) == 1) current_position[1] += 10;
		if ((READ(Z_MIN_PIN) ^ Z_MIN_ENDSTOP_INVERTING) == 1) current_position[2] += 10;
	}
	plan_buffer_line(current_position[X_AXIS], current_position[Y_AXIS], current_position[Z_AXIS], current_position[E_AXIS], manual_feedrate[0] / 60, active_extruder);
	delay(500);

	if (((READ(X_MIN_PIN) ^ X_MIN_ENDSTOP_INVERTING) == 1) ||
		((READ(Y_MIN_PIN) ^ Y_MIN_ENDSTOP_INVERTING) == 1) ||
		((READ(Z_MIN_PIN) ^ Z_MIN_ENDSTOP_INVERTING) == 1))
	{
		_result = false;
		char _error[4] = "";
		if ((READ(X_MIN_PIN) ^ X_MIN_ENDSTOP_INVERTING) == 1) strcat(_error, "X");
		if ((READ(Y_MIN_PIN) ^ Y_MIN_ENDSTOP_INVERTING) == 1) strcat(_error, "Y");
		if ((READ(Z_MIN_PIN) ^ Z_MIN_ENDSTOP_INVERTING) == 1) strcat(_error, "Z");
		lcd_selftest_error(3, _error, "");
	}
	manage_heater();
	manage_inactivity(true);
	return _result;
}
//#endif //not defined TMC2130

static bool lcd_selfcheck_check_heater(bool _isbed)
{
	int _counter = 0;
	int _progress = 0;
	bool _stepresult = false;
	bool _docycle = true;

	int _checked_snapshot = (_isbed) ? degBed() : degHotend(0);
	int _opposite_snapshot = (_isbed) ? degHotend(0) : degBed();
	int _cycles = (_isbed) ? 180 : 60; //~ 90s / 30s

	target_temperature[0] = (_isbed) ? 0 : 200;
	target_temperature_bed = (_isbed) ? 100 : 0;
	manage_heater();
	manage_inactivity(true);
	KEEPALIVE_STATE(NOT_BUSY); //we are sending temperatures on serial line, so no need to send host keepalive messages

	do {
		_counter++;
		_docycle = (_counter < _cycles) ? true : false;

		manage_heater();
		manage_inactivity(true);
		_progress = (_isbed) ? lcd_selftest_screen(7, _progress, 2, false, 400) : lcd_selftest_screen(3, _progress, 2, false, 400);
		/*if (_isbed) {
			MYSERIAL.print("Bed temp:");
			MYSERIAL.println(degBed());
		}
		else {
			MYSERIAL.print("Hotend temp:");
			MYSERIAL.println(degHotend(0));
		}*/
		if(_counter%5 == 0) serialecho_temperatures(); //show temperatures once in two seconds

	} while (_docycle); 

	target_temperature[0] = 0;
	target_temperature_bed = 0;
	manage_heater();

	int _checked_result = (_isbed) ? degBed() - _checked_snapshot : degHotend(0) - _checked_snapshot;
	int _opposite_result = (_isbed) ? degHotend(0) - _opposite_snapshot : degBed() - _opposite_snapshot;
	/*
	MYSERIAL.println("");
	MYSERIAL.print("Checked result:");
	MYSERIAL.println(_checked_result);
	MYSERIAL.print("Opposite result:");
	MYSERIAL.println(_opposite_result);
	*/
	if (_opposite_result < ((_isbed) ? 10 : 3))
	{
		if (_checked_result >= ((_isbed) ? 3 : 10))
		{
			_stepresult = true;
		}
		else
		{
			lcd_selftest_error(1, "", "");
		}
	}
	else
	{
		lcd_selftest_error(2, "", "");
	}

	manage_heater();
	manage_inactivity(true);
	KEEPALIVE_STATE(IN_HANDLER);
	return _stepresult;

}
static void lcd_selftest_error(int _error_no, const char *_error_1, const char *_error_2)
{
	lcd_implementation_quick_feedback();

	target_temperature[0] = 0;
	target_temperature_bed = 0;
	manage_heater();
	manage_inactivity();

	lcd_implementation_clear();

	lcd.setCursor(0, 0);
	lcd_printPGM(_i("Selftest error !"));////MSG_SELFTEST_ERROR c=0 r=0
	lcd.setCursor(0, 1);
	lcd_printPGM(_i("Please check :"));////MSG_SELFTEST_PLEASECHECK c=0 r=0

	switch (_error_no)
	{
	case 1:
		lcd.setCursor(0, 2);
		lcd_printPGM(_i("Heater/Thermistor"));////MSG_SELFTEST_HEATERTHERMISTOR c=0 r=0
		lcd.setCursor(0, 3);
		lcd_printPGM(_i("Not connected"));////MSG_SELFTEST_NOTCONNECTED c=0 r=0
		break;
	case 2:
		lcd.setCursor(0, 2);
		lcd_printPGM(_i("Bed / Heater"));////MSG_SELFTEST_BEDHEATER c=0 r=0
		lcd.setCursor(0, 3);
		lcd_printPGM(_T(MSG_SELFTEST_WIRINGERROR));
		break;
	case 3:
		lcd.setCursor(0, 2);
		lcd_printPGM(_i("Endstops"));////MSG_SELFTEST_ENDSTOPS c=0 r=0
		lcd.setCursor(0, 3);
		lcd_printPGM(_T(MSG_SELFTEST_WIRINGERROR));
		lcd.setCursor(17, 3);
		lcd.print(_error_1);
		break;
	case 4:
		lcd.setCursor(0, 2);
		lcd_printPGM(_T(MSG_SELFTEST_MOTOR));
		lcd.setCursor(18, 2);
		lcd.print(_error_1);
		lcd.setCursor(0, 3);
		lcd_printPGM(_i("Endstop"));////MSG_SELFTEST_ENDSTOP c=0 r=0
		lcd.setCursor(18, 3);
		lcd.print(_error_2);
		break;
	case 5:
		lcd.setCursor(0, 2);
		lcd_printPGM(_i("Endstop not hit"));////MSG_SELFTEST_ENDSTOP_NOTHIT c=20 r=1
		lcd.setCursor(0, 3);
		lcd_printPGM(_T(MSG_SELFTEST_MOTOR));
		lcd.setCursor(18, 3);
		lcd.print(_error_1);
		break;
	case 6:
		lcd.setCursor(0, 2);
		lcd_printPGM(_T(MSG_SELFTEST_COOLING_FAN));
		lcd.setCursor(0, 3);
		lcd_printPGM(_T(MSG_SELFTEST_WIRINGERROR));
		lcd.setCursor(18, 3);
		lcd.print(_error_1);
		break;
	case 7:
		lcd.setCursor(0, 2);
		lcd_printPGM(_T(MSG_SELFTEST_EXTRUDER_FAN));
		lcd.setCursor(0, 3);
		lcd_printPGM(_T(MSG_SELFTEST_WIRINGERROR));
		lcd.setCursor(18, 3);
		lcd.print(_error_1);
		break;
	case 8:
		lcd.setCursor(0, 2);
		lcd_printPGM(_i("Loose pulley"));////MSG_LOOSE_PULLEY c=20 r=1
		lcd.setCursor(0, 3);
		lcd_printPGM(_T(MSG_SELFTEST_MOTOR));
		lcd.setCursor(18, 3);
		lcd.print(_error_1);
		break;
	case 9:
		lcd.setCursor(0, 2);
		lcd_printPGM(_i("Axis length"));////MSG_SELFTEST_AXIS_LENGTH c=0 r=0
		lcd.setCursor(0, 3);
		lcd_printPGM(_i("Axis"));////MSG_SELFTEST_AXIS c=0 r=0
		lcd.setCursor(18, 3);
		lcd.print(_error_1);
		break;
	case 10:
		lcd.setCursor(0, 2);
		lcd_printPGM(_i("Front/left fans"));////MSG_SELFTEST_FANS c=0 r=0
		lcd.setCursor(0, 3);
		lcd_printPGM(_i("Swapped"));////MSG_SELFTEST_SWAPPED c=0 r=0
		lcd.setCursor(18, 3);
		lcd.print(_error_1);
		break;
	case 11: 
		lcd.setCursor(0, 2);
		lcd_printPGM(_i("Filament sensor"));////MSG_FILAMENT_SENSOR c=20 r=0
		lcd.setCursor(0, 3);
		lcd_printPGM(_T(MSG_SELFTEST_WIRINGERROR));
		break;
	}

	delay(1000);
	lcd_implementation_quick_feedback();

	do {
		delay(100);
		manage_heater();
		manage_inactivity();
	} while (!lcd_clicked());

	LCD_ALERTMESSAGERPGM(_T(MSG_SELFTEST_FAILED));
	lcd_return_to_status();

}

#ifdef PAT9125
static bool lcd_selftest_fsensor() {
	fsensor_init();
	if (fsensor_not_responding)
	{
		const char *_err;
		lcd_selftest_error(11, _err, _err);
	}
	return(!fsensor_not_responding);
}
#endif //PAT9125

static bool lcd_selftest_manual_fan_check(int _fan, bool check_opposite)
{

	bool _result = check_opposite;
	lcd_implementation_clear();

	lcd.setCursor(0, 0); lcd_printPGM(_T(MSG_SELFTEST_FAN));
	
	switch (_fan)
	{
	case 0:
		// extruder cooling fan
		lcd.setCursor(0, 1); 
		if(check_opposite == true) lcd_printPGM(_T(MSG_SELFTEST_COOLING_FAN)); 
		else lcd_printPGM(_T(MSG_SELFTEST_EXTRUDER_FAN));
		SET_OUTPUT(EXTRUDER_0_AUTO_FAN_PIN);
		WRITE(EXTRUDER_0_AUTO_FAN_PIN, 1);
		break;
	case 1:
		// object cooling fan
		lcd.setCursor(0, 1);
		if (check_opposite == true) lcd_printPGM(_T(MSG_SELFTEST_EXTRUDER_FAN));
		else lcd_printPGM(_T(MSG_SELFTEST_COOLING_FAN));
		SET_OUTPUT(FAN_PIN);
		analogWrite(FAN_PIN, 255);
		break;
	}
	delay(500);

	lcd.setCursor(1, 2); lcd_printPGM(_T(MSG_SELFTEST_FAN_YES));
	lcd.setCursor(0, 3); lcd.print(">");
	lcd.setCursor(1, 3); lcd_printPGM(_T(MSG_SELFTEST_FAN_NO));

	int8_t enc_dif = 0;
	KEEPALIVE_STATE(PAUSED_FOR_USER);

	button_pressed = false; 
	do
	{
		switch (_fan)
		{
		case 0:
			// extruder cooling fan
			SET_OUTPUT(EXTRUDER_0_AUTO_FAN_PIN);
			WRITE(EXTRUDER_0_AUTO_FAN_PIN, 1);
			break;
		case 1:
			// object cooling fan
			SET_OUTPUT(FAN_PIN);
			analogWrite(FAN_PIN, 255);
			break;
		}

		if (abs((enc_dif - encoderDiff)) > 2) {
			if (enc_dif > encoderDiff) {
				_result = !check_opposite;
				lcd.setCursor(0, 2); lcd.print(">");
				lcd.setCursor(1, 2); lcd_printPGM(_T(MSG_SELFTEST_FAN_YES));
				lcd.setCursor(0, 3); lcd.print(" ");
				lcd.setCursor(1, 3); lcd_printPGM(_T(MSG_SELFTEST_FAN_NO));
			}

			if (enc_dif < encoderDiff) {
				_result = check_opposite;
				lcd.setCursor(0, 2); lcd.print(" ");
				lcd.setCursor(1, 2); lcd_printPGM(_T(MSG_SELFTEST_FAN_YES));
				lcd.setCursor(0, 3); lcd.print(">");
				lcd.setCursor(1, 3); lcd_printPGM(_T(MSG_SELFTEST_FAN_NO));
			}
			enc_dif = 0;
			encoderDiff = 0;
		}


		manage_heater();
		delay(100);

	} while (!lcd_clicked());
	KEEPALIVE_STATE(IN_HANDLER);
	SET_OUTPUT(EXTRUDER_0_AUTO_FAN_PIN);
	WRITE(EXTRUDER_0_AUTO_FAN_PIN, 0);
	SET_OUTPUT(FAN_PIN);
	analogWrite(FAN_PIN, 0);

	fanSpeed = 0;
	manage_heater();

	return _result;

}


static bool lcd_selftest_fan_dialog(int _fan)
{
	bool _result = true;
	int _errno = 7;

	switch (_fan) {
	case 0:
		fanSpeed = 0;
		manage_heater();			//turn off fan
		setExtruderAutoFanState(EXTRUDER_0_AUTO_FAN_PIN, 1); //extruder fan
		delay(2000);				//delay_keep_alive would turn off extruder fan, because temerature is too low
		manage_heater();			//count average fan speed from 2s delay and turn off fans
		if (!fan_speed[0]) _result = false;
		//SERIAL_ECHOPGM("Extruder fan speed: ");
		//MYSERIAL.println(fan_speed[0]);
		//SERIAL_ECHOPGM("Print fan speed: ");
		//MYSERIAL.print(fan_speed[1]);
		break;

	case 1:
		//will it work with Thotend > 50 C ?
		fanSpeed = 150;				//print fan
		for (uint8_t i = 0; i < 5; i++) {
			delay_keep_alive(1000);
			lcd.setCursor(18, 3);
			lcd.print("-");
			delay_keep_alive(1000);
			lcd.setCursor(18, 3);
			lcd.print("|");
		}
		fanSpeed = 0;
		manage_heater();			//turn off fan
		manage_inactivity(true);	//to turn off print fan
		if (!fan_speed[1]) {
			_result = false; _errno = 6; //print fan not spinning
		}
		else if (fan_speed[1] < 34) { //fan is spinning, but measured RPM are too low for print fan, it must be left extruder fan
			//check fans manually

			_result = lcd_selftest_manual_fan_check(1, true); //turn on print fan and check that left extruder fan is not spinning
			if (_result) {
				_result = lcd_selftest_manual_fan_check(1, false); //print fan is stil turned on; check that it is spinning
				if (!_result) _errno = 6; //print fan not spinning
			}
			else {
				_errno = 10; //swapped fans
			}
		}

		//SERIAL_ECHOPGM("Extruder fan speed: ");
		//MYSERIAL.println(fan_speed[0]);
		//SERIAL_ECHOPGM("Print fan speed: ");
		//MYSERIAL.println(fan_speed[1]);
		break;
	}
	if (!_result)
	{
		const char *_err;
		lcd_selftest_error(_errno, _err, _err);
	}
	return _result;
}

static int lcd_selftest_screen(int _step, int _progress, int _progress_scale, bool _clear, int _delay)
{

	lcd_next_update_millis = millis() + (LCD_UPDATE_INTERVAL * 10000);

	int _step_block = 0;
	const char *_indicator = (_progress > _progress_scale) ? "-" : "|";

	if (_clear) lcd_implementation_clear();


	lcd.setCursor(0, 0);

	if (_step == -1) lcd_printPGM(_T(MSG_SELFTEST_FAN));
	if (_step == 0) lcd_printPGM(_T(MSG_SELFTEST_FAN));
	if (_step == 1) lcd_printPGM(_T(MSG_SELFTEST_FAN));
	if (_step == 2) lcd_printPGM(_i("Checking endstops"));////MSG_SELFTEST_CHECK_ENDSTOPS c=20 r=0
	if (_step == 3) lcd_printPGM(_i("Checking hotend  "));////MSG_SELFTEST_CHECK_HOTEND c=20 r=0
	if (_step == 4) lcd_printPGM(_i("Checking X axis  "));////MSG_SELFTEST_CHECK_X c=20 r=0
	if (_step == 5) lcd_printPGM(_i("Checking Y axis  "));////MSG_SELFTEST_CHECK_Y c=20 r=0
	if (_step == 6) lcd_printPGM(_i("Checking Z axis  "));////MSG_SELFTEST_CHECK_Z c=20 r=0
	if (_step == 7) lcd_printPGM(_T(MSG_SELFTEST_CHECK_BED));
	if (_step == 8) lcd_printPGM(_T(MSG_SELFTEST_CHECK_BED));
	if (_step == 9) lcd_printPGM(_T(MSG_SELFTEST_CHECK_FSENSOR));
	if (_step == 10) lcd_printPGM(_T(MSG_SELFTEST_CHECK_FSENSOR));
	if (_step == 11) lcd_printPGM(_i("All correct      "));////MSG_SELFTEST_CHECK_ALLCORRECT c=20 r=0
	if (_step == 12) lcd_printPGM(_T(MSG_SELFTEST_FAILED));
	if (_step == 13) lcd_printPGM(PSTR("Calibrating home"));

	lcd.setCursor(0, 1);
	lcd_printPGM(separator);
	if ((_step >= -1) && (_step <= 1))
	{
		//SERIAL_ECHOLNPGM("Fan test");
		lcd_print_at_PGM(0, 2, _i("Extruder fan:"));////MSG_SELFTEST_EXTRUDER_FAN_SPEED c=18 r=0
		lcd.setCursor(18, 2);
		(_step < 0) ? lcd.print(_indicator) : lcd.print("OK");
		lcd_print_at_PGM(0, 3, _i("Print fan:"));////MSG_SELFTEST_PRINT_FAN_SPEED c=18 r=0
		lcd.setCursor(18, 3);
		(_step < 1) ? lcd.print(_indicator) : lcd.print("OK");
	}
	else if (_step >= 9 && _step <= 10)
	{
		lcd_print_at_PGM(0, 2, _i("Filament sensor:"));////MSG_SELFTEST_FILAMENT_SENSOR c=18 r=0
		lcd.setCursor(18, 2);
		(_step == 9) ? lcd.print(_indicator) : lcd.print("OK");
	}
	else if (_step < 9)
	{
		//SERIAL_ECHOLNPGM("Other tests");
		_step_block = 3;
		lcd_selftest_screen_step(3, 9, ((_step == _step_block) ? 1 : (_step < _step_block) ? 0 : 2), "Hotend", _indicator);

		_step_block = 4;
		lcd_selftest_screen_step(2, 2, ((_step == _step_block) ? 1 : (_step < _step_block) ? 0 : 2), "X", _indicator);

		_step_block = 5;
		lcd_selftest_screen_step(2, 8, ((_step == _step_block) ? 1 : (_step < _step_block) ? 0 : 2), "Y", _indicator);

		_step_block = 6;
		lcd_selftest_screen_step(2, 14, ((_step == _step_block) ? 1 : (_step < _step_block) ? 0 : 2), "Z", _indicator);

		_step_block = 7;
		lcd_selftest_screen_step(3, 0, ((_step == _step_block) ? 1 : (_step < _step_block) ? 0 : 2), "Bed", _indicator);
	}

	if (_delay > 0) delay_keep_alive(_delay);
	_progress++;

	return (_progress > _progress_scale * 2) ? 0 : _progress;
}

static void lcd_selftest_screen_step(int _row, int _col, int _state, const char *_name, const char *_indicator)
{
	lcd.setCursor(_col, _row);

	switch (_state)
	{
	case 1:
		lcd.print(_name);
		lcd.setCursor(_col + strlen(_name), _row);
		lcd.print(":");
		lcd.setCursor(_col + strlen(_name) + 1, _row);
		lcd.print(_indicator);
		break;
	case 2:
		lcd.print(_name);
		lcd.setCursor(_col + strlen(_name), _row);
		lcd.print(":");
		lcd.setCursor(_col + strlen(_name) + 1, _row);
		lcd.print("OK");
		break;
	default:
		lcd.print(_name);
	}
}


/** End of menus **/

static void lcd_quick_feedback()
{
  lcdDrawUpdate = 2;
  button_pressed = false;  
  lcd_implementation_quick_feedback();
}

/** Menu action functions **/

/**
 * @brief Go up in menu structure
 * @param data one time action to be done before leaving menu e.g. saving data or 0
 */
static void menu_action_back(menuFunc_t data)
{
    if (data) data();
    MenuStack::Record record = menuStack.pop();
    lcd_goto_menu(record.menu);
    encoderPosition = record.position;
}
/**
 * @brief Go deeper into menu structure
 * @param data nested menu
 */
static void menu_action_submenu(menuFunc_t data) {
  menuStack.push(currentMenu, encoderPosition);
  lcd_goto_menu(data);
}
static void menu_action_gcode(const char* pgcode) {
  enquecommand_P(pgcode);
}
static void menu_action_setlang(unsigned char lang) {
  lcd_set_lang(lang);
}
static void menu_action_function(menuFunc_t data) {
  (*data)();
}

static bool check_file(const char* filename) {
	if (farm_mode) return true;
	bool result = false;
	uint32_t filesize;
	card.openFile((char*)filename, true);
	filesize = card.getFileSize();
	if (filesize > END_FILE_SECTION) {
		card.setIndex(filesize - END_FILE_SECTION);
		
	}
	
		while (!card.eof() && !result) {
		card.sdprinting = true;
		get_command();
		result = check_commands();
		
	}
	card.printingHasFinished();
	strncpy_P(lcd_status_message, _T(WELCOME_MSG), LCD_WIDTH);
	lcd_finishstatus();
	return result;
	
}

static void menu_action_sdfile(const char* filename, char* longFilename)
{
  loading_flag = false;
  char cmd[30];
  char* c;
  bool result = true;
  sprintf_P(cmd, PSTR("M23 %s"), filename);
  for (c = &cmd[4]; *c; c++)
    *c = tolower(*c);

  for (int i = 0; i < 8; i++) {
	  eeprom_write_byte((uint8_t*)EEPROM_FILENAME + i, filename[i]);
  }

  uint8_t depth = (uint8_t)card.getWorkDirDepth();
  eeprom_write_byte((uint8_t*)EEPROM_DIR_DEPTH, depth);

  for (uint8_t i = 0; i < depth; i++) {
	  for (int j = 0; j < 8; j++) {
		  eeprom_write_byte((uint8_t*)EEPROM_DIRS + j + 8 * i, dir_names[i][j]);
	  }
  }
  
  if (!check_file(filename)) {
	  result = lcd_show_fullscreen_message_yes_no_and_wait_P(_i("File incomplete. Continue anyway?"), false, false);////MSG_FILE_INCOMPLETE c=20 r=2
	  lcd_update_enable(true);
  }
  if (result) {
	  enquecommand(cmd);
	  enquecommand_P(PSTR("M24"));
  }

  lcd_return_to_status();
}
static void menu_action_sddirectory(const char* filename, char* longFilename)
{
	uint8_t depth = (uint8_t)card.getWorkDirDepth();

	strcpy(dir_names[depth], filename);
	MYSERIAL.println(dir_names[depth]);
  card.chdir(filename);
  encoderPosition = 0;
}
static void menu_action_setting_edit_bool(const char* pstr, bool* ptr)
{
  *ptr = !(*ptr);
}
/*
static void menu_action_setting_edit_callback_bool(const char* pstr, bool* ptr, menuFunc_t callback)
{
  menu_action_setting_edit_bool(pstr, ptr);
  (*callback)();
}
*/
#endif//ULTIPANEL

/** LCD API **/

void lcd_init()
{
  lcd_implementation_init();

#ifdef NEWPANEL
  SET_INPUT(BTN_EN1);
  SET_INPUT(BTN_EN2);
  WRITE(BTN_EN1, HIGH);
  WRITE(BTN_EN2, HIGH);
#if BTN_ENC > 0
  SET_INPUT(BTN_ENC);
  WRITE(BTN_ENC, HIGH);
#endif
#ifdef REPRAPWORLD_KEYPAD
  pinMode(SHIFT_CLK, OUTPUT);
  pinMode(SHIFT_LD, OUTPUT);
  pinMode(SHIFT_OUT, INPUT);
  WRITE(SHIFT_OUT, HIGH);
  WRITE(SHIFT_LD, HIGH);
#endif
#else  // Not NEWPANEL
#ifdef SR_LCD_2W_NL // Non latching 2 wire shift register
  pinMode (SR_DATA_PIN, OUTPUT);
  pinMode (SR_CLK_PIN, OUTPUT);
#elif defined(SHIFT_CLK)
  pinMode(SHIFT_CLK, OUTPUT);
  pinMode(SHIFT_LD, OUTPUT);
  pinMode(SHIFT_EN, OUTPUT);
  pinMode(SHIFT_OUT, INPUT);
  WRITE(SHIFT_OUT, HIGH);
  WRITE(SHIFT_LD, HIGH);
  WRITE(SHIFT_EN, LOW);
#else
#ifdef ULTIPANEL
#error ULTIPANEL requires an encoder
#endif
#endif // SR_LCD_2W_NL
#endif//!NEWPANEL

#if defined (SDSUPPORT) && defined(SDCARDDETECT) && (SDCARDDETECT > 0)
  pinMode(SDCARDDETECT, INPUT);
  WRITE(SDCARDDETECT, HIGH);
  lcd_oldcardstatus = IS_SD_INSERTED;
#endif//(SDCARDDETECT > 0)
#ifdef LCD_HAS_SLOW_BUTTONS
  slow_buttons = 0;
#endif
  lcd_buttons_update();
#ifdef ULTIPANEL
  encoderDiff = 0;
#endif
}




//#include <avr/pgmspace.h>

static volatile bool lcd_update_enabled = true;
unsigned long lcd_timeoutToStatus = 0;

void lcd_update_enable(bool enabled)
{
    if (lcd_update_enabled != enabled) {
        lcd_update_enabled = enabled;
        if (enabled) {
            // Reset encoder position. This is equivalent to re-entering a menu.
            encoderPosition = 0;
            encoderDiff = 0;
            // Enabling the normal LCD update procedure.
            // Reset the timeout interval.
            lcd_timeoutToStatus = millis() + LCD_TIMEOUT_TO_STATUS;
            // Force the keypad update now.
            lcd_next_update_millis = millis() - 1;
            // Full update.
            lcd_implementation_clear();
      #if defined(LCD_PROGRESS_BAR) && defined(SDSUPPORT)
            lcd_set_custom_characters(currentMenu == lcd_status_screen);
      #else
            if (currentMenu == lcd_status_screen)
                lcd_set_custom_characters_degree();
            else
                lcd_set_custom_characters_arrows();
      #endif
            lcd_update(2);
        } else {
            // Clear the LCD always, or let it to the caller?
        }
    }
}

void lcd_update(uint8_t lcdDrawUpdateOverride)
{

	if (lcdDrawUpdate < lcdDrawUpdateOverride)
		lcdDrawUpdate = lcdDrawUpdateOverride;

	if (!lcd_update_enabled)
		return;

#ifdef LCD_HAS_SLOW_BUTTONS
  slow_buttons = lcd_implementation_read_slow_buttons(); // buttons which take too long to read in interrupt context
#endif
  
  lcd_buttons_update();

#if (SDCARDDETECT > 0)
  if ((IS_SD_INSERTED != lcd_oldcardstatus && lcd_detected()))
  {
	  lcdDrawUpdate = 2;
	  lcd_oldcardstatus = IS_SD_INSERTED;
	  lcd_implementation_init( // to maybe revive the LCD if static electricity killed it.
#if defined(LCD_PROGRESS_BAR) && defined(SDSUPPORT)
		  currentMenu == lcd_status_screen
#endif
	  );

	  if (lcd_oldcardstatus)
	  {
		  card.initsd();
		  LCD_MESSAGERPGM(_i("Card inserted"));////MSG_SD_INSERTED c=0 r=0
		  //get_description();
	  }
	  else
	  {
		  card.release();
		  LCD_MESSAGERPGM(_i("Card removed"));////MSG_SD_REMOVED c=0 r=0
	  }
  }
#endif//CARDINSERTED

  if (lcd_next_update_millis < millis())
  {
#ifdef DEBUG_BLINK_ACTIVE
	static bool active_led = false;
	active_led = !active_led;
	pinMode(LED_PIN, OUTPUT);
	digitalWrite(LED_PIN, active_led?HIGH:LOW);
#endif //DEBUG_BLINK_ACTIVE

#ifdef ULTIPANEL
#ifdef REPRAPWORLD_KEYPAD
	  if (REPRAPWORLD_KEYPAD_MOVE_Z_UP) {
		  reprapworld_keypad_move_z_up();
	  }
	  if (REPRAPWORLD_KEYPAD_MOVE_Z_DOWN) {
		  reprapworld_keypad_move_z_down();
	  }
	  if (REPRAPWORLD_KEYPAD_MOVE_X_LEFT) {
		  reprapworld_keypad_move_x_left();
	  }
	  if (REPRAPWORLD_KEYPAD_MOVE_X_RIGHT) {
		  reprapworld_keypad_move_x_right();
	  }
	  if (REPRAPWORLD_KEYPAD_MOVE_Y_DOWN) {
		  reprapworld_keypad_move_y_down();
	  }
	  if (REPRAPWORLD_KEYPAD_MOVE_Y_UP) {
		  reprapworld_keypad_move_y_up();
	  }
	  if (REPRAPWORLD_KEYPAD_MOVE_HOME) {
		  reprapworld_keypad_move_home();
	  }
#endif
	  if (abs(encoderDiff) >= ENCODER_PULSES_PER_STEP)
	  {
      if (lcdDrawUpdate == 0)
		    lcdDrawUpdate = 1;
		  encoderPosition += encoderDiff / ENCODER_PULSES_PER_STEP;
		  encoderDiff = 0;
		  lcd_timeoutToStatus = millis() + LCD_TIMEOUT_TO_STATUS;
	  }

	  if (LCD_CLICKED) lcd_timeoutToStatus = millis() + LCD_TIMEOUT_TO_STATUS;
#endif//ULTIPANEL

	  (*currentMenu)();

#ifdef LCD_HAS_STATUS_INDICATORS
	  lcd_implementation_update_indicators();
#endif

#ifdef ULTIPANEL
	  if (lcd_timeoutToStatus < millis() && currentMenu != lcd_status_screen)
	  {
      // Exiting a menu. Let's call the menu function the last time with menuExiting flag set to true
      // to give it a chance to save its state.
      // This is useful for example, when the babystep value has to be written into EEPROM.
      if (currentMenu != NULL) {
        menuExiting = true;
        (*currentMenu)();
        menuExiting = false;
      }
	      lcd_implementation_clear();
		  lcd_return_to_status();
		  lcdDrawUpdate = 2;
	  }
#endif//ULTIPANEL
	  if (lcdDrawUpdate == 2) lcd_implementation_clear();
	  if (lcdDrawUpdate) lcdDrawUpdate--;
	  lcd_next_update_millis = millis() + LCD_UPDATE_INTERVAL;
	  }
	if (!SdFatUtil::test_stack_integrity()) stack_error();
#ifdef DEBUG_STEPPER_TIMER_MISSED
  if (stepper_timer_overflow_state) stepper_timer_overflow();
#endif /* DEBUG_STEPPER_TIMER_MISSED */
	lcd_ping(); //check that we have received ping command if we are in farm mode
	lcd_send_status();
	if (lcd_commands_type == LCD_COMMAND_V2_CAL) lcd_commands();
}

void lcd_printer_connected() {
	printer_connected = true;
}

static void lcd_send_status() {
	if (farm_mode && no_response && ((millis() - NcTime) > (NC_TIME * 1000))) {
		//send important status messages periodicaly
		prusa_statistics(important_status, saved_filament_type);
		NcTime = millis();
		lcd_connect_printer();
	}
}

static void lcd_connect_printer() {
	lcd_update_enable(false);
	lcd_implementation_clear();
	
	bool pressed = false;
	int i = 0;
	int t = 0;
	lcd_set_custom_characters_progress();
	lcd_implementation_print_at(0, 0, "Connect printer to"); 
	lcd_implementation_print_at(0, 1, "monitoring or hold");
	lcd_implementation_print_at(0, 2, "the knob to continue");
	while (no_response) {
		i++;
		t++;		
		delay_keep_alive(100);
		proc_commands();
		if (t == 10) {
			prusa_statistics(important_status, saved_filament_type);
			t = 0;
		}
		if (READ(BTN_ENC)) { //if button is not pressed
			i = 0; 
			lcd_implementation_print_at(0, 3, "                    ");
		}
		if (i!=0) lcd_implementation_print_at((i * 20) / (NC_BUTTON_LONG_PRESS * 10), 3, "\x01");
		if (i == NC_BUTTON_LONG_PRESS * 10) {
			no_response = false;
		}
	}
	lcd_set_custom_characters_degree();
	lcd_update_enable(true);
	lcd_update(2);
}

void lcd_ping() { //chceck if printer is connected to monitoring when in farm mode
	if (farm_mode) {
		bool empty = is_buffer_empty();
		if ((millis() - PingTime) * 0.001 > (empty ? PING_TIME : PING_TIME_LONG)) { //if commands buffer is empty use shorter time period
																							  //if there are comamnds in buffer, some long gcodes can delay execution of ping command
																							  //therefore longer period is used
			printer_connected = false;
		}
		else {
			lcd_printer_connected();
		}
	}
}
void lcd_ignore_click(bool b)
{
  ignore_click = b;
  wait_for_unclick = false;
}

void lcd_finishstatus() {
  int len = strlen(lcd_status_message);
  if (len > 0) {
    while (len < LCD_WIDTH) {
      lcd_status_message[len++] = ' ';
    }
  }
  lcd_status_message[LCD_WIDTH] = '\0';
#if defined(LCD_PROGRESS_BAR) && defined(SDSUPPORT)
#if PROGRESS_MSG_EXPIRE > 0
  messageTick =
#endif
    progressBarTick = millis();
#endif
  lcdDrawUpdate = 2;

#ifdef FILAMENT_LCD_DISPLAY
  message_millis = millis();  //get status message to show up for a while
#endif
}
void lcd_setstatus(const char* message)
{
  if (lcd_status_message_level > 0)
    return;
  strncpy(lcd_status_message, message, LCD_WIDTH);
  lcd_finishstatus();
}
void lcd_setstatuspgm(const char* message)
{
  if (lcd_status_message_level > 0)
    return;
  strncpy_P(lcd_status_message, message, LCD_WIDTH);
  lcd_status_message[LCD_WIDTH] = 0;
  lcd_finishstatus();
}
void lcd_setalertstatuspgm(const char* message)
{
  lcd_setstatuspgm(message);
  lcd_status_message_level = 1;
#ifdef ULTIPANEL
  lcd_return_to_status();
#endif//ULTIPANEL
}
void lcd_reset_alert_level()
{
  lcd_status_message_level = 0;
}

uint8_t get_message_level()
{
	return lcd_status_message_level;
}
#ifdef DOGLCD
void lcd_setcontrast(uint8_t value)
{
  lcd_contrast = value & 63;
  u8g.setContrast(lcd_contrast);
}
#endif

#ifdef ULTIPANEL
/* Warning: This function is called from interrupt context */
void lcd_buttons_update()
{
	static bool _lock = false;
	if (_lock) return;
	_lock = true;
#ifdef NEWPANEL
  uint8_t newbutton = 0;
  if (READ(BTN_EN1) == 0)  newbutton |= EN_A;
  if (READ(BTN_EN2) == 0)  newbutton |= EN_B;
#if BTN_ENC > 0
  if (lcd_update_enabled == true) { //if we are in non-modal mode, long press can be used and short press triggers with button release
	  if (READ(BTN_ENC) == 0) { //button is pressed	  
		  lcd_timeoutToStatus = millis() + LCD_TIMEOUT_TO_STATUS;
		  if (millis() > button_blanking_time) {
			  button_blanking_time = millis() + BUTTON_BLANKING_TIME;
			  if (button_pressed == false && long_press_active == false) {
			      longPressTimer.start();
				  button_pressed = true;
			  }
			  else {
				  if (longPressTimer.expired(LONG_PRESS_TIME)) {
					  long_press_active = true;
					  move_menu_scale = 1.0;
					  menu_action_submenu(lcd_move_z);
				  }
			  }
		  }
	  }
	  else { //button not pressed
		  if (button_pressed) { //button was released
			  button_blanking_time = millis() + BUTTON_BLANKING_TIME;

			  if (long_press_active == false) { //button released before long press gets activated
					  newbutton |= EN_C;
			  }
			  else if (currentMenu == lcd_move_z) lcd_quick_feedback(); 
			  //button_pressed is set back to false via lcd_quick_feedback function
		  }
		  else {			  
			  long_press_active = false;
		  }
	  }
  }
  else { //we are in modal mode
	  if (READ(BTN_ENC) == 0)
		  newbutton |= EN_C; 
  }
  
#endif  
  buttons = newbutton;
#ifdef LCD_HAS_SLOW_BUTTONS
  buttons |= slow_buttons;
#endif
#ifdef REPRAPWORLD_KEYPAD
  // for the reprapworld_keypad
  uint8_t newbutton_reprapworld_keypad = 0;
  WRITE(SHIFT_LD, LOW);
  WRITE(SHIFT_LD, HIGH);
  for (int8_t i = 0; i < 8; i++) {
    newbutton_reprapworld_keypad = newbutton_reprapworld_keypad >> 1;
    if (READ(SHIFT_OUT))
      newbutton_reprapworld_keypad |= (1 << 7);
    WRITE(SHIFT_CLK, HIGH);
    WRITE(SHIFT_CLK, LOW);
  }
  buttons_reprapworld_keypad = ~newbutton_reprapworld_keypad; //invert it, because a pressed switch produces a logical 0
#endif
#else   //read it from the shift register
  uint8_t newbutton = 0;
  WRITE(SHIFT_LD, LOW);
  WRITE(SHIFT_LD, HIGH);
  unsigned char tmp_buttons = 0;
  for (int8_t i = 0; i < 8; i++)
  {
    newbutton = newbutton >> 1;
    if (READ(SHIFT_OUT))
      newbutton |= (1 << 7);
    WRITE(SHIFT_CLK, HIGH);
    WRITE(SHIFT_CLK, LOW);
  }
  buttons = ~newbutton; //invert it, because a pressed switch produces a logical 0
#endif//!NEWPANEL

  //manage encoder rotation
  uint8_t enc = 0;
  if (buttons & EN_A) enc |= B01;
  if (buttons & EN_B) enc |= B10;
  if (enc != lastEncoderBits)
  {
    switch (enc)
    {
      case encrot0:
        if (lastEncoderBits == encrot3)
          encoderDiff++;
        else if (lastEncoderBits == encrot1)
          encoderDiff--;
        break;
      case encrot1:
        if (lastEncoderBits == encrot0)
          encoderDiff++;
        else if (lastEncoderBits == encrot2)
          encoderDiff--;
        break;
      case encrot2:
        if (lastEncoderBits == encrot1)
          encoderDiff++;
        else if (lastEncoderBits == encrot3)
          encoderDiff--;
        break;
      case encrot3:
        if (lastEncoderBits == encrot2)
          encoderDiff++;
        else if (lastEncoderBits == encrot0)
          encoderDiff--;
        break;
    }
  }
  lastEncoderBits = enc;
  _lock = false;
}

bool lcd_detected(void)
{
#if (defined(LCD_I2C_TYPE_MCP23017) || defined(LCD_I2C_TYPE_MCP23008)) && defined(DETECT_DEVICE)
  return lcd.LcdDetected() == 1;
#else
  return true;
#endif
}

void lcd_buzz(long duration, uint16_t freq)
{
#ifdef LCD_USE_I2C_BUZZER
  lcd.buzz(duration, freq);
#endif
}

bool lcd_clicked()
{
	bool clicked = LCD_CLICKED;
	if(clicked) button_pressed = false;
    return clicked;
}
#endif//ULTIPANEL

/********************************/
/** Float conversion utilities **/
/********************************/
//  convert float to string with +123.4 format
char conv[8];
char *ftostr3(const float &x)
{
  return itostr3((int)x);
}

char *itostr2(const uint8_t &x)
{
  //sprintf(conv,"%5.1f",x);
  int xx = x;
  conv[0] = (xx / 10) % 10 + '0';
  conv[1] = (xx) % 10 + '0';
  conv[2] = 0;
  return conv;
}

// Convert float to string with 123.4 format, dropping sign
char *ftostr31(const float &x)
{
  int xx = x * 10;
  conv[0] = (xx >= 0) ? '+' : '-';
  xx = abs(xx);
  conv[1] = (xx / 1000) % 10 + '0';
  conv[2] = (xx / 100) % 10 + '0';
  conv[3] = (xx / 10) % 10 + '0';
  conv[4] = '.';
  conv[5] = (xx) % 10 + '0';
  conv[6] = 0;
  return conv;
}

// Convert float to string with 123.4 format
char *ftostr31ns(const float &x)
{
  int xx = x * 10;
  //conv[0]=(xx>=0)?'+':'-';
  xx = abs(xx);
  conv[0] = (xx / 1000) % 10 + '0';
  conv[1] = (xx / 100) % 10 + '0';
  conv[2] = (xx / 10) % 10 + '0';
  conv[3] = '.';
  conv[4] = (xx) % 10 + '0';
  conv[5] = 0;
  return conv;
}

char *ftostr32(const float &x)
{
  long xx = x * 100;
  if (xx >= 0)
    conv[0] = (xx / 10000) % 10 + '0';
  else
    conv[0] = '-';
  xx = abs(xx);
  conv[1] = (xx / 1000) % 10 + '0';
  conv[2] = (xx / 100) % 10 + '0';
  conv[3] = '.';
  conv[4] = (xx / 10) % 10 + '0';
  conv[5] = (xx) % 10 + '0';
  conv[6] = 0;
  return conv;
}

//// Convert float to rj string with 123.45 format
char *ftostr32ns(const float &x) {
	long xx = abs(x);
	conv[0] = xx >= 10000 ? (xx / 10000) % 10 + '0' : ' ';
	conv[1] = xx >= 1000 ? (xx / 1000) % 10 + '0' : ' ';
	conv[2] = xx >= 100 ? (xx / 100) % 10 + '0' : '0';
	conv[3] = '.';
	conv[4] = (xx / 10) % 10 + '0';
	conv[5] = xx % 10 + '0';
	return conv;
}


// Convert float to string with 1.234 format
char *ftostr43(const float &x, uint8_t offset)
{
  const size_t maxOffset = sizeof(conv)/sizeof(conv[0]) - 6;
  if (offset>maxOffset) offset = maxOffset;
  long xx = x * 1000;
  if (xx >= 0)
    conv[offset] = (xx / 1000) % 10 + '0';
  else
    conv[offset] = '-';
  xx = abs(xx);
  conv[offset + 1] = '.';
  conv[offset + 2] = (xx / 100) % 10 + '0';
  conv[offset + 3] = (xx / 10) % 10 + '0';
  conv[offset + 4] = (xx) % 10 + '0';
  conv[offset + 5] = 0;
  return conv;
}

//Float to string with 1.23 format
char *ftostr12ns(const float &x)
{
  long xx = x * 100;

  xx = abs(xx);
  conv[0] = (xx / 100) % 10 + '0';
  conv[1] = '.';
  conv[2] = (xx / 10) % 10 + '0';
  conv[3] = (xx) % 10 + '0';
  conv[4] = 0;
  return conv;
}

//Float to string with 1.234 format
char *ftostr13ns(const float &x)
{
    long xx = x * 1000;
    if (xx >= 0)
        conv[0] = ' ';
    else
        conv[0] = '-';
    xx = abs(xx);
    conv[1] = (xx / 1000) % 10 + '0';
    conv[2] = '.';
    conv[3] = (xx / 100) % 10 + '0';
    conv[4] = (xx / 10) % 10 + '0';
    conv[5] = (xx) % 10 + '0';
    conv[6] = 0;
    return conv;
}

//  convert float to space-padded string with -_23.4_ format
char *ftostr32sp(const float &x) {
  long xx = abs(x * 100);
  uint8_t dig;

  if (x < 0) { // negative val = -_0
    conv[0] = '-';
    dig = (xx / 1000) % 10;
    conv[1] = dig ? '0' + dig : ' ';
  }
  else { // positive val = __0
    dig = (xx / 10000) % 10;
    if (dig) {
      conv[0] = '0' + dig;
      conv[1] = '0' + (xx / 1000) % 10;
    }
    else {
      conv[0] = ' ';
      dig = (xx / 1000) % 10;
      conv[1] = dig ? '0' + dig : ' ';
    }
  }

  conv[2] = '0' + (xx / 100) % 10; // lsd always

  dig = xx % 10;
  if (dig) { // 2 decimal places
    conv[5] = '0' + dig;
    conv[4] = '0' + (xx / 10) % 10;
    conv[3] = '.';
  }
  else { // 1 or 0 decimal place
    dig = (xx / 10) % 10;
    if (dig) {
      conv[4] = '0' + dig;
      conv[3] = '.';
    }
    else {
      conv[3] = conv[4] = ' ';
    }
    conv[5] = ' ';
  }
  conv[6] = '\0';
  return conv;
}

char *itostr31(const int &xx)
{
  conv[0] = (xx >= 0) ? '+' : '-';
  conv[1] = (xx / 1000) % 10 + '0';
  conv[2] = (xx / 100) % 10 + '0';
  conv[3] = (xx / 10) % 10 + '0';
  conv[4] = '.';
  conv[5] = (xx) % 10 + '0';
  conv[6] = 0;
  return conv;
}

// Convert int to rj string with 123 or -12 format
char *itostr3(const int &x)
{
  int xx = x;
  if (xx < 0) {
    conv[0] = '-';
    xx = -xx;
  } else if (xx >= 100)
    conv[0] = (xx / 100) % 10 + '0';
  else
    conv[0] = ' ';
  if (xx >= 10)
    conv[1] = (xx / 10) % 10 + '0';
  else
    conv[1] = ' ';
  conv[2] = (xx) % 10 + '0';
  conv[3] = 0;
  return conv;
}

// Convert int to lj string with 123 format
char *itostr3left(const int &xx)
{
  if (xx >= 100)
  {
    conv[0] = (xx / 100) % 10 + '0';
    conv[1] = (xx / 10) % 10 + '0';
    conv[2] = (xx) % 10 + '0';
    conv[3] = 0;
  }
  else if (xx >= 10)
  {
    conv[0] = (xx / 10) % 10 + '0';
    conv[1] = (xx) % 10 + '0';
    conv[2] = 0;
  }
  else
  {
    conv[0] = (xx) % 10 + '0';
    conv[1] = 0;
  }
  return conv;
}

// Convert int to rj string with 1234 format
char *itostr4(const int &xx) {
  conv[0] = xx >= 1000 ? (xx / 1000) % 10 + '0' : ' ';
  conv[1] = xx >= 100 ? (xx / 100) % 10 + '0' : ' ';
  conv[2] = xx >= 10 ? (xx / 10) % 10 + '0' : ' ';
  conv[3] = xx % 10 + '0';
  conv[4] = 0;
  return conv;
}

// Convert float to rj string with 12345 format
char *ftostr5(const float &x) {
  long xx = abs(x);
  conv[0] = xx >= 10000 ? (xx / 10000) % 10 + '0' : ' ';
  conv[1] = xx >= 1000 ? (xx / 1000) % 10 + '0' : ' ';
  conv[2] = xx >= 100 ? (xx / 100) % 10 + '0' : ' ';
  conv[3] = xx >= 10 ? (xx / 10) % 10 + '0' : ' ';
  conv[4] = xx % 10 + '0';
  conv[5] = 0;
  return conv;
}

// Convert float to string with +1234.5 format
char *ftostr51(const float &x)
{
  long xx = x * 10;
  conv[0] = (xx >= 0) ? '+' : '-';
  xx = abs(xx);
  conv[1] = (xx / 10000) % 10 + '0';
  conv[2] = (xx / 1000) % 10 + '0';
  conv[3] = (xx / 100) % 10 + '0';
  conv[4] = (xx / 10) % 10 + '0';
  conv[5] = '.';
  conv[6] = (xx) % 10 + '0';
  conv[7] = 0;
  return conv;
}

// Convert float to string with +123.45 format
char *ftostr52(const float &x)
{
  long xx = x * 100;
  conv[0] = (xx >= 0) ? '+' : '-';
  xx = abs(xx);
  conv[1] = (xx / 10000) % 10 + '0';
  conv[2] = (xx / 1000) % 10 + '0';
  conv[3] = (xx / 100) % 10 + '0';
  conv[4] = '.';
  conv[5] = (xx / 10) % 10 + '0';
  conv[6] = (xx) % 10 + '0';
  conv[7] = 0;
  return conv;
}

/*
// Callback for after editing PID i value
// grab the PID i value out of the temp variable; scale it; then update the PID driver
void copy_and_scalePID_i()
{
#ifdef PIDTEMP
  Ki = scalePID_i(raw_Ki);
  updatePID();
#endif
}

// Callback for after editing PID d value
// grab the PID d value out of the temp variable; scale it; then update the PID driver
void copy_and_scalePID_d()
{
#ifdef PIDTEMP
  Kd = scalePID_d(raw_Kd);
  updatePID();
#endif
}
*/

#endif //ULTRA_LCD<|MERGE_RESOLUTION|>--- conflicted
+++ resolved
@@ -2094,13 +2094,8 @@
         lcd.setCursor(0, 0);
         lcd_printPGM(_T(MSG_ERROR));
         lcd.setCursor(0, 2);
-<<<<<<< HEAD
-        lcd_printPGM(MSG_PREHEAT_NOZZLE);
-        if (ptimer->expired(2000u)) menu_action_back();
-=======
         lcd_printPGM(_T(MSG_PREHEAT_NOZZLE));
         if (ptimer->expired(2000ul)) menu_action_back();
->>>>>>> 957b3cfa
     }
     if (lcd_clicked()) menu_action_back();
 }
