--- conflicted
+++ resolved
@@ -920,12 +920,7 @@
 		float radius = 4.5f; ///< default radius
 		const uint8_t iterations = 20;
 		dynamic_circle(matrix32, xf, yf, radius, iterations);
-<<<<<<< HEAD
 		if (fabs(xf - (uc + 5.5f)) > 3 || fabs(yf - (ur + 5.5f)) > 3 || fabs(radius - 5) > 3){
-=======
-		if (ABS(xf - (uc + 5.5f)) > 3 || ABS(yf - (ur + 5.5f)) > 3 || ABS(radius - 5) > 3)
-		{
->>>>>>> 4c952a0a
 			DBG(_n(" [%f %f][%f] mm divergence\n"), xf - (uc + 5.5f), yf - (ur + 5.5f), radius - 5);
 			/// dynamic algorithm diverged, use original position instead
 			xf = uc + 5.5f;
@@ -955,12 +950,9 @@
 	st_synchronize();
 	pos_i16_t x = _X;
 	pos_i16_t y = _Y;
-<<<<<<< HEAD
-=======
 	const pos_i16_t z = _Z;
 	///< magic constant, lowers min_z after searchZ to obtain more dense data in scan
 	const pos_i16_t lower_z = 72; 
->>>>>>> 4c952a0a
 
 	xyzcal_meassure_enter();
 	if (xyzcal_searchZ()){
