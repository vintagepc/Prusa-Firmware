--- conflicted
+++ resolved
@@ -934,7 +934,6 @@
 "Some files will not be sorted. Max. No. of files in 1 folder for sorting is 100."
 "Niektore pliki nie zostana posortowane. Max. liczba plikow w 1 folderze = 100."
 
-<<<<<<< HEAD
 #MSG_SORT
 "Sort"
 "Sortowanie"
@@ -946,29 +945,14 @@
 #MSG_SORT_TIME
 "Time"
 "Czas"
-=======
-#MSG_SORT_NONE c=17 r=1
-"Sort       [none]"
-"Sortowanie [brak]"
-
-#MSG_SORT_TIME c=17 r=1
-"Sort       [time]"
-"Sortowanie [czas]"
->>>>>>> 521c5eb8
 
 #
 "Severe skew"
 "ZnacznySkos"
 
-<<<<<<< HEAD
 #MSG_SORT_ALPHA
 "Alphabet"
 "Alfabet"
-=======
-#MSG_SORT_ALPHA c=17 r=1
-"Sort   [alphabet]"
-"Sortowan[alfabet]"
->>>>>>> 521c5eb8
 
 #MSG_SORTING c=20 r=1
 "Sorting files"
@@ -1219,13 +1203,8 @@
 "Korekcja-Y:"
 
 #MSG_OFF
-<<<<<<< HEAD
 "Off"
 "Wyl"
-=======
-" [off]"
-" [wyl]"
->>>>>>> 521c5eb8
 
 #
 "Back"
@@ -1243,13 +1222,10 @@
 "FINDA:"
 "\x00"
 
-<<<<<<< HEAD
 #MSG_ON
 "On"
 "Wl"
 
-=======
->>>>>>> 521c5eb8
 #
 "Firmware   [none]"
 "Firmware   [brak]"
@@ -1351,6 +1327,7 @@
 "\x00"
 
 #
+
 "G-code sliced for a different level. Please re-slice the model again. Print cancelled."
 "G-code pociety na innym poziomie. Potnij model ponownie. Druk anulowany."
 
